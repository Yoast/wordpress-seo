import tokenize from "../../../../src/parse/build/private/tokenize";
import Paper from "../../../../src/values/Paper";
import EnglishResearcher from "../../../../src/languageProcessing/languages/en/Researcher";
import JapaneseResearcher from "../../../../src/languageProcessing/languages/ja/Researcher";
import { buildTreeNoTokenize } from "../../../specHelpers/parse/buildTree";
import LanguageProcessor from "../../../../src/parse/language/LanguageProcessor";

describe( "A test for the tokenize function",
	function() {
		it( "should correctly tokenize a paragraph of one sentence", function() {
			const mockPaper = new Paper( "<p>This is a paragraph</p>", { locale: "en_US" } );
			const mockResearcher = new EnglishResearcher( mockPaper );
			const languageProcessor = new LanguageProcessor( mockResearcher );
			buildTreeNoTokenize( mockPaper );
			// eslint-disable-next-line max-len
			expect( tokenize( mockPaper.getTree(), languageProcessor ) ).toEqual( {
				attributes: {},
				childNodes: [ {
					attributes: {},
					childNodes: [ { name: "#text", value: "This is a paragraph" } ],
					isImplicit: false,
					name: "p",
					sentences: [ {
						sourceCodeRange: { endOffset: 22, startOffset: 3 },
						text: "This is a paragraph",
						tokens: [ { sourceCodeRange: { endOffset: 7, startOffset: 3 }, text: "This" }, {
							sourceCodeRange: {
								endOffset: 8,
								startOffset: 7,
							}, text: " ",
						}, { sourceCodeRange: { endOffset: 10, startOffset: 8 }, text: "is" }, {
							sourceCodeRange: { endOffset: 11, startOffset: 10 },
							text: " ",
						}, { sourceCodeRange: { endOffset: 12, startOffset: 11 }, text: "a" }, {
							sourceCodeRange: { endOffset: 13, startOffset: 12 },
							text: " ",
						}, { sourceCodeRange: { endOffset: 22, startOffset: 13 }, text: "paragraph" } ],
					} ],
					sourceCodeLocation: {
						endOffset: 26,
						endTag: { endOffset: 26, startOffset: 22 },
						startOffset: 0,
						startTag: { endOffset: 3, startOffset: 0 },
					},
				} ],
				name: "#document-fragment",
			}
			);
		} );

		it( "should correctly tokenize a paragraph of two sentences", function() {
			const mockPaper = new Paper( "<p>This is a sentence. This is another sentence.</p>", { locale: "en_US" } );
			const mockResearcher = new EnglishResearcher( mockPaper );
			const languageProcessor = new LanguageProcessor( mockResearcher );
			buildTreeNoTokenize( mockPaper );
			// eslint-disable-next-line max-len
			expect( tokenize( mockPaper.getTree(), languageProcessor ) ).toEqual( {
				attributes: {},
				childNodes: [
					{
						attributes: {},
						childNodes: [
							{
								name: "#text",
								value: "This is a sentence. This is another sentence.",
							},
						],
						isImplicit: false,
						name: "p",
						sentences: [
							{
								sourceCodeRange: {
									endOffset: 22,
									startOffset: 3,
								},
								text: "This is a sentence.",
								tokens: [
									{
										sourceCodeRange: {
											endOffset: 7,
											startOffset: 3,
										},
										text: "This",
									},
									{
										sourceCodeRange: {
											endOffset: 8,
											startOffset: 7,
										},
										text: " ",
									},
									{
										sourceCodeRange: {
											endOffset: 10,
											startOffset: 8,
										},
										text: "is",
									},
									{
										sourceCodeRange: {
											endOffset: 11,
											startOffset: 10,
										},
										text: " ",
									},
									{
										sourceCodeRange: {
											endOffset: 12,
											startOffset: 11,
										},
										text: "a",
									},
									{
										sourceCodeRange: {
											endOffset: 13,
											startOffset: 12,
										},
										text: " ",
									},
									{
										sourceCodeRange: {
											endOffset: 21,
											startOffset: 13,
										},
										text: "sentence",
									},
									{
										sourceCodeRange: {
											endOffset: 22,
											startOffset: 21,
										},
										text: ".",
									},
								],
							},
							{
								sourceCodeRange: {
									endOffset: 48,
									startOffset: 22,
								},
								text: " This is another sentence.",
								tokens: [
									{
										sourceCodeRange: {
											endOffset: 23,
											startOffset: 22,
										},
										text: " ",
									},
									{
										sourceCodeRange: {
											endOffset: 27,
											startOffset: 23,
										},
										text: "This",
									},
									{
										sourceCodeRange: {
											endOffset: 28,
											startOffset: 27,
										},
										text: " ",
									},
									{
										sourceCodeRange: {
											endOffset: 30,
											startOffset: 28,
										},
										text: "is",
									},
									{
										sourceCodeRange: {
											endOffset: 31,
											startOffset: 30,
										},
										text: " ",
									},
									{
										sourceCodeRange: {
											endOffset: 38,
											startOffset: 31,
										},
										text: "another",
									},
									{
										sourceCodeRange: {
											endOffset: 39,
											startOffset: 38,
										},
										text: " ",
									},
									{
										sourceCodeRange: {
											endOffset: 47,
											startOffset: 39,
										},
										text: "sentence",
									},
									{
										sourceCodeRange: {
											endOffset: 48,
											startOffset: 47,
										},
										text: ".",
									},
								],
							},
						],
						sourceCodeLocation: {
							endOffset: 52,
							endTag: {
								endOffset: 52,
								startOffset: 48,
							},
							startOffset: 0,
							startTag: {
								endOffset: 3,
								startOffset: 0,
							},
						},
					},
				],
				name: "#document-fragment",
			} );
		} );

		it( "should correctly tokenize a sentence with a number with a decimal point", function() {
			const mockPaper = new Paper( "<p>This is the release of YoastSEO 9.3.</p>", { keyword: "YoastSEO 9.3" } );
			const mockResearcher = new EnglishResearcher( mockPaper );
			const languageProcessor = new LanguageProcessor( mockResearcher );
			buildTreeNoTokenize( mockPaper );
			// eslint-disable-next-line max-len
			const result = tokenize( mockPaper.getTree(), languageProcessor );
			expect( result ).toEqual( {
				name: "#document-fragment",
				attributes: {},
				childNodes: [
					{
						name: "p",
						attributes: {},
						childNodes: [
							{
								name: "#text",
								value: "This is the release of YoastSEO 9.3.",
							},
						],
						sourceCodeLocation: {
							startTag: {
								startOffset: 0,
								endOffset: 3,
							},
							endTag: {
								startOffset: 39,
								endOffset: 43,
							},
							startOffset: 0,
							endOffset: 43,
						},
						isImplicit: false,
						sentences: [
							{
								text: "This is the release of YoastSEO 9.3.",
								tokens: [
									{
										text: "This",
										sourceCodeRange: {
											startOffset: 3,
											endOffset: 7,
										},
									},
									{
										text: " ",
										sourceCodeRange: {
											startOffset: 7,
											endOffset: 8,
										},
									},
									{
										text: "is",
										sourceCodeRange: {
											startOffset: 8,
											endOffset: 10,
										},
									},
									{
										text: " ",
										sourceCodeRange: {
											startOffset: 10,
											endOffset: 11,
										},
									},
									{
										text: "the",
										sourceCodeRange: {
											startOffset: 11,
											endOffset: 14,
										},
									},
									{
										text: " ",
										sourceCodeRange: {
											startOffset: 14,
											endOffset: 15,
										},
									},
									{
										text: "release",
										sourceCodeRange: {
											startOffset: 15,
											endOffset: 22,
										},
									},
									{
										text: " ",
										sourceCodeRange: {
											startOffset: 22,
											endOffset: 23,
										},
									},
									{
										text: "of",
										sourceCodeRange: {
											startOffset: 23,
											endOffset: 25,
										},
									},
									{
										text: " ",
										sourceCodeRange: {
											startOffset: 25,
											endOffset: 26,
										},
									},
									{
										text: "YoastSEO",
										sourceCodeRange: {
											startOffset: 26,
											endOffset: 34,
										},
									},
									{
										text: " ",
										sourceCodeRange: {
											startOffset: 34,
											endOffset: 35,
										},
									},
									{
										text: "9.3",
										sourceCodeRange: {
											startOffset: 35,
											endOffset: 38,
										},
									},
									{
										text: ".",
										sourceCodeRange: {
											startOffset: 38,
											endOffset: 39,
										},
									},
								],
								sourceCodeRange: {
									startOffset: 3,
									endOffset: 39,
								},
							},
						],
					},
				],
			} );
		} );
<<<<<<< HEAD
	} );
=======
	} );
} );

describe( "A test for tokenizing a japanese sentence", function() {
	it( "should correctly tokenize a simple Japanse sentence.", function() {
		const mockPaper = new Paper( "<p>犬が大好き\u3002</p>", { locale: "ja_JP" } );
		const mockResearcher = new JapaneseResearcher( mockPaper );
		const languageProcessor = new LanguageProcessor( mockResearcher );
		buildTreeNoTokenize( mockPaper );
		// eslint-disable-next-line max-len
		expect( tokenize( mockPaper.getTree(), languageProcessor ) ).toEqual( {
			attributes: {},
			childNodes: [
				{
					attributes: {},
					childNodes: [
						{
							name: "#text",
							value: "犬が大好き。",
						},
					],
					isImplicit: false,
					name: "p",
					sentences: [
						{
							sourceCodeRange: {
								startOffset: 3,
								endOffset: 9,
							},
							text: "犬が大好き。",
							tokens: [
								{
									sourceCodeRange: {
										startOffset: 3,
										endOffset: 4,
									},
									text: "犬",
								},
								{
									sourceCodeRange: {
										startOffset: 4,
										endOffset: 5,
									},
									text: "が",
								},
								{
									sourceCodeRange: {
										startOffset: 5,
										endOffset: 8,
									},
									text: "大好き",
								},
								{
									sourceCodeRange: {
										startOffset: 8,
										endOffset: 9,
									},
									text: "。",
								},
							],
						},
					],
					sourceCodeLocation: {
						startOffset: 0,
						endOffset: 13,
						startTag: {
							startOffset: 0,
							endOffset: 3,
						},
						endTag: {
							startOffset: 9,
							endOffset: 13,
						},
					},
				},
			],
			name: "#document-fragment",
		} );
	} );
} );
>>>>>>> 2d061047
<|MERGE_RESOLUTION|>--- conflicted
+++ resolved
@@ -370,11 +370,7 @@
 				],
 			} );
 		} );
-<<<<<<< HEAD
 	} );
-=======
-	} );
-} );
 
 describe( "A test for tokenizing a japanese sentence", function() {
 	it( "should correctly tokenize a simple Japanse sentence.", function() {
@@ -452,5 +448,4 @@
 			name: "#document-fragment",
 		} );
 	} );
-} );
->>>>>>> 2d061047
+} );