--- conflicted
+++ resolved
@@ -215,12 +215,6 @@
 	} );
 
 	it.skip( "should get the correct sentence position for a sentence in an image caption", function() {
-<<<<<<< HEAD
-		// html: "<p><img class='size-medium wp-image-33' src='http://basic.wordpress.test/wp-content/uploads/2021/08/" +
-		// 			"cat-3957861_1280-211x300.jpeg' alt='a different cat with toy' width='211' height='300'></img> " +
-		// 			"A flamboyant cat with a toy<br></br>\n" +
-		// 			"</p>"
-=======
 		/* eslint-disable max-len */
 		// html: 	"<p>
 		// 				<img class='size-medium wp-image-33' src='http://basic.wordpress.test/wp-content/uploads/2021/08/cat-3957861_1280-211x300.jpeg' alt='a different cat with toy' width='211' height='300'>
@@ -228,7 +222,6 @@
 		// 				A flamboyant cat with a toy<br></br>\n
 		// 			</p>
 		/* eslint-enable max-len */
->>>>>>> f39165ca
 
 		// eslint-disable-next-line max-len
 		const html = "<p><img class='size-medium wp-image-33' src='http://basic.wordpress.test/wp-content/uploads/2021/08/cat-3957861_1280-211x300.jpeg' alt='a different cat with toy' width='211' height='300'></img>A flamboyant cat with a toy<br></br>\n</p>";
@@ -414,6 +407,78 @@
 		const sentences = [ { text: "Hello, World!" } ];
 		const [ helloSentence ] = getTextElementPositions( paragraph, sentences );
 		expect( helloSentence.sourceCodeRange ).toEqual( { startOffset: 11, endOffset: 42 } );
+
+		//
+		// const node = new Paragraph( {}, [
+		// 	{ name: "#text", value: "Hello, world!" },
+		// 	{
+		// 		name: "strong",
+		// 		attributes: {},
+		// 		childNodes: [
+		// 			{
+		// 				name: "#text",
+		// 				value: "Hello",
+		// 			},
+		// 		],
+		// 		sourceCodeLocation: {
+		// 			startTag: {
+		// 				startOffset: 3,
+		// 				endOffset: 11,
+		// 			},
+		// 			endTag: {
+		// 				startOffset: 16,
+		// 				endOffset: 25,
+		// 			},
+		// 			startOffset: 3,
+		// 			endOffset: 25,
+		// 		},
+		// 	},
+		// 	{
+		// 		name: "em",
+		// 		attributes: {},
+		// 		childNodes: [
+		// 			{
+		// 				name: "#text",
+		// 				value: "world",
+		// 			},
+		// 		],
+		// 		sourceCodeLocation: {
+		// 			startTag: {
+		// 				startOffset: 27,
+		// 				endOffset: 31,
+		// 			},
+		// 			endTag: {
+		// 				startOffset: 36,
+		// 				endOffset: 41,
+		// 			},
+		// 			startOffset: 27,
+		// 			endOffset: 41,
+		// 		},
+		// 	},
+		// ],
+		// {
+		// 	startTag: {
+		// 		startOffset: 0,
+		// 		endOffset: 3,
+		// 	},
+		// 	endTag: {
+		// 		startOffset: 42,
+		// 		endOffset: 46,
+		// 	},
+		// 	startOffset: 0,
+		// 	endOffset: 46,
+		// } );
+		//
+		// const tokens = [ { text: "Hello" }, { text: "," }, { text: " " }, { text: "world" }, { text: "!" } ];
+		// const tokensWithPositions = [
+		// 	{ text: "Hello", sourceCodeRange: { startOffset: 3, endOffset: 25 } },
+		// 	{ text: ",", sourceCodeRange: { startOffset: 25, endOffset: 26 } },
+		// 	{ text: " ", sourceCodeRange: { startOffset: 26, endOffset: 27 } },
+		// 	{ text: "world", sourceCodeRange: { startOffset: 27, endOffset: 41 } },
+		// 	{ text: "!", sourceCodeRange: { startOffset: 41, endOffset: 42 } },
+		// ];
+		//
+		// expect( getTextElementPositions( node, tokens ) ).toEqual( tokensWithPositions );
 	} );
 
 	it( "don't calculate sentence position if the source code location of the node is unknown", function() {
