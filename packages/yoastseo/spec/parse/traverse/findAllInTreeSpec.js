import findAllInTree from "../../../src/parse/traverse/findAllInTree";
import build from "../../../src/parse/build/build";
import LanguageProcessor from "../../../src/parse/language/LanguageProcessor";
import Factory from "../../specHelpers/factory";
import memoizedSentenceTokenizer from "../../../src/languageProcessing/helpers/sentence/memoizedSentenceTokenizer";

let languageProcessor;

beforeEach( () => {
	const researcher = Factory.buildMockResearcher( {}, true, false, false,
		{ memoizedTokenizer: memoizedSentenceTokenizer } );
	languageProcessor = new LanguageProcessor( researcher );
} );

describe( "A test for findAllInTree", () => {
	it( "should correctly extract all p-tags from a tree", function() {
		const html = "<div><p class='yoast'>Hello, world! </p><p class='yoast'>Hello, yoast! </p></div>";
		const tree = build( html, languageProcessor );

		const searchResult = findAllInTree( tree, treeNode => treeNode.name === "p" );

		const expected = [
			{
				name: "p",
				isImplicit: false,
				attributes: { "class": new Set( [ "yoast" ] ) },
<<<<<<< HEAD
				childNodes: [ {
					name: "#text",
					value: "Hello, world! ",
				} ],
				sentences: [],
				sourceCodeLocation: {
					startOffset: 5,
					endOffset: 40,
					startTag: {
						startOffset: 5,
						endOffset: 22,
					},
					endTag: {
						startOffset: 36,
						endOffset: 40,
					},
				},
			},
			{
				name: "p",
				isImplicit: false,
				attributes: { "class": new Set( [ "yoast" ] ) },
				childNodes: [ {
					name: "#text",
					value: "Hello, yoast! ",
				} ],
				sentences: [],
				sourceCodeLocation: {
					startOffset: 40,
					endOffset: 75,
					startTag: {
						startOffset: 40,
						endOffset: 57,
					},
					endTag: {
						startOffset: 71,
						endOffset: 75,
					},
				},
			},
		];
=======
				childNodes: [
					{ name: "#text", value: "Hello, world! " },
				], isImplicit: false, name: "p", sentences: [ { text: "Hello, world!", tokens: [] } ],
			}, { attributes: { "class": new Set( [ "yoast" ] ) },
				childNodes: [
					{ name: "#text", value: "Hello, yoast! " },
				], isImplicit: false, name: "p", sentences: [ { text: "Hello, yoast!", tokens: [] } ],
			} ];
>>>>>>> 2cdb3e67

		expect( searchResult ).toEqual( expected );
	} );

	it( "should return an empty result if the tag doesnt exist within the tree", function() {
		const html = "<div><p class='yoast'>Hello, world! </p><p class='yoast'>Hello, yoast! </p></div>";
		const tree = build( html, languageProcessor );

		const searchResult = findAllInTree( tree, treeNode => treeNode.name === "h1" );

		expect( searchResult ).toEqual( [] );
	} );
} );<|MERGE_RESOLUTION|>--- conflicted
+++ resolved
@@ -24,12 +24,11 @@
 				name: "p",
 				isImplicit: false,
 				attributes: { "class": new Set( [ "yoast" ] ) },
-<<<<<<< HEAD
 				childNodes: [ {
 					name: "#text",
 					value: "Hello, world! ",
 				} ],
-				sentences: [],
+				sentences: [ { text: "Hello, world!", tokens: [] } ],
 				sourceCodeLocation: {
 					startOffset: 5,
 					endOffset: 40,
@@ -51,7 +50,7 @@
 					name: "#text",
 					value: "Hello, yoast! ",
 				} ],
-				sentences: [],
+				sentences: [ { text: "Hello, yoast!", tokens: [] } ],
 				sourceCodeLocation: {
 					startOffset: 40,
 					endOffset: 75,
@@ -66,16 +65,6 @@
 				},
 			},
 		];
-=======
-				childNodes: [
-					{ name: "#text", value: "Hello, world! " },
-				], isImplicit: false, name: "p", sentences: [ { text: "Hello, world!", tokens: [] } ],
-			}, { attributes: { "class": new Set( [ "yoast" ] ) },
-				childNodes: [
-					{ name: "#text", value: "Hello, yoast! " },
-				], isImplicit: false, name: "p", sentences: [ { text: "Hello, yoast!", tokens: [] } ],
-			} ];
->>>>>>> 2cdb3e67
 
 		expect( searchResult ).toEqual( expected );
 	} );
