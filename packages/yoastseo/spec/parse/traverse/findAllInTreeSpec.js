--- conflicted
+++ resolved
@@ -24,13 +24,8 @@
 				attributes: { "class": new Set( [ "yoast" ] ) },
 				childNodes: [
 					{ name: "#text", value: "Hello, world! " },
-<<<<<<< HEAD
 				], isImplicit: false, name: "p", sentences: [ { text: "Hello, world!", tokens: [] } ],
-			}, { attributes: { "class": "yoast" },
-=======
-				], isImplicit: false, name: "p", sentences: [],
 			}, { attributes: { "class": new Set( [ "yoast" ] ) },
->>>>>>> 5669e272
 				childNodes: [
 					{ name: "#text", value: "Hello, yoast! " },
 				], isImplicit: false, name: "p", sentences: [ { text: "Hello, yoast!", tokens: [] } ],
