--- conflicted
+++ resolved
@@ -28,11 +28,9 @@
 					name: "#text",
 					value: "Hello, world! ",
 				} ],
-<<<<<<< HEAD
-				sentences: [ { text: "Hello, world!", sourceCodeRange: { startOffset: 22, endOffset: 35 }, tokens: [] } ],
-=======
 				sentences: [ {
 					text: "Hello, world!",
+					sourceCodeRange: { startOffset: 22, endOffset: 35 },
 					tokens: [
 						{ text: "Hello" },
 						{ text: "," },
@@ -41,7 +39,6 @@
 						{ text: "!" },
 					],
 				} ],
->>>>>>> 08002a7c
 				sourceCodeLocation: {
 					startOffset: 5,
 					endOffset: 40,
@@ -63,11 +60,9 @@
 					name: "#text",
 					value: "Hello, yoast! ",
 				} ],
-<<<<<<< HEAD
-				sentences: [ { text: "Hello, yoast!", sourceCodeRange: { startOffset: 57, endOffset: 70 }, tokens: [] } ],
-=======
 				sentences: [ {
 					text: "Hello, yoast!",
+					sourceCodeRange: { startOffset: 57, endOffset: 70 },
 					tokens: [
 						{ text: "Hello" },
 						{ text: "," },
@@ -76,7 +71,6 @@
 						{ text: "!" },
 					],
 				} ],
->>>>>>> 08002a7c
 				sourceCodeLocation: {
 					startOffset: 40,
 					endOffset: 75,
