import getTransitionWords from "../../src/helpers/getTransitionWords.js";

describe( "gets transition words, based on language", function() {
	const properties = [ "transitionWords", "twoPartTransitionWords" ];
	it( "checks if all properties are set for English", function() {
		const transitionWords = getTransitionWords( "en_US" );
		expect( Object.keys( transitionWords ) ).toEqual( properties );
	} );

	it( "checks if all properties are set for Spanish", function() {
		const transitionWords = getTransitionWords( "es_ES" );
		expect( Object.keys( transitionWords ) ).toEqual( properties );
	} );

	it( "checks if all properties are set for French", function() {
		const transitionWords = getTransitionWords( "fr_FR" );
		expect( Object.keys( transitionWords ) ).toEqual( properties );
	} );

	it( "checks if all properties are set for German", function() {
		const transitionWords = getTransitionWords( "de_DE" );
		expect( Object.keys( transitionWords ) ).toEqual( properties );
	} );

	it( "checks if all properties are set for Italian", function() {
		const transitionWords = getTransitionWords( "it_IT" );
		expect( Object.keys( transitionWords ) ).toEqual( properties );
	} );

	it( "checks if all properties are set for Portuguese", function() {
		const transitionWords = getTransitionWords( "pt_PT" );
		expect( Object.keys( transitionWords ) ).toEqual( properties );
	} );

	it( "checks if all properties are set for Russian", function() {
		const transitionWords = getTransitionWords( "ru_RU" );
		expect( Object.keys( transitionWords ) ).toEqual( properties );
	} );

	it( "checks if all properties are set for Catalan", function() {
		const transitionWords = getTransitionWords( "ca_ES" );
		expect( Object.keys( transitionWords ) ).toEqual( properties );
	} );

	it( "checks if all properties are set for Polish", function() {
		const transitionWords = getTransitionWords( "pl_PL" );
		expect( Object.keys( transitionWords ) ).toEqual( properties );
	} );

	it( "checks if all properties are set for Swedish", function() {
		const transitionWords = getTransitionWords( "sv_SE" );
		expect( Object.keys( transitionWords ) ).toEqual( properties );
	} );

	it( "checks if all properties are set for Hungarian", function() {
		const transitionWords = getTransitionWords( "hu_HU" );
		expect( Object.keys( transitionWords ) ).toEqual( properties );
	} );

	it( "checks if all properties are set for Indonesian", function() {
		const transitionWords = getTransitionWords( "id_ID" );
		expect( Object.keys( transitionWords ) ).toEqual( properties );
	} );

<<<<<<< HEAD
	it( "checks if all properties are set for Hebrew", function() {
		const transitionWords = getTransitionWords( "he_IL" );
=======
	it( "checks if all properties are set for Arabic", function() {
		const transitionWords = getTransitionWords( "ar" );
>>>>>>> 97110d4f
		expect( Object.keys( transitionWords ) ).toEqual( properties );
	} );

	it( "checks if all properties are set if no locale is given", function() {
		const transitionWords = getTransitionWords( "" );
		expect( Object.keys( transitionWords ) ).toEqual( properties );
	} );
} );<|MERGE_RESOLUTION|>--- conflicted
+++ resolved
@@ -62,13 +62,13 @@
 		expect( Object.keys( transitionWords ) ).toEqual( properties );
 	} );
 
-<<<<<<< HEAD
 	it( "checks if all properties are set for Hebrew", function() {
 		const transitionWords = getTransitionWords( "he_IL" );
-=======
+		expect( Object.keys( transitionWords ) ).toEqual( properties );
+	} );
+
 	it( "checks if all properties are set for Arabic", function() {
 		const transitionWords = getTransitionWords( "ar" );
->>>>>>> 97110d4f
 		expect( Object.keys( transitionWords ) ).toEqual( properties );
 	} );
 
