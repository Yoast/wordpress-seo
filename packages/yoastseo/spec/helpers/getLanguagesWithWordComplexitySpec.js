--- conflicted
+++ resolved
@@ -1,9 +1,5 @@
 import { getLanguagesWithWordComplexity } from "../../src/helpers";
-<<<<<<< HEAD
-const supportedLanguages = [ "en", "fr" ];
-=======
-const supportedLanguages = [ "en", "es", "de" ];
->>>>>>> 93332d47
+const supportedLanguages = [ "en", "es", "de", "fr" ];
 
 describe( "a test to check whether we have word complexity support for a language", function() {
 	it( "compares the array of languages for which we support word complexity to a test array", function() {
