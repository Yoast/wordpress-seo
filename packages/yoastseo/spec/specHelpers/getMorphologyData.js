--- conflicted
+++ resolved
@@ -16,14 +16,10 @@
 	fr,
 	ru,
 	it,
-<<<<<<< HEAD
-	pl
-=======
 	pt,
 	id,
 	pl,
 	ar,
->>>>>>> ccdd6b55
 };
 
 /**
