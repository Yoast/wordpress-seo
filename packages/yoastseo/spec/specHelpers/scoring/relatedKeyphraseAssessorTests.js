--- conflicted
+++ resolved
@@ -11,60 +11,12 @@
 		assessor.assess( new Paper( "" ) );
 		const assessments = getResults( assessor.getValidResults() );
 
-<<<<<<< HEAD
-		const defaultAssessments = [ "keyphraseLength", "imageKeyphrase" ];
+		const defaultAssessments = [ "introductionKeyword", "keyphraseLength", "metaDescriptionKeyword",
+			"imageKeyphrase" ];
 		if ( /(collectionRelatedKeywordAssessor|relatedKeywordsTaxonomyAssessor)/ig.test( assessor.type ) ) {
 			defaultAssessments.pop();
 		}
 		expect( assessments ).toEqual( defaultAssessments );
-	} );
-
-	it( "runs assessments that only require a keyword", function() {
-		assessor.assess( new Paper( "", { keyword: "keyword" } ) );
-		const assessments = getResults( assessor.getValidResults() );
-
-		const defaultAssessments = [ "keyphraseLength", "imageKeyphrase" ];
-		if ( /(collectionRelatedKeywordAssessor|relatedKeywordsTaxonomyAssessor)/ig.test( assessor.type ) ) {
-			defaultAssessments.pop();
-		}
-		expect( assessments ).toEqual( defaultAssessments );
-	} );
-
-	it( "runs assessments that only require a keyword that consists of function words only", function() {
-		assessor.assess( new Paper( "", { keyword: "a" } ) );
-		const assessments = getResults( assessor.getValidResults() );
-
-		const defaultAssessments = [
-			"keyphraseLength",
-			"functionWordsInKeyphrase",
-			"imageKeyphrase",
-		];
-		if ( /(collectionRelatedKeywordAssessor|relatedKeywordsTaxonomyAssessor)/ig.test( assessor.type ) ) {
-			defaultAssessments.pop();
-		}
-		expect( assessments ).toEqual( defaultAssessments );
-	} );
-
-	it( "additionally runs assessments that require a text and a keyword", function() {
-		assessor.assess( new Paper( "text", { keyword: "keyword" } ) );
-		const assessments = getResults( assessor.getValidResults() );
-
-		const defaultAssessments = [
-			"introductionKeyword",
-			"keyphraseLength",
-			"imageKeyphrase",
-		];
-		if ( /(collectionRelatedKeywordAssessor|relatedKeywordsTaxonomyAssessor)/ig.test( assessor.type ) ) {
-			defaultAssessments.pop();
-		}
-		expect( assessments ).toEqual( defaultAssessments );
-=======
-		expect( assessments ).toEqual( [
-			"introductionKeyword",
-			"keyphraseLength",
-			"metaDescriptionKeyword",
-		] );
->>>>>>> 2dd102b0
 	} );
 
 	it( "additionally runs assessments that only require a keyword that consists of function words only", function() {
@@ -75,17 +27,13 @@
 			"introductionKeyword",
 			"keyphraseLength",
 			"metaDescriptionKeyword",
-<<<<<<< HEAD
+			"functionWordsInKeyphrase",
 			"imageKeyphrase",
 		];
 		if ( /(collectionRelatedKeywordAssessor|relatedKeywordsTaxonomyAssessor)/ig.test( assessor.type ) ) {
 			defaultAssessments.pop();
 		}
 		expect( assessments ).toEqual( defaultAssessments );
-=======
-			"functionWordsInKeyphrase",
-		] );
->>>>>>> 2dd102b0
 	} );
 
 	it( "additionally runs assessments that require a text of at least 100 words and a keyword", function() {
@@ -104,17 +52,13 @@
 			"introductionKeyword",
 			"keyphraseLength",
 			"keyphraseDensity",
-<<<<<<< HEAD
+			"metaDescriptionKeyword",
 			"imageKeyphrase",
 		];
 		if ( /(collectionRelatedKeywordAssessor|relatedKeywordsTaxonomyAssessor)/ig.test( assessor.type ) ) {
 			defaultAssessments.pop();
 		}
 		expect( assessments ).toEqual( defaultAssessments );
-=======
-			"metaDescriptionKeyword",
-		] );
->>>>>>> 2dd102b0
 	} );
 }
 
