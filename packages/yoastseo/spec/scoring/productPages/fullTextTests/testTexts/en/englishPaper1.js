import Paper from "../../../../../../src/values/Paper.js";
import content from "./englishPaper1.html";

const name = "englishPaper1";

const paper = new Paper( content, {
	keyword: "Cat toys",
	synonyms: "cat entertainment",
	description: "Cat play and toys incorporates predatory games of \"play aggression.\" Cats' behaviors when playing are " +
		"similar to hunting behaviors.",
	title: "Cat play and toys",
	titleWidth: 450,
	locale: "en_EN",
	permalink: "https://en.wikipedia.org/wiki/Cat_play_and_toys",
	slug: "Cat_play_and_toys",
	customData: {
<<<<<<< HEAD
		hasGlobalSKU: true,
		hasGlobalIdentifier: true,
		hasVariants: false,
=======
		hasPrice: true,
		hasGlobalSKU: true,
		hasGlobalIdentifier: true,
		hasVariants: false,
		productType: "simple",
>>>>>>> 34aca343
	},
} );

const expectedResults = {
	introductionKeyword: {
		isApplicable: true,
		score: 9,
		resultText: "<a href='https://yoa.st/shopify8' target='_blank'>Keyphrase in introduction</a>: Well done!",
	},
	keyphraseLength: {
		isApplicable: true,
		score: 3,
		resultText: "<a href='https://yoa.st/shopify10' target='_blank'>Keyphrase length</a>: The keyphrase contains 2 content words. That's way " +
			"less than the recommended minimum of 4 content words. <a href='https://yoa.st/shopify11' target='_blank'>Make it longer</a>!",
	},
	keywordDensity: {
		isApplicable: true,
		score: 9,
		resultText: "<a href='https://yoa.st/shopify12' target='_blank'>Keyphrase density</a>: The focus keyphrase was found 4 times. This is great!",
	},
	metaDescriptionKeyword: {
		isApplicable: true,
		score: 9,
		resultText: "<a href='https://yoa.st/shopify14' target='_blank'>Keyphrase in meta description</a>: Keyphrase or synonym " +
			"appear in the meta description. Well done!",
	},
	metaDescriptionLength: {
		isApplicable: true,
		score: 9,
		resultText: "<a href='https://yoa.st/shopify46' target='_blank'>Meta description length</a>: Well done!",
	},
	subheadingsKeyword: {
		isApplicable: true,
		score: 3,
		resultText: "<a href='https://yoa.st/shopify16' target='_blank'>Keyphrase in subheading</a>: <a href='https://yoa.st/shopify17' " +
			"target='_blank'>Use more keyphrases or synonyms in your H2 and H3 subheadings</a>!",
	},
	textCompetingLinks: {
		isApplicable: true,
		score: 0,
		resultText: "",
	},
	textLength: {
		isApplicable: true,
		score: 9,
		resultText: "<a href='https://yoa.st/shopify58' target='_blank'>Text length</a>: The text contains 217 words. Good job!",
	},
	keyphraseInSEOTitle: {
		isApplicable: true,
		score: 6,
		resultText: "<a href='https://yoa.st/shopify24' target='_blank'>Keyphrase in SEO title</a>: Does not contain the exact match. " +
			"<a href='https://yoa.st/shopify25' target='_blank'>Try to write the exact match of your keyphrase in the SEO title " +
			"and put it at the beginning of the title</a>.",
	},
	titleWidth: {
		isApplicable: true,
		score: 9,
		resultText: "<a href='https://yoa.st/shopify52' target='_blank'>SEO title width</a>: Good job!",
	},
	slugKeyword: {
		isApplicable: true,
		score: 9,
		resultText: "<a href='https://yoa.st/shopify26' target='_blank'>Keyphrase in slug</a>: Great work!",
	},
	functionWordsInKeyphrase: {
		isApplicable: true,
		score: 0,
		resultText: "",
	},
	singleH1: {
		isApplicable: true,
		score: 0,
		resultText: "",
	},
	productIdentifiers: {
		isApplicable: true,
		score: 9,
<<<<<<< HEAD
		resultText: "<a href='https://yoa.st/shopify81' target='_blank'>Barcode</a>: Good job!",
=======
		resultText: "<a href='https://yoa.st/4ly' target='_blank'>Product identifier</a>: Your product has an identifier. Good job!",
>>>>>>> 34aca343
	},
	productSKU: {
		isApplicable: true,
		score: 9,
<<<<<<< HEAD
		resultText: "<a href='https://yoa.st/shopify79' target='_blank'>SKU</a>: Good job!",
=======
		resultText: "<a href='https://yoa.st/4lw' target='_blank'>SKU</a>: Your product has a SKU. Good job!",
>>>>>>> 34aca343
	},
	imageKeyphrase: {
		isApplicable: true,
		score: 9,
		resultText: "<a href='https://yoa.st/shopify22' target='_blank'>Image Keyphrase</a>: Good job!",
	},
	imageCount: {
		isApplicable: true,
		score: 9,
		resultText: "<a href='https://yoa.st/shopify20' target='_blank'>Images and videos</a>: Good job!",
	},
	imageAltTags: {
		isApplicable: true,
		score: 3,
		resultText: "<a href='https://yoa.st/shopify40' target='_blank'>Image alt tags</a>: 1 image out of 4 doesn't have alt attributes." +
			" <a href='https://yoa.st/shopify41' target='_blank'>Add alt attributes to your images</a>!",
	},
	keyphraseDistribution: {
		isApplicable: true,
		score: 1,
		resultText: "<a href='https://yoa.st/shopify30' target='_blank'>Keyphrase distribution</a>: Very uneven. Large parts of your text " +
			"do not contain the keyphrase or its synonyms. <a href='https://yoa.st/shopify31' target='_blank'>Distribute them more evenly</a>.",
	},
	subheadingsTooLong: {
		isApplicable: false,
	},
	textParagraphTooLong: {
		isApplicable: true,
		score: 6,
		resultText: "<a href='https://yoa.st/shopify66' target='_blank'>Paragraph length</a>: 2 of the paragraphs contain more than " +
			"the recommended maximum of 70 words. <a href='https://yoa.st/shopify67' target='_blank'>Shorten your paragraphs</a>!",
	},
	textSentenceLength: {
		isApplicable: true,
		score: 9,
		resultText: "<a href='https://yoa.st/shopify48' target='_blank'>Sentence length</a>: Great!",
	},
	textTransitionWords: {
		isApplicable: true,
		score: 9,
		resultText: "<a href='https://yoa.st/shopify44' target='_blank'>Transition words</a>: Well done!",
	},
	passiveVoice: {
		isApplicable: true,
		score: 9,
		resultText: "<a href='https://yoa.st/shopify42' target='_blank'>Passive voice</a>: You're using enough active voice. That's great!",
	},
	textPresence: {
		isApplicable: true,
		score: 0,
		resultText: "",
	},
	listPresence: {
		isApplicable: true,
		score: 3,
		resultText: "<a href='https://yoa.st/shopify38' target='_blank'>Lists</a>: No lists appear on this page. " +
			"<a href='https://yoa.st/shopify39' target='_blank'>Add at least one ordered or unordered list</a>!",
	},
	wordComplexity: {
		isApplicable: true,
		score: 6,
		resultText: "<a href='https://yoa.st/shopify77' target='_blank'>Word complexity</a>: 11.52% of the words in your " +
			"text are considered complex. <a href='https://yoa.st/shopify78' target='_blank'>Try to use shorter and more" +
			" familiar words to improve readability</a>.",
	},
};

export {
	name,
	paper,
	expectedResults,
};

export default {
	name: name,
	paper: paper,
	expectedResults: expectedResults,
};<|MERGE_RESOLUTION|>--- conflicted
+++ resolved
@@ -14,17 +14,11 @@
 	permalink: "https://en.wikipedia.org/wiki/Cat_play_and_toys",
 	slug: "Cat_play_and_toys",
 	customData: {
-<<<<<<< HEAD
-		hasGlobalSKU: true,
-		hasGlobalIdentifier: true,
-		hasVariants: false,
-=======
 		hasPrice: true,
 		hasGlobalSKU: true,
 		hasGlobalIdentifier: true,
 		hasVariants: false,
 		productType: "simple",
->>>>>>> 34aca343
 	},
 } );
 
@@ -102,20 +96,12 @@
 	productIdentifiers: {
 		isApplicable: true,
 		score: 9,
-<<<<<<< HEAD
-		resultText: "<a href='https://yoa.st/shopify81' target='_blank'>Barcode</a>: Good job!",
-=======
 		resultText: "<a href='https://yoa.st/4ly' target='_blank'>Product identifier</a>: Your product has an identifier. Good job!",
->>>>>>> 34aca343
 	},
 	productSKU: {
 		isApplicable: true,
 		score: 9,
-<<<<<<< HEAD
-		resultText: "<a href='https://yoa.st/shopify79' target='_blank'>SKU</a>: Good job!",
-=======
 		resultText: "<a href='https://yoa.st/4lw' target='_blank'>SKU</a>: Your product has a SKU. Good job!",
->>>>>>> 34aca343
 	},
 	imageKeyphrase: {
 		isApplicable: true,
