import Paper from "../../../../../../src/values/Paper.js";
import content from "./englishPaper3.html";

const name = "englishPaper3";

const paper = new Paper( content, {
	keyword: "cat tree",
	synonyms: "tree house",
	description: "Cat trees vary in height and complexity, with most cats preferring features offering height[1] " +
		"over comfort, particularly if tall enough to allow a clear survey of their territory. " +
		"Some cats prefer options which offer shelter or a secluded escape,[1] which may be at any height of the structure.",
	title: "Cat tree house",
	titleWidth: 450,
	locale: "en_EN",
	permalink: "https://en.wikipedia.org/wiki/Cat_tree",
	slug: "Cat_tree",
	customData: {
<<<<<<< HEAD
		hasGlobalSKU: true,
		hasGlobalIdentifier: true,
		hasVariants: true,
=======
		hasPrice: false,
		hasGlobalSKU: true,
		hasGlobalIdentifier: true,
		hasVariants: true,
		doAllVariantsHaveSKU: false,
		doAllVariantsHaveIdentifier: false,
		productType: "variable",
>>>>>>> 34aca343
	},
} );

const expectedResults = {
	introductionKeyword: {
		isApplicable: true,
		score: 9,
		resultText: "<a href='https://yoa.st/shopify8' target='_blank'>Keyphrase in introduction</a>: Well done!",
	},
	keyphraseLength: {
		isApplicable: true,
		score: 3,
		resultText: "<a href='https://yoa.st/shopify10' target='_blank'>Keyphrase length</a>: The keyphrase contains 2 content words. " +
			"That's way less than the recommended minimum of 4 content words. <a href='https://yoa.st/shopify11' target='_blank'>Make it longer</a>!",
	},
	keywordDensity: {
		isApplicable: true,
		score: -50,
		resultText: "<a href='https://yoa.st/shopify12' target='_blank'>Keyphrase density</a>: The focus keyphrase was found 11 times. " +
			"That's way more than the recommended maximum of 8 times for a text of this length. <a href='https://yoa.st/shopify13' " +
			"target='_blank'>Don't overoptimize</a>!",
	},
	metaDescriptionKeyword: {
		isApplicable: true,
		score: 9,
		resultText: "<a href='https://yoa.st/shopify14' target='_blank'>Keyphrase in meta description</a>: Keyphrase or synonym appear " +
			"in the meta description. Well done!",
	},
	metaDescriptionLength: {
		isApplicable: true,
		score: 6,
		resultText: "<a href='https://yoa.st/shopify46' target='_blank'>Meta description length</a>: The meta description is " +
			"over 156 characters. To ensure the entire description will be visible, <a href='https://yoa.st/shopify47' " +
			"target='_blank'>you should reduce the length</a>!",
	},
	subheadingsKeyword: {
		isApplicable: false,
	},
	textCompetingLinks: {
		isApplicable: true,
		score: 0,
		resultText: "",
	},
	textLength: {
		isApplicable: true,
		score: 9,
		resultText: "<a href='https://yoa.st/shopify58' target='_blank'>Text length</a>: The text contains 345 words. Good job!",
	},
	keyphraseInSEOTitle: {
		isApplicable: true,
		score: 9,
		resultText: "<a href='https://yoa.st/shopify24' target='_blank'>Keyphrase in SEO title</a>: The exact match of the focus " +
			"keyphrase appears at the beginning of the SEO title. Good job!",
	},
	titleWidth: {
		isApplicable: true,
		score: 9,
		resultText: "<a href='https://yoa.st/shopify52' target='_blank'>SEO title width</a>: Good job!",
	},
	slugKeyword: {
		isApplicable: true,
		score: 9,
		resultText: "<a href='https://yoa.st/shopify26' target='_blank'>Keyphrase in slug</a>: Great work!",
	},
	functionWordsInKeyphrase: {
		isApplicable: true,
		score: 0,
		resultText: "",
	},
	singleH1: {
		isApplicable: true,
		score: 0,
		resultText: "",
	},
	productIdentifiers: {
		isApplicable: true,
<<<<<<< HEAD
		score: 0,
		resultText: "",
	},
	productSKU: {
		isApplicable: true,
		score: 0,
		resultText: "",
=======
		score: 6,
		resultText: "<a href='https://yoa.st/4ly' target='_blank'>Product identifier</a>: Not all your product variants" +
			" have an identifier. <a href='https://yoa.st/4lz' target='_blank'>Include this if you can, as it" +
			" will help search engines to better understand your content.</a>",
	},
	productSKU: {
		isApplicable: true,
		score: 6,
		resultText: "<a href='https://yoa.st/4lw' target='_blank'>SKU</a>: Not all your product variants have a SKU." +
			" <a href='https://yoa.st/4lx' target='_blank'>Include this if you can, as it will help search engines to" +
			" better understand your content.</a>",
>>>>>>> 34aca343
	},
	imageKeyphrase: {
		isApplicable: true,
		score: 9,
		resultText: "<a href='https://yoa.st/shopify22' target='_blank'>Image Keyphrase</a>: Good job!",
	},
	imageCount: {
		isApplicable: true,
		score: 6,
		resultText: "<a href='https://yoa.st/shopify20' target='_blank'>Images and videos</a>: Only 2 images or videos " +
			"appear on this page. We recommend at least 4. <a href='https://yoa.st/shopify21' target='_blank'>" +
			"Add more relevant images or videos</a>!",
	},
	imageAltTags: {
		isApplicable: true,
		score: 9,
		resultText: "<a href='https://yoa.st/shopify40' target='_blank'>Image alt tags</a>: All images have alt attributes. Good job!",
	},
	keyphraseDistribution: {
		isApplicable: true,
		score: 9,
		resultText: "<a href='https://yoa.st/shopify30' target='_blank'>Keyphrase distribution</a>: Good job!",
	},
	subheadingsTooLong: {
		isApplicable: true,
		score: 2,
		resultText: "<a href='https://yoa.st/shopify68' target='_blank'>Subheading distribution</a>: You are not using any " +
			"subheadings, although your text is rather long. <a href='https://yoa.st/shopify69' target='_blank'>Try and add some subheadings</a>.",
	},
	textParagraphTooLong: {
		isApplicable: true,
		score: 6,
		resultText: "<a href='https://yoa.st/shopify66' target='_blank'>Paragraph length</a>: 1 of the paragraphs contains " +
			"more than the recommended maximum of 70 words. <a href='https://yoa.st/shopify67' target='_blank'>Shorten your paragraphs</a>!",
	},
	textSentenceLength: {
		isApplicable: true,
		score: 3,
		resultText: "<a href='https://yoa.st/shopify48' target='_blank'>Sentence length</a>: 41.2% of the sentences contain " +
			"more than 20 words, which is more than the recommended maximum of 20%. <a href='https://yoa.st/shopify49' target='_blank'>" +
			"Try to shorten the sentences</a>.",
	},
	textTransitionWords: {
		isApplicable: true,
		score: 9,
		resultText: "<a href='https://yoa.st/shopify44' target='_blank'>Transition words</a>: Well done!",
	},
	passiveVoice: {
		isApplicable: true,
		score: 3,
		resultText: "<a href='https://yoa.st/shopify42' target='_blank'>Passive voice</a>: 21.1% of the sentences contain passive voice, " +
			"which is more than the recommended maximum of 10%. <a href='https://yoa.st/shopify43' target='_blank'>" +
			"Try to use their active counterparts</a>.",
	},
	textPresence: {
		isApplicable: true,
		score: 0,
		resultText: "",
	},
	listPresence: {
		isApplicable: true,
		score: 9,
		resultText: "<a href='https://yoa.st/shopify38' target='_blank'>Lists</a>: There is at least one list on this page. Great!",
	},
	wordComplexity: {
		isApplicable: true,
		score: 6,
		resultText: "<a href='https://yoa.st/shopify77' target='_blank'>Word complexity</a>: 11.59% of the words in your text are considered complex. " +
			"<a href='https://yoa.st/shopify78' target='_blank'>Try to use shorter and more familiar words to improve readability</a>.",
	},
};

export {
	name,
	paper,
	expectedResults,
};

export default {
	name: name,
	paper: paper,
	expectedResults: expectedResults,
};<|MERGE_RESOLUTION|>--- conflicted
+++ resolved
@@ -15,11 +15,6 @@
 	permalink: "https://en.wikipedia.org/wiki/Cat_tree",
 	slug: "Cat_tree",
 	customData: {
-<<<<<<< HEAD
-		hasGlobalSKU: true,
-		hasGlobalIdentifier: true,
-		hasVariants: true,
-=======
 		hasPrice: false,
 		hasGlobalSKU: true,
 		hasGlobalIdentifier: true,
@@ -27,7 +22,6 @@
 		doAllVariantsHaveSKU: false,
 		doAllVariantsHaveIdentifier: false,
 		productType: "variable",
->>>>>>> 34aca343
 	},
 } );
 
@@ -104,15 +98,6 @@
 	},
 	productIdentifiers: {
 		isApplicable: true,
-<<<<<<< HEAD
-		score: 0,
-		resultText: "",
-	},
-	productSKU: {
-		isApplicable: true,
-		score: 0,
-		resultText: "",
-=======
 		score: 6,
 		resultText: "<a href='https://yoa.st/4ly' target='_blank'>Product identifier</a>: Not all your product variants" +
 			" have an identifier. <a href='https://yoa.st/4lz' target='_blank'>Include this if you can, as it" +
@@ -124,7 +109,6 @@
 		resultText: "<a href='https://yoa.st/4lw' target='_blank'>SKU</a>: Not all your product variants have a SKU." +
 			" <a href='https://yoa.st/4lx' target='_blank'>Include this if you can, as it will help search engines to" +
 			" better understand your content.</a>",
->>>>>>> 34aca343
 	},
 	imageKeyphrase: {
 		isApplicable: true,
