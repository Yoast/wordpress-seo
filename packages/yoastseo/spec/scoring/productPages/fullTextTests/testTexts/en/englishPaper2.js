--- conflicted
+++ resolved
@@ -178,12 +178,8 @@
 	wordComplexity: {
 		isApplicable: true,
 		score: 6,
-<<<<<<< HEAD
-		resultText: "<a href='https://yoa.st/shopify77' target='_blank'>Word complexity</a>: 14.71% of the words in your " +
+		resultText: "<a href='https://yoa.st/shopify77' target='_blank'>Word complexity</a>: 11.11% of the words in your " +
 			"text " +
-=======
-		resultText: "<a href='https://yoa.st/shopify77' target='_blank'>Word complexity</a>: 11.11% of the words in your text " +
->>>>>>> 787c62b1
 			"are considered complex." +
 			" <a href='https://yoa.st/shopify78' target='_blank'>Try to use shorter and more familiar words to improve readability</a>.",
 	},
