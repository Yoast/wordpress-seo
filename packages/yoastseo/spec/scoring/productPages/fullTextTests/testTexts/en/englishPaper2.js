import Paper from "../../../../../../src/values/Paper.js";
import content from "./englishPaper2.html";

const name = "englishPaper2";

const paper = new Paper( content, {
	keyword: "Monstera deliciosa",
	synonyms: "Swiss cheese plant",
	description: "Monstera deliciosa, the Swiss cheese plant, is a species of flowering plant native to tropical forests " +
		"of southern Mexico, south to Panama. It has been introduced to many tropical areas, and has become a mildly invasive " +
		"species in Hawaii, Seychelles, Ascension Island and the Society Islands.",
	title: "Monstera deliciosa",
	titleWidth: 450,
	locale: "en_EN",
	permalink: "https://en.wikipedia.org/wiki/Monstera_deliciosa",
	slug: "Monstera_deliciosa",
	customData: {
		canRetrieveGlobalSku: true,
		hasGlobalSKU: false,
		hasGlobalIdentifier: false,
		hasVariants: false,
		productType: "simple",
	},

} );

const expectedResults = {
	introductionKeyword: {
		isApplicable: true,
		score: 9,
		resultText: "<a href='https://yoa.st/shopify8' target='_blank'>Keyphrase in introduction</a>: Well done!",
	},
	keyphraseLength: {
		isApplicable: true,
		score: 3,
		resultText: "<a href='https://yoa.st/shopify10' target='_blank'>Keyphrase length</a>: The keyphrase contains 2 content words. " +
			"That's way less than the recommended minimum of 4 content words. <a href='https://yoa.st/shopify11' target='_blank'>Make it longer</a>!",
	},
	keywordDensity: {
		isApplicable: true,
		score: 9,
		resultText: "<a href='https://yoa.st/shopify12' target='_blank'>Keyphrase density</a>: The focus keyphrase was found 2 times. This is great!",
	},
	metaDescriptionKeyword: {
		isApplicable: true,
		score: 9,
		resultText: "<a href='https://yoa.st/shopify14' target='_blank'>Keyphrase in meta description</a>: Keyphrase or " +
			"synonym appear in the meta description. Well done!",
	},
	metaDescriptionLength: {
		isApplicable: true,
		score: 6,
		resultText: "<a href='https://yoa.st/shopify46' target='_blank'>Meta description length</a>: The meta description is " +
			"over 156 characters. To ensure the entire description will be visible, <a href='https://yoa.st/shopify47' " +
			"target='_blank'>you should reduce the length</a>!",
	},
	subheadingsKeyword: {
		isApplicable: true,
		score: 3,
		resultText: "<a href='https://yoa.st/shopify16' target='_blank'>Keyphrase in subheading</a>: <a href='https://yoa.st/shopify17' " +
			"target='_blank'>Use more keyphrases or synonyms in your H2 and H3 subheadings</a>!",
	},
	textCompetingLinks: {
		isApplicable: true,
		score: 0,
		resultText: "",
	},
	textLength: {
		isApplicable: true,
		score: 9,
		resultText: "<a href='https://yoa.st/shopify58' target='_blank'>Text length</a>: The text contains 333 words. Good job!",
	},
	keyphraseInSEOTitle: {
		isApplicable: true,
		score: 9,
		resultText: "<a href='https://yoa.st/shopify24' target='_blank'>Keyphrase in SEO title</a>: The exact match of the " +
			"focus keyphrase appears at the beginning of the SEO title. Good job!",
	},
	titleWidth: {
		isApplicable: true,
		score: 9,
		resultText: "<a href='https://yoa.st/shopify52' target='_blank'>SEO title width</a>: Good job!",
	},
	slugKeyword: {
		isApplicable: true,
		score: 9,
		resultText: "<a href='https://yoa.st/shopify26' target='_blank'>Keyphrase in slug</a>: Great work!",
	},
	functionWordsInKeyphrase: {
		isApplicable: true,
		score: 0,
		resultText: "",
	},
	singleH1: {
		isApplicable: true,
		score: 0,
		resultText: "",
	},
	productIdentifiers: {
		isApplicable: true,
		score: 6,
		resultText: "<a href='https://yoa.st/4ly' target='_blank'>Product identifier</a>: Your product is missing an identifier " +
			"(like a GTIN code)." +
			" <a href='https://yoa.st/4lz' target='_blank'>Include it if you can, as it will " +
			"help search engines to better understand your content.</a>",
	},
	productSKU: {
		isApplicable: true,
		score: 6,
		resultText: "<a href='https://yoa.st/4lw' target='_blank'>SKU</a>: Your product is missing a SKU. " +
			"<a href='https://yoa.st/4lx' target='_blank'>Include it if you can, as it will " +
			"help search engines to better understand your content.</a>",
	},
	imageKeyphrase: {
		isApplicable: true,
		score: 6,
		resultText: "<a href='https://yoa.st/shopify22' target='_blank'>Image Keyphrase</a>: Images on this page do not have alt " +
			"attributes that reflect the topic of your text. <a href='https://yoa.st/shopify23' target='_blank'>" +
			"Add your keyphrase or synonyms to the alt tags of relevant images</a>!",
	},
	imageCount: {
		isApplicable: true,
		score: 9,
		resultText: "<a href='https://yoa.st/shopify20' target='_blank'>Images and videos</a>: Good job!",
	},
	imageAltTags: {
		isApplicable: true,
		score: 3,
		resultText: "<a href='https://yoa.st/shopify40' target='_blank'>Image alt tags</a>: None of the images has alt attributes. " +
			"<a href='https://yoa.st/shopify41' target='_blank'>Add alt attributes to your images</a>!",
	},
	keyphraseDistribution: {
		isApplicable: true,
		score: 6,
		resultText: "<a href='https://yoa.st/shopify30' target='_blank'>Keyphrase distribution</a>: Uneven. Some parts of your text do not " +
			"contain the keyphrase or its synonyms. <a href='https://yoa.st/shopify31' target='_blank'>Distribute them more evenly</a>.",
	},
	subheadingsTooLong: {
		isApplicable: true,
		score: 9,
		resultText: "<a href='https://yoa.st/shopify68' target='_blank'>Subheading distribution</a>: Great job!",
	},
	textParagraphTooLong: {
		isApplicable: true,
		score: 3,
		resultText: "<a href='https://yoa.st/shopify66' target='_blank'>Paragraph length</a>: 1 of the paragraphs contains " +
			"more than the recommended maximum of 70 words. <a href='https://yoa.st/shopify67' target='_blank'>Shorten your paragraphs</a>!",
	},
	textSentenceLength: {
		isApplicable: true,
		score: 3,
		resultText: "<a href='https://yoa.st/shopify48' target='_blank'>Sentence length</a>: 50% of the sentences contain more than 20 words, " +
			"which is more than the recommended maximum of 20%. <a href='https://yoa.st/shopify49' target='_blank'>" +
			"Try to shorten the sentences</a>.",
	},
	textTransitionWords: {
		isApplicable: true,
		score: 9,
		resultText: "<a href='https://yoa.st/shopify44' target='_blank'>Transition words</a>: Well done!",
	},
	passiveVoice: {
		isApplicable: true,
		score: 3,
		resultText: "<a href='https://yoa.st/shopify42' target='_blank'>Passive voice</a>: 25% of the sentences contain passive voice, " +
			"which is more than the recommended maximum of 10%. <a href='https://yoa.st/shopify43' target='_blank'>" +
			"Try to use their active counterparts</a>.",
	},
	textPresence: {
		isApplicable: true,
		score: 0,
		resultText: "",
	},
	listPresence: {
		isApplicable: true,
		score: 9,
		resultText: "<a href='https://yoa.st/shopify38' target='_blank'>Lists</a>: There is at least one list on this page. Great!",
	},
	wordComplexity: {
		isApplicable: true,
		score: 6,
<<<<<<< HEAD
		resultText: "<a href='https://yoa.st/shopify77' target='_blank'>Word complexity</a>: 14.71% of the words in your " +
			"text are considered complex." +
=======
		resultText: "<a href='https://yoa.st/shopify77' target='_blank'>Word complexity</a>: 14.71% of the words in your text " +
			"are considered complex." +
>>>>>>> 6a63381f
			" <a href='https://yoa.st/shopify78' target='_blank'>Try to use shorter and more familiar words to improve readability</a>.",
	},
};

export {
	name,
	paper,
	expectedResults,
};

export default {
	name: name,
	paper: paper,
	expectedResults: expectedResults,
};<|MERGE_RESOLUTION|>--- conflicted
+++ resolved
@@ -178,13 +178,9 @@
 	wordComplexity: {
 		isApplicable: true,
 		score: 6,
-<<<<<<< HEAD
 		resultText: "<a href='https://yoa.st/shopify77' target='_blank'>Word complexity</a>: 14.71% of the words in your " +
-			"text are considered complex." +
-=======
-		resultText: "<a href='https://yoa.st/shopify77' target='_blank'>Word complexity</a>: 14.71% of the words in your text " +
+			"text " +
 			"are considered complex." +
->>>>>>> 6a63381f
 			" <a href='https://yoa.st/shopify78' target='_blank'>Try to use shorter and more familiar words to improve readability</a>.",
 	},
 };
