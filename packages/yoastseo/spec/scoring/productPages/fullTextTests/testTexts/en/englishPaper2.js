--- conflicted
+++ resolved
@@ -163,11 +163,7 @@
 	passiveVoice: {
 		isApplicable: true,
 		score: 3,
-<<<<<<< HEAD
 		resultText: "<a href='https://yoa.st/shopify42' target='_blank'>Passive voice</a>: 20% of the sentences contain passive voice, " +
-=======
-		resultText: "<a href='https://yoa.st/shopify42' target='_blank'>Passive voice</a>: 25% of the sentences contain passive voice, " +
->>>>>>> e389eaaf
 			"which is more than the recommended maximum of 10%. <a href='https://yoa.st/shopify43' target='_blank'>" +
 			"Try to use their active counterparts</a>.",
 	},
