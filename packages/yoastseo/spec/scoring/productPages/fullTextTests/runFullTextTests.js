--- conflicted
+++ resolved
@@ -22,14 +22,8 @@
 import ImageCountAssessment from "../../../../src/scoring/assessments/seo/ImageCountAssessment";
 import ImageAltTags from "../../../../src/scoring/assessments/seo/ImageAltTagsAssessment";
 import KeyphraseDistribution from "../../../../src/scoring/assessments/seo/KeyphraseDistributionAssessment";
-<<<<<<< HEAD
-// eslint-disable-next-line max-len
-// 	Add back once the assessment is enabled: import ProductIdentifiersAssessment from "../../../../src/scoring/assessments/seo/ProductIdentifiersAssessment";
-// 	Add back once the assessment is enabled: import ProductSKUAssessment from "../../../../src/scoring/assessments/seo/ProductSKUAssessment";
-=======
 import ProductIdentifiersAssessment from "../../../../src/scoring/assessments/seo/ProductIdentifiersAssessment";
 import ProductSKUAssessment from "../../../../src/scoring/assessments/seo/ProductSKUAssessment";
->>>>>>> 34aca343
 
 // Import Readability assessments.
 import SubheadingDistributionTooLongAssessment
@@ -123,21 +117,6 @@
 			urlTitle: createAnchorOpeningTag( "https://yoa.st/shopify54" ),
 			urlCallToAction: createAnchorOpeningTag( "https://yoa.st/shopify55" ),
 		} );
-<<<<<<< HEAD
-		/*	Add back once the assessment is enabled:
-		const productIdentifiersAssessment = new ProductIdentifiersAssessment( {
-		urlTitle: createAnchorOpeningTag( "https://yoa.st/shopify81" ),
-		urlCallToAction: createAnchorOpeningTag( "https://yoa.st/shopify82" ),
-		assessVariants: false,
-		productIdentifierOrBarcode: { lowercase: "barcode" },
-		} );*/
-		/*	Add back once the assessment is enabled:
-		const productSKUAssessment = new ProductSKUAssessment( {
-			urlTitle: createAnchorOpeningTag( "https://yoa.st/shopify79" ),
-			urlCallToAction: createAnchorOpeningTag( "https://yoa.st/shopify80" ),
-			assessVariants: false,
-		} );*/
-=======
 		const productIdentifiersAssessment = new ProductIdentifiersAssessment( {
 			urlTitle: createAnchorOpeningTag( "https://yoa.st/4ly" ),
 			urlCallToAction: createAnchorOpeningTag( "https://yoa.st/4lz" ),
@@ -149,7 +128,6 @@
 			assessVariants: true,
 			productType: "simple",
 		} );
->>>>>>> 34aca343
 		const imageKeyphraseAssessment = new ImageKeyphraseAssessment( {
 			urlTitle: createAnchorOpeningTag( "https://yoa.st/shopify22" ),
 			urlCallToAction: createAnchorOpeningTag( "https://yoa.st/shopify23" ),
@@ -357,10 +335,6 @@
 			}
 		} );
 
-<<<<<<< HEAD
-		/* Add back once the assessment is enabled:
-=======
->>>>>>> 34aca343
 		it( "returns a score and the associated feedback text for the product identifiers assessment", function() {
 			const isApplicable = productIdentifiersAssessment.isApplicable( paper );
 			expect( isApplicable ).toBe( expectedResults.productIdentifiers.isApplicable );
@@ -370,17 +344,10 @@
 				expect( result.productIdentifiers.getScore() ).toBe( expectedResults.productIdentifiers.score );
 				expect( result.productIdentifiers.getText() ).toBe( expectedResults.productIdentifiers.resultText );
 			}
-<<<<<<< HEAD
-		} );*/
-		/* Add back once the assessment is enabled:
-		it( "returns a score and the associated feedback text for the SKU assessment", function() {
-			const isApplicable = productSKUAssessment.isApplicable();
-=======
 		} );
 
 		it( "returns a score and the associated feedback text for the SKU assessment", function() {
 			const isApplicable = productSKUAssessment.isApplicable( paper, researcher );
->>>>>>> 34aca343
 			expect( isApplicable ).toBe( expectedResults.productSKU.isApplicable );
 
 			if ( isApplicable ) {
@@ -388,11 +355,7 @@
 				expect( result.productSKU.getScore() ).toBe( expectedResults.productSKU.score );
 				expect( result.productSKU.getText() ).toBe( expectedResults.productSKU.resultText );
 			}
-<<<<<<< HEAD
-		} );*/
-=======
-		} );
->>>>>>> 34aca343
+		} );
 
 		// Images-related assessments
 		it( "returns a score and the associated feedback text for the imageKeyphrase assessment", function() {
