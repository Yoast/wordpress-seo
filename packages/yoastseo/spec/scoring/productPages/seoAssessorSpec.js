import DefaultResearcher from "../../../src/languageProcessing/languages/_default/Researcher";
import Assessor from "../../../src/scoring/productPages/seoAssessor.js";
import Paper from "../../../src/values/Paper.js";
import getResults from "../../specHelpers/getAssessorResults";

describe( "running assessments in the product page SEO assessor", function() {
	let assessor;

	beforeEach( () => {
		assessor = new Assessor( new DefaultResearcher(), {
			assessVariants: true,
			introductionKeyphraseUrlTitle: "https://yoast.com/1",
			introductionKeyphraseCTAUrl: "https://yoast.com/2",
			keyphraseLengthUrlTitle: "https://yoast.com/3",
			keyphraseLengthCTAUrl: "https://yoast.com/4",
			keyphraseDensityUrlTitle: "https://yoast.com/5",
			keyphraseDensityCTAUrl: "https://yoast.com/6",
			metaDescriptionKeyphraseUrlTitle: "https://yoast.com/7",
			metaDescriptionKeyphraseCTAUrl: "https://yoast.com/8",
			metaDescriptionLengthUrlTitle: "https://yoast.com/9",
			metaDescriptionLengthCTAUrl: "https://yoast.com/10",
			subheadingsKeyphraseUrlTitle: "https://yoast.com/11",
			subheadingsKeyphraseCTAUrl: "https://yoast.com/12",
			textCompetingLinksUrlTitle: "https://yoast.com/13",
			textCompetingLinksCTAUrl: "https://yoast.com/14",
			textLengthUrlTitle: "https://yoast.com/15",
			textLengthCTAUrl: "https://yoast.com/16",
			titleKeyphraseUrlTitle: "https://yoast.com/17",
			titleKeyphraseCTAUrl: "https://yoast.com/18",
			titleWidthUrlTitle: "https://yoast.com/19",
			titleWidthCTAUrl: "https://yoast.com/20",
			urlKeyphraseUrlTitle: "https://yoast.com/21",
			urlKeyphraseCTAUrl: "https://yoast.com/22",
			functionWordsInKeyphraseUrlTitle: "https://yoast.com/23",
			functionWordsInKeyphraseCTAUrl: "https://yoast.com/24",
			singleH1UrlTitle: "https://yoast.com/25",
			singleH1CTAUrl: "https://yoast.com/26",
			imageCountUrlTitle: "https://yoast.com/27",
			imageCountCTAUrl: "https://yoast.com/28",
			imageKeyphraseUrlTitle: "https://yoast.com/29",
			imageKeyphraseCTAUrl: "https://yoast.com/30",
			imageAltTagsUrlTitle: "https://yoast.com/31",
			imageAltTagsCTAUrl: "https://yoast.com/32",
			keyphraseDistributionUrlTitle: "https://yoast.com/33",
			keyphraseDistributionCTAUrl: "https://yoast.com/34",
<<<<<<< HEAD
			productIdentifierUrlTitle: "https://yoa.st/4ly",
			productIdentifierCTAUrl: "https://yoa.st/4lz",
=======
			productIdentifierUrlTitle: "https://yoast.com/35",
			productIdentifierCTAUrl: "https://yoast.com/36",
			productSKUUrlTitle: "https://yoast.com/37",
			productSKUCTAUrl: "https://yoast.com/38",
>>>>>>> 34aca343
		} );
	} );

	it( "runs assessments without any specific requirements", function() {
		assessor.assess( new Paper( "" ) );
		const AssessmentResults = assessor.getValidResults();
		const assessments = getResults( AssessmentResults );

		expect( assessments ).toEqual( [
			"keyphraseLength",
			"metaDescriptionLength",
			"textLength",
			"titleWidth",
			// Add after assessment becomes enabled: "productIdentifier",
			// Add after assessment becomes enabled: "productSKU",
		] );
	} );

	it( "additionally runs assessments that only require a text", function() {
		assessor.assess( new Paper( "text" ) );
		const AssessmentResults = assessor.getValidResults();
		const assessments = getResults( AssessmentResults );

		expect( assessments ).toEqual( [
			"keyphraseLength",
			"metaDescriptionLength",
			"textLength",
			"titleWidth",
			"images",
			// Add after assessment becomes enabled: "productIdentifier",
			// Add after assessment becomes enabled: "productSKU",
		] );
	} );

	it( "additionally runs singleH1assessment if the text contains two H1s", function() {
		assessor.assess( new Paper( "<h1>First title</h1><h1>Second title</h1>" ) );
		const AssessmentResults = assessor.getValidResults();
		const assessments = getResults( AssessmentResults );

		expect( assessments ).toEqual( [
			"keyphraseLength",
			"metaDescriptionLength",
			"textLength",
			"titleWidth",
			"singleH1",
			"images",
			// Add after assessment becomes enabled: "productIdentifier",
			// Add after assessment becomes enabled: "productSKU",
		] );
	} );

	it( "additionally runs assessments that only require a text and a keyword", function() {
		assessor.assess( new Paper( "text", { keyword: "keyword" } ) );
		const AssessmentResults = assessor.getValidResults();
		const assessments = getResults( AssessmentResults );

		expect( assessments ).toEqual( [
			"introductionKeyword",
			"keyphraseLength",
			"metaDescriptionLength",
			"textLength",
			"titleWidth",
			"images",
			// Add after assessment becomes enabled: "productIdentifier",
			// Add after assessment becomes enabled: "productSKU",
		] );
	} );

	it( "additionally runs assessments that only require a keyword that contains function words only", function() {
		assessor.assess( new Paper( "", { keyword: "a" } ) );
		const AssessmentResults = assessor.getValidResults();
		const assessments = getResults( AssessmentResults );

		expect( assessments ).toEqual( [
			"keyphraseLength",
			"metaDescriptionLength",
			"textLength",
			"titleWidth",
			// Add after assessment becomes enabled: "productIdentifier",
			// Add after assessment becomes enabled: "productSKU",
		] );
	} );

	it( "additionally runs assessments that require text and a keyword", function() {
		assessor.assess( new Paper( "text", { keyword: "keyword" } ) );
		const AssessmentResults = assessor.getValidResults();
		const assessments = getResults( AssessmentResults );

		expect( assessments ).toEqual( [
			"introductionKeyword",
			"keyphraseLength",
			"metaDescriptionLength",
			"textLength",
			"titleWidth",
			"images",
			// Add after assessment becomes enabled: "productIdentifier",
			// Add after assessment becomes enabled: "productSKU",
		] );
	} );

	it( "additionally runs assessments that require a long enough text and a keyword and a synonym", function() {
		const text = "a ".repeat( 200 );
		assessor.assess( new Paper( text, { keyword: "keyword", synonyms: "synonym" } ) );
		const AssessmentResults = assessor.getValidResults();
		const assessments = getResults( AssessmentResults );

		expect( assessments ).toEqual( [
			"introductionKeyword",
			"keyphraseLength",
			"keywordDensity",
			"metaDescriptionLength",
			"textLength",
			"titleWidth",
			"images",
			// Add after assessment becomes enabled: "productIdentifier",
			// Add after assessment becomes enabled: "productSKU",
		] );
	} );

	it( "additionally runs assessments that require a text and a super-long slug with stop words", function() {
		assessor.assess( new Paper( "text",
			{ slug: "a-sample-slug-a-sample-slug-a-sample-slug-a-sample-slug-a-sample-slug-a-sample-slug-a-sample-slug-a-sample-slug" } ) );
		const AssessmentResults = assessor.getValidResults();
		const assessments = getResults( AssessmentResults );

		expect( assessments ).toEqual( [
			"keyphraseLength",
			"metaDescriptionLength",
			"textLength",
			"titleWidth",
			"images",
			// Add after assessment becomes enabled: "productIdentifier",
			// Add after assessment becomes enabled: "productSKU",
		] );
	} );

	it( "additionally runs assessments that require a text, a slug and a keyword", function() {
		assessor.assess( new Paper( "text", { keyword: "keyword", slug: "sample-slug" } ) );
		const AssessmentResults = assessor.getValidResults();
		const assessments = getResults( AssessmentResults );

		expect( assessments ).toEqual( [
			"introductionKeyword",
			"keyphraseLength",
			"metaDescriptionLength",
			"textLength",
			"titleWidth",
			"slugKeyword",
			"images",
			// Add after assessment becomes enabled: "productIdentifier",
			// Add after assessment becomes enabled: "productSKU",
		] );
	} );

	// These specifications will additionally trigger the largest keyword distance assessment.
	it( "additionally runs assessments that require a long enough text and two keyword occurrences", function() {
		assessor.assess( new Paper( "This is a keyword and a keyword. Lorem ipsum dolor sit amet, vim illum aeque" +
									" constituam at. Id latine tritani alterum pro. Ei quod stet affert sed. Usu putent fabellas suavitate id." +
									" Quo ut stet recusabo torquatos. Eum ridens possim expetenda te. Ex per putant comprehensam. At vel utinam" +
									" cotidieque, at erat brute eum, velit percipit ius et. Has vidit accusata deterruisset ea, quod facete te" +
									" vis. Vix ei duis dolor, id eum sonet fabulas. Id vix imperdiet efficiantur. Percipit probatus pertinax te" +
									" sit. Putant intellegebat eu sit. Vix reque tation prompta id, ea quo labore viderer definiebas." +
									" Oratio vocibus offendit an mei, est esse pericula liberavisse. Lorem ipsum dolor sit amet, vim illum aeque" +
									" constituam at. Id latine tritani alterum pro. Ei quod stet affert sed. Usu putent fabellas suavitate id." +
									" Quo ut stet recusabo torquatos. Eum ridens possim expetenda te. Ex per putant comprehensam. At vel utinam" +
									" cotidieque, at erat brute eum, velit percipit ius et. Has vidit accusata deterruisset ea, quod facete te" +
									" vis. Vix ei duis dolor, id eum sonet fabulas. Id vix imperdiet efficiantur. Percipit probatus pertinax te" +
									" sit. Putant intellegebat eu sit. Vix reque tation prompta id, ea quo labore viderer definiebas." +
									" Oratio vocibus offendit an mei, est esse pericula liberavisse.", { keyword: "keyword" } ) );
		const AssessmentResults = assessor.getValidResults();
		const assessments = getResults( AssessmentResults );

		expect( assessments ).toEqual( [
			"introductionKeyword",
			"keyphraseLength",
			"keywordDensity",
			"metaDescriptionLength",
			"textLength",
			"titleWidth",
			"images",
			"keyphraseDistribution",
			// Add after assessment becomes enabled: "productIdentifier",
			// Add after assessment becomes enabled: "productSKU",
		] );
	} );

	it( "additionally runs assessments that require a long enough text and one keyword occurrence and one synonym occurrence", function() {
		assessor.assess( new Paper( "This is a keyword. Lorem ipsum dolor sit amet, vim illum aeque" +
			" constituam at. Id latine tritani alterum pro. Ei quod stet affert sed. Usu putent fabellas suavitate id." +
			" Quo ut stet recusabo torquatos. Eum ridens possim expetenda te. Ex per putant comprehensam. At vel utinam" +
			" cotidieque, at erat brute eum, velit percipit ius et. Has vidit accusata deterruisset ea, quod facete te" +
			" vis. Vix ei duis dolor, id eum sonet fabulas. Id vix imperdiet efficiantur. Percipit probatus pertinax te" +
			" sit. Putant intellegebat eu sit. Vix reque tation prompta id, ea quo labore viderer definiebas." +
			" Oratio vocibus offendit an mei, est esse pericula liberavisse. Lorem ipsum dolor sit amet, vim illum aeque" +
			" constituam at. Id latine tritani alterum pro. Ei quod stet affert sed. Usu putent fabellas suavitate id." +
			" Quo ut stet recusabo torquatos. Eum ridens possim expetenda te. Ex per putant comprehensam. At vel utinam" +
			" cotidieque, at erat brute eum, velit percipit ius et. Has vidit accusata deterruisset ea, quod facete te" +
			" vis. Vix ei duis dolor, id eum sonet fabulas. Id vix imperdiet efficiantur. Percipit probatus pertinax te" +
			" sit. Putant intellegebat eu sit. Vix reque tation prompta id, ea quo labore viderer definiebas synonym." +
			" Oratio vocibus offendit an mei, est esse pericula liberavisse.", { keyword: "keyword", synonyms: "synonym" } ) );
		const AssessmentResults = assessor.getValidResults();
		const assessments = getResults( AssessmentResults );

		expect( assessments ).toEqual( [
			"introductionKeyword",
			"keyphraseLength",
			"keywordDensity",
			"metaDescriptionLength",
			"textLength",
			"titleWidth",
			"images",
			"keyphraseDistribution",
			// Add after assessment becomes enabled: "productIdentifier",
			// Add after assessment becomes enabled: "productSKU",
		] );
	} );

	it( "additionally runs assessments that require a product with variants or a price", function() {
		const customData = {
			hasVariants: true,
			hasPrice: false,
			productType: "simple",
		};
		assessor.assess( new Paper( "", { customData } ) );
		const AssessmentResults = assessor.getValidResults();
		const assessments = getResults( AssessmentResults );

		expect( assessments ).toContain( "productIdentifier" );
		expect( assessments ).toContain( "productSKU" );
	} );

	describe( "has configuration overrides", () => {
		test( "IntroductionKeywordAssessment", () => {
			const assessment = assessor.getAssessment( "introductionKeyword" );

			expect( assessment ).toBeDefined();
			expect( assessment._config ).toBeDefined();
			expect( assessment._config.urlTitle ).toBe( "<a href='https://yoast.com/1' target='_blank'>" );
			expect( assessment._config.urlCallToAction ).toBe( "<a href='https://yoast.com/2' target='_blank'>" );
		} );

		test( "KeyphraseLengthAssessment", () => {
			const assessment = assessor.getAssessment( "keyphraseLength" );

			expect( assessment ).toBeDefined();
			expect( assessment._config ).toBeDefined();
			expect( assessment._config.parameters.recommendedMinimum ).toBe( 4 );
			expect( assessment._config.parameters.recommendedMaximum ).toBe( 6 );
			expect( assessment._config.parameters.acceptableMaximum ).toBe( 8 );
			expect( assessment._config.parameters.acceptableMinimum ).toBe( 2 );
			expect( assessment._config.urlTitle ).toBe( "<a href='https://yoast.com/3' target='_blank'>" );
			expect( assessment._config.urlCallToAction ).toBe( "<a href='https://yoast.com/4' target='_blank'>" );
		} );

		test( "KeywordDensityAssessment", () => {
			const assessment = assessor.getAssessment( "keywordDensity" );

			expect( assessment ).toBeDefined();
			expect( assessment._config ).toBeDefined();
			expect( assessment._config.urlTitle ).toBe( "<a href='https://yoast.com/5' target='_blank'>" );
			expect( assessment._config.urlCallToAction ).toBe( "<a href='https://yoast.com/6' target='_blank'>" );
		} );

		test( "MetaDescriptionKeywordAssessment", () => {
			const assessment = assessor.getAssessment( "metaDescriptionKeyword" );

			expect( assessment ).toBeDefined();
			expect( assessment._config ).toBeDefined();
			expect( assessment._config.urlTitle ).toBe( "<a href='https://yoast.com/7' target='_blank'>" );
			expect( assessment._config.urlCallToAction ).toBe( "<a href='https://yoast.com/8' target='_blank'>" );
		} );

		test( "MetaDescriptionLengthAssessment", () => {
			const assessment = assessor.getAssessment( "metaDescriptionLength" );

			expect( assessment ).toBeDefined();
			expect( assessment._config ).toBeDefined();
			expect( assessment._config.urlTitle ).toBe( "<a href='https://yoast.com/9' target='_blank'>" );
			expect( assessment._config.urlCallToAction ).toBe( "<a href='https://yoast.com/10' target='_blank'>" );
		} );

		test( "SubheadingsKeyword", () => {
			const assessment = assessor.getAssessment( "subheadingsKeyword" );

			expect( assessment ).toBeDefined();
			expect( assessment._config ).toBeDefined();
			expect( assessment._config.urlTitle ).toBe( "<a href='https://yoast.com/11' target='_blank'>" );
			expect( assessment._config.urlCallToAction ).toBe( "<a href='https://yoast.com/12' target='_blank'>" );
		} );

		test( "TextCompetingLinksAssessment", () => {
			const assessment = assessor.getAssessment( "textCompetingLinks" );

			expect( assessment ).toBeDefined();
			expect( assessment._config ).toBeDefined();
			expect( assessment._config.urlTitle ).toBe( "<a href='https://yoast.com/13' target='_blank'>" );
			expect( assessment._config.urlCallToAction ).toBe( "<a href='https://yoast.com/14' target='_blank'>" );
		} );

		test( "TextLengthAssessment", () => {
			const assessment = assessor.getAssessment( "textLength" );

			expect( assessment ).toBeDefined();
			expect( assessment._config ).toBeDefined();
			expect( assessment._config.recommendedMinimum ).toBe( 200 );
			expect( assessment._config.slightlyBelowMinimum ).toBe( 150 );
			expect( assessment._config.belowMinimum ).toBe( 100 );
			expect( assessment._config.veryFarBelowMinimum ).toBe( 50 );
			expect( assessment._config.urlTitle ).toBe( "<a href='https://yoast.com/15' target='_blank'>" );
			expect( assessment._config.urlCallToAction ).toBe( "<a href='https://yoast.com/16' target='_blank'>" );
		} );

		test( "KeyphraseInSEOTitleAssessment", () => {
			const assessment = assessor.getAssessment( "keyphraseInSEOTitle" );

			expect( assessment ).toBeDefined();
			expect( assessment._config ).toBeDefined();
			expect( assessment._config.urlTitle ).toBe( "<a href='https://yoast.com/17' target='_blank'>" );
			expect( assessment._config.urlCallToAction ).toBe( "<a href='https://yoast.com/18' target='_blank'>" );
		} );

		test( "PageTitleWidthAssesment", () => {
			const assessment = assessor.getAssessment( "titleWidth" );

			expect( assessment ).toBeDefined();
			expect( assessment._config ).toBeDefined();
			expect( assessment._config.scores ).toBeDefined();
			expect( assessment._config.scores.widthTooShort ).toBe( 9 );
			expect( assessment._allowShortTitle ).toBe( true );
			expect( assessment._config.urlTitle ).toBe( "<a href='https://yoast.com/19' target='_blank'>" );
			expect( assessment._config.urlCallToAction ).toBe( "<a href='https://yoast.com/20' target='_blank'>" );
		} );

		test( "SlugKeywordAssessment", () => {
			const assessment = assessor.getAssessment( "slugKeyword" );

			expect( assessment ).toBeDefined();
			expect( assessment._config ).toBeDefined();
			expect( assessment._config.urlTitle ).toBe( "<a href='https://yoast.com/21' target='_blank'>" );
			expect( assessment._config.urlCallToAction ).toBe( "<a href='https://yoast.com/22' target='_blank'>" );
		} );

		test( "FunctionWordsInKeyphrase", () => {
			const assessment = assessor.getAssessment( "functionWordsInKeyphrase" );

			expect( assessment ).toBeDefined();
			expect( assessment._config ).toBeDefined();
			expect( assessment._config.urlTitle ).toBe( "<a href='https://yoast.com/23' target='_blank'>" );
			expect( assessment._config.urlCallToAction ).toBe( "<a href='https://yoast.com/24' target='_blank'>" );
		} );

		test( "SingleH1Assessment", () => {
			const assessment = assessor.getAssessment( "singleH1" );

			expect( assessment ).toBeDefined();
			expect( assessment._config ).toBeDefined();
			expect( assessment._config.urlTitle ).toBe( "<a href='https://yoast.com/25' target='_blank'>" );
			expect( assessment._config.urlCallToAction ).toBe( "<a href='https://yoast.com/26' target='_blank'>" );
		} );

		test( "ImageCount", () => {
			const assessment = assessor.getAssessment( "images" );

			expect( assessment ).toBeDefined();
			expect( assessment._config ).toBeDefined();
			expect( assessment._config.scores.okay ).toBe( 6 );
			expect( assessment._config.recommendedCount ).toBe( 4 );
			expect( assessment._config.urlTitle ).toBe( "<a href='https://yoast.com/27' target='_blank'>" );
			expect( assessment._config.urlCallToAction ).toBe( "<a href='https://yoast.com/28' target='_blank'>" );
		} );

		test( "ImageKeyphrase", () => {
			const assessment = assessor.getAssessment( "imageKeyphrase" );

			expect( assessment ).toBeDefined();
			expect( assessment._config ).toBeDefined();
			expect( assessment._config.urlTitle ).toBe( "<a href='https://yoast.com/29' target='_blank'>" );
			expect( assessment._config.urlCallToAction ).toBe( "<a href='https://yoast.com/30' target='_blank'>" );
		} );

		test( "ImageAltTags", () => {
			const assessment = assessor.getAssessment( "imageAltTags" );

			expect( assessment ).toBeDefined();
			expect( assessment._config ).toBeDefined();
			expect( assessment._config.urlTitle ).toBe( "<a href='https://yoast.com/31' target='_blank'>" );
			expect( assessment._config.urlCallToAction ).toBe( "<a href='https://yoast.com/32' target='_blank'>" );
		} );

		test( "KeyphraseDistribution", () => {
			const assessment = assessor.getAssessment( "keyphraseDistribution" );

			expect( assessment ).toBeDefined();
			expect( assessment._config ).toBeDefined();
			expect( assessment._config.urlTitle ).toBe( "<a href='https://yoast.com/33' target='_blank'>" );
			expect( assessment._config.urlCallToAction ).toBe( "<a href='https://yoast.com/34' target='_blank'>" );
		} );
		test( "ProductIdentifierAssessment", () => {
			const assessment = assessor.getAssessment( "productIdentifier" );

			expect( assessment ).toBeDefined();
			expect( assessment._config ).toBeDefined();
			expect( assessment._config.assessVariants ).toBe( true );
			expect( assessment._config.urlTitle ).toBe( "<a href='https://yoast.com/35' target='_blank'>" );
			expect( assessment._config.urlCallToAction ).toBe( "<a href='https://yoast.com/36' target='_blank'>" );
		} );
		test( "ProductSKUAssessment", () => {
			const assessment = assessor.getAssessment( "productSKU" );

			expect( assessment ).toBeDefined();
			expect( assessment._config ).toBeDefined();
			expect( assessment._config.assessVariants ).toBe( true );
			expect( assessment._config.urlTitle ).toBe( "<a href='https://yoast.com/37' target='_blank'>" );
			expect( assessment._config.urlCallToAction ).toBe( "<a href='https://yoast.com/38' target='_blank'>" );
		} );
	} );
} );<|MERGE_RESOLUTION|>--- conflicted
+++ resolved
@@ -43,15 +43,10 @@
 			imageAltTagsCTAUrl: "https://yoast.com/32",
 			keyphraseDistributionUrlTitle: "https://yoast.com/33",
 			keyphraseDistributionCTAUrl: "https://yoast.com/34",
-<<<<<<< HEAD
-			productIdentifierUrlTitle: "https://yoa.st/4ly",
-			productIdentifierCTAUrl: "https://yoa.st/4lz",
-=======
 			productIdentifierUrlTitle: "https://yoast.com/35",
 			productIdentifierCTAUrl: "https://yoast.com/36",
 			productSKUUrlTitle: "https://yoast.com/37",
 			productSKUCTAUrl: "https://yoast.com/38",
->>>>>>> 34aca343
 		} );
 	} );
 
@@ -65,8 +60,6 @@
 			"metaDescriptionLength",
 			"textLength",
 			"titleWidth",
-			// Add after assessment becomes enabled: "productIdentifier",
-			// Add after assessment becomes enabled: "productSKU",
 		] );
 	} );
 
@@ -81,8 +74,6 @@
 			"textLength",
 			"titleWidth",
 			"images",
-			// Add after assessment becomes enabled: "productIdentifier",
-			// Add after assessment becomes enabled: "productSKU",
 		] );
 	} );
 
@@ -98,8 +89,6 @@
 			"titleWidth",
 			"singleH1",
 			"images",
-			// Add after assessment becomes enabled: "productIdentifier",
-			// Add after assessment becomes enabled: "productSKU",
 		] );
 	} );
 
@@ -115,8 +104,6 @@
 			"textLength",
 			"titleWidth",
 			"images",
-			// Add after assessment becomes enabled: "productIdentifier",
-			// Add after assessment becomes enabled: "productSKU",
 		] );
 	} );
 
@@ -130,8 +117,6 @@
 			"metaDescriptionLength",
 			"textLength",
 			"titleWidth",
-			// Add after assessment becomes enabled: "productIdentifier",
-			// Add after assessment becomes enabled: "productSKU",
 		] );
 	} );
 
@@ -147,8 +132,6 @@
 			"textLength",
 			"titleWidth",
 			"images",
-			// Add after assessment becomes enabled: "productIdentifier",
-			// Add after assessment becomes enabled: "productSKU",
 		] );
 	} );
 
@@ -166,8 +149,6 @@
 			"textLength",
 			"titleWidth",
 			"images",
-			// Add after assessment becomes enabled: "productIdentifier",
-			// Add after assessment becomes enabled: "productSKU",
 		] );
 	} );
 
@@ -183,8 +164,6 @@
 			"textLength",
 			"titleWidth",
 			"images",
-			// Add after assessment becomes enabled: "productIdentifier",
-			// Add after assessment becomes enabled: "productSKU",
 		] );
 	} );
 
@@ -201,8 +180,6 @@
 			"titleWidth",
 			"slugKeyword",
 			"images",
-			// Add after assessment becomes enabled: "productIdentifier",
-			// Add after assessment becomes enabled: "productSKU",
 		] );
 	} );
 
@@ -233,8 +210,6 @@
 			"titleWidth",
 			"images",
 			"keyphraseDistribution",
-			// Add after assessment becomes enabled: "productIdentifier",
-			// Add after assessment becomes enabled: "productSKU",
 		] );
 	} );
 
@@ -264,8 +239,6 @@
 			"titleWidth",
 			"images",
 			"keyphraseDistribution",
-			// Add after assessment becomes enabled: "productIdentifier",
-			// Add after assessment becomes enabled: "productSKU",
 		] );
 	} );
 
