--- conflicted
+++ resolved
@@ -29,11 +29,7 @@
 	keywordDensity: {
 		isApplicable: true,
 		score: 9,
-<<<<<<< HEAD
 		resultText: "<a href='https://yoa.st/shopify12' target='_blank'>Keyphrase density</a>: The keyphrase was found 8 times. This is great!",
-=======
-		resultText: "<a href='https://yoa.st/shopify12' target='_blank'>Keyphrase density</a>: The keyphrase was found 9 times. This is great!",
->>>>>>> 2d061047
 	},
 	metaDescriptionKeyword: {
 		isApplicable: true,
