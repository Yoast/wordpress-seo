import { createAnchorOpeningTag } from "../../../../src/helpers/shortlinker";
import ProductIdentifiersAssessment from "../../../../src/scoring/assessments/seo/ProductIdentifiersAssessment";
import Paper from "../../../../src/values/Paper";
import Factory from "../../../specHelpers/factory";

const paper = new Paper( "" );


describe( "a test for Product identifiers assessment for WooCommerce", function() {
	const assessment = new ProductIdentifiersAssessment( { assessVariants: true } );

	it( "returns the score 9 when a product has a global identifier and no variants", function() {
		const customData = {
			hasGlobalIdentifier: true,
			hasVariants: false,
			doAllVariantsHaveIdentifier: false,
			productType: "simple",
		};

		const paperWithCustomData = new Paper( "", { customData } );
		const assessmentResult = assessment.getResult( paperWithCustomData );

		expect( assessmentResult.getScore() ).toEqual( 9 );
		expect( assessmentResult.getText() ).toEqual( "<a href='https://yoa.st/4ly' target='_blank'>Product identifier</a>: " +
			"Your product has an identifier. Good job!" );
	} );

	it( "returns the score 9 when a product has no global identifier, but has variants and all variants have an identifier", function() {
		const customData = {
			hasGlobalIdentifier: false,
			hasVariants: true,
			doAllVariantsHaveIdentifier: true,
			productType: "variable",
		};

		const paperWithCustomData = new Paper( "", { customData } );
		const assessmentResult = assessment.getResult( paperWithCustomData );

		expect( assessmentResult.getScore() ).toEqual( 9 );
		expect( assessmentResult.getText() ).toEqual( "<a href='https://yoa.st/4ly' target='_blank'>Product identifier</a>: " +
			"All your product variants have an identifier. Good job!" );
	} );

	it( "returns the score 6 when a product has no global identifier and no variants", function() {
		const customData = {
			hasGlobalIdentifier: false,
			hasVariants: false,
			doAllVariantsHaveIdentifier: false,
			productType: "simple",
		};

		const paperWithCustomData = new Paper( "", { customData } );
		const assessmentResult = assessment.getResult( paperWithCustomData );

		expect( assessmentResult.getScore() ).toEqual( 6 );
		expect( assessmentResult.getText() ).toEqual( "<a href='https://yoa.st/4ly' target='_blank'>Product identifier</a>:" +
			" Your product is missing an identifier (like a GTIN code). You can add a product identifier via the \"Yoast SEO\" tab " +
			"in the Product data box. <a href='https://yoa.st/4lz' target='_blank'>Include" +
			" it if you can, as it will help search engines to better understand your content.</a>" );
	} );

	it( "returns the score 6 when a product has a global identifier and variants, but not all variants have an identifier", function() {
		const customData = {
			hasGlobalIdentifier: true,
			hasVariants: true,
			doAllVariantsHaveIdentifier: false,
			productType: "variable",
		};

		const paperWithCustomData = new Paper( "", { customData } );
		const assessmentResult = assessment.getResult( paperWithCustomData );

		expect( assessmentResult.getScore() ).toEqual( 6 );
		expect( assessmentResult.getText() ).toEqual( "<a href='https://yoa.st/4ly' target='_blank'>Product identifier</a>:" +
			" Not all your product variants have an identifier. You can add a product identifier via the \"Variations\" " +
			"tab in the Product data box. <a href='https://yoa.st/4lz' target='_blank'>Include it if you can, as it " +
			"will help search engines to better understand your content.</a>" );
	} );

	it( "returns the score 6 when a product has no global identifier, but has variants and not all variants have an identifier", function() {
		const customData = {
			hasGlobalIdentifier: false,
			hasVariants: true,
			doAllVariantsHaveIdentifier: false,
			productType: "variable",
		};

		const paperWithCustomData = new Paper( "", { customData } );
		const assessmentResult = assessment.getResult( paperWithCustomData );

		expect( assessmentResult.getScore() ).toEqual( 6 );
		expect( assessmentResult.getText() ).toEqual( "<a href='https://yoa.st/4ly' target='_blank'>Product identifier</a>:" +
			" Not all your product variants have an identifier. You can add a product identifier via the \"Variations\"" +
			" tab in the Product data box. <a href='https://yoa.st/4lz' target='_blank'>Include" +
			" it if you can, as it will help search engines to better understand your content.</a>" );
	} );


	it( "returns the score 9 with the feedback for a simple product when a variable product has no variants but has a global identifier", function() {
		const customData = {
			hasGlobalIdentifier: true,
			hasVariants: false,
			doAllVariantsHaveIdentifier: false,
			productType: "variable",
		};

		const paperWithCustomData = new Paper( "", { customData } );
		const assessmentResult = assessment.getResult( paperWithCustomData );

		expect( assessmentResult.getScore() ).toEqual( 9 );
		expect( assessmentResult.getText() ).toEqual( "<a href='https://yoa.st/4ly' target='_blank'>Product identifier</a>: " +
			"Your product has an identifier. Good job!" );
	} );

	it( "returns the score 6 with the feedback for a simple product when a variable product has no variants and no global identifier", function() {
		const customData = {
			hasGlobalIdentifier: false,
			hasVariants: false,
			doAllVariantsHaveIdentifier: false,
			productType: "variable",
		};

		const paperWithCustomData = new Paper( "", { customData } );
		const assessmentResult = assessment.getResult( paperWithCustomData );

		expect( assessmentResult.getScore() ).toEqual( 6 );
		expect( assessmentResult.getText() ).toEqual( "<a href='https://yoa.st/4ly' target='_blank'>Product identifier</a>:" +
			" Your product is missing an identifier (like a GTIN code). You can add a product identifier via the \"Yoast SEO\" tab " +
			"in the Product data box. <a href='https://yoa.st/4lz' target='_blank'>Include" +
			" it if you can, as it will help search engines to better understand your content.</a>" );
	} );
} );

describe( "a test for Product identifiers assessment for Shopify", () => {
	const assessment = new ProductIdentifiersAssessment( { urlTitle: createAnchorOpeningTag( "https://yoa.st/shopify81" ),
		urlCallToAction: createAnchorOpeningTag( "https://yoa.st/shopify82" ),
		assessVariants: false,
		productIdentifierOrBarcode: "Barcode" } );

	it( "returns with score 9 when the product has global identifier and no variants", () => {
		const customData = {
<<<<<<< HEAD
			hasGlobalIdentifier: true,
			hasVariants: false,
			productType: "simple",
		};

		const paperWithCustomData = new Paper( "", { customData } );
		const assessmentResult = assessment.getResult( paperWithCustomData, Factory.buildMockResearcher( {
=======
>>>>>>> 82d35d61
			hasGlobalIdentifier: true,
			hasVariants: false,
			productType: "simple",
		};

		const paperWithCustomData = new Paper( "", { customData } );
		const assessmentResult = assessment.getResult( paperWithCustomData );

		expect( assessmentResult.getScore() ).toEqual( 9 );
		expect( assessmentResult.getText() ).toEqual( "<a href='https://yoa.st/shopify81' target='_blank'>Barcode</a>: " +
			"Your product has a barcode. Good job!" );
	} );

	it( "returns with score 6 when the product doesn't have a global identifier nor variants", () => {
		const customData = {
<<<<<<< HEAD
			hasGlobalIdentifier: false,
			hasVariants: false,
			productType: "simple",
		};

		const paperWithCustomData = new Paper( "", { customData } );

		const assessmentResult = assessment.getResult( paperWithCustomData, Factory.buildMockResearcher( {
=======
>>>>>>> 82d35d61
			hasGlobalIdentifier: false,
			hasVariants: false,
			productType: "simple",
		};

		const paperWithCustomData = new Paper( "", { customData } );
		const assessmentResult = assessment.getResult( paperWithCustomData );

		expect( assessmentResult.getScore() ).toEqual( 6 );
		expect( assessmentResult.getText() ).toEqual( "<a href='https://yoa.st/shopify81' target='_blank'>Barcode</a>:" +
			" Your product is missing a barcode (like a GTIN code). <a href='https://yoa.st/shopify82' target='_blank'>Include" +
			" it if you can, as it will help search engines to better understand your content.</a>" );
	} );
} );

describe( "a test for the applicability of the assessment", function() {
	it( "is applicable when the assessVariants variable is set to true", function() {
		const assessment = new ProductIdentifiersAssessment();
		const isApplicable = assessment.isApplicable( paper );

		expect( isApplicable ).toBe( true );
	} );

	it( "is not applicable when the assessVariants variable is set to false and the product has variants", function() {
		const assessment = new ProductIdentifiersAssessment( { assessVariants: false } );
		const customData = {
			hasGlobalIdentifier: false,
			hasVariants: true,
			productType: "simple",
		};
		const paperWithCustomData = new Paper( "", { customData } );
		const isApplicable = assessment.isApplicable( paperWithCustomData );

		expect( isApplicable ).toBe( false );
	} );

	it( "is applicable when the assessVariants variable is set to false and the product doesn't have variants", function() {
		const assessment = new ProductIdentifiersAssessment();
		const customData = {
			hasGlobalIdentifier: false,
			hasVariants: false,
			productType: "simple",
		};
		const paperWithCustomData = new Paper( "", { customData } );
		const isApplicable = assessment.isApplicable( paperWithCustomData );

		expect( isApplicable ).toBe( true );
	} );

	it( "is applicable when the global identifier of a simple product can be detected", function() {
		const assessment = new ProductIdentifiersAssessment( { assessVariants: true } );
		const customData = {
			canRetrieveGlobalIdentifier: true,
			hasGlobalIdentifier: false,
			hasVariants: false,
			productType: "simple",
		};
		const paperWithCustomData = new Paper( "", { customData } );
		const isApplicable = assessment.isApplicable( paperWithCustomData );

		expect( isApplicable ).toBe( true );
	} );

	it( "is applicable when the global identifier of an external product can be detected", function() {
		const assessment = new ProductIdentifiersAssessment( { assessVariants: true } );
		const customData = {
			canRetrieveGlobalIdentifier: true,
			hasGlobalIdentifier: false,
			hasVariants: false,
			productType: "external",
		};
		const paperWithCustomData = new Paper( "", { customData } );
		const isApplicable = assessment.isApplicable( paperWithCustomData );

		expect( isApplicable ).toBe( true );
	} );

	it( "is not applicable when the global identifier of a simple product cannot be detected", function() {
		const assessment = new ProductIdentifiersAssessment( { assessVariants: true } );
		const customData = {
			canRetrieveGlobalIdentifier: false,
			hasGlobalIdentifier: false,
			hasVariants: false,
			productType: "simple",
		};
		const paperWithCustomData = new Paper( "", { customData } );
		const isApplicable = assessment.isApplicable( paperWithCustomData );

		expect( isApplicable ).toBe( false );
	} );

	it( "is not applicable when the global identifier of an external product cannot be detected", function() {
		const assessment = new ProductIdentifiersAssessment( { assessVariants: true } );
		const customData = {
			canRetrieveGlobalIdentifier: false,
			hasGlobalIdentifier: false,
			hasVariants: false,
			productType: "external",
		};
		const paperWithCustomData = new Paper( "", { customData } );
		const isApplicable = assessment.isApplicable( paperWithCustomData );

		expect( isApplicable ).toBe( false );
	} );

	it( "is applicable when the global identifier cannot be detected on a product with variants", function() {
		const assessment = new ProductIdentifiersAssessment( { assessVariants: true } );
		const customData = {
			canRetrieveGlobalIdentifier: false,
			hasGlobalIdentifier: false,
			hasVariants: true,
			productType: "variable",
		};
		const paperWithCustomData = new Paper( "", { customData } );
		const isApplicable = assessment.isApplicable( paperWithCustomData );

		expect( isApplicable ).toBe( true );
	} );

	it( "is not applicable when the identifiers of at least one variant cannot be detected on product with variants", function() {
		const assessment = new ProductIdentifiersAssessment( { assessVariants: true } );
		const customData = {
			canRetrieveVariantIdentifiers: false,
			hasGlobalIdentifier: false,
			hasVariants: true,
			productType: "variable",
		};
		const paperWithCustomData = new Paper( "", { customData } );
		const isApplicable = assessment.isApplicable( paperWithCustomData );

		expect( isApplicable ).toBe( false );
	} );

	it( "is applicable when variant identifiers can be detected on product with variants", function() {
		const assessment = new ProductIdentifiersAssessment( { assessVariants: true } );
		const customData = {
			canRetrieveVariantIdentifiers: true,
			hasGlobalIdentifier: false,
			hasVariants: true,
			productType: "variable",
		};
		const paperWithCustomData = new Paper( "", { customData } );
		const isApplicable = assessment.isApplicable( paperWithCustomData );

		expect( isApplicable ).toBe( true );
	} );

	it( "is applicable when variant identifiers can be detected on a simple product with variants (case when" +
		"hasVariants variable doesn't update correctly", function() {
		const assessment = new ProductIdentifiersAssessment( { assessVariants: true } );
		const customData = {
			canRetrieveVariantIdentifiers: false,
			hasGlobalIdentifier: false,
			hasVariants: true,
			productType: "simple",
		};
		const paperWithCustomData = new Paper( "", { customData } );
		const isApplicable = assessment.isApplicable( paperWithCustomData );

		expect( isApplicable ).toBe( true );
	} );
} );<|MERGE_RESOLUTION|>--- conflicted
+++ resolved
@@ -139,7 +139,6 @@
 
 	it( "returns with score 9 when the product has global identifier and no variants", () => {
 		const customData = {
-<<<<<<< HEAD
 			hasGlobalIdentifier: true,
 			hasVariants: false,
 			productType: "simple",
@@ -147,15 +146,10 @@
 
 		const paperWithCustomData = new Paper( "", { customData } );
 		const assessmentResult = assessment.getResult( paperWithCustomData, Factory.buildMockResearcher( {
-=======
->>>>>>> 82d35d61
-			hasGlobalIdentifier: true,
-			hasVariants: false,
-			productType: "simple",
-		};
-
-		const paperWithCustomData = new Paper( "", { customData } );
-		const assessmentResult = assessment.getResult( paperWithCustomData );
+			hasGlobalIdentifier: true,
+			hasVariants: false,
+			productType: "simple",
+		} ) );
 
 		expect( assessmentResult.getScore() ).toEqual( 9 );
 		expect( assessmentResult.getText() ).toEqual( "<a href='https://yoa.st/shopify81' target='_blank'>Barcode</a>: " +
@@ -164,7 +158,7 @@
 
 	it( "returns with score 6 when the product doesn't have a global identifier nor variants", () => {
 		const customData = {
-<<<<<<< HEAD
+
 			hasGlobalIdentifier: false,
 			hasVariants: false,
 			productType: "simple",
@@ -173,15 +167,10 @@
 		const paperWithCustomData = new Paper( "", { customData } );
 
 		const assessmentResult = assessment.getResult( paperWithCustomData, Factory.buildMockResearcher( {
-=======
->>>>>>> 82d35d61
-			hasGlobalIdentifier: false,
-			hasVariants: false,
-			productType: "simple",
-		};
-
-		const paperWithCustomData = new Paper( "", { customData } );
-		const assessmentResult = assessment.getResult( paperWithCustomData );
+			hasGlobalIdentifier: false,
+			hasVariants: false,
+			productType: "simple",
+		} ) );
 
 		expect( assessmentResult.getScore() ).toEqual( 6 );
 		expect( assessmentResult.getText() ).toEqual( "<a href='https://yoa.st/shopify81' target='_blank'>Barcode</a>:" +
