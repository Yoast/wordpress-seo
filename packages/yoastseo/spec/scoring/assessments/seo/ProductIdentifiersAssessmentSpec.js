--- conflicted
+++ resolved
@@ -184,28 +184,32 @@
 		expect( isApplicable ).toBe( false );
 	} );
 
-<<<<<<< HEAD
 	it( "is applicable when the assessVariants variable is set to false and the product doesn't have variants", function() {
 		const assessment = new ProductIdentifiersAssessment();
 		const customData = {
-=======
+			hasGlobalIdentifier: false,
+			hasVariants: false,
+			productType: "simple",
+		};
+		const paperWithCustomData = new Paper( "", { customData } );
+		const isApplicable = assessment.isApplicable( paperWithCustomData );
+
+		expect( isApplicable ).toBe( true );
+	} );
+
 	it( "is applicable when the global identifier of a simple product can be detected", function() {
 		const assessment = new ProductIdentifiersAssessment( { assessVariants: true } );
 		const customData = {
 			canRetrieveGlobalIdentifier: true,
->>>>>>> e7703168
-			hasGlobalIdentifier: false,
-			hasVariants: false,
-			productType: "simple",
-		};
-		const paperWithCustomData = new Paper( "", { customData } );
-		const isApplicable = assessment.isApplicable( paperWithCustomData );
-
-		expect( isApplicable ).toBe( true );
-	} );
-<<<<<<< HEAD
-} );
-=======
+			hasGlobalIdentifier: false,
+			hasVariants: false,
+			productType: "simple",
+		};
+		const paperWithCustomData = new Paper( "", { customData } );
+		const isApplicable = assessment.isApplicable( paperWithCustomData );
+
+		expect( isApplicable ).toBe( true );
+	} );
 
 	it( "is applicable when the global identifier of an external product can be detected", function() {
 		const assessment = new ProductIdentifiersAssessment( { assessVariants: true } );
@@ -305,5 +309,4 @@
 
 		expect( isApplicable ).toBe( true );
 	} );
-} );
->>>>>>> e7703168
+} );