import { createAnchorOpeningTag } from "../../../../src/helpers/shortlinker";
import ProductSKUAssessment from "../../../../src/scoring/assessments/seo/ProductSKUAssessment";
import Paper from "../../../../src/values/Paper";
import Factory from "../../../specHelpers/factory";

const paper = new Paper( "" );


describe( "a test for SKU assessment for WooCommerce", function() {
	const assessment = new ProductSKUAssessment( { assessVariants: true } );

	it( "returns the score 9 when a product has a global SKU and no variants", function() {
		const customData = {
			hasGlobalSKU: true,
			hasVariants: false,
			doAllVariantsHaveSKU: false,
			productType: "simple",
		};

		const paperWithCustomData = new Paper( "", { customData } );
		const assessmentResult = assessment.getResult( paperWithCustomData );

		expect( assessmentResult.getScore() ).toEqual( 9 );
		expect( assessmentResult.getText() ).toEqual( "<a href='https://yoa.st/4lw' target='_blank'>SKU</a>: Your product has a SKU. Good job!" );
	} );

	it( "returns the score 9 when a product has no global SKU, but has variants and all variants have a SKU", function() {
		const customData = {
			hasGlobalSKU: false,
			hasVariants: true,
			doAllVariantsHaveSKU: true,
			productType: "variable",
		};

		const paperWithCustomData = new Paper( "", { customData } );
		const assessmentResult = assessment.getResult( paperWithCustomData );

		expect( assessmentResult.getScore() ).toEqual( 9 );
		expect( assessmentResult.getText() ).toEqual( "<a href='https://yoa.st/4lw' target='_blank'>SKU</a>: All your product variants " +
			"have a SKU. Good job!" );
	} );

	it( "returns the score 6 when a product has no global SKU and no variants", function() {
		const customData = {
			hasGlobalSKU: false,
			hasVariants: false,
			doAllVariantsHaveSKU: false,
			productType: "simple",
			addSKULocation: true,
		};

		const paperWithCustomData = new Paper( "", { customData } );
		const assessmentResult = assessment.getResult( paperWithCustomData );

		expect( assessmentResult.getScore() ).toEqual( 6 );
		expect( assessmentResult.getText() ).toEqual( "<a href='https://yoa.st/4lw' target='_blank'>SKU</a>:" +
			" Your product is missing a SKU. You can add a SKU via the \"Inventory\" tab in the Product data box. " +
			"<a href='https://yoa.st/4lx' target='_blank'>Include it if you can, as it will help search engines " +
			"to better understand your content.</a>" );
	} );

	it( "returns the score 6 when a product has a global SKU and variants, but not all variants have a SKU", function() {
		const customData = {
			hasGlobalSKU: true,
			hasVariants: true,
			doAllVariantsHaveSKU: false,
			productType: "variable",
		};

		const paperWithCustomData = new Paper( "", { customData } );
		const assessmentResult = assessment.getResult( paperWithCustomData );

		expect( assessmentResult.getScore() ).toEqual( 6 );
		expect( assessmentResult.getText() ).toEqual( "<a href='https://yoa.st/4lw' target='_blank'>SKU</a>:" +
			" Not all your product variants have a SKU. You can add a SKU via the \"Variations\" tab in the Product " +
			"data box. <a href='https://yoa.st/4lx' target='_blank'>Include it if you can, as it will help search " +
			"engines to better understand your content.</a>" );
	} );

	it( "returns the score 6 when a product has no global SKU, but has variants and not all variants have a SKU", function() {
		const customData = {
			hasGlobalSKU: false,
			hasVariants: true,
			doAllVariantsHaveSKU: false,
			productType: "variable",
		};

		const paperWithCustomData = new Paper( "", { customData } );
		const assessmentResult = assessment.getResult( paperWithCustomData );

		expect( assessmentResult.getScore() ).toEqual( 6 );
		expect( assessmentResult.getText() ).toEqual( "<a href='https://yoa.st/4lw' target='_blank'>SKU</a>:" +
			" Not all your product variants have a SKU. You can add a SKU via the \"Variations\" tab in the Product " +
			"data box. <a href='https://yoa.st/4lx' target='_blank'>Include it if you can, as it will help search " +
			"engines to better understand your content.</a>" );
	} );

	it( "returns the score 9 with the feedback for a simple product when a variable product has no variants but has a global SKU", function() {
		const customData = {
			hasGlobalSKU: true,
			hasVariants: false,
			doAllVariantsHaveSKU: false,
			productType: "variable",
		};

		const paperWithCustomData = new Paper( "", { customData } );
		const assessmentResult = assessment.getResult( paperWithCustomData );

		expect( assessmentResult.getScore() ).toEqual( 9 );
		expect( assessmentResult.getText() ).toEqual( "<a href='https://yoa.st/4lw' target='_blank'>SKU</a>: Your product has a SKU. Good job!" );
	} );

	it( "returns the score 6 with the feedback for a simple product when a variable product has no variants and no global SKU", function() {
		const customData = {
			hasGlobalSKU: false,
			hasVariants: false,
			doAllVariantsHaveSKU: false,
			productType: "variable",
		};

		const paperWithCustomData = new Paper( "", { customData } );
		const assessmentResult = assessment.getResult( paperWithCustomData );

		expect( assessmentResult.getScore() ).toEqual( 6 );
		expect( assessmentResult.getText() ).toEqual( "<a href='https://yoa.st/4lw' target='_blank'>SKU</a>:" +
			" Your product is missing a SKU. You can add a SKU via the \"Inventory\" tab in the Product data box. " +
			"<a href='https://yoa.st/4lx' target='_blank'>Include it if you can, as it will help search engines to " +
			"better understand your content.</a>" );
	} );
} );

describe( "a test for SKU assessment for Shopify", () => {
	const assessment = new ProductSKUAssessment( { urlTitle: createAnchorOpeningTag( "https://yoa.st/shopify79" ),
		urlCallToAction: createAnchorOpeningTag( "https://yoa.st/shopify80" ),
		assessVariants: false,
	} );

	it( "returns with score 9 when the product has global SKU and no variants", () => {
		const assessmentResult = assessment.getResult( paper, Factory.buildMockResearcher( {
			hasGlobalSKU: true,
			hasVariants: false,
			productType: "simple",
		} ) );

		expect( assessmentResult.getScore() ).toEqual( 9 );
		expect( assessmentResult.getText() ).toEqual( "<a href='https://yoa.st/shopify79' target='_blank'>SKU</a>: " +
			"Your product has a SKU. Good job!" );
	} );

	it( "returns with score 6 when the product doesn't have a global SKU nor variants", () => {
		const assessmentResult = assessment.getResult( paper, Factory.buildMockResearcher( {
			hasGlobalSKU: false,
			hasVariants: false,
			productType: "simple",
		} ) );

		expect( assessmentResult.getScore() ).toEqual( 6 );
		expect( assessmentResult.getText() ).toEqual( "<a href='https://yoa.st/shopify79' target='_blank'>SKU</a>:" +
			" Your product is missing a SKU. <a href='https://yoa.st/shopify80' target='_blank'>Include" +
			" this if you can, as it will help search engines to better understand your content.</a>" );
	} );
} );

describe( "a test for the applicability of the assessment", function() {
<<<<<<< HEAD
	it( "is applicable when we want to assess variants and the SKU can be detected", function() {
=======
	it( "is applicable when the assessVariants variable is set to true", function() {
		const assessment = new ProductSKUAssessment( { assessVariants: true } );
		const isApplicable = assessment.isApplicable( paper );

		expect( isApplicable ).toBe( true );
	} );

	it( "is not applicable when the assessVariants variable is set to false", function() {
		const assessment = new ProductSKUAssessment();
		const isApplicable = assessment.isApplicable( paper );

		expect( isApplicable ).toBe( false );
	} );

	it( "is applicable when the SKU of a simple product can be detected", function() {
>>>>>>> e7703168
		const assessment = new ProductSKUAssessment( { assessVariants: true } );
		const customData = {
			canRetrieveGlobalSku: true,
			hasGlobalSKU: false,
			hasVariants: false,
			productType: "simple",
		};
		const paperWithCustomData = new Paper( "", { customData } );
		const isApplicable = assessment.isApplicable( paperWithCustomData );

		expect( isApplicable ).toBe( true );
	} );

<<<<<<< HEAD
	it( "is not applicable when we want to assess variants and the SKU cannot be detected on product without variants", function() {
=======
	it( "is applicable when the SKU of an external product can be detected", function() {
		const assessment = new ProductSKUAssessment( { assessVariants: true } );
		const customData = {
			canRetrieveGlobalSku: true,
			hasGlobalSKU: false,
			hasVariants: false,
			productType: "external",
		};
		const paperWithCustomData = new Paper( "", { customData } );
		const isApplicable = assessment.isApplicable( paperWithCustomData );

		expect( isApplicable ).toBe( true );
	} );

	it( "is not applicable when the SKU of a simple product cannot be detected", function() {
>>>>>>> e7703168
		const assessment = new ProductSKUAssessment( { assessVariants: true } );
		const customData = {
			canRetrieveGlobalSku: false,
			hasGlobalSKU: false,
			hasVariants: false,
			productType: "simple",
		};
		const paperWithCustomData = new Paper( "", { customData } );
		const isApplicable = assessment.isApplicable( paperWithCustomData );

		expect( isApplicable ).toBe( false );
	} );

<<<<<<< HEAD
	it( "is applicable when we want to assess variants and when the global SKU cannot be detected on product with variants," +
		"but the variant SKU can", function() {
=======
	it( "is not applicable when the SKU of an external product cannot be detected", function() {
		const assessment = new ProductSKUAssessment( { assessVariants: true } );
		const customData = {
			canRetrieveGlobalSku: false,
			hasGlobalSKU: false,
			hasVariants: false,
			productType: "external",
		};
		const paperWithCustomData = new Paper( "", { customData } );
		const isApplicable = assessment.isApplicable( paperWithCustomData );

		expect( isApplicable ).toBe( false );
	} );

	it( "is applicable when the SKU cannot be detected on product with variants", function() {
>>>>>>> e7703168
		const assessment = new ProductSKUAssessment( { assessVariants: true } );
		const customData = {
			canRetrieveVariantSkus: true,
			canRetrieveGlobalSku: false,
			hasGlobalSKU: false,
			hasVariants: true,
			productType: "variable",
		};
		const paperWithCustomData = new Paper( "", { customData } );
		const isApplicable = assessment.isApplicable( paperWithCustomData );

		expect( isApplicable ).toBe( true );
	} );

	it( "is not applicable when we want to assess variants and the SKU of at least one variant cannot be detected on product with variants", function() {
		const assessment = new ProductSKUAssessment( { assessVariants: true } );
		const customData = {
			canRetrieveVariantSkus: false,
			hasGlobalSKU: false,
			hasVariants: true,
			productType: "variable",
		};
		const paperWithCustomData = new Paper( "", { customData } );
		const isApplicable = assessment.isApplicable( paperWithCustomData );

		expect( isApplicable ).toBe( false );
	} );

<<<<<<< HEAD
	it( "is applicable when we don't want to assess variants and the product doesn't have variants", function() {
		const assessment = new ProductSKUAssessment( { assessVariants: false } );
		const customData = {
			hasGlobalSKU: false,
			hasVariants: false,
			productType: "simple",
=======
	it( "is applicable when variant SKUs can be detected on product with variants", function() {
		const assessment = new ProductSKUAssessment( { assessVariants: true } );
		const customData = {
			canRetrieveVariantSkus: true,
			hasGlobalSKU: false,
			hasVariants: true,
			productType: "variable",
>>>>>>> e7703168
		};
		const paperWithCustomData = new Paper( "", { customData } );
		const isApplicable = assessment.isApplicable( paperWithCustomData );

		expect( isApplicable ).toBe( true );
	} );

<<<<<<< HEAD
	it( "is not applicable when we don't want to assess variants and the product has variants", function() {
		const assessment = new ProductSKUAssessment( { assessVariants: false } );
		const customData = {
=======
	it( "is applicable when variant SKUs can be detected on a simple product with variants" +
		" (case when hasVariants variable doesn't update correctly", function() {
		const assessment = new ProductSKUAssessment( { assessVariants: true } );
		const customData = {
			canRetrieveVariantSkus: false,
>>>>>>> e7703168
			hasGlobalSKU: false,
			hasVariants: true,
			productType: "simple",
		};
		const paperWithCustomData = new Paper( "", { customData } );
		const isApplicable = assessment.isApplicable( paperWithCustomData );

<<<<<<< HEAD
		expect( isApplicable ).toBe( false );
=======
		expect( isApplicable ).toBe( true );
>>>>>>> e7703168
	} );
} );<|MERGE_RESOLUTION|>--- conflicted
+++ resolved
@@ -162,25 +162,7 @@
 } );
 
 describe( "a test for the applicability of the assessment", function() {
-<<<<<<< HEAD
 	it( "is applicable when we want to assess variants and the SKU can be detected", function() {
-=======
-	it( "is applicable when the assessVariants variable is set to true", function() {
-		const assessment = new ProductSKUAssessment( { assessVariants: true } );
-		const isApplicable = assessment.isApplicable( paper );
-
-		expect( isApplicable ).toBe( true );
-	} );
-
-	it( "is not applicable when the assessVariants variable is set to false", function() {
-		const assessment = new ProductSKUAssessment();
-		const isApplicable = assessment.isApplicable( paper );
-
-		expect( isApplicable ).toBe( false );
-	} );
-
-	it( "is applicable when the SKU of a simple product can be detected", function() {
->>>>>>> e7703168
 		const assessment = new ProductSKUAssessment( { assessVariants: true } );
 		const customData = {
 			canRetrieveGlobalSku: true,
@@ -194,13 +176,24 @@
 		expect( isApplicable ).toBe( true );
 	} );
 
-<<<<<<< HEAD
-	it( "is not applicable when we want to assess variants and the SKU cannot be detected on product without variants", function() {
-=======
-	it( "is applicable when the SKU of an external product can be detected", function() {
-		const assessment = new ProductSKUAssessment( { assessVariants: true } );
-		const customData = {
-			canRetrieveGlobalSku: true,
+	it( "is not applicable when the SKU  of a simple product cannot be detected", function() {
+		const assessment = new ProductSKUAssessment( { assessVariants: true } );
+		const customData = {
+			canRetrieveGlobalSku: false,
+			hasGlobalSKU: false,
+			hasVariants: false,
+			productType: "simple",
+		};
+		const paperWithCustomData = new Paper( "", { customData } );
+		const isApplicable = assessment.isApplicable( paperWithCustomData );
+
+		expect( isApplicable ).toBe( false );
+	} );
+
+	it( "is not applicable when the SKU of an external product cannot be detected", function() {
+		const assessment = new ProductSKUAssessment( { assessVariants: true } );
+		const customData = {
+			canRetrieveGlobalSku: false,
 			hasGlobalSKU: false,
 			hasVariants: false,
 			productType: "external",
@@ -208,44 +201,11 @@
 		const paperWithCustomData = new Paper( "", { customData } );
 		const isApplicable = assessment.isApplicable( paperWithCustomData );
 
-		expect( isApplicable ).toBe( true );
-	} );
-
-	it( "is not applicable when the SKU of a simple product cannot be detected", function() {
->>>>>>> e7703168
-		const assessment = new ProductSKUAssessment( { assessVariants: true } );
-		const customData = {
-			canRetrieveGlobalSku: false,
-			hasGlobalSKU: false,
-			hasVariants: false,
-			productType: "simple",
-		};
-		const paperWithCustomData = new Paper( "", { customData } );
-		const isApplicable = assessment.isApplicable( paperWithCustomData );
-
-		expect( isApplicable ).toBe( false );
-	} );
-
-<<<<<<< HEAD
+		expect( isApplicable ).toBe( false );
+	} );
+
 	it( "is applicable when we want to assess variants and when the global SKU cannot be detected on product with variants," +
 		"but the variant SKU can", function() {
-=======
-	it( "is not applicable when the SKU of an external product cannot be detected", function() {
-		const assessment = new ProductSKUAssessment( { assessVariants: true } );
-		const customData = {
-			canRetrieveGlobalSku: false,
-			hasGlobalSKU: false,
-			hasVariants: false,
-			productType: "external",
-		};
-		const paperWithCustomData = new Paper( "", { customData } );
-		const isApplicable = assessment.isApplicable( paperWithCustomData );
-
-		expect( isApplicable ).toBe( false );
-	} );
-
-	it( "is applicable when the SKU cannot be detected on product with variants", function() {
->>>>>>> e7703168
 		const assessment = new ProductSKUAssessment( { assessVariants: true } );
 		const customData = {
 			canRetrieveVariantSkus: true,
@@ -274,51 +234,58 @@
 		expect( isApplicable ).toBe( false );
 	} );
 
-<<<<<<< HEAD
 	it( "is applicable when we don't want to assess variants and the product doesn't have variants", function() {
 		const assessment = new ProductSKUAssessment( { assessVariants: false } );
 		const customData = {
 			hasGlobalSKU: false,
 			hasVariants: false,
 			productType: "simple",
-=======
-	it( "is applicable when variant SKUs can be detected on product with variants", function() {
-		const assessment = new ProductSKUAssessment( { assessVariants: true } );
-		const customData = {
-			canRetrieveVariantSkus: true,
-			hasGlobalSKU: false,
-			hasVariants: true,
-			productType: "variable",
->>>>>>> e7703168
-		};
-		const paperWithCustomData = new Paper( "", { customData } );
-		const isApplicable = assessment.isApplicable( paperWithCustomData );
-
-		expect( isApplicable ).toBe( true );
-	} );
-
-<<<<<<< HEAD
+		};
+		const paperWithCustomData = new Paper( "", { customData } );
+		const isApplicable = assessment.isApplicable( paperWithCustomData );
+
+		expect( isApplicable ).toBe( true );
+	} );
+
 	it( "is not applicable when we don't want to assess variants and the product has variants", function() {
 		const assessment = new ProductSKUAssessment( { assessVariants: false } );
 		const customData = {
-=======
+			hasGlobalSKU: false,
+			hasVariants: true,
+			productType: "simple",
+		};
+		const paperWithCustomData = new Paper( "", { customData } );
+		const isApplicable = assessment.isApplicable( paperWithCustomData );
+
+		expect( isApplicable ).toBe( false );
+	} );
+
+	it( "is applicable when variant SKUs can be detected on product with variants", function() {
+		const assessment = new ProductSKUAssessment( { assessVariants: true } );
+		const customData = {
+			canRetrieveVariantSkus: true,
+			hasGlobalSKU: false,
+			hasVariants: true,
+			productType: "variable",
+		};
+		const paperWithCustomData = new Paper( "", { customData } );
+		const isApplicable = assessment.isApplicable( paperWithCustomData );
+
+		expect( isApplicable ).toBe( true );
+	} );
+
 	it( "is applicable when variant SKUs can be detected on a simple product with variants" +
 		" (case when hasVariants variable doesn't update correctly", function() {
 		const assessment = new ProductSKUAssessment( { assessVariants: true } );
 		const customData = {
 			canRetrieveVariantSkus: false,
->>>>>>> e7703168
-			hasGlobalSKU: false,
-			hasVariants: true,
-			productType: "simple",
-		};
-		const paperWithCustomData = new Paper( "", { customData } );
-		const isApplicable = assessment.isApplicable( paperWithCustomData );
-
-<<<<<<< HEAD
-		expect( isApplicable ).toBe( false );
-=======
-		expect( isApplicable ).toBe( true );
->>>>>>> e7703168
+			hasGlobalSKU: false,
+			hasVariants: true,
+			productType: "simple",
+		};
+		const paperWithCustomData = new Paper( "", { customData } );
+		const isApplicable = assessment.isApplicable( paperWithCustomData );
+
+		expect( isApplicable ).toBe( true );
 	} );
 } );