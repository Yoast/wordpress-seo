--- conflicted
+++ resolved
@@ -108,6 +108,16 @@
 		},
 	},
 	{
+		description: "should not count shortcodes when calculating keyphrase density",
+		paper: new Paper( nonkeyword.repeat( 99 ) + `[${keyword}]`, { keyword: keyword, shortcodes: [ keyword ] } ),
+		expectedResult: {
+			score: 4,
+			text: "<a href='https://yoa.st/33v' target='_blank'>Keyphrase density</a>: The keyphrase was found 0 times." +
+				" That's less than the recommended minimum of 2 times for a text of this length." +
+				" <a href='https://yoa.st/33w' target='_blank'>Focus on your keyphrase</a>!",
+		},
+	},
+	{
 		description: "returns a bad result if the keyphrase is only used once, regardless of the density",
 		paper: new Paper( "<p>" + nonkeyword.repeat( 100 ) + keyword + "</p>", { keyword: "keyword" } ),
 		expectedResult: {
@@ -139,124 +149,8 @@
 	it( description, () => {
 		const result = new KeyphraseDensityAssessment().getResult( paper, researcher );
 
-<<<<<<< HEAD
-	it( "runs the keywordDensity on the paper with a slightly too high keyphrase density (3.5%)", function() {
-		const paper = new Paper( nonkeyword.repeat( 965 ) + keyword.repeat( 35 ), { keyword: "keyword" } );
-		const researcher = new DefaultResearcher( paper );
-		const result = new KeywordDensityAssessment().getResult( paper, researcher );
-		expect( result.getScore() ).toBe( -10 );
-		expect( result.getText() ).toBe( "<a href='https://yoa.st/33v' target='_blank'>Keyphrase density</a>: " +
-			"The keyphrase was found 35 times. That's more than the recommended maximum of 29 times " +
-			"for a text of this length. <a href='https://yoa.st/33w' target='_blank'>Don't overoptimize</a>!" );
-	} );
-
-	it( "runs the keywordDensity on the paper with a very high keyphrase density (10%)", function() {
-		const paper = new Paper( nonkeyword.repeat( 900 ) + keyword.repeat( 100 ), { keyword: "keyword" } );
-		const researcher = new DefaultResearcher( paper );
-		const result = new KeywordDensityAssessment().getResult( paper, researcher );
-		expect( result.getScore() ).toBe( -50 );
-		expect( result.getText() ).toBe( "<a href='https://yoa.st/33v' target='_blank'>Keyphrase density</a>: " +
-			"The keyphrase was found 100 times. That's way more than the recommended maximum of 29 times " +
-			"for a text of this length. <a href='https://yoa.st/33w' target='_blank'>Don't overoptimize</a>!" );
-	} );
-
-
-	it( "adjusts the keyphrase density based on the length of the keyword with the actual density remaining at 2% - short keyphrase", function() {
-		const paper = new Paper( nonkeyword.repeat( 960 ) + "b c, ".repeat( 20 ), { keyword: "b c" } );
-		const researcher = new DefaultResearcher( paper );
-		const result = new KeywordDensityAssessment().getResult( paper, researcher );
-		expect( result.getScore() ).toBe( 9 );
-		expect( result.getText() ).toBe( "<a href='https://yoa.st/33v' target='_blank'>Keyphrase density</a>: " +
-			"The keyphrase was found 20 times. This is great!" );
-	} );
-
-	it( "does not count text inside elements we want to exclude from the analysis when calculating the recommended" +
-		"number of keyphrase usages", function() {
-		const paper = new Paper( nonkeyword.repeat( 101 ) + "<blockquote>" + nonkeyword.repeat( 859 ) +
-			"</blockquote>" + "b c, ".repeat( 20 ), { keyword: "b c" } );
-		const researcher = new DefaultResearcher( paper );
-		const result = new KeywordDensityAssessment().getResult( paper, researcher );
-		expect( result.getScore() ).toBe( -50 );
-		expect( result.getText() ).toBe( "<a href='https://yoa.st/33v' target='_blank'>Keyphrase density</a>: " +
-			"The keyphrase was found 20 times. That's way more than the recommended maximum of 3 times for a text of this length." +
-			" <a href='https://yoa.st/33w' target='_blank'>Don't overoptimize</a>!" );
-	} );
-
-	it( "should not count shortcodes when calculating keyphrase density", function() {
-		const paper = new Paper( nonkeyword.repeat( 99 ) + `[${keyword}]`, { keyword: keyword, shortcodes: [ keyword ] } );
-
-		const researcher = new DefaultResearcher( paper );
-		const result = new KeywordDensityAssessment().getResult( paper, researcher );
-
-		expect( result.getScore() ).toBe( 4 );
-		expect( result.getText() ).toBe( "<a href='https://yoa.st/33v' target='_blank'>Keyphrase density</a>: The keyphrase was found 0 times." +
-			" That's less than the recommended minimum of 2 times for a text of this length." +
-			" <a href='https://yoa.st/33w' target='_blank'>Focus on your keyphrase</a>!" );
-	} );
-
-	it( "adjusts the keyphrase density based on the length of the keyword with the actual density remaining at 2% - long keyphrase", function() {
-		const paper = new Paper( nonkeyword.repeat( 900 ) + "b c d e f, ".repeat( 20 ), { keyword: "b c d e f" } );
-		const researcher = new DefaultResearcher( paper );
-		const result = new KeywordDensityAssessment().getResult( paper, researcher );
-		expect( result.getScore() ).toBe( -50 );
-		expect( result.getText() ).toBe( "<a href='https://yoa.st/33v' target='_blank'>Keyphrase density</a>: " +
-			"The keyphrase was found 20 times. That's way more than the recommended maximum of 12 times " +
-			"for a text of this length. <a href='https://yoa.st/33w' target='_blank'>Don't overoptimize</a>!" );
-	} );
-
-	it( "returns a bad result if the keyword is only used once, regardless of the density", function() {
-		const paper = new Paper( nonkeyword.repeat( 100 ) + keyword, { keyword: "keyword" } );
-		const researcher = new DefaultResearcher( paper );
-		const result = new KeywordDensityAssessment().getResult( paper, researcher );
-		expect( result.getScore() ).toBe( 4 );
-		expect( result.getText() ).toBe( "<a href='https://yoa.st/33v' target='_blank'>Keyphrase density</a>: " +
-			"The keyphrase was found 1 time. That's less than the recommended minimum of 2 times " +
-			"for a text of this length. <a href='https://yoa.st/33w' target='_blank'>Focus on your keyphrase</a>!" );
-	} );
-
-	it( "returns a good result if the keyword is used twice and " +
-		"the recommended count is smaller than or equal to 2, regardless of the density", function() {
-		const paper = new Paper( nonkeyword.repeat( 100 ) + "a b c, a b c", { keyword: "a b c", locale: "xx_XX" } );
-		const researcher = new DefaultResearcher( paper );
-		const result = new KeywordDensityAssessment().getResult( paper, researcher );
-		expect( result.getScore() ).toBe( 9 );
-		expect( result.getText() ).toBe( "<a href='https://yoa.st/33v' target='_blank'>Keyphrase density</a>: " +
-			"The keyphrase was found 2 times. This is great!" );
-	} );
-
-	it( "applies to a paper with a keyword and a text of at least 100 words", function() {
-		const paper = new Paper( nonkeyword.repeat( 100 ), { keyword: "keyword" } );
-		expect( new KeywordDensityAssessment().isApplicable( paper, new DefaultResearcher( paper ) ) ).toBe( true );
-	} );
-
-	it( "does not apply to a paper with a keyword and a text of at least 100 words when the text is inside an element" +
-		"we want to exclude from the analysis", function() {
-		const paper = new Paper( "<blockquote>" + nonkeyword.repeat( 100 ) + "</blockquote>", { keyword: "keyword" } );
-		expect( new KeywordDensityAssessment().isApplicable( paper, new DefaultResearcher( paper ) ) ).toBe( false );
-	} );
-
-	it( "does not apply to a paper with text of 100 words but without a keyword", function() {
-		const paper = new Paper( nonkeyword.repeat( 100 ), { keyword: "" } );
-		expect( new KeywordDensityAssessment().isApplicable( paper, new DefaultResearcher( paper ) ) ).toBe( false );
-	} );
-
-	it( "does not apply to a paper with a text containing less than 100 words and with a keyword", function() {
-		const paper = new Paper( nonkeyword.repeat( 99 ), { keyword: "keyword" } );
-		expect( new KeywordDensityAssessment().isApplicable( paper, new DefaultResearcher( paper ) ) ).toBe( false );
-	} );
-
-	it( "does not apply to a paper with a text containing less than 100 words and without a keyword", function() {
-		const paper = new Paper( nonkeyword.repeat( 99 ), { keyword: "" } );
-		expect( new KeywordDensityAssessment().isApplicable( paper, new DefaultResearcher( paper ) ) ).toBe( false );
-	} );
-
-	it( "applies to a Japanese paper with a keyword and a text of at least 200 characters", function() {
-		const paper = new Paper( longTextJapanese, { keyword: "keyword" } );
-		expect( new KeywordDensityAssessment().isApplicable( paper, new JapaneseResearcher( paper ) ) ).toBe( true );
-=======
 		expect( result.getScore() ).toBe( expectedResult.score );
 		expect( result.getText() ).toBe( expectedResult.text );
->>>>>>> caa242c0
 	} );
 } );
 
