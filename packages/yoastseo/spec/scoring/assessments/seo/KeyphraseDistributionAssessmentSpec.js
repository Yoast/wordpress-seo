--- conflicted
+++ resolved
@@ -52,11 +52,7 @@
 		expect( assessment.hasAIFixes() ).toBeTruthy();
 	} );
 
-<<<<<<< HEAD
 	it( "returns the correct feedback when there are no keyphrase occurrences in the text", function() {
-=======
-	it( "returns a the correct feedback when there are no keyphrase occurrences in the text", function() {
->>>>>>> c813d31c
 		const mockPaper = new Paper( "a string", { keyword: "keyword" } );
 		const assessment = keyphraseDistributionAssessment.getResult(
 			mockPaper,
@@ -104,11 +100,7 @@
 			" them more evenly</a>." );
 	} );
 
-<<<<<<< HEAD
-	it( "returns a good score score when the % of sentences between topic occurrences is lower than the recommended good score", function() {
-=======
 	it( "returns a good score score when the % of sentences between topic occurrences is lower than the recommended good score (30%)", function() {
->>>>>>> c813d31c
 		const mockPaper = new Paper( "string with the keyword and the keyword", { keyword: "keyword" } );
 		const assessment = keyphraseDistributionAssessment.getResult(
 			mockPaper,
