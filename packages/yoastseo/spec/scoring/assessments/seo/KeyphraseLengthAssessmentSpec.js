import KeyphraseLengthAssessment from "../../../../src/scoring/assessments/seo/KeyphraseLengthAssessment";
import Paper from "../../../../src/values/Paper.js";
import factory from "../../../specHelpers/factory.js";
import { all as englishFunctionWords } from "../../../../src/languageProcessing/languages/en/config/functionWords";
import { all as germanFunctionWords } from "../../../../src/languageProcessing/languages/de/config/functionWords";
<<<<<<< HEAD
import JapaneseResearcher from "../../../../src/languageProcessing/languages/ja/Researcher";
import { enableFeatures } from "@yoast/feature-flag";
enableFeatures( [ "JAPANESE_SUPPORT" ] );
=======
import JapaneseResearcher from "../../../../src/languageProcessing/languages/ja/Researcher.js";
>>>>>>> a7001475

describe( "the keyphrase length assessment", function() {
	it( "should assess a custom paper with one-word keyphrase as bad ", function() {
		const paper = new Paper();
		const researcher = factory.buildMockResearcher( { keyphraseLength: 1, functionWords: englishFunctionWords } );
		const result = new KeyphraseLengthAssessment( {
			parameters: {
				recommendedMinimum: 4,
				recommendedMaximum: 6,
				acceptableMaximum: 8,
				acceptableMinimum: 1,
			},
		}, true ).getResult( paper, researcher );
		expect( result.getScore() ).toEqual( 3 );
		expect( result.getText() ).toEqual( "<a href='https://yoa.st/33i' target='_blank'>Keyphrase length</a>: " +
			"The keyphrase is 1 word long. That's shorter than the recommended minimum of 4 words. " +
			"<a href='https://yoa.st/33j' target='_blank'>Make it longer</a>!" );
	} );
	it( "should assess a custom paper with a slightly too short keyphrase as okay ", function() {
		const paper = new Paper();
		const researcher = factory.buildMockResearcher( { keyphraseLength: 3, functionWords: englishFunctionWords } );

		const result = new KeyphraseLengthAssessment( {
			parameters: {
				recommendedMinimum: 4,
				recommendedMaximum: 6,
				acceptableMaximum: 8,
				acceptableMinimum: 1,
			},
		}, true ).getResult( paper, researcher );
		expect( result.getScore() ).toEqual( 6 );
		expect( result.getText() ).toEqual( "<a href='https://yoa.st/33i' target='_blank'>Keyphrase length</a>: " +
			"The keyphrase is 3 words long. That's slightly shorter than the recommended minimum of 4 words. " +
			"<a href='https://yoa.st/33j' target='_blank'>Make it longer</a>!" );
	} );

	it( "should assess a paper with a keyphrase that's the correct length", function() {
		const paper = new Paper( "", { keyword: "keyword" } );
		const researcher = factory.buildMockResearcher( { keyphraseLength: 4, functionWords: englishFunctionWords } );
		const result = new KeyphraseLengthAssessment( {
			parameters: {
				recommendedMinimum: 4,
				recommendedMaximum: 6,
				acceptableMaximum: 8,
				acceptableMinimum: 1,
			},
		}, true ).getResult( paper, researcher );
		expect( result.getScore() ).toEqual( 9 );
		expect( result.getText() ).toEqual( "<a href='https://yoa.st/33i' target='_blank'>Keyphrase length</a>: Good job!" );
	} );

	it( "should assess a custom paper with a keyphrase that's slightly too long as okay", function() {
		const paper = new Paper( "", { keyword: "keyword" } );
		const researcher = factory.buildMockResearcher( { keyphraseLength: 7, functionWords: englishFunctionWords } );

		const result = new KeyphraseLengthAssessment( {
			parameters: {
				recommendedMinimum: 4,
				recommendedMaximum: 6,
				acceptableMaximum: 8,
				acceptableMinimum: 1,
			},
		}, true ).getResult( paper, researcher );
		expect( result.getScore() ).toEqual( 6 );
		expect( result.getText() ).toEqual( "<a href='https://yoa.st/33i' target='_blank'>Keyphrase length</a>: " +
			"The keyphrase is 7 words long. That's longer than the recommended maximum of 6 words. " +
			"<a href='https://yoa.st/33j' target='_blank'>Make it shorter</a>!" );
	} );
	it( "should assess a custom paper with a keyphrase that's too long as bad", function() {
		const paper = new Paper( "", { keyword: "keyword" } );
		const researcher = factory.buildMockResearcher( { keyphraseLength: 9, functionWords: englishFunctionWords } );

		const result = new KeyphraseLengthAssessment( {
			parameters: {
				recommendedMinimum: 4,
				recommendedMaximum: 6,
				acceptableMaximum: 8,
				acceptableMinimum: 1,
			},
		}, true ).getResult( paper, researcher );
		expect( result.getScore() ).toEqual( 3 );
		expect( result.getText() ).toEqual( "<a href='https://yoa.st/33i' target='_blank'>Keyphrase length</a>: " +
			"The keyphrase is 9 words long. That's longer than the recommended maximum of 6 words. " +
			"<a href='https://yoa.st/33j' target='_blank'>Make it shorter</a>!" );
	} );
} );
describe( "the keyphrase length assessment", function() {
	it( "should assess a language-specific custom paper with one-word keyphrase as bad ", function() {
		const paper = new Paper();
		const researcher = factory.buildMockResearcher( { keyphraseLength: 1, functionWords: germanFunctionWords }, false,
			true );

		const result = new KeyphraseLengthAssessment( {
			parameters: {
				recommendedMinimum: 3,
				recommendedMaximum: 6,
				acceptableMaximum: 7,
				acceptableMinimum: 1,
			},
		}, true ).getResult( paper, researcher );
		expect( result.getScore() ).toEqual( 3 );
		expect( result.getText() ).toEqual( "<a href='https://yoa.st/33i' target='_blank'>Keyphrase length</a>: " +
			"The keyphrase is 1 word long. That's shorter than the recommended minimum of 3 words. " +
			"<a href='https://yoa.st/33j' target='_blank'>Make it longer</a>!" );
	} );
	it( "should assess a custom paper with a slightly too short keyphrase as okay ", function() {
		const paper = new Paper();
		const researcher = factory.buildMockResearcher( { keyphraseLength: 2, functionWords: germanFunctionWords } );

		const result = new KeyphraseLengthAssessment( {
			parameters: {
				recommendedMinimum: 3,
				recommendedMaximum: 6,
				acceptableMaximum: 7,
				acceptableMinimum: 1,
			},
		}, true ).getResult( paper, researcher );
		expect( result.getScore() ).toEqual( 6 );
		expect( result.getText() ).toEqual( "<a href='https://yoa.st/33i' target='_blank'>Keyphrase length</a>: " +
			"The keyphrase is 2 words long. That's slightly shorter than the recommended minimum of 3 words. " +
			"<a href='https://yoa.st/33j' target='_blank'>Make it longer</a>!" );
	} );
	it( "should assess a paper with a keyphrase that's the correct length", function() {
		const paper = new Paper( "", { keyword: "keyword" } );
		const researcher = factory.buildMockResearcher( { keyphraseLength: 3, functionWords: germanFunctionWords } );
		const result = new KeyphraseLengthAssessment( {
			parameters: {
				recommendedMinimum: 3,
				recommendedMaximum: 6,
				acceptableMaximum: 7,
				acceptableMinimum: 1,
			},
		}, true ).getResult( paper, researcher );
		expect( result.getScore() ).toEqual( 9 );
		expect( result.getText() ).toEqual( "<a href='https://yoa.st/33i' target='_blank'>Keyphrase length</a>: Good job!" );
	} );
	it( "should assess a custom paper with a keyphrase that's slightly too long as okay", function() {
		const paper = new Paper( "", { keyword: "keyword" } );
		const researcher = factory.buildMockResearcher( { keyphraseLength: 7, functionWords: germanFunctionWords } );

		const result = new KeyphraseLengthAssessment( {
			parameters: {
				recommendedMinimum: 3,
				recommendedMaximum: 6,
				acceptableMaximum: 7,
				acceptableMinimum: 1,
			},
		}, true ).getResult( paper, researcher );
		expect( result.getScore() ).toEqual( 6 );
		expect( result.getText() ).toEqual( "<a href='https://yoa.st/33i' target='_blank'>Keyphrase length</a>: " +
			"The keyphrase is 7 words long. That's longer than the recommended maximum of 6 words. " +
			"<a href='https://yoa.st/33j' target='_blank'>Make it shorter</a>!" );
	} );
	it( "should assess a custom paper with a keyphrase that's too long as bad", function() {
		const paper = new Paper( "", { keyword: "keyword" } );
		const researcher = factory.buildMockResearcher( { keyphraseLength: 9, functionWords: germanFunctionWords } );

		const result = new KeyphraseLengthAssessment( {
			parameters: {
				recommendedMinimum: 3,
				recommendedMaximum: 6,
				acceptableMaximum: 7,
				acceptableMinimum: 1,
			},
		}, true ).getResult( paper, researcher );
		expect( result.getScore() ).toEqual( 3 );
		expect( result.getText() ).toEqual( "<a href='https://yoa.st/33i' target='_blank'>Keyphrase length</a>: " +
			"The keyphrase is 9 words long. That's longer than the recommended maximum of 6 words. " +
			"<a href='https://yoa.st/33j' target='_blank'>Make it shorter</a>!" );
	} );
} );

describe( "the keyphrase length assessment", function() {
	it( "should assess a paper without a keyword as extremely bad", function() {
		const paper = new Paper();
		const researcher = factory.buildMockResearcher( { keyphraseLength: 0, functionWords: [] } );

		const result = new KeyphraseLengthAssessment().getResult( paper, researcher );

		expect( result.getScore() ).toEqual( -999 );
		expect( result.getText() ).toEqual( "<a href='https://yoa.st/33i' target='_blank'>Keyphrase length</a>: " +
			"No focus keyphrase was set for this page. " +
			"<a href='https://yoa.st/33j' target='_blank'>Set a keyphrase in order to calculate your SEO score</a>." );
	} );
	it( "should assess a paper without a keyword as extremely bad", function() {
		const paper = new Paper();
		const researcher = factory.buildMockResearcher( { keyphraseLength: 0, functionWords: englishFunctionWords } );

		const result = new KeyphraseLengthAssessment().getResult( paper, researcher );

		expect( result.getScore() ).toEqual( -999 );
		expect( result.getText() ).toEqual( "<a href='https://yoa.st/33i' target='_blank'>Keyphrase length</a>: " +
			"No focus keyphrase was set for this page. " +
			"<a href='https://yoa.st/33j' target='_blank'>Set a keyphrase in order to calculate your SEO score</a>." );
	} );

	it( "should assess a product page without a keyword as extremely bad", function() {
		const paper = new Paper();
		const researcher = factory.buildMockResearcher( { keyphraseLength: 0, functionWords: [] } );

		const result = new KeyphraseLengthAssessment( {
			parameters: {
				recommendedMinimum: 3,
				recommendedMaximum: 6,
				acceptableMaximum: 7,
				acceptableMinimum: 1,
			},
		}, true ).getResult( paper, researcher );

		expect( result.getScore() ).toEqual( -999 );
		expect( result.getText() ).toEqual( "<a href='https://yoa.st/33i' target='_blank'>Keyphrase length</a>: " +
			"No focus keyphrase was set for this page. " +
			"<a href='https://yoa.st/33j' target='_blank'>Set a keyphrase in order to calculate your SEO score</a>." );
	} );

	it( "should show a different feedback text when no keyphrase is set for a related keyphrase", function() {
		const paper = new Paper();
		const researcher = factory.buildMockResearcher( { keyphraseLength: 0, functionWords: englishFunctionWords } );

		const result = new KeyphraseLengthAssessment( { isRelatedKeyphrase: true } ).getResult( paper, researcher );

		expect( result.getScore() ).toEqual( -999 );
		expect( result.getText() ).toEqual( "<a href='https://yoa.st/33i' target='_blank'>Keyphrase length</a>: " +
			"<a href='https://yoa.st/33j' target='_blank'>Set a keyphrase in order to calculate your SEO score</a>." );
	} );

	it( "should assess the related keyphrase analysis of a product page with no keyphrase as extremely bad", function() {
		const paper = new Paper();
		const researcher = factory.buildMockResearcher( { keyphraseLength: 0, functionWords: [] } );

		const result = new KeyphraseLengthAssessment( { isRelatedKeyphrase: true,
			parameters: {
				recommendedMinimum: 3,
				recommendedMaximum: 6,
				acceptableMaximum: 7,
				acceptableMinimum: 1,
			},
		}, true ).getResult( paper, researcher );

		expect( result.getScore() ).toEqual( -999 );
		expect( result.getText() ).toEqual( "<a href='https://yoa.st/33i' target='_blank'>Keyphrase length</a>:" +
			" <a href='https://yoa.st/33j' target='_blank'>Set a keyphrase in order to calculate your SEO score</a>." );
	} );

	it( "should assess a paper with a keyphrase that's too long as bad", function() {
		const paper = new Paper( "", { keyword: "keyword" } );
		const researcher = factory.buildMockResearcher( { keyphraseLength: 11, functionWords: englishFunctionWords } );

		const result = new KeyphraseLengthAssessment().getResult( paper, researcher );

		expect( result.getScore() ).toEqual( 3 );
		expect( result.getText() ).toEqual( "<a href='https://yoa.st/33i' target='_blank'>Keyphrase length</a>: " +
			"The keyphrase is 11 words long. That's way more than the recommended maximum of 4 words. " +
			"<a href='https://yoa.st/33j' target='_blank'>Make it shorter</a>!" );
	} );

	it( "should assess a paper with a keyphrase that's the correct length", function() {
		const paper = new Paper( "", { keyword: "keyword" } );
		const researcher = factory.buildMockResearcher( { keyphraseLength: 3, functionWords: englishFunctionWords } );

		const result = new KeyphraseLengthAssessment().getResult( paper, researcher );

		expect( result.getScore() ).toEqual( 9 );
		expect( result.getText() ).toEqual( "<a href='https://yoa.st/33i' target='_blank'>Keyphrase length</a>: Good job!" );
	} );

	it( "should assess a paper with a keyphrase that's a little longer than the correct length", function() {
		const paper = new Paper( "", { keyword: "keyword keyword keyword keyword keyword" } );
		const researcher = factory.buildMockResearcher( { keyphraseLength: 5, functionWords: englishFunctionWords } );

		const result = new KeyphraseLengthAssessment().getResult( paper, researcher );

		expect( result.getScore() ).toEqual( 6 );
		expect( result.getText() ).toEqual( "<a href='https://yoa.st/33i' target='_blank'>Keyphrase length</a>: " +
			"The keyphrase is 5 words long. That's more than the recommended maximum of 4 words. " +
			"<a href='https://yoa.st/33j' target='_blank'>Make it shorter</a>!" );
	} );

	it( "should assess a paper with an 6-word keyphrase as good for a language that doesn't support function words", function() {
		const paper = new Paper( "", { keyword: "1 2 3 4 5 6" } );
		const researcher = factory.buildMockResearcher( { keyphraseLength: 5, functionWords: [] } );

		const result = new KeyphraseLengthAssessment().getResult( paper, researcher );

		expect( result.getScore() ).toEqual( 9 );
		expect( result.getText() ).toEqual( "<a href='https://yoa.st/33i' target='_blank'>Keyphrase length</a>: Good job!" );
	} );
	it( "should assess a paper with an 9-word keyphrase as okay for a language that doesn't support function words", function() {
		const paper = new Paper( "", { keyword: "1 2 3 4 5 6 7 8 9" } );
		const researcher = factory.buildMockResearcher( { keyphraseLength: 9, functionWords: [] } );

		const result = new KeyphraseLengthAssessment().getResult( paper, researcher );

		expect( result.getScore() ).toEqual( 6 );
		expect( result.getText() ).toEqual( "<a href='https://yoa.st/33i' target='_blank'>Keyphrase length</a>: " +
			"The keyphrase is 9 words long. That's more than the recommended maximum of 6 words. " +
			"<a href='https://yoa.st/33j' target='_blank'>Make it shorter</a>!" );
	} );
<<<<<<< HEAD
	it( "should assess a paper with a good length keyphrase in Japanese", function() {
		const paper = new Paper( "", { keyword: "猫" } );

		const result = new KeyphraseLengthAssessment().getResult( paper, new JapaneseResearcher( paper ) );

		expect( result.getScore() ).toEqual( 9 );
		expect( result.getText() ).toEqual( "<a href='https://yoa.st/33i' target='_blank'>Keyphrase length</a>: Good job!" );
	} );
	it( "should assess a paper with a slightly too long keyphrase in Japanese", function() {
		const paper = new Paper( "", { keyword: "他の記事執筆者へ執筆の参考例を示すた" } );

		const result = new KeyphraseLengthAssessment().getResult( paper, new JapaneseResearcher( paper ) );

		expect( result.getScore() ).toEqual( 6 );
		expect( result.getText() ).toEqual( "<a href='https://yoa.st/33i' target='_blank'>Keyphrase length</a>: " +
			"The keyphrase is 18 words long. That's more than the recommended maximum of 12 words. " +
			"<a href='https://yoa.st/33j' target='_blank'>Make it shorter</a>!" );
	} );
	it( "should assess a paper with a too long keyphrase in Japanese", function() {
		const paper = new Paper( "", { keyword: "他の記事執筆者へ執筆の参考例を示すために" } );

=======
} );

describe( "A test for feedback strings that use 'characters' instead of 'words'", function() {
	// Japanese uses 'characters' in the feedback strings instead of 'words'.
	// Tests written before the assessment was adapted for Japanese.
	it( "should assess paper with an 11-character keyphrase as too long and output 'characters' instead of 'words", function() {
		const paper = new Paper( "", { keyword: "1 2 3 4 5 6 7 8 9 10" } );
>>>>>>> a7001475
		const result = new KeyphraseLengthAssessment().getResult( paper, new JapaneseResearcher( paper ) );

		expect( result.getScore() ).toEqual( 3 );
		expect( result.getText() ).toEqual( "<a href='https://yoa.st/33i' target='_blank'>Keyphrase length</a>: " +
<<<<<<< HEAD
			"The keyphrase is 20 words long. That's way more than the recommended maximum of 12 words. " +
			"<a href='https://yoa.st/33j' target='_blank'>Make it shorter</a>!" );
	} );
	it( "should assess a paper with a good length keyphrase for a product page in Japanese", function() {
		const paper = new Paper( "", { keyword: "犬と猫とハムスター" } );

		const result = new KeyphraseLengthAssessment( {}, true ).getResult( paper, new JapaneseResearcher( paper ) );

		expect( result.getScore() ).toEqual( 9 );
		expect( result.getText() ).toEqual( "<a href='https://yoa.st/33i' target='_blank'>Keyphrase length</a>: Good job!" );
	} );
	it( "should assess a paper with a slightly too short keyphrase for a product page in Japanese", function() {
		const paper = new Paper( "", { keyword: "モルモット" } );

		const result = new KeyphraseLengthAssessment( {}, true ).getResult( paper, new JapaneseResearcher( paper ) );

		expect( result.getScore() ).toEqual( 6 );
		expect( result.getText() ).toEqual( "<a href='https://yoa.st/33i' target='_blank'>Keyphrase length</a>: " +
			"The keyphrase is 5 words long. That's slightly shorter than the recommended minimum of 8 words. " +
			"<a href='https://yoa.st/33j' target='_blank'>Make it longer</a>!" );
	} );
	it( "should assess a paper with a too short keyphrase for a product page in Japanese", function() {
		const paper = new Paper( "", { keyword: "猫" } );

		const result = new KeyphraseLengthAssessment( {}, true ).getResult( paper, new JapaneseResearcher( paper ) );

		expect( result.getScore() ).toEqual( 3 );
		expect( result.getText() ).toEqual( "<a href='https://yoa.st/33i' target='_blank'>Keyphrase length</a>: " +
			"The keyphrase is 1 word long. That's shorter than the recommended minimum of 8 words. " +
			"<a href='https://yoa.st/33j' target='_blank'>Make it longer</a>!" );
	} );
	it( "should assess a paper with a slightly too long keyphrase for a product page in Japanese", function() {
		const paper = new Paper( "", { keyword: "他の記事執筆者へ執筆の参考例を示すた" } );

		const result = new KeyphraseLengthAssessment( {}, true ).getResult( paper, new JapaneseResearcher( paper ) );

		expect( result.getScore() ).toEqual( 6 );
		expect( result.getText() ).toEqual( "<a href='https://yoa.st/33i' target='_blank'>Keyphrase length</a>: " +
			"The keyphrase is 18 words long. That's longer than the recommended maximum of 12 words. " +
			"<a href='https://yoa.st/33j' target='_blank'>Make it shorter</a>!" );
	} );
	it( "should assess a paper with a too long keyphrase in Japanese", function() {
		const paper = new Paper( "", { keyword: "他の記事執筆者へ執筆の参考例を示すために" } );

		const result = new KeyphraseLengthAssessment( {}, true ).getResult( paper, new JapaneseResearcher( paper ) );

		expect( result.getScore() ).toEqual( 3 );
		expect( result.getText() ).toEqual( "<a href='https://yoa.st/33i' target='_blank'>Keyphrase length</a>: " +
			"The keyphrase is 20 words long. That's longer than the recommended maximum of 12 words. " +
=======
			"The keyphrase is 11 characters long. That's way more than the recommended maximum of 6 characters. " +
			"<a href='https://yoa.st/33j' target='_blank'>Make it shorter</a>!" );
	} );
	it( "should assess paper with a 7-character keyphrase as too long and output 'characters' instead of 'words", function() {
		const paper = new Paper( "", { keyword: "初恋 学校 面白い" } );
		const result = new KeyphraseLengthAssessment().getResult( paper, new JapaneseResearcher( paper ) );

		expect( result.getScore() ).toEqual( 6 );
		expect( result.getText() ).toEqual( "<a href='https://yoa.st/33i' target='_blank'>Keyphrase length</a>: " +
			"The keyphrase is 7 characters long. That's more than the recommended maximum of 6 characters. " +
>>>>>>> a7001475
			"<a href='https://yoa.st/33j' target='_blank'>Make it shorter</a>!" );
	} );
} );<|MERGE_RESOLUTION|>--- conflicted
+++ resolved
@@ -3,13 +3,9 @@
 import factory from "../../../specHelpers/factory.js";
 import { all as englishFunctionWords } from "../../../../src/languageProcessing/languages/en/config/functionWords";
 import { all as germanFunctionWords } from "../../../../src/languageProcessing/languages/de/config/functionWords";
-<<<<<<< HEAD
 import JapaneseResearcher from "../../../../src/languageProcessing/languages/ja/Researcher";
 import { enableFeatures } from "@yoast/feature-flag";
 enableFeatures( [ "JAPANESE_SUPPORT" ] );
-=======
-import JapaneseResearcher from "../../../../src/languageProcessing/languages/ja/Researcher.js";
->>>>>>> a7001475
 
 describe( "the keyphrase length assessment", function() {
 	it( "should assess a custom paper with one-word keyphrase as bad ", function() {
@@ -308,7 +304,6 @@
 			"The keyphrase is 9 words long. That's more than the recommended maximum of 6 words. " +
 			"<a href='https://yoa.st/33j' target='_blank'>Make it shorter</a>!" );
 	} );
-<<<<<<< HEAD
 	it( "should assess a paper with a good length keyphrase in Japanese", function() {
 		const paper = new Paper( "", { keyword: "猫" } );
 
@@ -324,27 +319,17 @@
 
 		expect( result.getScore() ).toEqual( 6 );
 		expect( result.getText() ).toEqual( "<a href='https://yoa.st/33i' target='_blank'>Keyphrase length</a>: " +
-			"The keyphrase is 18 words long. That's more than the recommended maximum of 12 words. " +
+			"The keyphrase is 18 characters long. That's more than the recommended maximum of 12 characters. " +
 			"<a href='https://yoa.st/33j' target='_blank'>Make it shorter</a>!" );
 	} );
 	it( "should assess a paper with a too long keyphrase in Japanese", function() {
 		const paper = new Paper( "", { keyword: "他の記事執筆者へ執筆の参考例を示すために" } );
 
-=======
-} );
-
-describe( "A test for feedback strings that use 'characters' instead of 'words'", function() {
-	// Japanese uses 'characters' in the feedback strings instead of 'words'.
-	// Tests written before the assessment was adapted for Japanese.
-	it( "should assess paper with an 11-character keyphrase as too long and output 'characters' instead of 'words", function() {
-		const paper = new Paper( "", { keyword: "1 2 3 4 5 6 7 8 9 10" } );
->>>>>>> a7001475
 		const result = new KeyphraseLengthAssessment().getResult( paper, new JapaneseResearcher( paper ) );
 
 		expect( result.getScore() ).toEqual( 3 );
 		expect( result.getText() ).toEqual( "<a href='https://yoa.st/33i' target='_blank'>Keyphrase length</a>: " +
-<<<<<<< HEAD
-			"The keyphrase is 20 words long. That's way more than the recommended maximum of 12 words. " +
+			"The keyphrase is 20 characters long. That's way more than the recommended maximum of 12 characters. " +
 			"<a href='https://yoa.st/33j' target='_blank'>Make it shorter</a>!" );
 	} );
 	it( "should assess a paper with a good length keyphrase for a product page in Japanese", function() {
@@ -362,7 +347,7 @@
 
 		expect( result.getScore() ).toEqual( 6 );
 		expect( result.getText() ).toEqual( "<a href='https://yoa.st/33i' target='_blank'>Keyphrase length</a>: " +
-			"The keyphrase is 5 words long. That's slightly shorter than the recommended minimum of 8 words. " +
+			"The keyphrase is 5 characters long. That's slightly shorter than the recommended minimum of 8 characters. " +
 			"<a href='https://yoa.st/33j' target='_blank'>Make it longer</a>!" );
 	} );
 	it( "should assess a paper with a too short keyphrase for a product page in Japanese", function() {
@@ -372,7 +357,7 @@
 
 		expect( result.getScore() ).toEqual( 3 );
 		expect( result.getText() ).toEqual( "<a href='https://yoa.st/33i' target='_blank'>Keyphrase length</a>: " +
-			"The keyphrase is 1 word long. That's shorter than the recommended minimum of 8 words. " +
+			"The keyphrase is 1 character long. That's shorter than the recommended minimum of 8 characters. " +
 			"<a href='https://yoa.st/33j' target='_blank'>Make it longer</a>!" );
 	} );
 	it( "should assess a paper with a slightly too long keyphrase for a product page in Japanese", function() {
@@ -382,7 +367,7 @@
 
 		expect( result.getScore() ).toEqual( 6 );
 		expect( result.getText() ).toEqual( "<a href='https://yoa.st/33i' target='_blank'>Keyphrase length</a>: " +
-			"The keyphrase is 18 words long. That's longer than the recommended maximum of 12 words. " +
+			"The keyphrase is 18 characters long. That's longer than the recommended maximum of 12 characters. " +
 			"<a href='https://yoa.st/33j' target='_blank'>Make it shorter</a>!" );
 	} );
 	it( "should assess a paper with a too long keyphrase in Japanese", function() {
@@ -392,19 +377,7 @@
 
 		expect( result.getScore() ).toEqual( 3 );
 		expect( result.getText() ).toEqual( "<a href='https://yoa.st/33i' target='_blank'>Keyphrase length</a>: " +
-			"The keyphrase is 20 words long. That's longer than the recommended maximum of 12 words. " +
-=======
-			"The keyphrase is 11 characters long. That's way more than the recommended maximum of 6 characters. " +
-			"<a href='https://yoa.st/33j' target='_blank'>Make it shorter</a>!" );
-	} );
-	it( "should assess paper with a 7-character keyphrase as too long and output 'characters' instead of 'words", function() {
-		const paper = new Paper( "", { keyword: "初恋 学校 面白い" } );
-		const result = new KeyphraseLengthAssessment().getResult( paper, new JapaneseResearcher( paper ) );
-
-		expect( result.getScore() ).toEqual( 6 );
-		expect( result.getText() ).toEqual( "<a href='https://yoa.st/33i' target='_blank'>Keyphrase length</a>: " +
-			"The keyphrase is 7 characters long. That's more than the recommended maximum of 6 characters. " +
->>>>>>> a7001475
+			"The keyphrase is 20 characters long. That's longer than the recommended maximum of 12 characters. " +
 			"<a href='https://yoa.st/33j' target='_blank'>Make it shorter</a>!" );
 	} );
 } );