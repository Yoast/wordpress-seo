/* eslint-disable max-len */
import ParagraphTooLongAssessment from "../../../../src/scoring/assessments/readability/ParagraphTooLongAssessment.js";
import Paper from "../../../../src/values/Paper.js";
import factory from "../../../specHelpers/factory";
import Factory from "../../../specHelpers/factory.js";
import Mark from "../../../../src/values/Mark.js";
import Researcher from "../../../../src/languageProcessing/languages/en/Researcher";

const paragraphTooLongAssessment = new ParagraphTooLongAssessment();

describe( "An assessment for scoring too long paragraphs.", function() {
	const paper = new Paper();
	it( "scores 1 paragraph with ok length", function() {
<<<<<<< HEAD
		const assessment = paragraphTooLongAssessment.getResult( paper, Factory.buildMockResearcher( [ { wordCount: 60, text: "" } ] ) );
=======
		const assessment = paragraphTooLongAssessment.getResult( paper, Factory.buildMockResearcher( [ { countLength: 60, text: "" } ] ), i18n );
>>>>>>> f4ad8eb3
		expect( assessment.getScore() ).toBe( 9 );
		expect( assessment.getText() ).toBe( "<a href='https://yoa.st/35d' target='_blank'>Paragraph length</a>: None of the paragraphs" +
			" are too long. Great job!" );
		expect( assessment.hasMarks() ).toBe( false );
	} );
	it( "scores 1 slightly too long paragraph", function() {
<<<<<<< HEAD
		const assessment = paragraphTooLongAssessment.getResult( paper, Factory.buildMockResearcher( [ { wordCount: 160, text: "" } ] ) );
=======
		const assessment = paragraphTooLongAssessment.getResult( paper, Factory.buildMockResearcher( [ { countLength: 160, text: "" } ] ), i18n );
>>>>>>> f4ad8eb3
		expect( assessment.getScore() ).toBe( 6 );
		expect( assessment.getText() ).toBe( "<a href='https://yoa.st/35d' target='_blank'>Paragraph length</a>: 1 of the paragraphs" +
			" contains more than the recommended maximum of 150 words." +
			" <a href='https://yoa.st/35e' target='_blank'>Shorten your paragraphs</a>!" );
		expect( assessment.hasMarks() ).toBe( true );
	} );
	it( "scores 1 extremely long paragraph", function() {
<<<<<<< HEAD
		const assessment = paragraphTooLongAssessment.getResult( paper, Factory.buildMockResearcher( [ { wordCount: 6000, text: "" } ] ) );
=======
		const assessment = paragraphTooLongAssessment.getResult( paper, Factory.buildMockResearcher( [ { countLength: 6000, text: "" } ] ), i18n );
>>>>>>> f4ad8eb3
		expect( assessment.getScore() ).toBe( 3 );
		expect( assessment.getText() ).toBe( "<a href='https://yoa.st/35d' target='_blank'>Paragraph length</a>: 1 of the paragraphs" +
			" contains more than the recommended maximum of 150 words." +
			" <a href='https://yoa.st/35e' target='_blank'>Shorten your paragraphs</a>!" );
		expect( assessment.hasMarks() ).toBe( true );
	} );
	it( "scores 3 paragraphs with ok length", function() {
<<<<<<< HEAD
		const assessment = paragraphTooLongAssessment.getResult( paper, Factory.buildMockResearcher( [ { wordCount: 60, text: "" },
			{ wordCount: 71, text: "" }, { wordCount: 83, text: "" } ] ) );
=======
		const assessment = paragraphTooLongAssessment.getResult( paper, Factory.buildMockResearcher( [ { countLength: 60, text: "" },
			{ countLength: 71, text: "" }, { countLength: 83, text: "" } ] ), i18n );
>>>>>>> f4ad8eb3
		expect( assessment.getScore() ).toBe( 9 );
		expect( assessment.getText() ).toBe( "<a href='https://yoa.st/35d' target='_blank'>Paragraph length</a>: None of the paragraphs" +
			" are too long. Great job!" );
		expect( assessment.hasMarks() ).toBe( false );
	} );
	it( "scores 3 paragraphs, one of which is too long", function() {
<<<<<<< HEAD
		const assessment = paragraphTooLongAssessment.getResult( paper, Factory.buildMockResearcher( [ { wordCount: 60, text: "" },
			{ wordCount: 71, text: "" }, { wordCount: 183, text: "" } ] ) );
=======
		const assessment = paragraphTooLongAssessment.getResult( paper, Factory.buildMockResearcher( [ { countLength: 60, text: "" },
			{ countLength: 71, text: "" }, { countLength: 183, text: "" } ] ), i18n );
>>>>>>> f4ad8eb3
		expect( assessment.getScore() ).toBe( 6 );
		expect( assessment.getText() ).toBe( "<a href='https://yoa.st/35d' target='_blank'>Paragraph length</a>: 1 of the paragraphs" +
			" contains more than the recommended maximum of 150 words." +
			" <a href='https://yoa.st/35e' target='_blank'>Shorten your paragraphs</a>!" );
		expect( assessment.hasMarks() ).toBe( true );
	} );
	it( "scores 3 paragraphs, two of which are too long", function() {
<<<<<<< HEAD
		const assessment = paragraphTooLongAssessment.getResult( paper, Factory.buildMockResearcher( [ { wordCount: 60, text: "" },
			{ wordCount: 191, text: "" }, { wordCount: 183, text: "" } ] ) );
=======
		const assessment = paragraphTooLongAssessment.getResult( paper, Factory.buildMockResearcher( [ { countLength: 60, text: "" },
			{ countLength: 191, text: "" }, { countLength: 183, text: "" } ] ), i18n );
>>>>>>> f4ad8eb3
		expect( assessment.getScore() ).toBe( 6 );
		expect( assessment.getText() ).toBe( "<a href='https://yoa.st/35d' target='_blank'>Paragraph length</a>: 2 of the paragraphs" +
			" contain more than the recommended maximum of 150 words." +
			" <a href='https://yoa.st/35e' target='_blank'>Shorten your paragraphs</a>!" );
		expect( assessment.hasMarks() ).toBe( true );
	} );
	it( "returns an empty assessment result for a paper without paragraphs.", function() {
		const assessment = paragraphTooLongAssessment.getResult( paper, Factory.buildMockResearcher( [ ] ) );
		expect( assessment.getScore() ).toBe( 0 );
		expect( assessment.getText() ).toBe( "" );
	} );
} );

describe( "Applicability of the assessment.", function() {
	it( "returns true for isApplicable on a paper with text.", function() {
		const paper = new Paper( "This is a very interesting paper.", { locale: "en_US" } );
		const researcher = new Researcher( paper );
		paragraphTooLongAssessment.getResult( paper, researcher );
		expect( paragraphTooLongAssessment.isApplicable( paper, researcher ) ).toBe( true );
	} );
	it( "returns false for isApplicable on a paper without text.", function() {
		const paper = new Paper( "", { locale: "en_US" } );
		const researcher = new Researcher( paper );
		paragraphTooLongAssessment.getResult( paper, researcher );
		expect( paragraphTooLongAssessment.isApplicable( paper, researcher ) ).toBe( false );
	} );
} );

describe( "A test for marking the sentences", function() {
	it( "returns markers", function() {
		const paper = new Paper( "This is a very interesting paper." );
		const paragraphTooLong = Factory.buildMockResearcher( [ { countLength: 210, text: "This is a very interesting paper." } ] );
		const expected = [
			new Mark( { original: "This is a very interesting paper.", marked: "<yoastmark class='yoast-text-mark'>This is" +
					" a very interesting paper.</yoastmark>" } ),
		];
		expect( paragraphTooLongAssessment.getMarks( paper, paragraphTooLong ) ).toEqual( expected );
	} );

	it( "returns no markers", function() {
		const paper = new Paper( "This is a very interesting paper." );
		const paragraphTooLong = Factory.buildMockResearcher( [ { countLength: 60, text: "" }, { countLength: 11, text: "" },
			{ countLength: 13, text: "" } ] );
		const expected = [];
		expect( paragraphTooLongAssessment.getMarks( paper, paragraphTooLong ) ).toEqual( expected );
	} );
} );

describe( "test for paragraph too long assessment when is used in product page analysis", function() {
	it( "assesses a paper from product page with paragraphs that contain less than 70 words", function() {
		const paper = new Paper( "" );
		const config = {
			parameters: {
				recommendedLength: 70,
				maximumRecommendedLength: 100,
			},
		};
<<<<<<< HEAD
		const result = new ParagraphTooLongAssessment( config ).getResult( paper, factory.buildMockResearcher( [ { wordCount: 60, text: "" }, { wordCount: 11, text: "" },
			{ wordCount: 13, text: "" } ] ) );
=======
		const result = new ParagraphTooLongAssessment( config ).getResult( paper, factory.buildMockResearcher( [ { countLength: 60, text: "" }, { countLength: 11, text: "" },
			{ countLength: 13, text: "" } ] ), i18n );
>>>>>>> f4ad8eb3
		expect( result.getScore() ).toEqual( 9 );
		expect( result.getText() ).toEqual( "<a href='https://yoa.st/35d' target='_blank'>Paragraph length</a>: None of the paragraphs are too long. Great job!" );
	} );
	it( "assesses a paper from product page with paragraphs that contain more than 100 words", function() {
		const paper = new Paper( "" );
		const config = {
			parameters: {
				recommendedLength: 70,
				maximumRecommendedLength: 100,
			},
		};
<<<<<<< HEAD
		const result = new ParagraphTooLongAssessment( config ).getResult( paper, factory.buildMockResearcher( [ { wordCount: 110, text: "" }, { wordCount: 150, text: "" },
			{ wordCount: 150, text: "" } ] ) );
=======
		const result = new ParagraphTooLongAssessment( config ).getResult( paper, factory.buildMockResearcher( [ { countLength: 110, text: "" }, { countLength: 150, text: "" },
			{ countLength: 150, text: "" } ] ), i18n );
>>>>>>> f4ad8eb3
		expect( result.getScore() ).toEqual( 3 );
		expect( result.getText() ).toEqual( "<a href='https://yoa.st/35d' target='_blank'>Paragraph length</a>: 3 of the paragraphs contain more than the recommended maximum of 70 words. <a href='https://yoa.st/35e' target='_blank'>Shorten your paragraphs</a>!" );
	} );
	it( "assesses a paper from product page with paragraphs that contain between 70 and 100 words", function() {
		const paper = new Paper( "" );
		const config = {
			parameters: {
				recommendedLength: 70,
				maximumRecommendedLength: 100,
			},
		};
<<<<<<< HEAD
		const result = new ParagraphTooLongAssessment( config ).getResult( paper, factory.buildMockResearcher( [ { wordCount: 90, text: "" }, { wordCount: 75, text: "" },
			{ wordCount: 80, text: "" } ] ) );
=======
		const result = new ParagraphTooLongAssessment( config ).getResult( paper, factory.buildMockResearcher( [ { countLength: 90, text: "" }, { countLength: 75, text: "" },
			{ countLength: 80, text: "" } ] ), i18n );
>>>>>>> f4ad8eb3
		expect( result.getScore() ).toEqual( 6 );
		expect( result.getText() ).toEqual( "<a href='https://yoa.st/35d' target='_blank'>Paragraph length</a>: 3 of the paragraphs contain more than the recommended maximum of 70 words. <a href='https://yoa.st/35e' target='_blank'>Shorten your paragraphs</a>!" );
	} );
} );<|MERGE_RESOLUTION|>--- conflicted
+++ resolved
@@ -11,22 +11,14 @@
 describe( "An assessment for scoring too long paragraphs.", function() {
 	const paper = new Paper();
 	it( "scores 1 paragraph with ok length", function() {
-<<<<<<< HEAD
-		const assessment = paragraphTooLongAssessment.getResult( paper, Factory.buildMockResearcher( [ { wordCount: 60, text: "" } ] ) );
-=======
-		const assessment = paragraphTooLongAssessment.getResult( paper, Factory.buildMockResearcher( [ { countLength: 60, text: "" } ] ), i18n );
->>>>>>> f4ad8eb3
+		const assessment = paragraphTooLongAssessment.getResult( paper, Factory.buildMockResearcher( [ { countLength: 60, text: "" } ] ) );
 		expect( assessment.getScore() ).toBe( 9 );
 		expect( assessment.getText() ).toBe( "<a href='https://yoa.st/35d' target='_blank'>Paragraph length</a>: None of the paragraphs" +
 			" are too long. Great job!" );
 		expect( assessment.hasMarks() ).toBe( false );
 	} );
 	it( "scores 1 slightly too long paragraph", function() {
-<<<<<<< HEAD
-		const assessment = paragraphTooLongAssessment.getResult( paper, Factory.buildMockResearcher( [ { wordCount: 160, text: "" } ] ) );
-=======
-		const assessment = paragraphTooLongAssessment.getResult( paper, Factory.buildMockResearcher( [ { countLength: 160, text: "" } ] ), i18n );
->>>>>>> f4ad8eb3
+		const assessment = paragraphTooLongAssessment.getResult( paper, Factory.buildMockResearcher( [ { countLength: 160, text: "" } ] ) );
 		expect( assessment.getScore() ).toBe( 6 );
 		expect( assessment.getText() ).toBe( "<a href='https://yoa.st/35d' target='_blank'>Paragraph length</a>: 1 of the paragraphs" +
 			" contains more than the recommended maximum of 150 words." +
@@ -34,11 +26,7 @@
 		expect( assessment.hasMarks() ).toBe( true );
 	} );
 	it( "scores 1 extremely long paragraph", function() {
-<<<<<<< HEAD
-		const assessment = paragraphTooLongAssessment.getResult( paper, Factory.buildMockResearcher( [ { wordCount: 6000, text: "" } ] ) );
-=======
-		const assessment = paragraphTooLongAssessment.getResult( paper, Factory.buildMockResearcher( [ { countLength: 6000, text: "" } ] ), i18n );
->>>>>>> f4ad8eb3
+		const assessment = paragraphTooLongAssessment.getResult( paper, Factory.buildMockResearcher( [ { countLength: 6000, text: "" } ] ) );
 		expect( assessment.getScore() ).toBe( 3 );
 		expect( assessment.getText() ).toBe( "<a href='https://yoa.st/35d' target='_blank'>Paragraph length</a>: 1 of the paragraphs" +
 			" contains more than the recommended maximum of 150 words." +
@@ -46,26 +34,16 @@
 		expect( assessment.hasMarks() ).toBe( true );
 	} );
 	it( "scores 3 paragraphs with ok length", function() {
-<<<<<<< HEAD
-		const assessment = paragraphTooLongAssessment.getResult( paper, Factory.buildMockResearcher( [ { wordCount: 60, text: "" },
-			{ wordCount: 71, text: "" }, { wordCount: 83, text: "" } ] ) );
-=======
 		const assessment = paragraphTooLongAssessment.getResult( paper, Factory.buildMockResearcher( [ { countLength: 60, text: "" },
-			{ countLength: 71, text: "" }, { countLength: 83, text: "" } ] ), i18n );
->>>>>>> f4ad8eb3
+			{ countLength: 71, text: "" }, { countLength: 83, text: "" } ] ) );
 		expect( assessment.getScore() ).toBe( 9 );
 		expect( assessment.getText() ).toBe( "<a href='https://yoa.st/35d' target='_blank'>Paragraph length</a>: None of the paragraphs" +
 			" are too long. Great job!" );
 		expect( assessment.hasMarks() ).toBe( false );
 	} );
 	it( "scores 3 paragraphs, one of which is too long", function() {
-<<<<<<< HEAD
-		const assessment = paragraphTooLongAssessment.getResult( paper, Factory.buildMockResearcher( [ { wordCount: 60, text: "" },
-			{ wordCount: 71, text: "" }, { wordCount: 183, text: "" } ] ) );
-=======
 		const assessment = paragraphTooLongAssessment.getResult( paper, Factory.buildMockResearcher( [ { countLength: 60, text: "" },
-			{ countLength: 71, text: "" }, { countLength: 183, text: "" } ] ), i18n );
->>>>>>> f4ad8eb3
+			{ countLength: 71, text: "" }, { countLength: 183, text: "" } ] ) );
 		expect( assessment.getScore() ).toBe( 6 );
 		expect( assessment.getText() ).toBe( "<a href='https://yoa.st/35d' target='_blank'>Paragraph length</a>: 1 of the paragraphs" +
 			" contains more than the recommended maximum of 150 words." +
@@ -73,13 +51,8 @@
 		expect( assessment.hasMarks() ).toBe( true );
 	} );
 	it( "scores 3 paragraphs, two of which are too long", function() {
-<<<<<<< HEAD
-		const assessment = paragraphTooLongAssessment.getResult( paper, Factory.buildMockResearcher( [ { wordCount: 60, text: "" },
-			{ wordCount: 191, text: "" }, { wordCount: 183, text: "" } ] ) );
-=======
 		const assessment = paragraphTooLongAssessment.getResult( paper, Factory.buildMockResearcher( [ { countLength: 60, text: "" },
-			{ countLength: 191, text: "" }, { countLength: 183, text: "" } ] ), i18n );
->>>>>>> f4ad8eb3
+			{ countLength: 191, text: "" }, { countLength: 183, text: "" } ] ) );
 		expect( assessment.getScore() ).toBe( 6 );
 		expect( assessment.getText() ).toBe( "<a href='https://yoa.st/35d' target='_blank'>Paragraph length</a>: 2 of the paragraphs" +
 			" contain more than the recommended maximum of 150 words." +
@@ -137,13 +110,8 @@
 				maximumRecommendedLength: 100,
 			},
 		};
-<<<<<<< HEAD
-		const result = new ParagraphTooLongAssessment( config ).getResult( paper, factory.buildMockResearcher( [ { wordCount: 60, text: "" }, { wordCount: 11, text: "" },
-			{ wordCount: 13, text: "" } ] ) );
-=======
 		const result = new ParagraphTooLongAssessment( config ).getResult( paper, factory.buildMockResearcher( [ { countLength: 60, text: "" }, { countLength: 11, text: "" },
-			{ countLength: 13, text: "" } ] ), i18n );
->>>>>>> f4ad8eb3
+			{ countLength: 13, text: "" } ] ) );
 		expect( result.getScore() ).toEqual( 9 );
 		expect( result.getText() ).toEqual( "<a href='https://yoa.st/35d' target='_blank'>Paragraph length</a>: None of the paragraphs are too long. Great job!" );
 	} );
@@ -155,13 +123,8 @@
 				maximumRecommendedLength: 100,
 			},
 		};
-<<<<<<< HEAD
-		const result = new ParagraphTooLongAssessment( config ).getResult( paper, factory.buildMockResearcher( [ { wordCount: 110, text: "" }, { wordCount: 150, text: "" },
-			{ wordCount: 150, text: "" } ] ) );
-=======
 		const result = new ParagraphTooLongAssessment( config ).getResult( paper, factory.buildMockResearcher( [ { countLength: 110, text: "" }, { countLength: 150, text: "" },
-			{ countLength: 150, text: "" } ] ), i18n );
->>>>>>> f4ad8eb3
+			{ countLength: 150, text: "" } ] ) );
 		expect( result.getScore() ).toEqual( 3 );
 		expect( result.getText() ).toEqual( "<a href='https://yoa.st/35d' target='_blank'>Paragraph length</a>: 3 of the paragraphs contain more than the recommended maximum of 70 words. <a href='https://yoa.st/35e' target='_blank'>Shorten your paragraphs</a>!" );
 	} );
@@ -173,13 +136,8 @@
 				maximumRecommendedLength: 100,
 			},
 		};
-<<<<<<< HEAD
-		const result = new ParagraphTooLongAssessment( config ).getResult( paper, factory.buildMockResearcher( [ { wordCount: 90, text: "" }, { wordCount: 75, text: "" },
-			{ wordCount: 80, text: "" } ] ) );
-=======
 		const result = new ParagraphTooLongAssessment( config ).getResult( paper, factory.buildMockResearcher( [ { countLength: 90, text: "" }, { countLength: 75, text: "" },
-			{ countLength: 80, text: "" } ] ), i18n );
->>>>>>> f4ad8eb3
+			{ countLength: 80, text: "" } ] ) );
 		expect( result.getScore() ).toEqual( 6 );
 		expect( result.getText() ).toEqual( "<a href='https://yoa.st/35d' target='_blank'>Paragraph length</a>: 3 of the paragraphs contain more than the recommended maximum of 70 words. <a href='https://yoa.st/35e' target='_blank'>Shorten your paragraphs</a>!" );
 	} );
