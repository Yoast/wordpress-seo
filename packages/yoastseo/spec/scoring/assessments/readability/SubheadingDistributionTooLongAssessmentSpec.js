import SubheadingDistributionTooLong from "../../../../src/scoring/assessments/readability/SubheadingDistributionTooLongAssessment.js";
import Paper from "../../../../src/values/Paper.js";
import Factory from "../../../specHelpers/factory.js";
import Mark from "../../../../src/values/Mark.js";
import DefaultResearcher from "../../../../src/languageProcessing/languages/_default/Researcher.js";
import JapaneseResearcher from "../../../../src/languageProcessing/languages/ja/Researcher";
import subheadingsTooLong from "../../../../src/languageProcessing/languages/ja/config/subheadingsTooLong.js";

import { enableFeatures } from "@yoast/feature-flag";
enableFeatures( [ "JAPANESE_SUPPORT" ] );

const subheadingDistributionTooLong = new SubheadingDistributionTooLong();

const shortText = "a ".repeat( 200 );
const longText = "a ".repeat( 330 );
const veryLongText = "a ".repeat( 360 );
const shortTextJapanese = "熱".repeat( 599 );
const longTextJapanese = "熱".repeat( 601 );
const subheading = "<h2> some subheading </h2>";

// For Japanese specs
const shortTextJapaneseForFeedback = "a ".repeat( 100 );
const longTextJapaneseForFeedback = "a ".repeat( 170 );
const veryLongTextJapaneseForFeedback = "a ".repeat( 190 );

describe( "An assessment for scoring too long text fragments without a subheading.", function() {
	it( "Scores a short text (<300 words), which does not have subheadings.", function() {
		const assessment = subheadingDistributionTooLong.getResult(
			new Paper( shortText ),
			Factory.buildMockResearcher( [ { text: "", countLength: 200 } ] )
		);
		expect( assessment.getScore() ).toBe( 9 );
		expect( assessment.getText() ).toBe( "<a href='https://yoa.st/34x' target='_blank'>Subheading distribution</a>: " +
			"You are not using any subheadings, but your text is short enough and probably doesn't need them." );
	} );

	it( "Scores a short text (<300 words), which has subheadings.", function() {
		const assessment = subheadingDistributionTooLong.getResult(
			new Paper( "a " + subheading + shortText ),
			Factory.buildMockResearcher( [ { text: "", countLength: 1 }, { text: "", countLength: 200 } ] )
		);
		expect( assessment.getScore() ).toBe( 9 );
		expect( assessment.getText() ).toBe( "<a href='https://yoa.st/34x' target='_blank'>Subheading distribution</a>: Great job!" );
	} );

	it( "Scores a long text (>300 words), which does not have subheadings.", function() {
		const assessment = subheadingDistributionTooLong.getResult(
			new Paper( longText ),
			Factory.buildMockResearcher( [ { text: "", countLength: 330 } ] )
		);
		expect( assessment.getScore() ).toBe( 2 );
		expect( assessment.getText() ).toBe( "<a href='https://yoa.st/34x' target='_blank'>Subheading distribution</a>: " +
			"You are not using any subheadings, although your text is rather long. <a href='https://yoa.st/34y' target='_blank'>" +
			"Try and add some subheadings</a>." );
	} );

	it( "Scores a long text (>300 words), which has subheadings and all sections of the text are <300 words.", function() {
		const assessment = subheadingDistributionTooLong.getResult(
			new Paper( shortText + subheading + shortText ),
			Factory.buildMockResearcher( [ { text: "", countLength: 200 }, { text: "", countLength: 200 } ] )
		);
		expect( assessment.getScore() ).toBe( 9 );
		expect( assessment.getText() ).toBe( "<a href='https://yoa.st/34x' target='_blank'>Subheading distribution</a>: Great job!" );
	} );

	it( "Scores a long text (>300 words), which has subheadings and all sections of the text are <300 words, except for one, " +
		"which is between 300 and 350 words long.", function() {
		const assessment = subheadingDistributionTooLong.getResult(
			new Paper( shortText + subheading + longText + subheading + shortText ),
			Factory.buildMockResearcher( [ { text: "", countLength: 200 }, { text: "", countLength: 330 }, { text: "", countLength: 200 } ] )
		);
		expect( assessment.getScore() ).toBe( 6 );
		expect( assessment.getText() ).toBe( "<a href='https://yoa.st/34x' target='_blank'>Subheading distribution</a>: " +
			"1 section of your text is longer than 300 words and is not separated by any subheadings." +
			" <a href='https://yoa.st/34y' target='_blank'>Add subheadings to improve readability</a>." );
	} );

	it( "Scores a long text (>300 words), which has subheadings and all sections of the text are <300 words, except for two, " +
		"which are between 300 and 350 words long.", function() {
		const assessment = subheadingDistributionTooLong.getResult(
			new Paper( shortText + subheading + longText + subheading + longText ),
			Factory.buildMockResearcher( [ { text: "", countLength: 200 }, { text: "", countLength: 330 }, { text: "", countLength: 330 } ] )
		);
		expect( assessment.getScore() ).toBe( 6 );
		expect( assessment.getText() ).toBe( "<a href='https://yoa.st/34x' target='_blank'>Subheading distribution</a>: " +
			"2 sections of your text are longer than 300 words and are not separated by any subheadings." +
			" <a href='https://yoa.st/34y' target='_blank'>Add subheadings to improve readability</a>." );
	} );

	it( "Scores a long text (>300 words), which has subheadings and all sections of the text are <300 words, except for one, " +
		"which is above 350 words long.", function() {
		const assessment = subheadingDistributionTooLong.getResult(
			new Paper( shortText + subheading + veryLongText + subheading + shortText ),
			Factory.buildMockResearcher( [ { text: "", countLength: 200 }, { text: "", countLength: 360 }, { text: "", countLength: 200 } ] )
		);
		expect( assessment.getScore() ).toBe( 3 );
		expect( assessment.getText() ).toBe( "<a href='https://yoa.st/34x' target='_blank'>Subheading distribution</a>: " +
			"1 section of your text is longer than 300 words and is not separated by any subheadings." +
			" <a href='https://yoa.st/34y' target='_blank'>Add subheadings to improve readability</a>." );
	} );

	it( "Scores a long text (>300 words), which has subheadings and some sections of the text are above 350 words long.", function() {
		const assessment = subheadingDistributionTooLong.getResult(
			new Paper( shortText + subheading + longText + subheading + longText ),
			Factory.buildMockResearcher( [ { text: "", countLength: 200 }, { text: "", countLength: 360 }, { text: "", countLength: 330 } ] )
		);
		expect( assessment.getScore() ).toBe( 3 );
		expect( assessment.getText() ).toBe( "<a href='https://yoa.st/34x' target='_blank'>Subheading distribution</a>: " +
			"2 sections of your text are longer than 300 words and are not separated by any subheadings." +
			" <a href='https://yoa.st/34y' target='_blank'>Add subheadings to improve readability</a>." );
	} );
	const shortTextJA = "a ".repeat( 200 );
	const longTextJA = "a ".repeat( 320 );
	const veryLongTextJA = "a ".repeat( 400 );
	const subheadingJA = "<h2> some subheading </h2>";
	it( "Scores a short text in Japanese (<600 characters), which does not have subheadings.", function() {
		const paper = new Paper( shortTextJA );
		const japaneseResearcher = new JapaneseResearcher( paper );
		const subheadingDistributionTooLongJA = new SubheadingDistributionTooLong();
		const results = subheadingDistributionTooLongJA.getResult( paper, japaneseResearcher );
		expect( results.getScore() ).toBe( 9 );
		expect( results.getText() ).toBe( "<a href='https://yoa.st/34x' target='_blank'>Subheading distribution</a>: " +
			"You are not using any subheadings, but your text is short enough and probably doesn't need them." );
	} );

<<<<<<< HEAD
	it( "Scores a short text in Japanese (<600 characters), which has subheadings.", function() {
		const paper = new Paper( "定冠詞 " + subheadingJA + shortTextJA );
		const japaneseResearcher = new JapaneseResearcher( paper );
		const subheadingDistributionTooLongJA = new SubheadingDistributionTooLong();
		const results = subheadingDistributionTooLongJA.getResult( paper, japaneseResearcher );
		expect( results.getScore() ).toBe( 9 );
		expect( results.getText() ).toBe( "<a href='https://yoa.st/34x' target='_blank'>Subheading distribution</a>: Great job!" );
	} );

	it( "Scores a long text in Japanese (>600 characters), which does not have subheadings.", function() {
		const paper = new Paper( longTextJA );
		const japaneseResearcher = new JapaneseResearcher( paper );
		const subheadingDistributionTooLongJA = new SubheadingDistributionTooLong();
		const results = subheadingDistributionTooLongJA.getResult( paper, japaneseResearcher );
		expect( results.getScore() ).toBe( 2 );
		expect( results.getText() ).toBe( "<a href='https://yoa.st/34x' target='_blank'>Subheading distribution</a>: " +
			"You are not using any subheadings, although your text is rather long. <a href='https://yoa.st/34y' target='_blank'>" +
			"Try and add some subheadings</a>." );
	} );

	it( "Scores a long text in Japanese (>600 characters), which has subheadings and all sections of the text are <600 characters.", function() {
		const paper = new Paper( shortTextJA + subheadingJA + shortTextJA );
		const japaneseResearcher = new JapaneseResearcher( paper );
		const subheadingDistributionTooLongJA = new SubheadingDistributionTooLong();
		const results = subheadingDistributionTooLongJA.getResult( paper, japaneseResearcher );
		expect( results.getScore() ).toBe( 9 );
		expect( results.getText() ).toBe( "<a href='https://yoa.st/34x' target='_blank'>Subheading distribution</a>: Great job!" );
	} );

	it( "Scores a long text in Japanese (>600 characters), which has subheadings and all sections of the text are <600 characters, except for one, " +
		"which is between 650 and 700 characters long.", function() {
		const paper = new Paper( shortTextJA + subheadingJA + longTextJA + subheadingJA + shortTextJA  );
		const japaneseResearcher = new JapaneseResearcher( paper );
		const subheadingDistributionTooLongJA = new SubheadingDistributionTooLong();
		const results = subheadingDistributionTooLongJA.getResult( paper, japaneseResearcher );
		expect( results.getScore() ).toBe( 6 );
		expect( results.getText() ).toBe( "<a href='https://yoa.st/34x' target='_blank'>Subheading distribution</a>: " +
			"1 section of your text is longer than 600 words and is not separated by any subheadings." +
			" <a href='https://yoa.st/34y' target='_blank'>Add subheadings to improve readability</a>." );
	} );
	it( "Scores a long text in Japanese (>600 characters), which has subheadings and all sections of the text are <600 characters, except for two, " +
		"which are between 650 and 700 characters long.", function() {
		const paper = new  Paper( shortTextJA + subheadingJA + longTextJA + subheadingJA + longTextJA );
		const japaneseResearcher = new JapaneseResearcher( paper );
		const subheadingDistributionTooLongJA = new SubheadingDistributionTooLong();
		const results = subheadingDistributionTooLongJA.getResult( paper, japaneseResearcher );
		expect( results.getScore() ).toBe( 6 );
		expect( results.getText() ).toBe( "<a href='https://yoa.st/34x' target='_blank'>Subheading distribution</a>: " +
			"2 sections of your text are longer than 600 words and are not separated by any subheadings." +
			" <a href='https://yoa.st/34y' target='_blank'>Add subheadings to improve readability</a>." );
	} );

	it( "Scores a long text in Japanese (>600 characters), which has subheadings and some sections of the text are above 700 characters long.", function() {
		const paper = new  Paper( shortTextJA + subheadingJA + veryLongTextJA + subheadingJA + veryLongTextJA );
		const japaneseResearcher = new JapaneseResearcher( paper );
		const subheadingDistributionTooLongJA = new SubheadingDistributionTooLong();
		const results = subheadingDistributionTooLongJA.getResult( paper, japaneseResearcher );
		expect( results.getScore() ).toBe( 3 );
		expect( results.getText() ).toBe( "<a href='https://yoa.st/34x' target='_blank'>Subheading distribution</a>: " +
			"2 sections of your text are longer than 600 words and are not separated by any subheadings." +
			" <a href='https://yoa.st/34y' target='_blank'>Add subheadings to improve readability</a>." );
	} );

	it( "Scores a long text in Japanese (>600 characters), which has subheadings and all sections of the text are <600 characters, except for one, " +
		"which is above 700 words long.", function() {
		const paper = new  Paper( shortTextJA + subheadingJA + veryLongTextJA + subheadingJA + shortTextJA );
		const japaneseResearcher = new JapaneseResearcher( paper );
		const subheadingDistributionTooLongJA = new SubheadingDistributionTooLong();
		const results = subheadingDistributionTooLongJA.getResult( paper, japaneseResearcher );
		expect( results.getScore() ).toBe( 3 );
		expect( results.getText() ).toBe( "<a href='https://yoa.st/34x' target='_blank'>Subheading distribution</a>: " +
			"1 section of your text is longer than 600 words and is not separated by any subheadings." +
			" <a href='https://yoa.st/34y' target='_blank'>Add subheadings to improve readability</a>." );
	} );

	it( "Scores a long text (>600 characters), which has subheadings and some sections of the text are above 700 characters long.", function() {
		const paper = new Paper( shortTextJA + subheadingJA + veryLongTextJA + subheadingJA + veryLongTextJA );
		const japaneseResearcher = new JapaneseResearcher( paper );
		const subheadingDistributionTooLongJA = new SubheadingDistributionTooLong();
		const results = subheadingDistributionTooLongJA.getResult( paper, japaneseResearcher );
		expect( results.getScore( paper, japaneseResearcher ) ).toBe( 3 );
		expect( results.getText( paper, japaneseResearcher ) ).toBe( "<a href='https://yoa.st/34x' target='_blank'>Subheading distribution</a>: " +
			"2 sections of your text are longer than 600 words and are not separated by any subheadings." +
			" <a href='https://yoa.st/34y' target='_blank'>Add subheadings to improve readability</a>." );
	} );

	describe( "Language-specific configuration for specific types of content is used", function() {
		const paper = new  Paper( shortTextJA + subheadingJA + veryLongTextJA );
		const japaneseResearcher = new JapaneseResearcher( paper );
		it( "checks whether language-specific cornerstone configuration is used", function() {
			const subheadingDistributionTooLongJA = new SubheadingDistributionTooLong();
			const results = new SubheadingDistributionTooLong( { cornerstoneContent: true } );
			// Running getResult will apply language-specific configuration.
			subheadingDistributionTooLongJA.getResult( paper, japaneseResearcher );
			expect( results._config.recommendedMaximumWordCount ).toEqual( subheadingsTooLong.cornerstoneParameters.recommendedMaximumWordCount );
			expect( results._config.slightlyTooMany ).toEqual( subheadingsTooLong.cornerstoneParameters.slightlyTooMany );
			expect( results._config.farTooMany ).toEqual( subheadingsTooLong.cornerstoneParameters.farTooMany );
		} );
	} );
=======
>>>>>>> ad9e32b6
	it( "Returns false from isApplicable to the paper without text", function() {
		const paper = new Paper( "" );
		const assessment = subheadingDistributionTooLong.isApplicable( paper );
		expect( assessment ).toBe( false );
	} );

	it( "Returns true from isApplicable to the paper with text", function() {
		const paper = new Paper( shortText );
		const assessment = subheadingDistributionTooLong.isApplicable( paper );
		expect( assessment ).toBe( true );
	} );

	it( "Returns false from hasSubheadings to the paper without text", function() {
		const paper =  new Paper( shortText );
		const assessment = subheadingDistributionTooLong.hasSubheadings( paper );
		expect( assessment ).toBe( false );
	} );

	it( "Returns true from hasSubheadings to the paper with text", function() {
		const assessment = subheadingDistributionTooLong.hasSubheadings( new Paper( shortText + subheading + longText ) );
		expect( assessment ).toBe( true );
	} );

	it( "Returns false when the assessment shouldn't appear in short text analysis and the text contains less than 300 words", function() {
		const paper = new Paper( shortText );
		const assessment = new SubheadingDistributionTooLong( { shouldNotAppearInShortText: true } );
		expect( assessment.isApplicable( paper, new DefaultResearcher( paper ) ) ).toBe( false );
	} );

	it( "Returns false when the assessment shouldn't appear in short text analysis and the paper is empty", function() {
		const paper = new Paper( "" );
		const assessment = new SubheadingDistributionTooLong( { shouldNotAppearInShortText: true } );
		expect( assessment.isApplicable( paper, new DefaultResearcher( paper ) ) ).toBe( false );
	} );

	it( "Returns true when the assessment shouldn't appear in short text analysis but the text contains more than 300 words", function() {
		const paper = new Paper( longText );
		const assessment = new SubheadingDistributionTooLong( { shouldNotAppearInShortText: true } );
		expect( assessment.isApplicable( paper, new DefaultResearcher( paper ) ) ).toBe( true );
	} );

	it( "Returns false when the assessment shouldn't appear in short text analysis and the text contains less " +
		"than 600 characters in Japanese", function() {
		const paper = new Paper( shortTextJapanese );
		const assessment = new SubheadingDistributionTooLong( { shouldNotAppearInShortText: true } );
		expect( assessment.isApplicable( paper, new JapaneseResearcher( paper ) ) ).toBe( false );
	} );

	it( "Returns true when the assessment shouldn't appear in short text analysis but the text contains more " +
		"than 600 characters in Japanese", function() {
		const paper = new Paper( longTextJapanese );
		const assessment = new SubheadingDistributionTooLong( { shouldNotAppearInShortText: true } );
		expect( assessment.isApplicable( paper, new JapaneseResearcher( paper ) ) ).toBe( true );
	} );
} );

describe( "A test for scoring too long text fragments without a subheading for languages that use 'characters' " +
	"in the feedback strings instead of 'words'", function() {
	// Japanese uses 'characters' in the feedback strings.
	it( "Scores a text where one section is slightly too long.", function() {
		const paper = new Paper( shortTextJapaneseForFeedback + subheading + longTextJapaneseForFeedback +
			subheading + shortTextJapaneseForFeedback );
		const assessment = subheadingDistributionTooLong.getResult( paper, new JapaneseResearcher( paper ) );

		expect( assessment.getScore() ).toBe( 6 );
		expect( assessment.getText() ).toBe( "<a href='https://yoa.st/34x' target='_blank'>Subheading distribution</a>: " +
			"1 section of your text is longer than 300 characters and is not separated by any subheadings." +
			" <a href='https://yoa.st/34y' target='_blank'>Add subheadings to improve readability</a>." );
	} );

	it( "Scores a text where multiple sections are slightly too long.", function() {
		const paper = new Paper( shortTextJapaneseForFeedback + subheading + longTextJapaneseForFeedback + subheading + longTextJapaneseForFeedback );
		const assessment = subheadingDistributionTooLong.getResult( paper, new JapaneseResearcher( paper ) );

		expect( assessment.getScore() ).toBe( 6 );
		expect( assessment.getText() ).toBe( "<a href='https://yoa.st/34x' target='_blank'>Subheading distribution</a>: " +
			"2 sections of your text are longer than 300 characters and are not separated by any subheadings." +
			" <a href='https://yoa.st/34y' target='_blank'>Add subheadings to improve readability</a>." );
	} );

	it( "Scores a text where one section is too long.", function() {
		const paper = new Paper( shortTextJapaneseForFeedback + subheading + veryLongTextJapaneseForFeedback +
			subheading + shortTextJapaneseForFeedback );
		const assessment = subheadingDistributionTooLong.getResult( paper, new JapaneseResearcher( paper ) );

		expect( assessment.getScore() ).toBe( 3 );
		expect( assessment.getText() ).toBe( "<a href='https://yoa.st/34x' target='_blank'>Subheading distribution</a>: " +
			"1 section of your text is longer than 300 characters and is not separated by any subheadings." +
			" <a href='https://yoa.st/34y' target='_blank'>Add subheadings to improve readability</a>." );
	} );

	it( "Scores a text where multiple sections are too long.", function() {
		const paper = new Paper( shortTextJapaneseForFeedback + subheading + veryLongTextJapaneseForFeedback +
			subheading + veryLongTextJapaneseForFeedback );
		const assessment = subheadingDistributionTooLong.getResult( paper, new JapaneseResearcher( paper ) );

		expect( assessment.getScore() ).toBe( 3 );
		expect( assessment.getText() ).toBe( "<a href='https://yoa.st/34x' target='_blank'>Subheading distribution</a>: " +
			"2 sections of your text are longer than 300 characters and are not separated by any subheadings." +
			" <a href='https://yoa.st/34y' target='_blank'>Add subheadings to improve readability</a>." );
	} );
} );

describe.skip( "A test for marking too long text segments not separated by a subheading", function() {
	it( "returns markers for too long text segments", function() {
		const paper = new Paper( longText + subheading + veryLongText );
		const textFragment = Factory.buildMockResearcher( [ { text: "This is a too long fragment. It contains 330 words.",
			countLength: 330 }, { text: "This is another too long fragment. It contains 360 words.", countLength: 360 } ] );
		const expected = [
			new Mark( {
				original: "This is another too long fragment. It contains 360 words.",
				marked: "<yoastmark class='yoast-text-mark'>This is another too long fragment. It contains 360 words.</yoastmark>",
			} ),
			new Mark( {
				original: "This is a too long fragment. It contains 330 words.",
				marked: "<yoastmark class='yoast-text-mark'>This is a too long fragment. It contains 330 words.</yoastmark>",
			} ),
		];
		expect( subheadingDistributionTooLong.getResult( paper, textFragment )._marker ).toEqual( expected );
	} );

	it( "returns no markers if no text segments is too long", function() {
		const paper = new Paper( shortText );
		const textFragment = Factory.buildMockResearcher( [ { text: "This is a short segment.", countLength: 200 } ] );
		expect( subheadingDistributionTooLong.getResult( paper, textFragment )._hasMarks ).toEqual( false );
	} );
} );<|MERGE_RESOLUTION|>--- conflicted
+++ resolved
@@ -123,7 +123,6 @@
 			"You are not using any subheadings, but your text is short enough and probably doesn't need them." );
 	} );
 
-<<<<<<< HEAD
 	it( "Scores a short text in Japanese (<600 characters), which has subheadings.", function() {
 		const paper = new Paper( "定冠詞 " + subheadingJA + shortTextJA );
 		const japaneseResearcher = new JapaneseResearcher( paper );
@@ -223,8 +222,6 @@
 			expect( results._config.farTooMany ).toEqual( subheadingsTooLong.cornerstoneParameters.farTooMany );
 		} );
 	} );
-=======
->>>>>>> ad9e32b6
 	it( "Returns false from isApplicable to the paper without text", function() {
 		const paper = new Paper( "" );
 		const assessment = subheadingDistributionTooLong.isApplicable( paper );
