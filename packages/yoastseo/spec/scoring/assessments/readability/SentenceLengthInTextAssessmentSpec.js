import SentenceLengthInTextAssessment from "../../../../src/scoring/assessments/readability/SentenceLengthInTextAssessment";

import Paper from "../../../../src/values/Paper.js";
import Mark from "../../../../src/values/Mark.js";
import addMark from "../../../../src/markers/addMark";
import Factory from "../../../specHelpers/factory.js";

import DefaultResearcher from "../../../../src/languageProcessing/languages/_default/Researcher";
import EnglishResearcher from "../../../../src/languageProcessing/languages/en/Researcher";
import PolishResearcher from "../../../../src/languageProcessing/languages/pl/Researcher";
import RussianResearcher from "../../../../src/languageProcessing/languages/ru/Researcher";
import ItalianResearcher from "../../../../src/languageProcessing/languages/it/Researcher";
import TurkishResearcher from "../../../../src/languageProcessing/languages/tr/Researcher";
import JapaneseResearcher from "../../../../src/languageProcessing/languages/ja/Researcher";

const shortSentenceDefault = "Word ".repeat( 18 ) + "word. ";
const longSentenceDefault = "Word ".repeat( 20 ) + "word. ";
const shortSentence15WordsLimit = "Word ".repeat( 13 ) + "word. ";
const longSentence15WordsLimit = "Word ".repeat( 15 ) + "word. ";
const shortSentence25WordsLimit = "Word ".repeat( 23 ) + "word. ";
const longSentence25WordsLimit = "Word ".repeat( 25 ) + "word. ";

import hebrewConfig from "../../../../src/languageProcessing/languages/he/config/sentenceLength";
import japaneseConfig from "../../../../src/languageProcessing/languages/ja/config/sentenceLength";
import turkishConfig from "../../../../src/languageProcessing/languages/tr/config/sentenceLength";

// eslint-disable-next-line max-statements
describe( "An assessment for sentence length", function() {
	it( "returns the score for all short sentences using the default config", function() {
		const mockPaper = new Paper( shortSentenceDefault );
		const assessment = new SentenceLengthInTextAssessment().getResult( mockPaper, new DefaultResearcher( mockPaper ) );

		expect( assessment.hasScore() ).toBe( true );
		expect( assessment.getScore() ).toEqual( 9 );
		expect( assessment.getText() ).toEqual( "<a href='https://yoa.st/34v' target='_blank'>Sentence length</a>: Great!" );
		expect( assessment.hasMarks() ).toBe( false );
	} );

	it( "returns the score for 50% long sentences using the default config", function() {
		const mockPaper = new Paper( shortSentenceDefault + longSentenceDefault );
		const assessment = new SentenceLengthInTextAssessment().getResult( mockPaper, new DefaultResearcher( mockPaper ) );

		expect( assessment.hasScore() ).toBe( true );
		expect( assessment.getScore() ).toEqual( 3 );
		expect( assessment.getText() ).toEqual( "<a href='https://yoa.st/34v' target='_blank'>Sentence length</a>: " +
			"50% of the sentences contain more than 20 words, which is more than the recommended maximum of 25%." +
			" <a href='https://yoa.st/34w' target='_blank'>Try to shorten the sentences</a>." );
		expect( assessment.hasMarks() ).toBe( true );
	} );

	it( "returns the score for 100% long sentences using the default config", function() {
		const mockPaper = new Paper( longSentenceDefault );
		const assessment = new SentenceLengthInTextAssessment().getResult( mockPaper, new DefaultResearcher( mockPaper ) );

		expect( assessment.hasScore() ).toBe( true );
		expect( assessment.getScore() ).toEqual( 3 );
		expect( assessment.getText() ).toEqual( "<a href='https://yoa.st/34v' target='_blank'>Sentence length</a>: " +
			"100% of the sentences contain more than 20 words, which is more than the recommended maximum of 25%." +
			" <a href='https://yoa.st/34w' target='_blank'>Try to shorten the sentences</a>." );
		expect( assessment.hasMarks() ).toBe( true );
	} );

	it( "returns the score for 25% long sentences using the default config", function() {
		const mockPaper = new Paper( longSentenceDefault + shortSentenceDefault + shortSentenceDefault + shortSentenceDefault );
		const assessment = new SentenceLengthInTextAssessment().getResult( mockPaper, new DefaultResearcher( mockPaper ) );

		expect( assessment.hasScore() ).toBe( true );
		expect( assessment.getScore() ).toEqual( 9 );
		expect( assessment.getText() ).toEqual( "<a href='https://yoa.st/34v' target='_blank'>Sentence length</a>: Great!" );
		expect( assessment.hasMarks() ).toBe( true );
	} );

	it( "returns the score for 30% long sentences using the default config", function() {
		const mockPaper = new Paper( longSentenceDefault.repeat( 3 ) + shortSentenceDefault.repeat( 7 ) );
		const assessment = new SentenceLengthInTextAssessment().getResult( mockPaper, new DefaultResearcher( mockPaper ) );

		expect( assessment.hasScore() ).toBe( true );
		expect( assessment.getScore() ).toEqual( 6 );
		expect( assessment.getText() ).toEqual( "<a href='https://yoa.st/34v' target='_blank'>Sentence length</a>: " +
			"30% of the sentences contain more than 20 words, which is more than the recommended maximum of 25%." +
			" <a href='https://yoa.st/34w' target='_blank'>Try to shorten the sentences</a>." );
		expect( assessment.hasMarks() ).toBe( true );
	} );

	it( "returns the score for 100% long sentences in a language with the sentence length limit of 15 words", function() {
		const mockPaper = new Paper( longSentence15WordsLimit );
		const assessment = new SentenceLengthInTextAssessment().getResult( mockPaper, new RussianResearcher( mockPaper ) );

		expect( assessment.hasScore() ).toBe( true );
		expect( assessment.getScore() ).toEqual( 3 );
		expect( assessment.getText() ).toEqual( "<a href='https://yoa.st/34v' target='_blank'>Sentence length</a>: " +
			"100% of the sentences contain more than 15 words, which is more than the recommended maximum of 25%." +
			" <a href='https://yoa.st/34w' target='_blank'>Try to shorten the sentences</a>." );
		expect( assessment.hasMarks() ).toBe( true );
		expect( new SentenceLengthInTextAssessment().getMarks( mockPaper, new RussianResearcher( mockPaper ) ) ).toEqual( [
			new Mark( {
				original: "Word Word Word Word Word Word Word Word Word Word Word Word Word Word Word word.",
				marked: addMark( "Word Word Word Word Word Word Word Word Word Word Word Word Word Word Word word." ),
			} ),
		] );
	} );
<<<<<<< HEAD

	it( "returns the score for 100% long sentences in a language with the sentence length limit of 25 words", function() {
		const mockPaper = new Paper( longSentence25WordsLimit );
		const assessment = new SentenceLengthInTextAssessment().getResult( mockPaper, new ItalianResearcher( mockPaper ) );

		expect( assessment.hasScore() ).toBe( true );
		expect( assessment.getScore() ).toEqual( 3 );
		expect( assessment.getText() ).toEqual( "<a href='https://yoa.st/34v' target='_blank'>Sentence length</a>: " +
			"100% of the sentences contain more than 25 words, which is more than the recommended maximum of 25%." +
			" <a href='https://yoa.st/34w' target='_blank'>Try to shorten the sentences</a>." );
		expect( assessment.hasMarks() ).toBe( true );
		expect( new SentenceLengthInTextAssessment().getMarks( mockPaper, new ItalianResearcher( mockPaper ) ) ).toEqual( [
			new Mark( {
				original: "Word Word Word Word Word Word Word Word Word Word Word Word Word Word Word Word Word Word Word Word Word Word Word Word Word word.",
				marked: addMark( "Word Word Word Word Word Word Word Word Word Word Word Word Word Word Word Word Word Word Word Word Word Word Word Word Word word." ),
			} ),
		] );
	} );

	it( "returns the score for 100% short sentences in a language with the sentence length limit of 25 words", function() {
		const mockPaper = new Paper( shortSentence25WordsLimit );
		const assessment = new SentenceLengthInTextAssessment().getResult( mockPaper, new ItalianResearcher( mockPaper ) );

		expect( assessment.hasScore() ).toBe( true );
		expect( assessment.getScore() ).toEqual( 9 );
		expect( assessment.getText() ).toEqual( "<a href='https://yoa.st/34v' target='_blank'>Sentence length</a>: Great!" );
		expect( assessment.hasMarks() ).toBe( false );
	} );

	it( "returns the score for 100% short sentences in a language with the maximum allowed percentage of long sentences of 15%", function() {
		const mockPaper = new Paper( shortSentenceDefault );
		const assessment = new SentenceLengthInTextAssessment().getResult( mockPaper, new PolishResearcher( mockPaper ) );
=======

	it( "returns the score for 100% long sentences in a language with the sentence length limit of 25 words", function() {
		const mockPaper = new Paper( longSentence25WordsLimit );
		const assessment = new SentenceLengthInTextAssessment().getResult( mockPaper, new ItalianResearcher( mockPaper ) );

		expect( assessment.hasScore() ).toBe( true );
		expect( assessment.getScore() ).toEqual( 3 );
		expect( assessment.getText() ).toEqual( "<a href='https://yoa.st/34v' target='_blank'>Sentence length</a>: " +
			"100% of the sentences contain more than 25 words, which is more than the recommended maximum of 25%." +
			" <a href='https://yoa.st/34w' target='_blank'>Try to shorten the sentences</a>." );
		expect( assessment.hasMarks() ).toBe( true );
		expect( new SentenceLengthInTextAssessment().getMarks( mockPaper, new ItalianResearcher( mockPaper ) ) ).toEqual( [
			new Mark( {
				original: "Word Word Word Word Word Word Word Word Word Word Word Word Word Word Word Word Word Word Word Word Word Word Word Word Word word.",
				marked: addMark( "Word Word Word Word Word Word Word Word Word Word Word Word Word Word Word Word Word Word Word Word Word Word Word Word Word word." ),
			} ),
		] );
	} );

	it( "returns the score for 100% short sentences in a language with the sentence length limit of 25 words", function() {
		const mockPaper = new Paper( shortSentence25WordsLimit );
		const assessment = new SentenceLengthInTextAssessment().getResult( mockPaper, new ItalianResearcher( mockPaper ) );
>>>>>>> a07318fc

		expect( assessment.hasScore() ).toBe( true );
		expect( assessment.getScore() ).toEqual( 9 );
		expect( assessment.getText() ).toEqual( "<a href='https://yoa.st/34v' target='_blank'>Sentence length</a>: Great!" );
		expect( assessment.hasMarks() ).toBe( false );
	} );

<<<<<<< HEAD
=======
	it( "returns the score for 100% short sentences in a language with the maximum allowed percentage of long sentences of 15%", function() {
		const mockPaper = new Paper( shortSentenceDefault );
		const assessment = new SentenceLengthInTextAssessment().getResult( mockPaper, new PolishResearcher( mockPaper ) );

		expect( assessment.hasScore() ).toBe( true );
		expect( assessment.getScore() ).toEqual( 9 );
		expect( assessment.getText() ).toEqual( "<a href='https://yoa.st/34v' target='_blank'>Sentence length</a>: Great!" );
		expect( assessment.hasMarks() ).toBe( false );
	} );

>>>>>>> a07318fc
	it( "returns the score for 100% long sentences in a language with the maximum allowed percentage of long sentences of 15%", function() {
		const mockPaper = new Paper( longSentenceDefault );
		const assessment = new SentenceLengthInTextAssessment().getResult( mockPaper, new PolishResearcher( mockPaper ) );

		expect( assessment.hasScore() ).toBe( true );
		expect( assessment.getScore() ).toEqual( 3 );
		expect( assessment.getText() ).toEqual(  "<a href='https://yoa.st/34v' target='_blank'>Sentence length</a>: " +
			"100% of the sentences contain more than 20 words, which is more than the recommended maximum of 15%." +
			" <a href='https://yoa.st/34w' target='_blank'>Try to shorten the sentences</a>." );
		expect( assessment.hasMarks() ).toBe( true );
	} );

	it( "returns the score for 10% long sentences in a language with the maximum allowed percentage of long sentences of 15%", function() {
		const mockPaper = new Paper( longSentenceDefault + shortSentenceDefault.repeat( 9 ) );
		const assessment = new SentenceLengthInTextAssessment().getResult( mockPaper, new PolishResearcher( mockPaper ) );

		expect( assessment.hasScore() ).toBe( true );
		expect( assessment.getScore() ).toEqual( 9 );
		expect( assessment.getText() ).toEqual( "<a href='https://yoa.st/34v' target='_blank'>Sentence length</a>: Great!" );
		expect( assessment.hasMarks() ).toBe( true );
	} );

	it( "returns the score for 25% long sentences in a language with the maximum allowed percentage of long sentences of 15%", function() {
		const mockPaper = new Paper( longSentenceDefault + shortSentenceDefault.repeat( 3 ) );
		const assessment = new SentenceLengthInTextAssessment().getResult( mockPaper, new PolishResearcher( mockPaper ) );

		expect( assessment.hasScore() ).toBe( true );
		expect( assessment.getScore() ).toEqual( 3 );
		expect( assessment.getText() ).toEqual( "<a href='https://yoa.st/34v' target='_blank'>Sentence length</a>: " +
			"25% of the sentences contain more than 20 words, which is more than the recommended maximum of 15%." +
			" <a href='https://yoa.st/34w' target='_blank'>Try to shorten the sentences</a>." );
		expect( assessment.hasMarks() ).toBe( true );
	} );

	it( "returns the score for 20% long sentences in a language with the maximum allowed percentage of long sentences of 15%", function() {
		const mockPaper = new Paper( longSentenceDefault.repeat( 4 ) + shortSentenceDefault.repeat( 16 ) );
		const assessment = new SentenceLengthInTextAssessment().getResult( mockPaper, new PolishResearcher( mockPaper ) );

		expect( assessment.hasScore() ).toBe( true );
		expect( assessment.getScore() ).toEqual( 6 );
		expect( assessment.getText() ).toEqual( "<a href='https://yoa.st/34v' target='_blank'>Sentence length</a>: " +
			"20% of the sentences contain more than 20 words, which is more than the recommended maximum of 15%." +
			" <a href='https://yoa.st/34w' target='_blank'>Try to shorten the sentences</a>." );
		expect( assessment.hasMarks() ).toBe( true );
	} );

	it( "returns the score for 25% long sentences in a language with a sentence length limit of 15 and the maximum allowed percentage of long sentences of 20%", function() {
		const mockPaper = new Paper( longSentence15WordsLimit + shortSentence15WordsLimit.repeat( 3 ) );
		const assessment = new SentenceLengthInTextAssessment().getResult( mockPaper, new TurkishResearcher( mockPaper ) );

		expect( assessment.hasScore() ).toBe( true );
		expect( assessment.getScore() ).toEqual( 6 );
		expect( assessment.getText() ).toEqual( "<a href='https://yoa.st/34v' target='_blank'>Sentence length</a>: " +
			"25% of the sentences contain more than 15 words, which is more than the recommended maximum of 20%." +
			" <a href='https://yoa.st/34w' target='_blank'>Try to shorten the sentences</a>." );
		expect( assessment.hasMarks() ).toBe( true );
	} );

	it( "Replaces 'words' with 'characters' in the feedbacks string for Japanese", function() {
		const mockPaper = new Paper( "は は は は は は は は は は は は は は は は は は は は は は は は は." );
		const assessment = new SentenceLengthInTextAssessment().getResult( mockPaper, new JapaneseResearcher( mockPaper ) );

		expect( assessment.hasScore() ).toBe( true );
		expect( assessment.getScore() ).toEqual( 3 );
		expect( assessment.getText() ).toEqual( "<a href='https://yoa.st/34v' target='_blank'>Sentence length</a>: " +
			"100% of the sentences contain more than 40 characters, which is more than the recommended maximum of 25%." +
			" <a href='https://yoa.st/34w' target='_blank'>Try to shorten the sentences</a>." );
		expect( assessment.hasMarks() ).toBe( true );
	} );

	it( "returns the score for 25% long sentences in Hebrew", function() {
		const mockPaper = new Paper( "text", { locale: "he_IL" } );
		const assessment = new SentenceLengthInTextAssessment().getResult( mockPaper, Factory.buildMockResearcher( [
			{ sentence: "", sentenceLength: 16 },
			{ sentence: "", sentenceLength: 15 },
			{ sentence: "", sentenceLength: 15 },
			{ sentence: "", sentenceLength: 15 },
		], false, false, hebrewConfig ) );

		expect( assessment.hasScore() ).toBe( true );
		expect( assessment.getScore() ).toEqual( 9 );
		expect( assessment.getText() ).toEqual( "<a href='https://yoa.st/34v' target='_blank'>Sentence length</a>: Great!" );
		expect( assessment.hasMarks() ).toBe( true );
	} );

	it( "returns the score for 100% short sentences in Hebrew", function() {
		const mockPaper = new Paper();
		const assessment = new SentenceLengthInTextAssessment().getResult( mockPaper, Factory.buildMockResearcher( [
			{ sentence: "", sentenceLength: 14 },
		], false, false, hebrewConfig ) );

		expect( assessment.hasScore() ).toBe( true );
		expect( assessment.getScore() ).toEqual( 9 );
		expect( assessment.getText() ).toEqual( "<a href='https://yoa.st/34v' target='_blank'>Sentence length</a>: Great!" );
		expect( assessment.hasMarks() ).toBe( false );
	} );

	it( "returns the score for 100% short sentences in Turkish", function() {
		const mockPaper = new Paper();
		const assessment = new SentenceLengthInTextAssessment().getResult( mockPaper, Factory.buildMockResearcher( [
			{ sentence: "", sentenceLength: 14 },
		], false, false, turkishConfig ) );

		expect( assessment.hasScore() ).toBe( true );
		expect( assessment.getScore() ).toEqual( 9 );
		expect( assessment.getText() ).toEqual( "<a href='https://yoa.st/34v' target='_blank'>Sentence length</a>: Great!" );
		expect( assessment.hasMarks() ).toBe( false );
	} );

	it( "returns the score for 100% long sentences in Japanese", function() {
		const mockPaper = new Paper( "" );
		const assessment = new SentenceLengthInTextAssessment().getResult( mockPaper, Factory.buildMockResearcher( [
			{ sentence: "", sentenceLength: 41 },
		], false, false, japaneseConfig ) );

		expect( assessment.hasScore() ).toBe( true );
		expect( assessment.getScore() ).toEqual( 3 );
		expect( assessment.getText() ).toEqual( "<a href='https://yoa.st/34v' target='_blank'>Sentence length</a>: " +
			"100% of the sentences contain more than 40 characters, which is more than the recommended maximum of 25%." +
			" <a href='https://yoa.st/34w' target='_blank'>Try to shorten the sentences</a>." );
		expect( assessment.hasMarks() ).toBe( true );
	} );

	it( "returns the score for 100% short sentences in Japanese", function() {
		const mockPaper = new Paper( "" );
		const assessment = new SentenceLengthInTextAssessment().getResult( mockPaper, Factory.buildMockResearcher( [
			{ sentence: "", sentenceLength: 39 },
		], false, false, japaneseConfig ) );

		expect( assessment.hasScore() ).toBe( true );
		expect( assessment.getScore() ).toEqual( 9 );
		expect( assessment.getText() ).toEqual( "<a href='https://yoa.st/34v' target='_blank'>Sentence length</a>: Great!" );
		expect( assessment.hasMarks() ).toBe( false );
	} );

	it( "returns the score for 25% long sentences in Japanese", function() {
		const mockPaper = new Paper( "" );
		const assessment = new SentenceLengthInTextAssessment().getResult( mockPaper, Factory.buildMockResearcher( [
			{ sentence: "", sentenceLength: 39 },
			{ sentence: "", sentenceLength: 30 },
			{ sentence: "", sentenceLength: 42 },
			{ sentence: "", sentenceLength: 38 },
		], false, false, japaneseConfig ) );

		expect( assessment.hasScore() ).toBe( true );
		expect( assessment.getScore() ).toEqual( 9 );
		expect( assessment.getText() ).toEqual( "<a href='https://yoa.st/34v' target='_blank'>Sentence length</a>: Great!" );
		expect( assessment.hasMarks() ).toBe( true );
	} );

	it( "is not applicable for empty papers", function() {
		const mockPaper = new Paper();
		const assessment = new SentenceLengthInTextAssessment().isApplicable( mockPaper );
		expect( assessment ).toBe( false );
	} );
} );

describe( "A test for getting the right scoring config", function() {
	it( "uses the default config if no language-specific config is available", function() {
		const defaultConfig = {

			countTextIn: "words",
			recommendedLength: 20,
			slightlyTooMany: 25,
			farTooMany: 30,
			urlCallToAction: "<a href='https://yoa.st/34w' target='_blank'>",
			urlTitle: "<a href='https://yoa.st/34v' target='_blank'>",
		};
		const mockPaper = new Paper( "" );
		expect( new SentenceLengthInTextAssessment().getLanguageSpecificConfig( new DefaultResearcher( mockPaper ) ) ).toEqual( defaultConfig );
	} );
	it( "uses the default config if no language-specific config is available in cornerstone", function() {
		const defaultConfigCornerstrone = {
			countTextIn: "words",
			recommendedLength: 20,
			slightlyTooMany: 20,
			farTooMany: 25,
			urlCallToAction: "<a href='https://yoa.st/34w' target='_blank'>",
			urlTitle: "<a href='https://yoa.st/34v' target='_blank'>",
		};
		const mockPaper = new Paper( "" );
		expect( new SentenceLengthInTextAssessment( {
			slightlyTooMany: 20,
			farTooMany: 25,
		}, true ).getLanguageSpecificConfig( new DefaultResearcher( mockPaper ) ) ).toEqual( defaultConfigCornerstrone );
	} );
	it( "uses language-specific config if available", function() {
		const mockPaper = new Paper( "" );
		const researcher = new ItalianResearcher( mockPaper );
		expect( new SentenceLengthInTextAssessment().getLanguageSpecificConfig( researcher ) ).toEqual( {
			countTextIn: "words",
			recommendedLength: 25,
			slightlyTooMany: 25,
			farTooMany: 30,
			urlCallToAction: "<a href='https://yoa.st/34w' target='_blank'>",
			urlTitle: "<a href='https://yoa.st/34v' target='_blank'>",
		} );
	} );
	it( "uses language-specific cornerstone config if available", function() {
		const mockPaper = new Paper( "" );
		expect( new SentenceLengthInTextAssessment( {
			slightlyTooMany: 20,
			farTooMany: 25,
		}, true ).getLanguageSpecificConfig( new PolishResearcher( mockPaper ) ) ).toEqual( {
			countTextIn: "words",
			farTooMany: 20,
			recommendedLength: 20,
			slightlyTooMany: 15,
			urlCallToAction: "<a href='https://yoa.st/34w' target='_blank'>",
			urlTitle: "<a href='https://yoa.st/34v' target='_blank'>",
		} );
	} );
	it( "uses a combination of language-specific and default config in cornerstone if there is regular but not cornerstone config" +
		" available", function() {
		const expectedConfig = {
			countTextIn: "words",
			recommendedLength: 25,
			slightlyTooMany: 20,
			farTooMany: 25,
			urlCallToAction: "<a href='https://yoa.st/34w' target='_blank'>",
			urlTitle: "<a href='https://yoa.st/34v' target='_blank'>",
		};
		const mockPaper = new Paper( "" );
		expect( new SentenceLengthInTextAssessment( {
			slightlyTooMany: 20,
			farTooMany: 25,
		}, true ).getLanguageSpecificConfig( new ItalianResearcher( mockPaper ) ) ).toEqual( expectedConfig );
	} );
} );

describe( "An assessment for sentence length for cornerstone content", function() {
	it( "returns the score for 100% short sentences in a language with custom scoring config for cornerstone", function() {
		const mockPaper = new Paper( shortSentenceDefault );
		const assessment = new SentenceLengthInTextAssessment( {
			slightlyTooMany: 20,
			farTooMany: 25,
		}, true ).getResult( mockPaper, new PolishResearcher( mockPaper ) );

		expect( assessment.hasScore() ).toBe( true );
		expect( assessment.getScore() ).toEqual( 9 );
		expect( assessment.getText() ).toEqual( "<a href='https://yoa.st/34v' target='_blank'>Sentence length</a>: Great!" );
		expect( assessment.hasMarks() ).toBe( false );
	} );

	it( "returns the score for 100% long sentences in a language with custom scoring config for cornerstone", function() {
		const mockPaper = new Paper( longSentenceDefault );
		const assessment = new SentenceLengthInTextAssessment( {
			slightlyTooMany: 20,
			farTooMany: 25,
		}, true ).getResult( mockPaper, new PolishResearcher( mockPaper ) );

		expect( assessment.hasScore() ).toBe( true );
		expect( assessment.getScore() ).toEqual( 3 );
		expect( assessment.getText() ).toEqual( "<a href='https://yoa.st/34v' target='_blank'>Sentence length</a>: 100% of the sentences" +
			" contain more than 20 words, which is more than the recommended maximum of 15%. <a href='https://yoa.st/34w' target='_blank'>Try to" +
			" shorten the sentences</a>." );
		expect( assessment.hasMarks() ).toBe( true );
	} );

	it( "returns the score for 25% long sentences in Polish using the cornerstone configuration", function() {
		const mockPaper = new Paper( longSentenceDefault + shortSentenceDefault.repeat( 3 ) );
		const assessment = new SentenceLengthInTextAssessment( {
			slightlyTooMany: 20,
			farTooMany: 25,
		}, true ).getResult( mockPaper, new PolishResearcher( mockPaper ) );

		expect( assessment.hasScore() ).toBe( true );
		expect( assessment.getScore() ).toEqual( 3 );
		expect( assessment.getText() ).toEqual( "<a href='https://yoa.st/34v' target='_blank'>Sentence length</a>: " +
			"25% of the sentences contain more than 20 words, which is more than the recommended maximum of 15%." +
			" <a href='https://yoa.st/34w' target='_blank'>Try to shorten the sentences</a>." );
		expect( assessment.hasMarks() ).toBe( true );
	} );

	it( "returns the score for 20% long sentences in Polish using the cornerstone configuration", function() {
		const mockPaper = new Paper( longSentenceDefault.repeat( 4 ) + shortSentenceDefault.repeat( 16 ) );
		const assessment = new SentenceLengthInTextAssessment( {
			slightlyTooMany: 20,
			farTooMany: 25,
		}, true ).getResult( mockPaper, new PolishResearcher( mockPaper ) );

		expect( assessment.hasScore() ).toBe( true );
		expect( assessment.getScore() ).toEqual( 6 );
		expect( assessment.getText() ).toEqual( "<a href='https://yoa.st/34v' target='_blank'>Sentence length</a>: " +
			"20% of the sentences contain more than 20 words, which is more than the recommended maximum of 15%." +
			" <a href='https://yoa.st/34w' target='_blank'>Try to shorten the sentences</a>." );
		expect( assessment.hasMarks() ).toBe( true );
	} );

	it( "returns the score for 25% long sentences using the default cornerstone configuration", function() {
		const mockPaper = new Paper( longSentenceDefault + shortSentenceDefault.repeat( 3 ) );
		const assessment = new SentenceLengthInTextAssessment( {
			slightlyTooMany: 20,
			farTooMany: 25,
		}, true ).getResult( mockPaper, new DefaultResearcher( mockPaper ) );

		expect( assessment.hasScore() ).toBe( true );
		expect( assessment.getScore() ).toEqual( 6 );
		expect( assessment.getText() ).toEqual( "<a href='https://yoa.st/34v' target='_blank'>Sentence length</a>: " +
			"25% of the sentences contain more than 20 words, which is more than the recommended maximum of 20%." +
			" <a href='https://yoa.st/34w' target='_blank'>Try to shorten the sentences</a>." );
		expect( assessment.hasMarks() ).toBe( true );
	} );
} );

describe( "An assessment for sentence length for product pages", function() {
	it( "returns the score for 100% short sentences in English using the product page configuration", function() {
		const mockPaper = new Paper( shortSentenceDefault );
		const assessment = new SentenceLengthInTextAssessment( {
			slightlyTooMany: 20,
			farTooMany: 25,
		}, false, true ).getResult( mockPaper, new EnglishResearcher( mockPaper ) );

		expect( assessment.hasScore() ).toBe( true );
		expect( assessment.getScore() ).toEqual( 9 );
		expect( assessment.getText() ).toEqual( "<a href='https://yoa.st/34v' target='_blank'>Sentence length</a>: Great!" );
		expect( assessment.hasMarks() ).toBe( false );
	} );

	it( "returns the score for 100% long sentences in English using the product page configuration", function() {
		const mockPaper = new Paper( longSentenceDefault );
		const assessment = new SentenceLengthInTextAssessment( {
			slightlyTooMany: 20,
			farTooMany: 25,
		}, false, true ).getResult( mockPaper, new EnglishResearcher( mockPaper ) );

		expect( assessment.hasScore() ).toBe( true );
		expect( assessment.getScore() ).toEqual( 3 );
		expect( assessment.getText() ).toEqual( "<a href='https://yoa.st/34v' target='_blank'>Sentence length</a>: 100% of the sentences" +
			" contain more than 20 words, which is more than the recommended maximum of 20%. <a href='https://yoa.st/34w' target='_blank'>Try to" +
			" shorten the sentences</a>." );
		expect( assessment.hasMarks() ).toBe( true );
	} );

	it( "returns the score for 25% long sentences in English using the product page configuration", function() {
		const mockPaper = new Paper( longSentenceDefault + shortSentenceDefault.repeat( 3 ) );
		const assessment = new SentenceLengthInTextAssessment( {
			slightlyTooMany: 20,
			farTooMany: 25,
		}, true ).getResult( mockPaper, new EnglishResearcher( mockPaper ) );

		expect( assessment.hasScore() ).toBe( true );
		expect( assessment.getScore() ).toEqual( 6 );
		expect( assessment.getText() ).toEqual( "<a href='https://yoa.st/34v' target='_blank'>Sentence length</a>: " +
			"25% of the sentences contain more than 20 words, which is more than the recommended maximum of 20%." +
			" <a href='https://yoa.st/34w' target='_blank'>Try to shorten the sentences</a>." );
		expect( assessment.hasMarks() ).toBe( true );
	} );

	it( "returns the score for 100% short sentences in English using the cornerstone product page configuration", function() {
		const mockPaper = new Paper( shortSentenceDefault );
		const assessment = new SentenceLengthInTextAssessment( {
			slightlyTooMany: 15,
			farTooMany: 20,
		}, true, true ).getResult( mockPaper, new EnglishResearcher( mockPaper ) );

		expect( assessment.hasScore() ).toBe( true );
		expect( assessment.getScore() ).toEqual( 9 );
		expect( assessment.getText() ).toEqual( "<a href='https://yoa.st/34v' target='_blank'>Sentence length</a>: Great!" );
		expect( assessment.hasMarks() ).toBe( false );
	} );

	it( "returns the score for 100% long sentences in English using the cornerstone product page configuration", function() {
		const mockPaper = new Paper( longSentenceDefault );
		const assessment = new SentenceLengthInTextAssessment( {
			slightlyTooMany: 15,
			farTooMany: 20,
		}, true, true ).getResult( mockPaper, new EnglishResearcher( mockPaper ) );

		expect( assessment.hasScore() ).toBe( true );
		expect( assessment.getScore() ).toEqual( 3 );
		expect( assessment.getText() ).toEqual( "<a href='https://yoa.st/34v' target='_blank'>Sentence length</a>: 100% of the sentences" +
			" contain more than 20 words, which is more than the recommended maximum of 15%. <a href='https://yoa.st/34w' target='_blank'>Try to" +
			" shorten the sentences</a>." );
		expect( assessment.hasMarks() ).toBe( true );
	} );

	it( "returns the score for 20% long sentences in English using the cornerstone product page configuration", function() {
		const mockPaper = new Paper( longSentenceDefault + shortSentenceDefault.repeat( 4 ) );
		const assessment = new SentenceLengthInTextAssessment( {
			slightlyTooMany: 15,
			farTooMany: 20,
		}, true, true ).getResult( mockPaper, new EnglishResearcher( mockPaper ) );

		expect( assessment.hasScore() ).toBe( true );
		expect( assessment.getScore() ).toEqual( 6 );
		expect( assessment.getText() ).toEqual( "<a href='https://yoa.st/34v' target='_blank'>Sentence length</a>: " +
			"20% of the sentences contain more than 20 words, which is more than the recommended maximum of 15%." +
			" <a href='https://yoa.st/34w' target='_blank'>Try to shorten the sentences</a>." );
		expect( assessment.hasMarks() ).toBe( true );
	} );

	it( "returns the score for 25% long sentences in English using the cornerstone product page configuration", function() {
		const mockPaper = new Paper( longSentenceDefault + shortSentenceDefault.repeat( 3 ) );
		const assessment = new SentenceLengthInTextAssessment( {
			slightlyTooMany: 15,
			farTooMany: 20,
		}, true, true ).getResult( mockPaper, new EnglishResearcher( mockPaper ) );

		expect( assessment.hasScore() ).toBe( true );
		expect( assessment.getScore() ).toEqual( 3 );
		expect( assessment.getText() ).toEqual( "<a href='https://yoa.st/34v' target='_blank'>Sentence length</a>: " +
			"25% of the sentences contain more than 20 words, which is more than the recommended maximum of 15%." +
			" <a href='https://yoa.st/34w' target='_blank'>Try to shorten the sentences</a>." );
		expect( assessment.hasMarks() ).toBe( true );
	} );
} );

describe( "A test for marking too long sentences", function() {
	it( "returns markers for too long sentences", function() {
		const paper = new Paper( "This is a too long sentence, because it has over twenty words, and that is hard too read, don't you think?" );
		const sentenceLengthInText = Factory.buildMockResearcher( [ { sentence: "This is a too long sentence, because it has over twenty" +
				" words, and that is hard too read, don't you think?", sentenceLength: 21 } ] );
		const expected = [
			new Mark( { original: "This is a too long sentence, because it has over twenty words, and that is hard too read, don't you think?",
				marked: "<yoastmark class='yoast-text-mark'>This is a too long sentence, because it has over twenty words, and that is hard too" +
					" read, don't you think?</yoastmark>" } ),
		];
		expect( new SentenceLengthInTextAssessment().getMarks( paper, sentenceLengthInText ) ).toEqual( expected );
	} );

	it( "returns no markers if no sentences are too long", function() {
		const paper = new Paper( "This is a short sentence." );
		const sentenceLengthInText = Factory.buildMockResearcher( [ { sentence: "This is a short sentence.", sentenceLength: 5 } ] );
		const expected = [];
		expect( new SentenceLengthInTextAssessment().getMarks( paper, sentenceLengthInText ) ).toEqual( expected );
	} );
} );

describe( "A test for marking too long sentences", function() {
	it( "calculatePercentage returns nothing if there are no sentences", function() {
		expect( new SentenceLengthInTextAssessment().calculatePercentage( [] ) ).toEqual( 0 );
	} );
} );<|MERGE_RESOLUTION|>--- conflicted
+++ resolved
@@ -99,7 +99,6 @@
 			} ),
 		] );
 	} );
-<<<<<<< HEAD
 
 	it( "returns the score for 100% long sentences in a language with the sentence length limit of 25 words", function() {
 		const mockPaper = new Paper( longSentence25WordsLimit );
@@ -132,50 +131,13 @@
 	it( "returns the score for 100% short sentences in a language with the maximum allowed percentage of long sentences of 15%", function() {
 		const mockPaper = new Paper( shortSentenceDefault );
 		const assessment = new SentenceLengthInTextAssessment().getResult( mockPaper, new PolishResearcher( mockPaper ) );
-=======
-
-	it( "returns the score for 100% long sentences in a language with the sentence length limit of 25 words", function() {
-		const mockPaper = new Paper( longSentence25WordsLimit );
-		const assessment = new SentenceLengthInTextAssessment().getResult( mockPaper, new ItalianResearcher( mockPaper ) );
-
-		expect( assessment.hasScore() ).toBe( true );
-		expect( assessment.getScore() ).toEqual( 3 );
-		expect( assessment.getText() ).toEqual( "<a href='https://yoa.st/34v' target='_blank'>Sentence length</a>: " +
-			"100% of the sentences contain more than 25 words, which is more than the recommended maximum of 25%." +
-			" <a href='https://yoa.st/34w' target='_blank'>Try to shorten the sentences</a>." );
-		expect( assessment.hasMarks() ).toBe( true );
-		expect( new SentenceLengthInTextAssessment().getMarks( mockPaper, new ItalianResearcher( mockPaper ) ) ).toEqual( [
-			new Mark( {
-				original: "Word Word Word Word Word Word Word Word Word Word Word Word Word Word Word Word Word Word Word Word Word Word Word Word Word word.",
-				marked: addMark( "Word Word Word Word Word Word Word Word Word Word Word Word Word Word Word Word Word Word Word Word Word Word Word Word Word word." ),
-			} ),
-		] );
-	} );
-
-	it( "returns the score for 100% short sentences in a language with the sentence length limit of 25 words", function() {
-		const mockPaper = new Paper( shortSentence25WordsLimit );
-		const assessment = new SentenceLengthInTextAssessment().getResult( mockPaper, new ItalianResearcher( mockPaper ) );
->>>>>>> a07318fc
-
-		expect( assessment.hasScore() ).toBe( true );
-		expect( assessment.getScore() ).toEqual( 9 );
-		expect( assessment.getText() ).toEqual( "<a href='https://yoa.st/34v' target='_blank'>Sentence length</a>: Great!" );
-		expect( assessment.hasMarks() ).toBe( false );
-	} );
-
-<<<<<<< HEAD
-=======
-	it( "returns the score for 100% short sentences in a language with the maximum allowed percentage of long sentences of 15%", function() {
-		const mockPaper = new Paper( shortSentenceDefault );
-		const assessment = new SentenceLengthInTextAssessment().getResult( mockPaper, new PolishResearcher( mockPaper ) );
-
-		expect( assessment.hasScore() ).toBe( true );
-		expect( assessment.getScore() ).toEqual( 9 );
-		expect( assessment.getText() ).toEqual( "<a href='https://yoa.st/34v' target='_blank'>Sentence length</a>: Great!" );
-		expect( assessment.hasMarks() ).toBe( false );
-	} );
-
->>>>>>> a07318fc
+
+		expect( assessment.hasScore() ).toBe( true );
+		expect( assessment.getScore() ).toEqual( 9 );
+		expect( assessment.getText() ).toEqual( "<a href='https://yoa.st/34v' target='_blank'>Sentence length</a>: Great!" );
+		expect( assessment.hasMarks() ).toBe( false );
+	} );
+
 	it( "returns the score for 100% long sentences in a language with the maximum allowed percentage of long sentences of 15%", function() {
 		const mockPaper = new Paper( longSentenceDefault );
 		const assessment = new SentenceLengthInTextAssessment().getResult( mockPaper, new PolishResearcher( mockPaper ) );
