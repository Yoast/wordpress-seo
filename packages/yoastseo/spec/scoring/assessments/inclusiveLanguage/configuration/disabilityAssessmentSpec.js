--- conflicted
+++ resolved
@@ -16,18 +16,11 @@
 		expect( isApplicable ).toBeTruthy();
 		expect( assessmentResult.getScore() ).toEqual( 6 );
 		expect( assessmentResult.getText() ).toEqual(
-<<<<<<< HEAD
-			"Avoid using <i>sociopath</i>, unless talking about the specific medical condition (in which case," +
-			" use <i>person with antisocial personality disorder</i>). If you are not referencing the medical condition," +
-			" consider other alternatives to describe the trait or behavior, such as <i>toxic, manipulative, cruel</i>." +
-			" <a href='https://yoa.st/inclusive-language-disability' target='_blank'>Learn more.</a>" );
-=======
 			"Be careful when using <i>sociopath</i> as it is potentially harmful. If you are referencing the" +
 			" medical condition, use <i>person with antisocial personality disorder</i> instead, unless referring to" +
 			" someone who explicitly wants to be referred to with this term. If you are not referencing the medical" +
 			" condition, consider other alternatives to describe the trait or behavior, such as <i>toxic, manipulative," +
-			" cruel</i>. <a href='https://yoa.st/' target='_blank'>Learn more.</a>" );
->>>>>>> 77485c47
+			" cruel</i>. <a href='https://yoa.st/inclusive-language-disability' target='_blank'>Learn more.</a>" );
 		expect( assessmentResult.hasMarks() ).toBeTruthy();
 		expect( assessor.getMarks() ).toEqual( [ new Mark( {
 			original: "Look at that sociopath.",
