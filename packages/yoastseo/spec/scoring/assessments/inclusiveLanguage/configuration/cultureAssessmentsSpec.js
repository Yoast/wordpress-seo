import Paper from "../../../../../src/values/Paper";
import InclusiveLanguageAssessment from "../../../../../src/scoring/assessments/inclusiveLanguage/InclusiveLanguageAssessment";
import assessments from "../../../../../src/scoring/assessments/inclusiveLanguage/configuration/cultureAssessments";
import Factory from "../../../../specHelpers/factory.js";
import { testInclusiveLanguageAssessment } from "../testHelpers/testHelpers";

describe( "A test for Culture Assessments", () => {
	it( "should target only capitalized non-inclusive phrases when the caseSensitive flag is set", () => {
		const assessment = new InclusiveLanguageAssessment( assessments.find( obj => obj.identifier === "firstWorld" ) );

		const mockPaper = new Paper( "These are my First World problems." );
		const mockResearcher = Factory.buildMockResearcher( [ "These are my First World problems." ] );

		expect( assessment.isApplicable( mockPaper, mockResearcher ) ).toBe( true );
	} );
	it( "should not target non-capitalized phrases when the caseSensitive flag is set", () => {
		const assessment = new InclusiveLanguageAssessment( assessments.find( obj => obj.identifier === "firstWorld" ) );

		const mockPaper = new Paper( "This is the first world I created." );
		const mockResearcher = Factory.buildMockResearcher( [ "This is the first world I created." ] );

		expect( assessment.isApplicable( mockPaper, mockResearcher ) ).toBe( false );
	} );

	it( "should not target First World when followed by exception words.", () => {
		const assessment = new InclusiveLanguageAssessment( assessments.find( obj => obj.identifier === "firstWorld" ) );
		[ "War", "war", "Assembly", "assembly" ].map( ( exceptionWord ) => {
			const testSentence = `This is the First World ${exceptionWord}.`;
			const mockPaper = new Paper( testSentence );
			const mockResearcher = Factory.buildMockResearcher( [ testSentence ] );

			expect( assessment.isApplicable( mockPaper, mockResearcher ) ).toBe( false );
		} );
	} );

	it( "should not target Third World when followed by exception words.", () => {
		const assessment = new InclusiveLanguageAssessment( assessments.find( obj => obj.identifier === "thirdWorld" ) );
		[ "War", "war", "Quarterly", "quarterly", "country" ].map( ( exceptionWord ) => {
			const testSentence = `This is the Third World ${exceptionWord}.`;
			const mockPaper = new Paper( testSentence );
			const mockResearcher = Factory.buildMockResearcher( [ testSentence ] );

			expect( assessment.isApplicable( mockPaper, mockResearcher ) ).toBe( false );
		} );
	} );

	it( "should not target exotic when followed by exception words.", () => {
		const assessment = new InclusiveLanguageAssessment( assessments.find( obj => obj.identifier === "exotic" ) );
		[ "shorthair", "longhair" ].map( ( exceptionWord ) => {
			const testSentence = `It is common to have exotic ${exceptionWord}.`;
			const mockPaper = new Paper( testSentence );
			const mockResearcher = Factory.buildMockResearcher( [ testSentence ] );
			expect( assessment.isApplicable( mockPaper, mockResearcher ) ).toBe( false );
		} );
	} );
} );

describe( "a test for targeting non-inclusive phrases in culture assessments", () => {
	it( "should return the appropriate score and feedback string for: 'tribe' and its plural form", () => {
		const testData = [
			{
				identifier: "tribe",
				text: "Dayak Tribe is the original tribe for people who live in Kalimantan.",
				expectedFeedback: "Be careful when using <i>tribe</i> as it is potentially harmful. " +
					"Consider using an alternative, such as <i>group, " +
					"cohort, crew, league, guild, team, union</i> instead, unless you are referring to a culture that uses this term. " +
					"<a href='https://yoa.st/inclusive-language-culture' target='_blank'>Learn more.</a>",
				expectedScore: 6,
			},
			{
				identifier: "tribes",
				text: "The Islands of Mentawai are home to the primitive tribes of Sumatra",
				expectedFeedback: "Be careful when using <i>tribes</i> as it is potentially harmful. " +
					"Consider using an alternative, such as " +
					"<i>groups, cohorts, crews, leagues, guilds, teams, unions</i> instead, " +
					"unless you are referring to a culture that uses this term. " +
					"<a href='https://yoa.st/inclusive-language-culture' target='_blank'>Learn more.</a>",
				expectedScore: 6,
			},
		];

		testInclusiveLanguageAssessment( testData );
	} );
	it( "should return the appropriate score and feedback string for: 'guru' and its plural form", () => {
		const testData = [
			{
				identifier: "guru",
				text: "The tradition of the guru is also found in Jainism.",
				expectedFeedback: "Be careful when using <i>guru</i> as it is potentially harmful. " +
					"Consider using an alternative, such as <i>mentor, doyen, coach, mastermind, virtuoso, expert</i> instead, " +
					"unless you are referring to the culture in which this term originated. <a href='https://yoa.st/inclusive-language-culture' " +
					"target='_blank'>Learn more.</a>",
				expectedScore: 6,
			},
			{
				identifier: "gurus",
				text: "Hindu Female Gurus in India and the United States",
				expectedFeedback: "Be careful when using <i>gurus</i> as it is potentially harmful. " +
					"Consider using an alternative, such as <i>mentors, doyens, coaches, masterminds, virtuosos, experts</i> instead, " +
					"unless you are referring to the culture in which this term originated. <a href='https://yoa.st/inclusive-language-culture' " +
					"target='_blank'>Learn more.</a>",
				expectedScore: 6,
			},
		];

		testInclusiveLanguageAssessment( testData );
	} );
	it( "should return the appropriate score and feedback string for: 'gyp' and its other forms", () => {
		const testData = [
			{
				identifier: "gyp",
				text: "They'll try to gyp you if you don't know what you're doing.",
				expectedFeedback: "Avoid using <i>gyp</i> as it is potentially harmful. Consider using an alternative, " +
					"such as <i>fraud, cheat, swindle, rip-off</i>. <a href='https://yoa.st/inclusive-language-culture' " +
					"target='_blank'>Learn more.</a>",
				expectedScore: 3,
			},
			{
				identifier: "gyps",
				text: "These are gyps.",
				expectedFeedback: "Avoid using <i>gyps</i> as it is potentially harmful. Consider using an alternative, " +
					"such as <i>frauds, cheats, swindles, rips off, rip-offs</i>. <a href='https://yoa.st/inclusive-language-culture' " +
					"target='_blank'>Learn more.</a>",
				expectedScore: 3,
			},
			{
				identifier: "gypped",
				text: "The cab driver gypped me out of ten bucks",
				expectedFeedback: "Avoid using <i>gypped</i> as it is potentially harmful. Consider using an alternative, " +
					"such as <i>cheated, swindled, ripped off</i>. <a href='https://yoa.st/inclusive-language-culture' " +
					"target='_blank'>Learn more.</a>",
				expectedScore: 3,
			},
			{
				identifier: "gypping",
				text: "The cab driver is gypping me out of ten bucks",
				expectedFeedback: "Avoid using <i>gypping</i> as it is potentially harmful. Consider using an alternative, " +
					"such as <i>cheating, swindling, ripping off</i>. <a href='https://yoa.st/inclusive-language-culture' " +
					"target='_blank'>Learn more.</a>",
				expectedScore: 3,
			},
		];

		testInclusiveLanguageAssessment( testData );
	} );
	it( "should return the appropriate score and feedback string for: 'gypsy' and its plural forms", () => {
		const testData = [
			{
				identifier: "gypsy",
				text: "In North America, the word Gypsy is most commonly used as a reference to Romani ethnicity.",
				expectedFeedback: "Be careful when using <i>gypsy</i> as it is potentially harmful. Consider using an alternative, such as " +
					"<i>Romani, Romani person</i>, unless referring to someone who explicitly wants to be referred to with this term. " +
					"If you are referring to a lifestyle rather than the ethnic group or their music, consider using " +
					"an alternative such as <i>traveler, wanderer, free-spirited</i>." +
					" <a href='https://yoa.st/inclusive-language-culture' target='_blank'>Learn more.</a>",
				expectedScore: 6,
			},
			{
				identifier: "gypsy",
				text: "In North America, the word Gipsy is most commonly used as a reference to Romani ethnicity.",
				expectedFeedback: "Be careful when using <i>gipsy</i> as it is potentially harmful. Consider using an alternative, such as " +
					"<i>Romani, Romani person</i>, unless referring to someone who explicitly wants to be referred to with this term. " +
					"If you are referring to a lifestyle rather than the ethnic group or their music, consider using " +
					"an alternative such as <i>traveler, wanderer, free-spirited</i>." +
					" <a href='https://yoa.st/inclusive-language-culture' target='_blank'>Learn more.</a>",
				expectedScore: 6,
			},
			{
				identifier: "gypsies",
				text: "In the English language, the Romani people are widely known by the exonym Gypsies.",
				expectedFeedback: "Be careful when using <i>gypsies</i> as it is potentially harmful. Consider using an alternative, " +
					"such as <i>Romani, Romani people</i>, unless referring to someone who explicitly wants to be referred to " +
					"with this term. If you are referring to a lifestyle rather than the ethnic group or their music, " +
					"consider using an alternative such as <i>travelers, wanderers, free-spirited</i>. " +
					"<a href='https://yoa.st/inclusive-language-culture' target='_blank'>Learn more.</a>",
				expectedScore: 6,
			},
			{
				identifier: "gypsies",
				text: "In the English language, the Romani people are widely known by the exonym Gipsies.",
				expectedFeedback: "Be careful when using <i>gipsies</i> as it is potentially harmful. Consider using an alternative, " +
					"such as <i>Romani, Romani people</i>, unless referring to someone who explicitly wants to be referred to " +
					"with this term. If you are referring to a lifestyle rather than the ethnic group or their music, " +
					"consider using an alternative such as <i>travelers, wanderers, free-spirited</i>. " +
					"<a href='https://yoa.st/inclusive-language-culture' target='_blank'>Learn more.</a>",
				expectedScore: 6,
			},
		];

		testInclusiveLanguageAssessment( testData );
	} );
	it( "should return the appropriate score and feedback string for: 'savage'", () => {
		const assessment = new InclusiveLanguageAssessment( assessments.find( obj => obj.identifier === "savage" ) );
		const mockPaper = new Paper( "Although it didn't look very good, it tasted absolutely savage." );
		const mockResearcher = Factory.buildMockResearcher( [ "Although it didn't look very good, it tasted absolutely savage." ] );

		expect( assessment.isApplicable( mockPaper, mockResearcher ) ).toBe( true );
		expect( assessment.getResult().score ).toBe( 3 );
		expect( assessment.getResult().text ).toBe( "Avoid using <i>savage</i> as it is potentially harmful. " +
			"Consider using an alternative, such as <i>severe, dreadful, untamed, brutal, fearless, fierce, brilliant, amazing</i>." +
			" <a href='https://yoa.st/inclusive-language-culture' target='_blank'>Learn more.</a>" );
	} );
	it( "should return the appropriate score and feedback string for: 'oriental'", () => {
		const assessment = new InclusiveLanguageAssessment( assessments.find( obj => obj.identifier === "oriental" ) );

		const mockPaper = new Paper( "I love oriental rugs." );
		const mockResearcher = Factory.buildMockResearcher( [ "I love oriental rugs." ] );

		expect( assessment.isApplicable( mockPaper, mockResearcher ) ).toBe( true );
		expect( assessment.getResult().score ).toBe( 6 );
		expect( assessment.getResult().text ).toBe( "Be careful when using <i>oriental</i> as it is potentially harmful. " +
			"Unless you are referring to objects or animals, consider using an alternative, such as <i>Asian</i>. " +
			"When possible, be more specific (e.g. <i>East Asian</i>). " +
			"<a href='https://yoa.st/inclusive-language-culture' target='_blank'>Learn more.</a>" );
	} );

	it( "should return the appropriate score and feedback string for: 'blacklist' and its other forms", () => {
		const testData = [
			{
				identifier: "blacklist",
				text: "Some companies are in the blacklist.",
				expectedFeedback: "Avoid using <i>blacklist</i> as it is potentially harmful. Consider using an alternative, " +
					"such as <i>blocklist, denylist, faillist, redlist</i>. <a href='https://yoa.st/inclusive-language-culture' " +
					"target='_blank'>Learn more.</a>",
				expectedScore: 3,
			},
			{
				identifier: "blacklists",
				text: "The govt blacklists the person.",
				expectedFeedback: "Avoid using <i>blacklists</i> as it is potentially harmful. Consider using an alternative, " +
					"such as <i>blocklists, denylists, faillists, redlists</i>. <a href='https://yoa.st/inclusive-language-culture' " +
					"target='_blank'>Learn more.</a>",
				expectedScore: 3,
			},
			{
				identifier: "blacklisting",
				text: "What you should know about Blacklisting",
				expectedFeedback: "Avoid using <i>blacklisting</i> as it is potentially harmful. Consider using an alternative, " +
					"such as <i>blocklisting, denylisting, faillisting, redlisting</i>. <a href='https://yoa.st/inclusive-language-culture' " +
					"target='_blank'>Learn more.</a>",
				expectedScore: 3,
			},
			{
				identifier: "blacklisted",
				text: "25 Celebrities Who Were Blacklisted From Hollywood",
				expectedFeedback: "Avoid using <i>blacklisted</i> as it is potentially harmful. Consider using an alternative, " +
					"such as <i>blocklisted, denylisted, faillisted, redlisted</i>. <a href='https://yoa.st/inclusive-language-culture' " +
					"target='_blank'>Learn more.</a>",
				expectedScore: 3,
			},
		];

		testInclusiveLanguageAssessment( testData );
	} );
	// Skipped for now. It's a bug another issue will solve: https://yoast.atlassian.net/browse/PC-1021.
	// This unit test should be un-skipped when the aforementioned issue is merged.
	xit( "should return the appropriate score and feedback string for: 'Asian-American' and its other forms", () => {
		const testData = [
			{
				identifier: "Asian-American",
				text: "An Asian-American",
				expectedFeedback: "Avoid using <i>Asian-American</i> as it is potentially harmful. Consider using an alternative, " +
					"such as <i>Asian American</i>. <a href='https://yoa.st/inclusive-language-culture' " +
					"target='_blank'>Learn more.</a>",
				expectedScore: 3,
			},
			{
				identifier: "Asian-Americans",
				text: "The Asian-Americans",
				expectedFeedback: "Avoid using <i>Asian-Americans</i> as it is potentially harmful. Consider using an alternative, " +
					"such as <i>Asian Americans</i>. <a href='https://yoa.st/inclusive-language-culture' " +
					"target='_blank'>Learn more.</a>",
				expectedScore: 3,
			},
		];

		testInclusiveLanguageAssessment( testData );
	} );
<<<<<<< HEAD
	// Skipped for now. It's a bug another issue will solve: https://yoast.atlassian.net/browse/PC-1021.
	// This unit test should be un-skipped when the aforementioned issue is merged.
	xit( "should return the appropriate score and feedback string for: 'African-American' and its other forms", () => {
		const testData = [
			{
				identifier: "African-American",
				text: "An African-American",
				expectedFeedback: "Avoid using <i>African-American</i> as it is potentially harmful. Consider using an alternative, " +
					"such as <i>African American, Black, American of African descent</i>. <a href='https://yoa.st/inclusive-language-culture' " +
					"target='_blank'>Learn more.</a>",
				expectedScore: 3,
			},
			{
				identifier: "African-Americans",
				text: "The African-Americans",
				expectedFeedback: "Avoid using <i>African-Americans</i> as it is potentially harmful. Consider using an alternative, " +
					"such as <i>African Americans, Black, Americans of African descent</i>. <a href='https://yoa.st/inclusive-language-culture' " +
					"target='_blank'>Learn more.</a>",
				expectedScore: 3,
			},
		];
=======
	it( "correctly identifies 'African-American'", () => {
		const mockPaper = new Paper( "This sentence contains African-American." );
		const mockResearcher = Factory.buildMockResearcher( [ "This sentence contains African-American." ] );
		const assessor = new InclusiveLanguageAssessment( assessments.find( obj => obj.identifier === "africanAmerican" ) );
		const isApplicable = assessor.isApplicable( mockPaper, mockResearcher );
		const assessmentResult = assessor.getResult();

		expect( isApplicable ).toBeTruthy();
		expect( assessmentResult.getScore() ).toEqual( 3 );
		expect( assessmentResult.getText() ).toEqual(
			"Avoid using <i>African-American</i> as it is potentially harmful. " +
			"Consider using an alternative, such as <i>African American, Black, Americans of African descent</i>. " +
			"<a href='https://yoa.st/inclusive-language-culture' target='_blank'>Learn more.</a>"
		);
		expect( assessmentResult.hasMarks() ).toBeTruthy();
		expect( assessor.getMarks() ).toEqual(   [ { _properties: {
			fieldsToMark: [],
			marked: "<yoastmark class='yoast-text-mark'>This sentence contains African-American.</yoastmark>",
			original: "This sentence contains African-American." } } ]
		);
	} );
	it( "Does not identifie 'African American' without hyphen", () => {
		const mockPaper = new Paper( "This sentence contains African American." );
		const mockResearcher = Factory.buildMockResearcher( [ "This sentence contains African American." ] );
		const assessor = new InclusiveLanguageAssessment( assessments.find( obj => obj.identifier === "africanAmerican" ) );
		const isApplicable = assessor.isApplicable( mockPaper, mockResearcher );

		expect( isApplicable ).toBeFalsy();
	} );
	it( "Does not identifie 'African-american' without capital", () => {
		const mockPaper = new Paper( "This sentence contains African-american." );
		const mockResearcher = Factory.buildMockResearcher( [ "This sentence contains African-american." ] );
		const assessor = new InclusiveLanguageAssessment( assessments.find( obj => obj.identifier === "africanAmerican" ) );
		const isApplicable = assessor.isApplicable( mockPaper, mockResearcher );

		expect( isApplicable ).toBeFalsy();
	} );
	it( "correctly identifies 'Asian-American'", () => {
		const mockPaper = new Paper( "This sentence contains Asian-American." );
		const mockResearcher = Factory.buildMockResearcher( [ "This sentence contains Asian-American." ] );
		const assessor = new InclusiveLanguageAssessment( assessments.find( obj => obj.identifier === "asianAmerican" ) );
		const isApplicable = assessor.isApplicable( mockPaper, mockResearcher );
		const assessmentResult = assessor.getResult();

		expect( isApplicable ).toBeTruthy();
		expect( assessmentResult.getScore() ).toEqual( 3 );
		expect( assessmentResult.getText() ).toEqual(
			"Avoid using <i>Asian-American</i> as it is potentially harmful. " +
			"Consider using an alternative, such as <i>Asian American</i>. " +
			"<a href='https://yoa.st/inclusive-language-culture' target='_blank'>Learn more.</a>"

		);
		expect( assessmentResult.hasMarks() ).toBeTruthy();
		expect( assessor.getMarks() ).toEqual(   [ { _properties: {
			fieldsToMark: [],
			marked: "<yoastmark class='yoast-text-mark'>This sentence contains Asian-American.</yoastmark>",
			original: "This sentence contains Asian-American." } } ]
		);
	} );
	it( "Does not identify 'Asian American' without hyphen", () => {
		const mockPaper = new Paper( "This sentence contains Asian American." );
		const mockResearcher = Factory.buildMockResearcher( [ "This sentence contains Asian American." ] );
		const assessor = new InclusiveLanguageAssessment( assessments.find( obj => obj.identifier === "asianAmerican" ) );
		const isApplicable = assessor.isApplicable( mockPaper, mockResearcher );

		expect( isApplicable ).toBeFalsy();
	} );
	it( "Does not identify 'Asian-american' without capital", () => {
		const mockPaper = new Paper( "This sentence contains Asian-american." );
		const mockResearcher = Factory.buildMockResearcher( [ "This sentence contains Asian-american." ] );
		const assessor = new InclusiveLanguageAssessment( assessments.find( obj => obj.identifier === "asianAmerican" ) );
		const isApplicable = assessor.isApplicable( mockPaper, mockResearcher );

		expect( isApplicable ).toBeFalsy();
	} );
	it( "correctly identifies 'pow-wow'", () => {
		const mockPaper = new Paper( "This sentence contains pow-wow." );
		const mockResearcher = Factory.buildMockResearcher( [ "This sentence contains pow-wow." ] );
		const assessor = new InclusiveLanguageAssessment( assessments.find( obj => obj.identifier === "powWow" ) );
		const isApplicable = assessor.isApplicable( mockPaper, mockResearcher );
		const assessmentResult = assessor.getResult();

		expect( isApplicable ).toBeTruthy();
		expect( assessmentResult.getScore() ).toEqual( 6 );
		expect( assessmentResult.getText() ).toEqual(
			"Be careful when using <i>pow-wow</i> as it is potentially harmful. " +
			"Consider using an alternative, such as <i>chat, brief conversation, brainstorm, huddle</i> instead, " +
			"unless you are referring to the culture in which this term originated. " +
			"<a href='https://yoa.st/inclusive-language-culture' target='_blank'>Learn more.</a>"

		);
		expect( assessmentResult.hasMarks() ).toBeTruthy();
		expect( assessor.getMarks() ).toEqual(   [ { _properties: {
			fieldsToMark: [],
			marked: "<yoastmark class='yoast-text-mark'>This sentence contains pow-wow.</yoastmark>",
			original: "This sentence contains pow-wow." } } ]
		);
	} );
	it( "correctly identifies 'first-world'", () => {
		const mockPaper = new Paper( "This sentence contains first-world." );
		const mockResearcher = Factory.buildMockResearcher( [ "This sentence contains first-world." ] );
		const assessor = new InclusiveLanguageAssessment( assessments.find( obj => obj.identifier === "firstWorldHyphen" ) );

		const isApplicable = assessor.isApplicable( mockPaper, mockResearcher );

		expect( isApplicable ).toBeTruthy();
		const assessmentResult = assessor.getResult();
		expect( assessmentResult.getScore() ).toEqual( 3 );
		expect( assessmentResult.getText() ).toEqual(
			"Avoid using <i>first-world</i> as it is overgeneralizing. Consider using specific name for the country or region instead.  " +
			"<a href='https://yoa.st/inclusive-language-culture' target='_blank'>Learn more.</a>"
		);
		expect( assessmentResult.hasMarks() ).toBeTruthy();
		expect( assessor.getMarks() ).toEqual(   [ { _properties: {
			fieldsToMark: [],
			marked: "<yoastmark class='yoast-text-mark'>This sentence contains first-world.</yoastmark>",
			original: "This sentence contains first-world." } } ]
		);
	} );
	it( "correctly identifies 'third-world country'", () => {
		const mockPaper = new Paper( "This sentence contains third-world country." );
		const mockResearcher = Factory.buildMockResearcher( [ "This sentence contains third-world country." ] );
		const assessor = new InclusiveLanguageAssessment( assessments.find( obj => obj.identifier === "third-worldCountry" ) );

		const isApplicable = assessor.isApplicable( mockPaper, mockResearcher );

		expect( isApplicable ).toBeTruthy();
		const assessmentResult = assessor.getResult();
		expect( assessmentResult.getScore() ).toEqual( 3 );
		expect( assessmentResult.getText() ).toEqual(
			"Avoid using <i>third-world country</i> as it is potentially harmful. " +
			"Consider using an alternative, such as <i>low-income country, developing country</i>. " +
			"<a href='https://yoa.st/inclusive-language-culture' target='_blank'>Learn more.</a>"

		);
		expect( assessmentResult.hasMarks() ).toBeTruthy();
		expect( assessor.getMarks() ).toEqual(   [ { _properties: {
			fieldsToMark: [],
			marked: "<yoastmark class='yoast-text-mark'>This sentence contains third-world country.</yoastmark>",
			original: "This sentence contains third-world country." } } ]
		);
	} );
} );
>>>>>>> 7ea7c985

		testInclusiveLanguageAssessment( testData );
	} );
	it( "should return the appropriate score and feedback string for: 'whitelist' and its other forms", () => {
		const testData = [
			{
				identifier: "whitelist",
				text: "Some companies are in the whitelist.",
				expectedFeedback: "Avoid using <i>whitelist</i> as it is potentially harmful. Consider using an alternative, " +
					"such as <i>allowlist</i>. <a href='https://yoa.st/inclusive-language-culture' " +
					"target='_blank'>Learn more.</a>",
				expectedScore: 3,
			},
			{
				identifier: "whitelists",
				text: "The govt whitelists the person.",
				expectedFeedback: "Avoid using <i>whitelists</i> as it is potentially harmful. Consider using an alternative, " +
					"such as <i>allowlists</i>. <a href='https://yoa.st/inclusive-language-culture' " +
					"target='_blank'>Learn more.</a>",
				expectedScore: 3,
			},
			{
				identifier: "whitelisting",
				text: "What you should know about Whitelisting",
				expectedFeedback: "Avoid using <i>whitelisting</i> as it is potentially harmful. Consider using an alternative, " +
					"such as <i>allowlisting</i>. <a href='https://yoa.st/inclusive-language-culture' " +
					"target='_blank'>Learn more.</a>",
				expectedScore: 3,
			},
			{
				identifier: "whitelisted",
				text: "25 Celebrities Who Were Whitelisted From Hollywood",
				expectedFeedback: "Avoid using <i>whitelisted</i> as it is potentially harmful. Consider using an alternative, " +
					"such as <i>allowlisted</i>. <a href='https://yoa.st/inclusive-language-culture' " +
					"target='_blank'>Learn more.</a>",
				expectedScore: 3,
			},
		];

		testInclusiveLanguageAssessment( testData );
	} );
	it( "should return the appropriate score and feedback string for: 'eskimo' and its other forms", () => {
		// Singular and plural "eskimo" is one entry under the same identifier.
		const testData = [
			{
				identifier: "eskimo",
				text: "Eskimo (/ˈɛskɪmoʊ/) is an exonym used to refer to two closely related Indigenous peoples.",
				expectedFeedback: "Be careful when using <i>eskimo</i> as it is potentially harmful. Consider using an alternative, " +
					"such as the specific name of the Indigenous community (for example, <i>Inuit</i>), unless referring to someone " +
					"who explicitly wants to be referred to with this term. <a href='https://yoa.st/inclusive-language-culture'" +
					" target='_blank'>Learn more.</a>",
				expectedScore: 6,
			},
			{
				identifier: "eskimo",
				text: "Today Sirenik Eskimos speak Siberian Yupik language and/or Russian.",
				expectedFeedback: "Be careful when using <i>eskimos</i> as it is potentially harmful. Consider using an alternative, such as " +
					"the specific name of the Indigenous community (for example, <i>Inuit</i>), unless referring to someone " +
					"who explicitly wants to be referred to with this term. <a href='https://yoa.st/inclusive-language-culture'" +
					" target='_blank'>Learn more.</a>",
				expectedScore: 6,
			},
		];

		testInclusiveLanguageAssessment( testData );
	} );
	it( "should return the appropriate score and feedback string for: 'colored person' and 'colored people", () => {
		const testData = [
			{
				identifier: "coloredPerson",
				text: "Working Like a Colored Person",
				expectedFeedback: "Avoid using <i>colored person</i> as it is potentially harmful. Consider using an alternative, such as " +
					"<i>person of color, POC, BIPOC</i>. <a href='https://yoa.st/inclusive-language-culture' target='_blank'>Learn more.</a>",
				expectedScore: 3,
			},
			{
				identifier: "coloredPeople",
				text: "The National Association for the Advancement of Colored People",
				expectedFeedback: "Avoid using <i>colored people</i> as it is potentially harmful. Consider using an alternative," +
					" such as <i>people of color, " +
					"POC, BIPOC</i>. <a href='https://yoa.st/inclusive-language-culture' target='_blank'>Learn more.</a>",
				expectedScore: 3,
			},
		];

		testInclusiveLanguageAssessment( testData );
	} );
	it( "should return the appropriate score and feedback string for: 'developing country' and its plural form", () => {
		const testData = [
			{
				identifier: "underdevelopedCountry",
				text: "A developing country is not an underdeveloped country",
				expectedFeedback: "Avoid using <i>underdeveloped country</i> as it is potentially harmful. Consider using an alternative, " +
					"such as <i>developing country</i> instead or be more specific about what aspect this word refers to. " +
					"<a href='https://yoa.st/inclusive-language-culture' target='_blank'>Learn more.</a>",
				expectedScore: 3,
			},
			{
				identifier: "underdevelopedCountries",
				text: "Developing countries are not underdeveloped countries",
				expectedFeedback: "Avoid using <i>underdeveloped countries</i> as it is potentially harmful. Consider using an alternative, " +
					"such as <i>developing countries</i> instead or be more specific about what aspect this word refers to. " +
					"<a href='https://yoa.st/inclusive-language-culture' target='_blank'>Learn more.</a>",
				expectedScore: 3,
			},
		];

		testInclusiveLanguageAssessment( testData );
	} );
} );<|MERGE_RESOLUTION|>--- conflicted
+++ resolved
@@ -252,9 +252,7 @@
 
 		testInclusiveLanguageAssessment( testData );
 	} );
-	// Skipped for now. It's a bug another issue will solve: https://yoast.atlassian.net/browse/PC-1021.
-	// This unit test should be un-skipped when the aforementioned issue is merged.
-	xit( "should return the appropriate score and feedback string for: 'Asian-American' and its other forms", () => {
+	it( "should return the appropriate score and feedback string for: 'Asian-American' and its other forms", () => {
 		const testData = [
 			{
 				identifier: "Asian-American",
@@ -276,10 +274,7 @@
 
 		testInclusiveLanguageAssessment( testData );
 	} );
-<<<<<<< HEAD
-	// Skipped for now. It's a bug another issue will solve: https://yoast.atlassian.net/browse/PC-1021.
-	// This unit test should be un-skipped when the aforementioned issue is merged.
-	xit( "should return the appropriate score and feedback string for: 'African-American' and its other forms", () => {
+	it( "should return the appropriate score and feedback string for: 'African-American' and its other forms", () => {
 		const testData = [
 			{
 				identifier: "African-American",
@@ -298,27 +293,8 @@
 				expectedScore: 3,
 			},
 		];
-=======
-	it( "correctly identifies 'African-American'", () => {
-		const mockPaper = new Paper( "This sentence contains African-American." );
-		const mockResearcher = Factory.buildMockResearcher( [ "This sentence contains African-American." ] );
-		const assessor = new InclusiveLanguageAssessment( assessments.find( obj => obj.identifier === "africanAmerican" ) );
-		const isApplicable = assessor.isApplicable( mockPaper, mockResearcher );
-		const assessmentResult = assessor.getResult();
-
-		expect( isApplicable ).toBeTruthy();
-		expect( assessmentResult.getScore() ).toEqual( 3 );
-		expect( assessmentResult.getText() ).toEqual(
-			"Avoid using <i>African-American</i> as it is potentially harmful. " +
-			"Consider using an alternative, such as <i>African American, Black, Americans of African descent</i>. " +
-			"<a href='https://yoa.st/inclusive-language-culture' target='_blank'>Learn more.</a>"
-		);
-		expect( assessmentResult.hasMarks() ).toBeTruthy();
-		expect( assessor.getMarks() ).toEqual(   [ { _properties: {
-			fieldsToMark: [],
-			marked: "<yoastmark class='yoast-text-mark'>This sentence contains African-American.</yoastmark>",
-			original: "This sentence contains African-American." } } ]
-		);
+
+		testInclusiveLanguageAssessment( testData );
 	} );
 	it( "Does not identifie 'African American' without hyphen", () => {
 		const mockPaper = new Paper( "This sentence contains African American." );
@@ -335,28 +311,6 @@
 		const isApplicable = assessor.isApplicable( mockPaper, mockResearcher );
 
 		expect( isApplicable ).toBeFalsy();
-	} );
-	it( "correctly identifies 'Asian-American'", () => {
-		const mockPaper = new Paper( "This sentence contains Asian-American." );
-		const mockResearcher = Factory.buildMockResearcher( [ "This sentence contains Asian-American." ] );
-		const assessor = new InclusiveLanguageAssessment( assessments.find( obj => obj.identifier === "asianAmerican" ) );
-		const isApplicable = assessor.isApplicable( mockPaper, mockResearcher );
-		const assessmentResult = assessor.getResult();
-
-		expect( isApplicable ).toBeTruthy();
-		expect( assessmentResult.getScore() ).toEqual( 3 );
-		expect( assessmentResult.getText() ).toEqual(
-			"Avoid using <i>Asian-American</i> as it is potentially harmful. " +
-			"Consider using an alternative, such as <i>Asian American</i>. " +
-			"<a href='https://yoa.st/inclusive-language-culture' target='_blank'>Learn more.</a>"
-
-		);
-		expect( assessmentResult.hasMarks() ).toBeTruthy();
-		expect( assessor.getMarks() ).toEqual(   [ { _properties: {
-			fieldsToMark: [],
-			marked: "<yoastmark class='yoast-text-mark'>This sentence contains Asian-American.</yoastmark>",
-			original: "This sentence contains Asian-American." } } ]
-		);
 	} );
 	it( "Does not identify 'Asian American' without hyphen", () => {
 		const mockPaper = new Paper( "This sentence contains Asian American." );
@@ -392,9 +346,9 @@
 		);
 		expect( assessmentResult.hasMarks() ).toBeTruthy();
 		expect( assessor.getMarks() ).toEqual(   [ { _properties: {
-			fieldsToMark: [],
-			marked: "<yoastmark class='yoast-text-mark'>This sentence contains pow-wow.</yoastmark>",
-			original: "This sentence contains pow-wow." } } ]
+				fieldsToMark: [],
+				marked: "<yoastmark class='yoast-text-mark'>This sentence contains pow-wow.</yoastmark>",
+				original: "This sentence contains pow-wow." } } ]
 		);
 	} );
 	it( "correctly identifies 'first-world'", () => {
@@ -413,9 +367,9 @@
 		);
 		expect( assessmentResult.hasMarks() ).toBeTruthy();
 		expect( assessor.getMarks() ).toEqual(   [ { _properties: {
-			fieldsToMark: [],
-			marked: "<yoastmark class='yoast-text-mark'>This sentence contains first-world.</yoastmark>",
-			original: "This sentence contains first-world." } } ]
+				fieldsToMark: [],
+				marked: "<yoastmark class='yoast-text-mark'>This sentence contains first-world.</yoastmark>",
+				original: "This sentence contains first-world." } } ]
 		);
 	} );
 	it( "correctly identifies 'third-world country'", () => {
@@ -436,15 +390,10 @@
 		);
 		expect( assessmentResult.hasMarks() ).toBeTruthy();
 		expect( assessor.getMarks() ).toEqual(   [ { _properties: {
-			fieldsToMark: [],
-			marked: "<yoastmark class='yoast-text-mark'>This sentence contains third-world country.</yoastmark>",
-			original: "This sentence contains third-world country." } } ]
+				fieldsToMark: [],
+				marked: "<yoastmark class='yoast-text-mark'>This sentence contains third-world country.</yoastmark>",
+				original: "This sentence contains third-world country." } } ]
 		);
-	} );
-} );
->>>>>>> 7ea7c985
-
-		testInclusiveLanguageAssessment( testData );
 	} );
 	it( "should return the appropriate score and feedback string for: 'whitelist' and its other forms", () => {
 		const testData = [
