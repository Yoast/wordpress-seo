import Paper from "../../../../../src/values/Paper";
import Mark from "../../../../../src/values/Mark";
import InclusiveLanguageAssessment from "../../../../../src/scoring/assessments/inclusiveLanguage/InclusiveLanguageAssessment";
import assessments from "../../../../../src/scoring/assessments/inclusiveLanguage/configuration/disabilityAssessments";
import Factory from "../../../../specHelpers/factory.js";
import { testInclusiveLanguageAssessment } from "../testHelpers/testHelpers";

describe( "A test for Disability assessments", function() {
	it( "should return proper feedback with two inclusive alternatives", function() {
		const mockPaper = new Paper( "Look at that sociopath." );
		const mockResearcher = Factory.buildMockResearcher( [ "Look at that sociopath." ] );
		const assessor = new InclusiveLanguageAssessment( assessments.find( obj => obj.identifier === "sociopath" ) );
		const isApplicable = assessor.isApplicable( mockPaper, mockResearcher );
		const assessmentResult = assessor.getResult();

		expect( isApplicable ).toBeTruthy();
		expect( assessmentResult.getScore() ).toEqual( 6 );
		expect( assessmentResult.getText() ).toEqual(
			"Be careful when using <i>sociopath</i> as it is potentially harmful. If you are referencing the medical condition, use " +
			"<i>person with antisocial personality disorder</i> instead, " +
			"unless referring to someone who explicitly wants to be referred to with this term. " +
			"If you are not referencing the medical condition, consider other alternatives to describe the trait or behavior, such as " +
			"<i>toxic, manipulative, cruel</i>. <a href='https://yoa.st/inclusive-language-disability' target='_blank'>Learn more.</a>" );
		expect( assessmentResult.hasMarks() ).toBeTruthy();
		expect( assessor.getMarks() ).toEqual( [ new Mark( {
			original: "Look at that sociopath.",
			marked: "<yoastmark class='yoast-text-mark'>Look at that sociopath.</yoastmark>",
		} ) ] );
	} );

	it( "should target potentially non-inclusive phrases", function() {
		const mockPaper = new Paper( "An alcoholic should just drink less." );
		const mockResearcher = Factory.buildMockResearcher( [ "An alcoholic should just drink less." ] );
		const assessor = new InclusiveLanguageAssessment( assessments.find( obj => obj.identifier === "alcoholic" ) );

		const isApplicable = assessor.isApplicable( mockPaper, mockResearcher );
		const assessmentResult = assessor.getResult();

		expect( isApplicable ).toBeTruthy();
		expect( assessmentResult.getScore() ).toEqual( 6 );
		expect( assessmentResult.getText() ).toEqual(
			"Be careful when using <i>an alcoholic</i> as it is potentially harmful. " +
			"Consider using an alternative, such as <i>person with alcohol use disorder</i>, " +
			"unless referring to someone who explicitly wants to be referred to with this term. " +
			"<a href='https://yoa.st/inclusive-language-disability' target='_blank'>Learn more.</a>" );
		expect( assessmentResult.hasMarks() ).toBeTruthy();
		expect( assessor.getMarks() ).toEqual( [ new Mark( {
			original: "An alcoholic should just drink less.",
			marked: "<yoastmark class='yoast-text-mark'>An alcoholic should just drink less.</yoastmark>",
		} ) ] );
	} );

	it( "should not target phrases followed by by certain words", function() {
		const mockPaper = new Paper( "An alcoholic drink a day keeps the doctor away." );
		const mockResearcher = Factory.buildMockResearcher( [ "An alcoholic drink a day keeps the doctor away." ] );
		const assessor = new InclusiveLanguageAssessment( assessments.find( obj => obj.identifier === "alcoholic" ) );

		const isApplicable = assessor.isApplicable( mockPaper, mockResearcher );

		expect( isApplicable ).toBeFalsy();
		expect( assessor.getMarks() ).toEqual( [] );
	} );

	it( "should only target retarded if preceded by mentally.", () => {
		const assessment = new InclusiveLanguageAssessment( assessments.find( obj => obj.identifier === "retarded" ) );

		let testSentence = "He is mentally retarded.";
		let mockPaper = new Paper( testSentence );
		let mockResearcher = Factory.buildMockResearcher( [ testSentence ] );

		expect( assessment.isApplicable( mockPaper, mockResearcher ) ).toBe( false );

		testSentence = "He is retarded.";
		mockPaper = new Paper( testSentence );
		mockResearcher = Factory.buildMockResearcher( [ testSentence ] );

		expect( assessment.isApplicable( mockPaper, mockResearcher ) ).toBe( true );
	} );


	it( "should not target alcoholics if followed by anonymous.", () => {
		const assessment = new InclusiveLanguageAssessment( assessments.find( obj => obj.identifier === "alcoholics" ) );

		const testSentence = "This is alcoholics anonymous.";
		const mockPaper = new Paper( testSentence );
		const mockResearcher = Factory.buildMockResearcher( [ testSentence ] );

		expect( assessment.isApplicable( mockPaper, mockResearcher ) ).toBe( false );
	} );

	it( "should not target handicap when followed with exception words.", () => {
		[ "toilet", "toilets", "parking", "bathroom", "bathrooms", "stall", "stalls" ].map( exceptionWord => {
			const assessment = new InclusiveLanguageAssessment( assessments.find( obj => obj.identifier === "handicap" ) );
			const testSentence = `This is the handicap ${ exceptionWord }.`;

			const mockPaper = new Paper( testSentence );
			const mockResearcher = Factory.buildMockResearcher( [ testSentence ] );

			expect( assessment.isApplicable( mockPaper, mockResearcher ) ).toBe( false );
		} );
	} );

	it( "should not target functioning when followed by autism.", () => {
		[ "high functioning", "low functioning" ].map( trigger => {
			const assessment = new InclusiveLanguageAssessment( assessments.find( obj => obj.identifier === "functioning" ) );
			const testSentence = `They have ${ trigger } autism.`;

			const mockPaper = new Paper( testSentence );
			const mockResearcher = Factory.buildMockResearcher( [ testSentence ] );

			expect( assessment.isApplicable( mockPaper, mockResearcher ) ).toBe( false );
		} );
	} );

	it( "should target 'stupid'.", () => {
		const testSentence = "Stupid, that's just how they're acting.";
		const mockPaper = new Paper( testSentence );
		const mockResearcher = Factory.buildMockResearcher( [ testSentence ] );

		const assessor = new InclusiveLanguageAssessment( assessments.find( obj => obj.identifier === "stupid" ) );
		const isApplicable = assessor.isApplicable( mockPaper, mockResearcher );
		const assessmentResult = assessor.getResult();

		expect( isApplicable ).toBeTruthy();
		expect( assessmentResult.getScore() ).toEqual( 3 );
		expect( assessmentResult.getText() ).toEqual(
			"Avoid using <i>stupid</i> as it is potentially harmful. " +
			"Consider using an alternative, such as <i>uninformed, ignorant, foolish, inconsiderate, irrational, reckless</i>. " +
			"<a href='https://yoa.st/inclusive-language-disability' target='_blank'>Learn more.</a>" );
		expect( assessmentResult.hasMarks() ).toBeTruthy();
		expect( assessor.getMarks() ).toEqual( [ new Mark( {
			original: testSentence,
			marked: `<yoastmark class='yoast-text-mark'>${ testSentence }</yoastmark>`,
		} ) ] );
	} );

	it( "should not target 'dumb' if preceded by 'deaf and'.", () => {
		const assessment = new InclusiveLanguageAssessment( assessments.find( obj => obj.identifier === "dumb" ) );

		const testSentence = "He is deaf and dumb.";
		const mockPaper = new Paper( testSentence );
		const mockResearcher = Factory.buildMockResearcher( [ testSentence ] );

		expect( assessment.isApplicable( mockPaper, mockResearcher ) ).toBe( false );
	} );

	it( "correctly identifies 'the disabled' which is only recognized when followed by participle or simple past tense", () => {
		const mockPaper = new Paper( "the disabled worked, the better they are." );
		const mockResearcher = Factory.buildMockResearcher( [ "The disabled worked, the better they are." ] );
		const assessor = new InclusiveLanguageAssessment( assessments.find( obj => obj.identifier === "theDisabled" ) );
		const isApplicable = assessor.isApplicable( mockPaper, mockResearcher );
		const assessmentResult = assessor.getResult();

		expect( isApplicable ).toBeTruthy();
		expect( assessmentResult.getScore() ).toEqual( 3 );
		expect( assessmentResult.getText() ).toEqual(
			"Avoid using <i>the disabled</i> as it is potentially harmful. Consider using an alternative, such as " +
			"<i>people who have a disability</i>, <i>disabled people </i>. " +
			"<a href='https://yoa.st/inclusive-language-disability' target='_blank'>Learn more.</a>" );
		expect( assessmentResult.hasMarks() ).toBeTruthy();
		expect( assessor.getMarks() ).toEqual( [ new Mark( {
			original: "The disabled worked, the better they are.",
			marked: "<yoastmark class='yoast-text-mark'>The disabled worked, the better they are.</yoastmark>",
		} ) ] );
	} );
	it( "correctly identifies 'The disabled', which is only recognized when followed by a function word", () => {
		const mockPaper = new Paper( "The disabled however, did not go to the zoo." );
		const mockResearcher = Factory.buildMockResearcher( [ "The disabled however, did not go to the zoo." ] );
		const assessor = new InclusiveLanguageAssessment( assessments.find( obj => obj.identifier === "theDisabled" ) );
		const isApplicable = assessor.isApplicable( mockPaper, mockResearcher );
		const assessmentResult = assessor.getResult();

		expect( isApplicable ).toBeTruthy();
		expect( assessmentResult.getScore() ).toEqual( 3 );
		expect( assessmentResult.getText() ).toEqual(
			"Avoid using <i>the disabled</i> as it is potentially harmful. Consider using an alternative, such as " +
			"<i>people who have a disability</i>, <i>disabled people </i>. " +
			"<a href='https://yoa.st/inclusive-language-disability' target='_blank'>Learn more.</a>" );
		expect( assessmentResult.hasMarks() ).toBeTruthy();
		expect( assessor.getMarks() ).toEqual( [ new Mark( {
			original: "The disabled however, did not go to the zoo.",
			marked: "<yoastmark class='yoast-text-mark'>The disabled however, did not go to the zoo.</yoastmark>",
		} ) ] );
	} );
	it( "correctly identifies 'The disabled', which is only recognized when followed by a punctuation mark", () => {
		const mockPaper = new Paper( "I have always loved the disabled!" );
		const mockResearcher = Factory.buildMockResearcher( [ "I have always loved the disabled!" ] );
		const assessor = new InclusiveLanguageAssessment( assessments.find( obj => obj.identifier === "theDisabled" ) );
		const isApplicable = assessor.isApplicable( mockPaper, mockResearcher );
		const assessmentResult = assessor.getResult();

		expect( isApplicable ).toBeTruthy();
		expect( assessmentResult.getScore() ).toEqual( 3 );
		expect( assessmentResult.getText() ).toEqual(
			"Avoid using <i>the disabled</i> as it is potentially harmful. Consider using an alternative, such as " +
			"<i>people who have a disability</i>, <i>disabled people </i>. " +
			"<a href='https://yoa.st/inclusive-language-disability' target='_blank'>Learn more.</a>" );
		expect( assessmentResult.hasMarks() ).toBeTruthy();
		expect( assessor.getMarks() ).toEqual( [ new Mark( {
			original: "I have always loved the disabled!",
			marked: "<yoastmark class='yoast-text-mark'>I have always loved the disabled!</yoastmark>",
		} ) ] );
	} );
	it( "does not identify 'the disabled' when not followed by punctuation, function word or participle", () => {
		const mockPaper = new Paper( "The disabled person walks on the street." );
		const mockResearcher = Factory.buildMockResearcher( [ "The disabled person walks on the street." ] );
		const assessor = new InclusiveLanguageAssessment( assessments.find( obj => obj.identifier === "theDisabled" ) );
		const isApplicable = assessor.isApplicable( mockPaper, mockResearcher );

		expect( isApplicable ).toBeFalsy();
	} );
<<<<<<< HEAD
	it( "should not target 'binge'' when followed by exception words.", () => {
=======
	it( "correctly identifies 'wheelchair-bound'", () => {
		const mockPaper = new Paper( "This sentence contains wheelchair-bound." );
		const mockResearcher = Factory.buildMockResearcher( [ "This sentence contains wheelchair-bound." ] );
		const assessor = new InclusiveLanguageAssessment( assessments.find( obj => obj.identifier === "wheelchairBound" ) );

		const isApplicable = assessor.isApplicable( mockPaper, mockResearcher );

		expect( isApplicable ).toBeTruthy();
		const assessmentResult = assessor.getResult();
		expect( assessmentResult.getScore() ).toEqual( 3 );
		expect( assessmentResult.getText() ).toEqual(
			"Avoid using <i>wheelchair-bound</i> as it is potentially harmful. " +
			"Consider using an alternative, such as <i>uses a wheelchair, is a wheelchair user</i>. " +
			"<a href='https://yoa.st/inclusive-language-disability' target='_blank'>Learn more.</a>"
		);
		expect( assessmentResult.hasMarks() ).toBeTruthy();
		expect( assessor.getMarks() ).toEqual(   [ { _properties: {
			fieldsToMark: [],
			marked: "<yoastmark class='yoast-text-mark'>This sentence contains wheelchair-bound.</yoastmark>",
			original: "This sentence contains wheelchair-bound." } } ]
		);
	} );
	it( "correctly identifies 'hard-of-hearing'", () => {
		const mockPaper = new Paper( "This sentence contains hard-of-hearing." );
		const mockResearcher = Factory.buildMockResearcher( [ "This sentence contains hard-of-hearing." ] );
		const assessor = new InclusiveLanguageAssessment( assessments.find( obj => obj.identifier === "hardOfHearing" ) );

		const isApplicable = assessor.isApplicable( mockPaper, mockResearcher );

		expect( isApplicable ).toBeTruthy();
		const assessmentResult = assessor.getResult();
		expect( assessmentResult.getScore() ).toEqual( 3 );
		expect( assessmentResult.getText() ).toEqual(
			"Avoid using <i>hard-of-hearing</i> as it is potentially harmful. " +
			"Consider using an alternative, such as <i>hard of hearing, partially deaf, has partial hearing loss</i>. " +
			"<a href='https://yoa.st/inclusive-language-disability' target='_blank'>Learn more.</a>"
		);
		expect( assessmentResult.hasMarks() ).toBeTruthy();
		expect( assessor.getMarks() ).toEqual(   [ { _properties: {
			fieldsToMark: [],
			marked: "<yoastmark class='yoast-text-mark'>This sentence contains hard-of-hearing.</yoastmark>",
			original: "This sentence contains hard-of-hearing." } } ]
		);
	} );
	it( "correctly identifies 'high-functioning autism'", () => {
		const mockPaper = new Paper( "This sentence contains high-functioning autism." );
		const mockResearcher = Factory.buildMockResearcher( [ "This sentence contains high-functioning autism." ] );
		const assessor = new InclusiveLanguageAssessment( assessments.find( obj => obj.identifier === "autismHigh" ) );

		const isApplicable = assessor.isApplicable( mockPaper, mockResearcher );

		expect( isApplicable ).toBeTruthy();
		const assessmentResult = assessor.getResult();
		expect( assessmentResult.getScore() ).toEqual( 3 );
		expect( assessmentResult.getText() ).toEqual(
			"Avoid using <i>high-functioning autism</i> as it is potentially harmful. " +
			"Consider using an alternative, such as <i>autism with high support needs</i> " +
			"or describing the specific characteristic or experience, unless referring to how you characterize your own condition. " +
			"<a href='https://yoa.st/inclusive-language-disability' target='_blank'>Learn more.</a>"
		);
		expect( assessmentResult.hasMarks() ).toBeTruthy();
		expect( assessor.getMarks() ).toEqual(   [ { _properties: {
			fieldsToMark: [],
			marked: "<yoastmark class='yoast-text-mark'>This sentence contains high-functioning autism.</yoastmark>",
			original: "This sentence contains high-functioning autism." } } ]
		);
	} );
	it( "correctly identifies 'low-functioning autism'", () => {
		const mockPaper = new Paper( "This sentence contains low-functioning autism." );
		const mockResearcher = Factory.buildMockResearcher( [ "This sentence contains low-functioning autism." ] );
		const assessor = new InclusiveLanguageAssessment( assessments.find( obj => obj.identifier === "autismLow" ) );

		const isApplicable = assessor.isApplicable( mockPaper, mockResearcher );

		expect( isApplicable ).toBeTruthy();
		const assessmentResult = assessor.getResult();
		expect( assessmentResult.getScore() ).toEqual( 3 );
		expect( assessmentResult.getText() ).toEqual(
			"Avoid using <i>low-functioning autism</i> as it is potentially harmful. " +
			"Consider using an alternative, such as <i>autism with low support needs</i> " +
			"or describing the specific characteristic or experience, unless referring to how you characterize your own condition. " +
			"<a href='https://yoa.st/inclusive-language-disability' target='_blank'>Learn more.</a>"
		);
		expect( assessmentResult.hasMarks() ).toBeTruthy();
		expect( assessor.getMarks() ).toEqual(   [ { _properties: {
			fieldsToMark: [],
			marked: "<yoastmark class='yoast-text-mark'>This sentence contains low-functioning autism.</yoastmark>",
			original: "This sentence contains low-functioning autism." } } ]
		);
	} );
	it( "correctly identifies 'deaf-mute'", () => {
		const mockPaper = new Paper( "This sentence contains deaf-mute." );
		const mockResearcher = Factory.buildMockResearcher( [ "This sentence contains deaf-mute." ] );
		const assessor = new InclusiveLanguageAssessment( assessments.find( obj => obj.identifier === "deaf" ) );

		const isApplicable = assessor.isApplicable( mockPaper, mockResearcher );

		expect( isApplicable ).toBeTruthy();
		const assessmentResult = assessor.getResult();
		expect( assessmentResult.getScore() ).toEqual( 3 );
		expect( assessmentResult.getText() ).toEqual(
			"Avoid using <i>deaf-mute</i> as it is potentially harmful. " +
			"Consider using an alternative, such as <i>deaf</i>. " +
			"<a href='https://yoa.st/inclusive-language-disability' target='_blank'>Learn more.</a>"
		);
		expect( assessmentResult.hasMarks() ).toBeTruthy();
		expect( assessor.getMarks() ).toEqual(   [ { _properties: {
			fieldsToMark: [],
			marked: "<yoastmark class='yoast-text-mark'>This sentence contains deaf-mute.</yoastmark>",
			original: "This sentence contains deaf-mute." } } ]
		);
	} );
	it( "correctly identifies 'brain-damaged'", () => {
		const mockPaper = new Paper( "This sentence contains brain-damaged." );
		const mockResearcher = Factory.buildMockResearcher( [ "This sentence contains brain-damaged." ] );
		const assessor = new InclusiveLanguageAssessment( assessments.find( obj => obj.identifier === "brainDamaged" ) );

		const isApplicable = assessor.isApplicable( mockPaper, mockResearcher );

		expect( isApplicable ).toBeTruthy();
		const assessmentResult = assessor.getResult();
		expect( assessmentResult.getScore() ).toEqual( 6 );
		expect( assessmentResult.getText() ).toEqual(
			"Be careful when using <i>brain-damaged</i> as it is potentially harmful. " +
			"Consider using an alternative, such as <i>person with a (traumatic) brain injury</i>, " +
			"unless referring to someone who explicitly wants to be referred to with this term. " +
			"<a href='https://yoa.st/inclusive-language-disability' target='_blank'>Learn more.</a>"
		);
		expect( assessmentResult.hasMarks() ).toBeTruthy();
		expect( assessor.getMarks() ).toEqual(   [ { _properties: {
			fieldsToMark: [],
			marked: "<yoastmark class='yoast-text-mark'>This sentence contains brain-damaged.</yoastmark>",
			original: "This sentence contains brain-damaged." } } ]
		);
	} );
	it( "correctly identifies 'differently-abled'", () => {
		const mockPaper = new Paper( "This sentence contains differently-abled." );
		const mockResearcher = Factory.buildMockResearcher( [ "This sentence contains differently-abled." ] );
		const assessor = new InclusiveLanguageAssessment( assessments.find( obj => obj.identifier === "differentlyAbled" ) );

		const isApplicable = assessor.isApplicable( mockPaper, mockResearcher );

		expect( isApplicable ).toBeTruthy();
		const assessmentResult = assessor.getResult();
		expect( assessmentResult.getScore() ).toEqual( 6 );
		expect( assessmentResult.getText() ).toEqual(
			"Be careful when using <i>differently-abled</i> as it is potentially harmful. " +
			"Consider using an alternative, such as <i>disabled, person with a disability</i>, " +
			"unless referring to someone who explicitly wants to be referred to with this term. " +
			"<a href='https://yoa.st/inclusive-language-disability' target='_blank'>Learn more.</a>"
		);
		expect( assessmentResult.hasMarks() ).toBeTruthy();
		expect( assessor.getMarks() ).toEqual(   [ { _properties: {
			fieldsToMark: [],
			marked: "<yoastmark class='yoast-text-mark'>This sentence contains differently-abled.</yoastmark>",
			original: "This sentence contains differently-abled." } } ]
		);
	} );
} );

describe( "a test for targetting non-inclusive phrases in disability assessments", () => {
	it( "should return the appropriate score and feedback string for: 'binge'", () => {
>>>>>>> 7ea7c985
		const assessment = new InclusiveLanguageAssessment( assessments.find( obj => obj.identifier === "binge" ) );
		[ "drink", "drinks", "drinking" ].map( ( exceptionWord ) => {
			const testSentence = `We ${exceptionWord}.`;
			const mockPaper = new Paper( testSentence );
			const mockResearcher = Factory.buildMockResearcher( [ testSentence ] );
			expect( assessment.isApplicable( mockPaper, mockResearcher ) ).toBe( false );
		} );
	} );
} );

describe( "a test for targeting non-inclusive phrases in disability assessments", () => {
	it( "should return the appropriate score and feedback string for: 'binge' and its other forms", () => {
		const testData = [
			{
				identifier: "binge",
				text: "I binge on ice cream.",
				expectedFeedback: "Avoid using <i>binge</i>, unless talking about a symptom of a medical condition. " +
					"If you are not referencing a medical condition, consider other alternatives to describe the trait or behavior, " +
					"such as <i>indulge, satiate, wallow, spree, marathon, consume excessively</i>. " +
					"<a href='https://yoa.st/inclusive-language-disability' target='_blank'>Learn more.</a>",
				expectedScore: 6,
			},
			{
				identifier: "binges",
				text: "She binges on Netflix series.",
				expectedFeedback: "Avoid using <i>binges</i>, unless talking about a symptom of a medical condition. " +
					"If you are not referencing a medical condition, consider other alternatives to describe the trait or behavior, " +
					"such as <i>indulges, satiates, wallows, sprees, marathons, consumes excessively</i>. " +
					"<a href='https://yoa.st/inclusive-language-disability' target='_blank'>Learn more.</a>",
				expectedScore: 6,
			},
			{
				identifier: "bingeing",
				text: "She is bingeing the new Korean drama on Netflix.",
				expectedFeedback: "Avoid using <i>bingeing</i>, unless talking about a symptom of a medical condition. If you are not referencing" +
					" a medical condition, consider other alternatives to describe the trait or behavior, such as <i>indulging, " +
					"satiating, wallowing, spreeing, marathoning, consuming excessively</i>." +
					" <a href='https://yoa.st/inclusive-language-disability' target='_blank'>Learn more.</a>",
				expectedScore: 6,
			},
			{
				identifier: "bingeing",
				text: "She is binging the new Korean drama on Netflix.",
				expectedFeedback: "Avoid using <i>binging</i>, unless talking about a symptom of a medical condition. If you are not referencing" +
					" a medical condition, consider other alternatives to describe the trait or behavior, such as <i>indulging, " +
					"satiating, wallowing, spreeing, marathoning, consuming excessively</i>." +
					" <a href='https://yoa.st/inclusive-language-disability' target='_blank'>Learn more.</a>",
				expectedScore: 6,
			},
			{
				identifier: "binged",
				text: "She binged the new Korean drama on Netflix.",
				expectedFeedback: "Avoid using <i>binged</i>, unless talking about a symptom of a medical condition. If you are not referencing " +
					"a medical condition, consider other alternatives to describe the trait or behavior, such as <i>indulged, " +
					"satiated, wallowed, spreed, marathoned, consumed excessively</i>. " +
					"<a href='https://yoa.st/inclusive-language-disability' target='_blank'>Learn more.</a>",
				expectedScore: 6,
			},
		];

		testInclusiveLanguageAssessment( testData );
	} );
	it( "should return the appropriate score and feedback string for: 'lame' and its other forms", () => {
		const testData = [
			{
				identifier: "lame",
				text: "Such a lame excuse!",
				expectedFeedback: "Avoid using <i>lame</i> as it is potentially harmful. Consider using an alternative, such as <i>boring, lousy, " +
					"unimpressive, sad, corny</i>. <a href='https://yoa.st/inclusive-language-disability' target='_blank'>Learn more.</a>",
				expectedScore: 3,
			},
			{
				identifier: "lamer",
				text: "It is a lamer excuse compared to the previous one.",
				expectedFeedback: "Avoid using <i>lamer</i> as it is potentially harmful. Consider using an alternative, such as <i>more boring, " +
					"lousier, more unimpressive, sadder, cornier</i>. <a href='https://yoa.st/inclusive-language-disability' " +
					"target='_blank'>Learn more.</a>",
				expectedScore: 3,
			},
			{
				identifier: "lamest",
				text: "This is the lamest excuse by far!",
				expectedFeedback:
					"Avoid using <i>lamest</i> as it is potentially harmful. Consider using an alternative, such as <i>most boring, " +
					"lousiest, most unimpressive, saddest, corniest</i>. <a href='https://yoa.st/inclusive-language-disability'" +
					" target='_blank'>Learn more.</a>",
				expectedScore: 3,
			},
		];

		testInclusiveLanguageAssessment( testData );
	} );
	it( "should return the appropriate score and feedback string for: 'commit suicide' and its other forms", () => {
		const testData = [
			{
				identifier: "commitSuicide",
				text: "commit suicide",
				expectedFeedback: "Avoid using <i>commit suicide</i> as it is potentially harmful. Consider using an alternative, such as " +
					"<i>take one's life, die by suicide, kill oneself</i>. <a href='https://yoa.st/inclusive-language-disability' " +
					"target='_blank'>Learn more.</a>",
				expectedScore: 3,
			},
			{
				identifier: "committingSuicide",
				text: "committing suicide",
				expectedFeedback: "Avoid using <i>committing suicide</i> as it is potentially harmful. Consider using an alternative, " +
					"such as <i>taking one's life, dying by suicide, killing oneself</i>. " +
					"<a href='https://yoa.st/inclusive-language-disability' target='_blank'>Learn more.</a>",
				expectedScore: 3,
			},
			{
				identifier: "commitsSuicide",
				text: "commits suicide",
				expectedFeedback:
					"Avoid using <i>commits suicide</i> as it is potentially harmful. Consider using an alternative, such as " +
					"<i>takes one's life, dies by suicide, kills oneself</i>. <a href='https://yoa.st/inclusive-language-disability' " +
					"target='_blank'>Learn more.</a>",
				expectedScore: 3,
			},
			{
				identifier: "committedSuicide",
				text: "committed suicide",
				expectedFeedback:
					"Avoid using <i>committed suicide</i> as it is potentially harmful. Consider using an alternative, such as" +
					" <i>took one's life, died by suicide, killed themself</i>. <a href='https://yoa.st/inclusive-language-disability'" +
					" target='_blank'>Learn more.</a>",
				expectedScore: 3,
			},
		];

		testInclusiveLanguageAssessment( testData );
	} );
	it( "should return the appropriate score and feedback string for: 'dumb' and its other forms", () => {
		// The different forms of "dumb" is one entry under the same identifier.
		const testData = [
			{
				identifier: "dumb",
				text: "Don't mind me, I was being dumb.",
				expectedFeedback: "Avoid using <i>dumb</i> as it is potentially harmful. Consider using an alternative, such as <i>uninformed, " +
					"ignorant, foolish, inconsiderate, irrational, reckless</i>. <a href='https://yoa.st/inclusive-language-disability'" +
					" target='_blank'>Learn more.</a>",
				expectedScore: 3,
			},
			{
				identifier: "dumb",
				text: "A dumber person",
				expectedFeedback: "Avoid using <i>dumber</i> as it is potentially harmful. Consider using an alternative, such as <i>uninformed, " +
					"ignorant, foolish, inconsiderate, irrational, reckless</i>. <a href='https://yoa.st/inclusive-language-disability' " +
					"target='_blank'>Learn more.</a>",
				expectedScore: 3,
			},
			{
				identifier: "dumb",
				text: "That individual was the dumbest.",
				expectedFeedback:
					"Avoid using <i>dumbest</i> as it is potentially harmful. Consider using an alternative, such as <i>uninformed, " +
					"ignorant, foolish, inconsiderate, irrational, reckless</i>. <a href='https://yoa.st/inclusive-language-disability' " +
					"target='_blank'>Learn more.</a>",
				expectedScore: 3,
			},
		];

		testInclusiveLanguageAssessment( testData );
	} );
	it( "should return the appropriate score and feedback string for: 'epileptic fit' and its plural form", () => {
		const testData = [
			{
				identifier: "epilepticFit",
				text: "What can trigger an epileptic fit?",
				expectedFeedback: "Avoid using <i>epileptic fit</i> as it is potentially harmful. Consider using an alternative, such as " +
					"<i>epileptic seizure</i>. <a href='https://yoa.st/inclusive-language-disability' target='_blank'>Learn more.</a>",
				expectedScore: 3,
			},
			{
				identifier: "epilepticFits",
				text: "What can trigger epileptic fits?",
				expectedFeedback: "Avoid using <i>epileptic fits</i> as it is potentially harmful. Consider using an alternative, such as " +
					"<i>epileptic seizures</i>. <a href='https://yoa.st/inclusive-language-disability' target='_blank'>Learn more.</a>",
				expectedScore: 3,
			},
		];

		testInclusiveLanguageAssessment( testData );
	} );
	it( "should return the appropriate score and feedback string for: 'crazy' and its other forms", () => {
		const testData = [
			{
				identifier: "crazy",
				text: "It was a crazy decision.",
				expectedFeedback: "Avoid using <i>crazy</i> as it is potentially harmful. Consider using an alternative, such as " +
					"<i>wild, baffling, startling, chaotic, shocking, confusing, reckless, unpredictable</i>. " +
					"<a href='https://yoa.st/inclusive-language-disability' target='_blank'>Learn more.</a>",
				expectedScore: 3,
			},
			{
				identifier: "crazier",
				text: "It is a crazier idea compared to the previous one.",
				expectedFeedback: "Avoid using <i>crazier</i> as it is potentially harmful. Consider using an alternative, such as " +
					"<i>more wild, baffling, startling, chaotic, shocking, confusing, reckless, unpredictable</i>. " +
					"<a href='https://yoa.st/inclusive-language-disability' target='_blank'>Learn more.</a>",
				expectedScore: 3,
			},
			{
				identifier: "craziest",
				text: "This is the craziest decision I've ever made!",
				expectedFeedback: "Avoid using <i>craziest</i> as it is potentially harmful. Consider using an alternative, such as " +
					"<i>most wild, baffling, startling, chaotic, shocking, confusing, reckless, unpredictable</i>. " +
					"<a href='https://yoa.st/inclusive-language-disability' target='_blank'>Learn more.</a>",
				expectedScore: 3,
			},
		];

		testInclusiveLanguageAssessment( testData );
	} );
	it( "should return the appropriate score and feedback string for: 'psychopath' and its other forms", () => {
		// The different forms of "psychopath" is one entry under the same identifier.
		const testData = [
			{
				identifier: "psychopathic",
				text: "He was a psychopath.",
				expectedFeedback: "Avoid using <i>psychopath</i> as it is potentially harmful. Consider using an alternative, such as <i>toxic, " +
					"manipulative, unpredictable, impulsive, reckless, out of control</i>. " +
					"<a href='https://yoa.st/inclusive-language-disability' target='_blank'>Learn more.</a>",
				expectedScore: 3,
			},
			{
				identifier: "psychopathic",
				text: "Multiple psychopaths",
				expectedFeedback: "Avoid using <i>psychopaths</i> as it is potentially harmful. Consider using an alternative, such as <i>toxic, " +
					"manipulative, unpredictable, impulsive, reckless, out of control</i>." +
					" <a href='https://yoa.st/inclusive-language-disability' target='_blank'>Learn more.</a>",
				expectedScore: 3,
			},
			{
				identifier: "psychopathic",
				text: "A psychopathic episode",
				expectedFeedback: "Avoid using <i>psychopathic</i> as it is potentially harmful. Consider using an alternative, such as <i>toxic, " +
					"manipulative, unpredictable, impulsive, reckless, out of control</i>." +
					" <a href='https://yoa.st/inclusive-language-disability' target='_blank'>Learn more.</a>",
				expectedScore: 3,
			},
		];

		testInclusiveLanguageAssessment( testData );
	} );
	it( "should return the appropriate score and feedback string for: 'psycho' and its plural form", () => {
		// The different forms of "psycho" is one entry under the same identifier.
		const testData = [
			{
				identifier: "psycho",
				text: "A total psycho",
				expectedFeedback: "Avoid using <i>psycho</i> as it is potentially harmful. Consider using an alternative, " +
					"such as <i>toxic, distraught, " +
					"unpredictable, reckless, out of control</i>. <a href='https://yoa.st/inclusive-language-disability'" +
					" target='_blank'>Learn more.</a>",
				expectedScore: 3,
			},
			{
				identifier: "psycho",
				text: "Multiple psychos",
				expectedFeedback: "Avoid using <i>psychos</i> as it is potentially harmful. Consider using an alternative," +
					" such as <i>toxic, distraught, " +
					"unpredictable, reckless, out of control</i>. <a href='https://yoa.st/inclusive-language-disability'" +
					" target='_blank'>Learn more.</a>",
				expectedScore: 3,
			},
		];

		testInclusiveLanguageAssessment( testData );
	} );
	it( "should return the appropriate score and feedback string for: 'sociopath' and its plural form", () => {
		const testData = [
			{
				identifier: "sociopath",
				text: "Sherlock Holmes claims to be a sociopath",
				expectedFeedback: "Be careful when using <i>sociopath</i> as it is potentially harmful. " +
					"If you are referencing the medical condition, " +
					"use <i>person with antisocial personality disorder</i> instead, unless referring to someone who explicitly wants " +
					"to be referred to with this term. If you are not referencing the medical condition, consider other alternatives " +
					"to describe the trait or behavior, such as <i>toxic, manipulative, cruel</i>. " +
					"<a href='https://yoa.st/inclusive-language-disability' target='_blank'>Learn more.</a>",
				expectedScore: 6,
			},
			{
				identifier: "sociopaths",
				text: "A federation of multiple sociopaths",
				expectedFeedback: "Be careful when using <i>sociopaths</i> as it is potentially harmful." +
					" If you are referencing the medical condition," +
					" use <i>people with antisocial personality disorder</i> instead, unless referring to someone who explicitly wants " +
					"to be referred to with this term. If you are not referencing the medical condition, consider other alternatives " +
					"to describe the trait or behavior, such as <i>toxic, manipulative, cruel</i>. " +
					"<a href='https://yoa.st/inclusive-language-disability' target='_blank'>Learn more.</a>",
				expectedScore: 6,
			},
		];

		testInclusiveLanguageAssessment( testData );
	} );
	it( "should return the appropriate score and feedback string for: 'daft'", () => {
		const assessment = new InclusiveLanguageAssessment( assessments.find( obj => obj.identifier === "daft" ) );
		const mockPaper = new Paper( "That's a daft idea!" );
		const mockResearcher = Factory.buildMockResearcher( [ "That's a daft idea!" ] );

		expect( assessment.isApplicable( mockPaper, mockResearcher ) ).toBe( true );
		expect( assessment.getResult().score ).toBe( 6 );
		expect( assessment.getResult().text ).toBe( "Be careful when using <i>daft</i> as it is potentially harmful. " +
			"Consider using an alternative, such as <i>dense, uninformed, ignorant, foolish, inconsiderate, irrational, reckless</i>." +
			" <a href='https://yoa.st/inclusive-language-disability' target='_blank'>Learn more.</a>" );
	} );
	it( "should return the appropriate score and feedback string for: 'imbecile'", () => {
		const assessment = new InclusiveLanguageAssessment( assessments.find( obj => obj.identifier === "imbecile" ) );
		const mockPaper = new Paper( "hospitals for the imbecile and insane people" );
		const mockResearcher = Factory.buildMockResearcher( [ "hospitals for the imbecile and insane" ] );

		expect( assessment.isApplicable( mockPaper, mockResearcher ) ).toBe( true );
		expect( assessment.getResult().score ).toBe( 3 );
		expect( assessment.getResult().text ).toBe( "Avoid using <i>imbecile</i> as it is derogatory. Consider using an alternative, " +
			"such as <i>uninformed, ignorant, foolish, inconsiderate, irrational, reckless</i> instead. " +
			"<a href='https://yoa.st/inclusive-language-disability' target='_blank'>Learn more.</a>" );
	} );
} );

describe( "Test the OCD assessment", () => {
	it( "correctly identifies 'OCD', which is only recognized when preceded by a form of 'to be'", () => {
		const mockPaper = new Paper( "I am OCD." );
		const mockResearcher = Factory.buildMockResearcher( [ "I am OCD." ] );
		const assessor = new InclusiveLanguageAssessment( assessments.find( obj => obj.identifier === "OCD" ) );
		const isApplicable = assessor.isApplicable( mockPaper, mockResearcher );
		expect( isApplicable ).toBeTruthy();

		const assessmentResult = assessor.getResult();

		expect( assessmentResult.getScore() ).toEqual( 6 );
		expect( assessmentResult.getText() ).toEqual(
			"Avoid using <i>OCD</i>, unless talking about the specific medical condition. " +
			"If you are not referencing the medical condition, consider other alternatives to describe the trait or behavior, " +
			"such as <i>pedantic, obsessed, perfectionist</i>. If you are referring to someone who has the medical condition, " +
			"then state that they have OCD rather than that they are OCD. " +
			"<a href='https://yoa.st/inclusive-language-disability' target='_blank'>Learn more.</a>" );
		expect( assessmentResult.hasMarks() ).toBeTruthy();
		expect( assessor.getMarks() ).toEqual( [ new Mark( {
			original: "I am OCD.",
			marked: "<yoastmark class='yoast-text-mark'>I am OCD.</yoastmark>",
		} ) ] );
	} );
	it( "correctly identifies 'OCD', which is only recognized when preceded by a contracted form of 'to be'", () => {
		const mockPaper = new Paper( "You're OCD." );
		const mockResearcher = Factory.buildMockResearcher( [ "You're OCD." ] );
		const assessor = new InclusiveLanguageAssessment( assessments.find( obj => obj.identifier === "OCD" ) );
		const isApplicable = assessor.isApplicable( mockPaper, mockResearcher );
		expect( isApplicable ).toBeTruthy();

		const assessmentResult = assessor.getResult();

		expect( assessmentResult.getScore() ).toEqual( 6 );
		expect( assessmentResult.getText() ).toEqual(
			"Avoid using <i>OCD</i>, unless talking about the specific medical condition. " +
			"If you are not referencing the medical condition, consider other alternatives to describe the trait or behavior, " +
			"such as <i>pedantic, obsessed, perfectionist</i>. If you are referring to someone who has the medical condition, " +
			"then state that they have OCD rather than that they are OCD. " +
			"<a href='https://yoa.st/inclusive-language-disability' target='_blank'>Learn more.</a>" );
		expect( assessmentResult.hasMarks() ).toBeTruthy();
		expect( assessor.getMarks() ).toEqual( [ new Mark( {
			original: "You're OCD.",
			marked: "<yoastmark class='yoast-text-mark'>You're OCD.</yoastmark>",
		} ) ] );
	} );
	it( "correctly identifies 'OCD', which is only recognized when preceded by a form of 'to be' + quantifier", () => {
		const mockPaper = new Paper( "I am so OCD." );
		const mockResearcher = Factory.buildMockResearcher( [ "I am so OCD." ] );
		const assessor = new InclusiveLanguageAssessment( assessments.find( obj => obj.identifier === "OCD" ) );
		const isApplicable = assessor.isApplicable( mockPaper, mockResearcher );
		expect( isApplicable ).toBeTruthy();

		const assessmentResult = assessor.getResult();

		expect( assessmentResult.getScore() ).toEqual( 6 );
		expect( assessmentResult.getText() ).toEqual(
			"Avoid using <i>OCD</i>, unless talking about the specific medical condition. " +
			"If you are not referencing the medical condition, consider other alternatives to describe the trait or behavior, " +
			"such as <i>pedantic, obsessed, perfectionist</i>. If you are referring to someone who has the medical condition, " +
			"then state that they have OCD rather than that they are OCD. " +
			"<a href='https://yoa.st/inclusive-language-disability' target='_blank'>Learn more.</a>" );
		expect( assessmentResult.hasMarks() ).toBeTruthy();
		expect( assessor.getMarks() ).toEqual( [ new Mark( {
			original: "I am so OCD.",
			marked: "<yoastmark class='yoast-text-mark'>I am so OCD.</yoastmark>",
		} ) ] );
	} );
	it( "does not identify 'OCD' when not preceded by a form of 'to be'", () => {
		const mockPaper = new Paper( "This person has OCD" );
		const mockResearcher = Factory.buildMockResearcher( [ "This person has OCD" ] );
		const assessor = new InclusiveLanguageAssessment( assessments.find( obj => obj.identifier === "OCD" ) );
		const isApplicable = assessor.isApplicable( mockPaper, mockResearcher );

		expect( isApplicable ).toBeFalsy();
	} );
} );
<|MERGE_RESOLUTION|>--- conflicted
+++ resolved
@@ -209,172 +209,7 @@
 
 		expect( isApplicable ).toBeFalsy();
 	} );
-<<<<<<< HEAD
 	it( "should not target 'binge'' when followed by exception words.", () => {
-=======
-	it( "correctly identifies 'wheelchair-bound'", () => {
-		const mockPaper = new Paper( "This sentence contains wheelchair-bound." );
-		const mockResearcher = Factory.buildMockResearcher( [ "This sentence contains wheelchair-bound." ] );
-		const assessor = new InclusiveLanguageAssessment( assessments.find( obj => obj.identifier === "wheelchairBound" ) );
-
-		const isApplicable = assessor.isApplicable( mockPaper, mockResearcher );
-
-		expect( isApplicable ).toBeTruthy();
-		const assessmentResult = assessor.getResult();
-		expect( assessmentResult.getScore() ).toEqual( 3 );
-		expect( assessmentResult.getText() ).toEqual(
-			"Avoid using <i>wheelchair-bound</i> as it is potentially harmful. " +
-			"Consider using an alternative, such as <i>uses a wheelchair, is a wheelchair user</i>. " +
-			"<a href='https://yoa.st/inclusive-language-disability' target='_blank'>Learn more.</a>"
-		);
-		expect( assessmentResult.hasMarks() ).toBeTruthy();
-		expect( assessor.getMarks() ).toEqual(   [ { _properties: {
-			fieldsToMark: [],
-			marked: "<yoastmark class='yoast-text-mark'>This sentence contains wheelchair-bound.</yoastmark>",
-			original: "This sentence contains wheelchair-bound." } } ]
-		);
-	} );
-	it( "correctly identifies 'hard-of-hearing'", () => {
-		const mockPaper = new Paper( "This sentence contains hard-of-hearing." );
-		const mockResearcher = Factory.buildMockResearcher( [ "This sentence contains hard-of-hearing." ] );
-		const assessor = new InclusiveLanguageAssessment( assessments.find( obj => obj.identifier === "hardOfHearing" ) );
-
-		const isApplicable = assessor.isApplicable( mockPaper, mockResearcher );
-
-		expect( isApplicable ).toBeTruthy();
-		const assessmentResult = assessor.getResult();
-		expect( assessmentResult.getScore() ).toEqual( 3 );
-		expect( assessmentResult.getText() ).toEqual(
-			"Avoid using <i>hard-of-hearing</i> as it is potentially harmful. " +
-			"Consider using an alternative, such as <i>hard of hearing, partially deaf, has partial hearing loss</i>. " +
-			"<a href='https://yoa.st/inclusive-language-disability' target='_blank'>Learn more.</a>"
-		);
-		expect( assessmentResult.hasMarks() ).toBeTruthy();
-		expect( assessor.getMarks() ).toEqual(   [ { _properties: {
-			fieldsToMark: [],
-			marked: "<yoastmark class='yoast-text-mark'>This sentence contains hard-of-hearing.</yoastmark>",
-			original: "This sentence contains hard-of-hearing." } } ]
-		);
-	} );
-	it( "correctly identifies 'high-functioning autism'", () => {
-		const mockPaper = new Paper( "This sentence contains high-functioning autism." );
-		const mockResearcher = Factory.buildMockResearcher( [ "This sentence contains high-functioning autism." ] );
-		const assessor = new InclusiveLanguageAssessment( assessments.find( obj => obj.identifier === "autismHigh" ) );
-
-		const isApplicable = assessor.isApplicable( mockPaper, mockResearcher );
-
-		expect( isApplicable ).toBeTruthy();
-		const assessmentResult = assessor.getResult();
-		expect( assessmentResult.getScore() ).toEqual( 3 );
-		expect( assessmentResult.getText() ).toEqual(
-			"Avoid using <i>high-functioning autism</i> as it is potentially harmful. " +
-			"Consider using an alternative, such as <i>autism with high support needs</i> " +
-			"or describing the specific characteristic or experience, unless referring to how you characterize your own condition. " +
-			"<a href='https://yoa.st/inclusive-language-disability' target='_blank'>Learn more.</a>"
-		);
-		expect( assessmentResult.hasMarks() ).toBeTruthy();
-		expect( assessor.getMarks() ).toEqual(   [ { _properties: {
-			fieldsToMark: [],
-			marked: "<yoastmark class='yoast-text-mark'>This sentence contains high-functioning autism.</yoastmark>",
-			original: "This sentence contains high-functioning autism." } } ]
-		);
-	} );
-	it( "correctly identifies 'low-functioning autism'", () => {
-		const mockPaper = new Paper( "This sentence contains low-functioning autism." );
-		const mockResearcher = Factory.buildMockResearcher( [ "This sentence contains low-functioning autism." ] );
-		const assessor = new InclusiveLanguageAssessment( assessments.find( obj => obj.identifier === "autismLow" ) );
-
-		const isApplicable = assessor.isApplicable( mockPaper, mockResearcher );
-
-		expect( isApplicable ).toBeTruthy();
-		const assessmentResult = assessor.getResult();
-		expect( assessmentResult.getScore() ).toEqual( 3 );
-		expect( assessmentResult.getText() ).toEqual(
-			"Avoid using <i>low-functioning autism</i> as it is potentially harmful. " +
-			"Consider using an alternative, such as <i>autism with low support needs</i> " +
-			"or describing the specific characteristic or experience, unless referring to how you characterize your own condition. " +
-			"<a href='https://yoa.st/inclusive-language-disability' target='_blank'>Learn more.</a>"
-		);
-		expect( assessmentResult.hasMarks() ).toBeTruthy();
-		expect( assessor.getMarks() ).toEqual(   [ { _properties: {
-			fieldsToMark: [],
-			marked: "<yoastmark class='yoast-text-mark'>This sentence contains low-functioning autism.</yoastmark>",
-			original: "This sentence contains low-functioning autism." } } ]
-		);
-	} );
-	it( "correctly identifies 'deaf-mute'", () => {
-		const mockPaper = new Paper( "This sentence contains deaf-mute." );
-		const mockResearcher = Factory.buildMockResearcher( [ "This sentence contains deaf-mute." ] );
-		const assessor = new InclusiveLanguageAssessment( assessments.find( obj => obj.identifier === "deaf" ) );
-
-		const isApplicable = assessor.isApplicable( mockPaper, mockResearcher );
-
-		expect( isApplicable ).toBeTruthy();
-		const assessmentResult = assessor.getResult();
-		expect( assessmentResult.getScore() ).toEqual( 3 );
-		expect( assessmentResult.getText() ).toEqual(
-			"Avoid using <i>deaf-mute</i> as it is potentially harmful. " +
-			"Consider using an alternative, such as <i>deaf</i>. " +
-			"<a href='https://yoa.st/inclusive-language-disability' target='_blank'>Learn more.</a>"
-		);
-		expect( assessmentResult.hasMarks() ).toBeTruthy();
-		expect( assessor.getMarks() ).toEqual(   [ { _properties: {
-			fieldsToMark: [],
-			marked: "<yoastmark class='yoast-text-mark'>This sentence contains deaf-mute.</yoastmark>",
-			original: "This sentence contains deaf-mute." } } ]
-		);
-	} );
-	it( "correctly identifies 'brain-damaged'", () => {
-		const mockPaper = new Paper( "This sentence contains brain-damaged." );
-		const mockResearcher = Factory.buildMockResearcher( [ "This sentence contains brain-damaged." ] );
-		const assessor = new InclusiveLanguageAssessment( assessments.find( obj => obj.identifier === "brainDamaged" ) );
-
-		const isApplicable = assessor.isApplicable( mockPaper, mockResearcher );
-
-		expect( isApplicable ).toBeTruthy();
-		const assessmentResult = assessor.getResult();
-		expect( assessmentResult.getScore() ).toEqual( 6 );
-		expect( assessmentResult.getText() ).toEqual(
-			"Be careful when using <i>brain-damaged</i> as it is potentially harmful. " +
-			"Consider using an alternative, such as <i>person with a (traumatic) brain injury</i>, " +
-			"unless referring to someone who explicitly wants to be referred to with this term. " +
-			"<a href='https://yoa.st/inclusive-language-disability' target='_blank'>Learn more.</a>"
-		);
-		expect( assessmentResult.hasMarks() ).toBeTruthy();
-		expect( assessor.getMarks() ).toEqual(   [ { _properties: {
-			fieldsToMark: [],
-			marked: "<yoastmark class='yoast-text-mark'>This sentence contains brain-damaged.</yoastmark>",
-			original: "This sentence contains brain-damaged." } } ]
-		);
-	} );
-	it( "correctly identifies 'differently-abled'", () => {
-		const mockPaper = new Paper( "This sentence contains differently-abled." );
-		const mockResearcher = Factory.buildMockResearcher( [ "This sentence contains differently-abled." ] );
-		const assessor = new InclusiveLanguageAssessment( assessments.find( obj => obj.identifier === "differentlyAbled" ) );
-
-		const isApplicable = assessor.isApplicable( mockPaper, mockResearcher );
-
-		expect( isApplicable ).toBeTruthy();
-		const assessmentResult = assessor.getResult();
-		expect( assessmentResult.getScore() ).toEqual( 6 );
-		expect( assessmentResult.getText() ).toEqual(
-			"Be careful when using <i>differently-abled</i> as it is potentially harmful. " +
-			"Consider using an alternative, such as <i>disabled, person with a disability</i>, " +
-			"unless referring to someone who explicitly wants to be referred to with this term. " +
-			"<a href='https://yoa.st/inclusive-language-disability' target='_blank'>Learn more.</a>"
-		);
-		expect( assessmentResult.hasMarks() ).toBeTruthy();
-		expect( assessor.getMarks() ).toEqual(   [ { _properties: {
-			fieldsToMark: [],
-			marked: "<yoastmark class='yoast-text-mark'>This sentence contains differently-abled.</yoastmark>",
-			original: "This sentence contains differently-abled." } } ]
-		);
-	} );
-} );
-
-describe( "a test for targetting non-inclusive phrases in disability assessments", () => {
-	it( "should return the appropriate score and feedback string for: 'binge'", () => {
->>>>>>> 7ea7c985
 		const assessment = new InclusiveLanguageAssessment( assessments.find( obj => obj.identifier === "binge" ) );
 		[ "drink", "drinks", "drinking" ].map( ( exceptionWord ) => {
 			const testSentence = `We ${exceptionWord}.`;
@@ -383,6 +218,164 @@
 			expect( assessment.isApplicable( mockPaper, mockResearcher ) ).toBe( false );
 		} );
 	} );
+	it( "correctly identifies 'wheelchair-bound'", () => {
+		const mockPaper = new Paper( "This sentence contains wheelchair-bound." );
+		const mockResearcher = Factory.buildMockResearcher( [ "This sentence contains wheelchair-bound." ] );
+		const assessor = new InclusiveLanguageAssessment( assessments.find( obj => obj.identifier === "wheelchairBound" ) );
+
+		const isApplicable = assessor.isApplicable( mockPaper, mockResearcher );
+
+		expect( isApplicable ).toBeTruthy();
+		const assessmentResult = assessor.getResult();
+		expect( assessmentResult.getScore() ).toEqual( 3 );
+		expect( assessmentResult.getText() ).toEqual(
+			"Avoid using <i>wheelchair-bound</i> as it is potentially harmful. " +
+			"Consider using an alternative, such as <i>uses a wheelchair, is a wheelchair user</i>. " +
+			"<a href='https://yoa.st/inclusive-language-disability' target='_blank'>Learn more.</a>"
+		);
+		expect( assessmentResult.hasMarks() ).toBeTruthy();
+		expect( assessor.getMarks() ).toEqual(   [ { _properties: {
+				fieldsToMark: [],
+				marked: "<yoastmark class='yoast-text-mark'>This sentence contains wheelchair-bound.</yoastmark>",
+				original: "This sentence contains wheelchair-bound." } } ]
+		);
+	} );
+	it( "correctly identifies 'hard-of-hearing'", () => {
+		const mockPaper = new Paper( "This sentence contains hard-of-hearing." );
+		const mockResearcher = Factory.buildMockResearcher( [ "This sentence contains hard-of-hearing." ] );
+		const assessor = new InclusiveLanguageAssessment( assessments.find( obj => obj.identifier === "hardOfHearing" ) );
+
+		const isApplicable = assessor.isApplicable( mockPaper, mockResearcher );
+
+		expect( isApplicable ).toBeTruthy();
+		const assessmentResult = assessor.getResult();
+		expect( assessmentResult.getScore() ).toEqual( 3 );
+		expect( assessmentResult.getText() ).toEqual(
+			"Avoid using <i>hard-of-hearing</i> as it is potentially harmful. " +
+			"Consider using an alternative, such as <i>hard of hearing, partially deaf, has partial hearing loss</i>. " +
+			"<a href='https://yoa.st/inclusive-language-disability' target='_blank'>Learn more.</a>"
+		);
+		expect( assessmentResult.hasMarks() ).toBeTruthy();
+		expect( assessor.getMarks() ).toEqual(   [ { _properties: {
+				fieldsToMark: [],
+				marked: "<yoastmark class='yoast-text-mark'>This sentence contains hard-of-hearing.</yoastmark>",
+				original: "This sentence contains hard-of-hearing." } } ]
+		);
+	} );
+	it( "correctly identifies 'high-functioning autism'", () => {
+		const mockPaper = new Paper( "This sentence contains high-functioning autism." );
+		const mockResearcher = Factory.buildMockResearcher( [ "This sentence contains high-functioning autism." ] );
+		const assessor = new InclusiveLanguageAssessment( assessments.find( obj => obj.identifier === "autismHigh" ) );
+
+		const isApplicable = assessor.isApplicable( mockPaper, mockResearcher );
+
+		expect( isApplicable ).toBeTruthy();
+		const assessmentResult = assessor.getResult();
+		expect( assessmentResult.getScore() ).toEqual( 3 );
+		expect( assessmentResult.getText() ).toEqual(
+			"Avoid using <i>high-functioning autism</i> as it is potentially harmful. " +
+			"Consider using an alternative, such as <i>autism with high support needs</i> " +
+			"or describing the specific characteristic or experience, unless referring to how you characterize your own condition. " +
+			"<a href='https://yoa.st/inclusive-language-disability' target='_blank'>Learn more.</a>"
+		);
+		expect( assessmentResult.hasMarks() ).toBeTruthy();
+		expect( assessor.getMarks() ).toEqual(   [ { _properties: {
+				fieldsToMark: [],
+				marked: "<yoastmark class='yoast-text-mark'>This sentence contains high-functioning autism.</yoastmark>",
+				original: "This sentence contains high-functioning autism." } } ]
+		);
+	} );
+	it( "correctly identifies 'low-functioning autism'", () => {
+		const mockPaper = new Paper( "This sentence contains low-functioning autism." );
+		const mockResearcher = Factory.buildMockResearcher( [ "This sentence contains low-functioning autism." ] );
+		const assessor = new InclusiveLanguageAssessment( assessments.find( obj => obj.identifier === "autismLow" ) );
+
+		const isApplicable = assessor.isApplicable( mockPaper, mockResearcher );
+
+		expect( isApplicable ).toBeTruthy();
+		const assessmentResult = assessor.getResult();
+		expect( assessmentResult.getScore() ).toEqual( 3 );
+		expect( assessmentResult.getText() ).toEqual(
+			"Avoid using <i>low-functioning autism</i> as it is potentially harmful. " +
+			"Consider using an alternative, such as <i>autism with low support needs</i> " +
+			"or describing the specific characteristic or experience, unless referring to how you characterize your own condition. " +
+			"<a href='https://yoa.st/inclusive-language-disability' target='_blank'>Learn more.</a>"
+		);
+		expect( assessmentResult.hasMarks() ).toBeTruthy();
+		expect( assessor.getMarks() ).toEqual(   [ { _properties: {
+				fieldsToMark: [],
+				marked: "<yoastmark class='yoast-text-mark'>This sentence contains low-functioning autism.</yoastmark>",
+				original: "This sentence contains low-functioning autism." } } ]
+		);
+	} );
+	it( "correctly identifies 'deaf-mute'", () => {
+		const mockPaper = new Paper( "This sentence contains deaf-mute." );
+		const mockResearcher = Factory.buildMockResearcher( [ "This sentence contains deaf-mute." ] );
+		const assessor = new InclusiveLanguageAssessment( assessments.find( obj => obj.identifier === "deaf" ) );
+
+		const isApplicable = assessor.isApplicable( mockPaper, mockResearcher );
+
+		expect( isApplicable ).toBeTruthy();
+		const assessmentResult = assessor.getResult();
+		expect( assessmentResult.getScore() ).toEqual( 3 );
+		expect( assessmentResult.getText() ).toEqual(
+			"Avoid using <i>deaf-mute</i> as it is potentially harmful. " +
+			"Consider using an alternative, such as <i>deaf</i>. " +
+			"<a href='https://yoa.st/inclusive-language-disability' target='_blank'>Learn more.</a>"
+		);
+		expect( assessmentResult.hasMarks() ).toBeTruthy();
+		expect( assessor.getMarks() ).toEqual(   [ { _properties: {
+				fieldsToMark: [],
+				marked: "<yoastmark class='yoast-text-mark'>This sentence contains deaf-mute.</yoastmark>",
+				original: "This sentence contains deaf-mute." } } ]
+		);
+	} );
+	it( "correctly identifies 'brain-damaged'", () => {
+		const mockPaper = new Paper( "This sentence contains brain-damaged." );
+		const mockResearcher = Factory.buildMockResearcher( [ "This sentence contains brain-damaged." ] );
+		const assessor = new InclusiveLanguageAssessment( assessments.find( obj => obj.identifier === "brainDamaged" ) );
+
+		const isApplicable = assessor.isApplicable( mockPaper, mockResearcher );
+
+		expect( isApplicable ).toBeTruthy();
+		const assessmentResult = assessor.getResult();
+		expect( assessmentResult.getScore() ).toEqual( 6 );
+		expect( assessmentResult.getText() ).toEqual(
+			"Be careful when using <i>brain-damaged</i> as it is potentially harmful. " +
+			"Consider using an alternative, such as <i>person with a (traumatic) brain injury</i>, " +
+			"unless referring to someone who explicitly wants to be referred to with this term. " +
+			"<a href='https://yoa.st/inclusive-language-disability' target='_blank'>Learn more.</a>"
+		);
+		expect( assessmentResult.hasMarks() ).toBeTruthy();
+		expect( assessor.getMarks() ).toEqual(   [ { _properties: {
+				fieldsToMark: [],
+				marked: "<yoastmark class='yoast-text-mark'>This sentence contains brain-damaged.</yoastmark>",
+				original: "This sentence contains brain-damaged." } } ]
+		);
+	} );
+	it( "correctly identifies 'differently-abled'", () => {
+		const mockPaper = new Paper( "This sentence contains differently-abled." );
+		const mockResearcher = Factory.buildMockResearcher( [ "This sentence contains differently-abled." ] );
+		const assessor = new InclusiveLanguageAssessment( assessments.find( obj => obj.identifier === "differentlyAbled" ) );
+
+		const isApplicable = assessor.isApplicable( mockPaper, mockResearcher );
+
+		expect( isApplicable ).toBeTruthy();
+		const assessmentResult = assessor.getResult();
+		expect( assessmentResult.getScore() ).toEqual( 6 );
+		expect( assessmentResult.getText() ).toEqual(
+			"Be careful when using <i>differently-abled</i> as it is potentially harmful. " +
+			"Consider using an alternative, such as <i>disabled, person with a disability</i>, " +
+			"unless referring to someone who explicitly wants to be referred to with this term. " +
+			"<a href='https://yoa.st/inclusive-language-disability' target='_blank'>Learn more.</a>"
+		);
+		expect( assessmentResult.hasMarks() ).toBeTruthy();
+		expect( assessor.getMarks() ).toEqual(   [ { _properties: {
+				fieldsToMark: [],
+				marked: "<yoastmark class='yoast-text-mark'>This sentence contains differently-abled.</yoastmark>",
+				original: "This sentence contains differently-abled." } } ]
+		);
+	} );
 } );
 
 describe( "a test for targeting non-inclusive phrases in disability assessments", () => {
