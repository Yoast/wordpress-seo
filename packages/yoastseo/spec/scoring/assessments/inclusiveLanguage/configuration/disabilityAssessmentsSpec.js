--- conflicted
+++ resolved
@@ -379,13 +379,12 @@
 } );
 
 describe( "a test for targeting non-inclusive phrases in disability assessments", () => {
-<<<<<<< HEAD
 	it( "should return the appropriate score and feedback string for: 'binge' and its other forms", () => {
 		const testData = [
 			{
 				identifier: "binge",
 				text: "I binge on ice cream.",
-				expectedFeedback: "Avoid using <i>binge</i>, unless talking about a symptom of a medical condition. " +
+				expectedFeedback: "Be careful when using <i>binge</i>, unless talking about a symptom of a medical condition. " +
 					"If you are not referencing a medical condition, consider other alternatives to describe the trait or behavior, " +
 					"such as <i>indulge, satiate, wallow, spree, marathon, consume excessively</i>. " +
 					"<a href='https://yoa.st/inclusive-language-disability' target='_blank'>Learn more.</a>",
@@ -394,7 +393,7 @@
 			{
 				identifier: "binges",
 				text: "She binges on Netflix series.",
-				expectedFeedback: "Avoid using <i>binges</i>, unless talking about a symptom of a medical condition. " +
+				expectedFeedback: "Be careful when using <i>binges</i>, unless talking about a symptom of a medical condition. " +
 					"If you are not referencing a medical condition, consider other alternatives to describe the trait or behavior, " +
 					"such as <i>indulges, satiates, wallows, sprees, marathons, consumes excessively</i>. " +
 					"<a href='https://yoa.st/inclusive-language-disability' target='_blank'>Learn more.</a>",
@@ -403,7 +402,7 @@
 			{
 				identifier: "bingeing",
 				text: "She is bingeing the new Korean drama on Netflix.",
-				expectedFeedback: "Avoid using <i>bingeing</i>, unless talking about a symptom of a medical condition. If you are not referencing" +
+				expectedFeedback: "Be careful when using <i>bingeing</i>, unless talking about a symptom of a medical condition. If you are not referencing" +
 					" a medical condition, consider other alternatives to describe the trait or behavior, such as <i>indulging, " +
 					"satiating, wallowing, spreeing, marathoning, consuming excessively</i>." +
 					" <a href='https://yoa.st/inclusive-language-disability' target='_blank'>Learn more.</a>",
@@ -412,7 +411,7 @@
 			{
 				identifier: "bingeing",
 				text: "She is binging the new Korean drama on Netflix.",
-				expectedFeedback: "Avoid using <i>binging</i>, unless talking about a symptom of a medical condition. If you are not referencing" +
+				expectedFeedback: "Be careful when using <i>binging</i>, unless talking about a symptom of a medical condition. If you are not referencing" +
 					" a medical condition, consider other alternatives to describe the trait or behavior, such as <i>indulging, " +
 					"satiating, wallowing, spreeing, marathoning, consuming excessively</i>." +
 					" <a href='https://yoa.st/inclusive-language-disability' target='_blank'>Learn more.</a>",
@@ -421,7 +420,7 @@
 			{
 				identifier: "binged",
 				text: "She binged the new Korean drama on Netflix.",
-				expectedFeedback: "Avoid using <i>binged</i>, unless talking about a symptom of a medical condition. If you are not referencing " +
+				expectedFeedback: "Be careful when using <i>binged</i>, unless talking about a symptom of a medical condition. If you are not referencing " +
 					"a medical condition, consider other alternatives to describe the trait or behavior, such as <i>indulged, " +
 					"satiated, wallowed, spreed, marathoned, consumed excessively</i>. " +
 					"<a href='https://yoa.st/inclusive-language-disability' target='_blank'>Learn more.</a>",
@@ -666,19 +665,6 @@
 		];
 
 		testInclusiveLanguageAssessments( testData );
-=======
-	it( "should return the appropriate score and feedback string for: 'binge'", () => {
-		const assessment = new InclusiveLanguageAssessment( assessments.find( obj => obj.identifier === "binge" ) );
-		const mockPaper = new Paper( "I binge on ice cream." );
-		const mockResearcher = Factory.buildMockResearcher( [ "I binge on ice cream." ] );
-
-		expect( assessment.isApplicable( mockPaper, mockResearcher ) ).toBe( true );
-		expect( assessment.getResult().score ).toBe( 6 );
-		expect( assessment.getResult().text ).toBe( "Be careful when using <i>binge</i> as it is potentially harmful. " +
-			"Unless you are referencing the specific medical condition, consider using another alternative to describe the trait or behavior, " +
-			"such as <i>indulging, satuating, wallowing, spree, marathon</i>. <a href='https://yoa.st/inclusive-language-disability' " +
-			"target='_blank'>Learn more.</a>" );
->>>>>>> 40642060
 	} );
 	it( "should return the appropriate score and feedback string for: 'daft'", () => {
 		const assessment = new InclusiveLanguageAssessment( assessments.find( obj => obj.identifier === "daft" ) );
