import Paper from "../../../../../src/values/Paper";
import EnglishResearcher from "../../../../../src/languageProcessing/languages/en/Researcher";
import InclusiveLanguageAssessment from "../../../../../src/scoring/assessments/inclusiveLanguage/InclusiveLanguageAssessment";
import assessments from "../../../../../src/scoring/assessments/inclusiveLanguage/configuration/otherAssessments";
import Factory from "../../../../specHelpers/factory.js";
import Mark from "../../../../../src/values/Mark";

describe( "Other assessments", function() {
	it( "should target potentially non-inclusive phrases",
		function() {
			const mockText = "This ad is aimed at homosexuals";
			const mockPaper = new Paper( mockText );
			const mockResearcher = new EnglishResearcher( mockPaper );
			const assessor = new InclusiveLanguageAssessment( assessments.find( obj => obj.identifier === "homosexuals" ) );

			const isApplicable = assessor.isApplicable( mockPaper, mockResearcher );
			const assessmentResult = assessor.getResult();

			expect( isApplicable ).toBeTruthy();
			expect( assessmentResult.getScore() ).toEqual( 6 );
			expect( assessmentResult.getText() ).toEqual(
				"Be careful when using <i>homosexuals</i> as it may overgeneralize or be harmful. " +
				"Instead, be specific about the group you are referring to (e.g. <i>gay men, queer people, lesbians</i>). " +
				"<a href='https://yoa.st/inclusive-language-other' target='_blank'>Learn more.</a>" );
			expect( assessmentResult.hasMarks() ).toBeTruthy();
			expect( assessor.getMarks() ).toEqual( [
				{ _properties: {
					marked: "<yoastmark class='yoast-text-mark'>This ad is aimed at homosexuals</yoastmark>",
					original: "This ad is aimed at homosexuals",
					fieldsToMark: [],
				} } ] );
		} );

	it( "should target potentially non-inclusive phrases", function() {
		const mockText = "This ad is aimed at minorities.";
		const mockPaper = new Paper( mockText );
		const mockResearcher = new EnglishResearcher( mockPaper );
		const assessor = new InclusiveLanguageAssessment( assessments.find( obj => obj.identifier === "minorities" )  );

		const isApplicable = assessor.isApplicable( mockPaper, mockResearcher );
		const assessmentResult = assessor.getResult();

		expect( isApplicable ).toBeTruthy();
		expect( assessmentResult.getScore() ).toEqual( 6 );
		expect( assessmentResult.getText() ).toEqual(
			"Be careful when using <i>minorities</i> as it is potentially overgeneralizing. " +
			"Consider using an alternative, such as <i>marginalized groups</i>, <i>underrepresented groups</i> or specific minorities, " +
			"such as <i>gender and sexuality minorities</i>. <a href='https://yoa.st/inclusive-language-other' target='_blank'>Learn more.</a>" );
		expect( assessmentResult.hasMarks() ).toBeTruthy();
		expect( assessor.getMarks() ).toEqual(  [
			{ _properties:
					{
						marked: "<yoastmark class='yoast-text-mark'>This ad is aimed at minorities.</yoastmark>",
						original: "This ad is aimed at minorities.",
						fieldsToMark: [],
					} } ] );
	} );

	it( "should not target phrases preceded by certain words", function() {
		const mockPaper = new Paper( "This ad is aimed at high school seniors." );
		const mockResearcher = new EnglishResearcher( mockPaper );
		const assessor = new InclusiveLanguageAssessment( assessments.find( obj => obj.identifier === "ex-con" )  );

		const isApplicable = assessor.isApplicable( mockPaper, mockResearcher );

		expect( isApplicable ).toBeFalsy();
		expect( assessor.getMarks() ).toEqual( [] );
	} );

	it( "correctly identifies 'normal' which is only recognized in specific phrases", () => {
		const mockPaper = new Paper( "They are normal people." );
		const mockResearcher = Factory.buildMockResearcher( [ "They are normal people." ] );
		const assessor = new InclusiveLanguageAssessment( assessments.find( obj => obj.identifier === "normal" ) );
		const isApplicable = assessor.isApplicable( mockPaper, mockResearcher );
		const assessmentResult = assessor.getResult();

		expect( isApplicable ).toBeTruthy();
		expect( assessmentResult.getScore() ).toEqual( 6 );
		expect( assessmentResult.getText() ).toEqual(
<<<<<<< HEAD
			"Be careful when using <i>the minority</i> as it is potentially overgeneralizing. Consider using an alternative, " +
			"such as <i>marginalized groups</i>, <i>underrepresented groups</i> or specific minorities, " +
			"such as <i>gender and sexuality minorities</i>. <a href='https://yoa.st/inclusive-language-other' target='_blank'>Learn more.</a>" );
		expect( assessmentResult.hasMarks() ).toBeTruthy();
		expect( assessor.getMarks() ).toEqual( [ new Mark( {
			original: "The minority worked, the better they are.",
			marked: "<yoastmark class='yoast-text-mark'>The minority worked, the better they are.</yoastmark>",
		} ) ] );
	} );
	it( "correctly identifies 'the minority', which is only recognized when followed by a function word", () => {
		const mockPaper = new Paper( "The minority however, did not go to the zoo." );
		const mockResearcher = Factory.buildMockResearcher( [ "The minority however, did not go to the zoo." ] );
		const assessor = new InclusiveLanguageAssessment( assessments.find( obj => obj.identifier === "theMinority" ) );
		const isApplicable = assessor.isApplicable( mockPaper, mockResearcher );
		const assessmentResult = assessor.getResult();

		expect( isApplicable ).toBeTruthy();
		expect( assessmentResult.getScore() ).toEqual( 6 );
		expect( assessmentResult.getText() ).toEqual(
			"Be careful when using <i>the minority</i> as it is potentially overgeneralizing. Consider using an alternative, " +
			"such as <i>marginalized groups</i>, <i>underrepresented groups</i> or specific minorities, " +
			"such as <i>gender and sexuality minorities</i>. <a href='https://yoa.st/inclusive-language-other' target='_blank'>Learn more.</a>" );
=======
			"Avoid using <i>normal</i> as it is potentially harmful. " +
			"Consider using an alternative, such as <i>typical</i> or a specific characteristic or experience if it is" +
			" known. <a href='https://yoa.st/inclusive-language-other' target='_blank'>Learn more.</a>" );
>>>>>>> 20a96492
		expect( assessmentResult.hasMarks() ).toBeTruthy();
		expect( assessor.getMarks() ).toEqual( [ new Mark( {
			original: "They are normal people.",
			marked: "<yoastmark class='yoast-text-mark'>They are normal people.</yoastmark>",
		} ) ] );
	} );
<<<<<<< HEAD
	it( "correctly identifies 'the minority', which is only recognized when followed by a punctuation mark", () => {
		const mockPaper = new Paper( "I have always loved the minority!" );
		const mockResearcher = Factory.buildMockResearcher( [ "I have always loved the minority!" ] );
		const assessor = new InclusiveLanguageAssessment( assessments.find( obj => obj.identifier === "theMinority" ) );
		const isApplicable = assessor.isApplicable( mockPaper, mockResearcher );
		const assessmentResult = assessor.getResult();

		expect( isApplicable ).toBeTruthy();
		expect( assessmentResult.getScore() ).toEqual( 6 );
		expect( assessmentResult.getText() ).toEqual(
			"Be careful when using <i>the minority</i> as it is potentially overgeneralizing. Consider using an alternative, " +
			"such as <i>marginalized groups</i>, <i>underrepresented groups</i> or specific minorities, " +
			"such as <i>gender and sexuality minorities</i>. <a href='https://yoa.st/inclusive-language-other' target='_blank'>Learn more.</a>" );
		expect( assessmentResult.hasMarks() ).toBeTruthy();
		expect( assessor.getMarks() ).toEqual( [ new Mark( {
			original: "I have always loved the minority!",
			marked: "<yoastmark class='yoast-text-mark'>I have always loved the minority!</yoastmark>",
		} ) ] );
	} );
	it( "does not identify 'the minority' when not followed by punctuation, function word or participle", () => {
		const mockPaper = new Paper( "The minority person walks on the street." );
		const mockResearcher = Factory.buildMockResearcher( [ "The minority person walks on the street." ] );
		const assessor = new InclusiveLanguageAssessment( assessments.find( obj => obj.identifier === "theMinority" ) );
		const isApplicable = assessor.isApplicable( mockPaper, mockResearcher );

		expect( isApplicable ).toBeFalsy();
	} );
=======
>>>>>>> 20a96492
} );<|MERGE_RESOLUTION|>--- conflicted
+++ resolved
@@ -77,68 +77,13 @@
 		expect( isApplicable ).toBeTruthy();
 		expect( assessmentResult.getScore() ).toEqual( 6 );
 		expect( assessmentResult.getText() ).toEqual(
-<<<<<<< HEAD
-			"Be careful when using <i>the minority</i> as it is potentially overgeneralizing. Consider using an alternative, " +
-			"such as <i>marginalized groups</i>, <i>underrepresented groups</i> or specific minorities, " +
-			"such as <i>gender and sexuality minorities</i>. <a href='https://yoa.st/inclusive-language-other' target='_blank'>Learn more.</a>" );
-		expect( assessmentResult.hasMarks() ).toBeTruthy();
-		expect( assessor.getMarks() ).toEqual( [ new Mark( {
-			original: "The minority worked, the better they are.",
-			marked: "<yoastmark class='yoast-text-mark'>The minority worked, the better they are.</yoastmark>",
-		} ) ] );
-	} );
-	it( "correctly identifies 'the minority', which is only recognized when followed by a function word", () => {
-		const mockPaper = new Paper( "The minority however, did not go to the zoo." );
-		const mockResearcher = Factory.buildMockResearcher( [ "The minority however, did not go to the zoo." ] );
-		const assessor = new InclusiveLanguageAssessment( assessments.find( obj => obj.identifier === "theMinority" ) );
-		const isApplicable = assessor.isApplicable( mockPaper, mockResearcher );
-		const assessmentResult = assessor.getResult();
-
-		expect( isApplicable ).toBeTruthy();
-		expect( assessmentResult.getScore() ).toEqual( 6 );
-		expect( assessmentResult.getText() ).toEqual(
-			"Be careful when using <i>the minority</i> as it is potentially overgeneralizing. Consider using an alternative, " +
-			"such as <i>marginalized groups</i>, <i>underrepresented groups</i> or specific minorities, " +
-			"such as <i>gender and sexuality minorities</i>. <a href='https://yoa.st/inclusive-language-other' target='_blank'>Learn more.</a>" );
-=======
 			"Avoid using <i>normal</i> as it is potentially harmful. " +
 			"Consider using an alternative, such as <i>typical</i> or a specific characteristic or experience if it is" +
 			" known. <a href='https://yoa.st/inclusive-language-other' target='_blank'>Learn more.</a>" );
->>>>>>> 20a96492
 		expect( assessmentResult.hasMarks() ).toBeTruthy();
 		expect( assessor.getMarks() ).toEqual( [ new Mark( {
 			original: "They are normal people.",
 			marked: "<yoastmark class='yoast-text-mark'>They are normal people.</yoastmark>",
 		} ) ] );
 	} );
-<<<<<<< HEAD
-	it( "correctly identifies 'the minority', which is only recognized when followed by a punctuation mark", () => {
-		const mockPaper = new Paper( "I have always loved the minority!" );
-		const mockResearcher = Factory.buildMockResearcher( [ "I have always loved the minority!" ] );
-		const assessor = new InclusiveLanguageAssessment( assessments.find( obj => obj.identifier === "theMinority" ) );
-		const isApplicable = assessor.isApplicable( mockPaper, mockResearcher );
-		const assessmentResult = assessor.getResult();
-
-		expect( isApplicable ).toBeTruthy();
-		expect( assessmentResult.getScore() ).toEqual( 6 );
-		expect( assessmentResult.getText() ).toEqual(
-			"Be careful when using <i>the minority</i> as it is potentially overgeneralizing. Consider using an alternative, " +
-			"such as <i>marginalized groups</i>, <i>underrepresented groups</i> or specific minorities, " +
-			"such as <i>gender and sexuality minorities</i>. <a href='https://yoa.st/inclusive-language-other' target='_blank'>Learn more.</a>" );
-		expect( assessmentResult.hasMarks() ).toBeTruthy();
-		expect( assessor.getMarks() ).toEqual( [ new Mark( {
-			original: "I have always loved the minority!",
-			marked: "<yoastmark class='yoast-text-mark'>I have always loved the minority!</yoastmark>",
-		} ) ] );
-	} );
-	it( "does not identify 'the minority' when not followed by punctuation, function word or participle", () => {
-		const mockPaper = new Paper( "The minority person walks on the street." );
-		const mockResearcher = Factory.buildMockResearcher( [ "The minority person walks on the street." ] );
-		const assessor = new InclusiveLanguageAssessment( assessments.find( obj => obj.identifier === "theMinority" ) );
-		const isApplicable = assessor.isApplicable( mockPaper, mockResearcher );
-
-		expect( isApplicable ).toBeFalsy();
-	} );
-=======
->>>>>>> 20a96492
 } );