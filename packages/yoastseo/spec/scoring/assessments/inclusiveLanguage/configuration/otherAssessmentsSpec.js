import Paper from "../../../../../src/values/Paper";
import EnglishResearcher from "../../../../../src/languageProcessing/languages/en/Researcher";
import InclusiveLanguageAssessment from "../../../../../src/scoring/assessments/inclusiveLanguage/InclusiveLanguageAssessment";
import assessments from "../../../../../src/scoring/assessments/inclusiveLanguage/configuration/otherAssessments";

describe( "Other assessments", function() {
	it( "should target potentially non-inclusive phrases",
		function() {
			const mockText = "This ad is aimed at homosexuals";
			const mockPaper = new Paper( mockText );
			const mockResearcher = new EnglishResearcher( mockPaper );
			const assessor = new InclusiveLanguageAssessment( assessments.find( obj => obj.identifier === "homosexuals" ) );

			const isApplicable = assessor.isApplicable( mockPaper, mockResearcher );
			const assessmentResult = assessor.getResult();

			expect( isApplicable ).toBeTruthy();
			expect( assessmentResult.getScore() ).toEqual( 6 );
			expect( assessmentResult.getText() ).toEqual(
				"Be careful when using <i>homosexuals</i> as it may overgeneralize or be harmful. " +
				"Instead, be specific about the group you are referring to (e.g. <i>gay men, queer people, lesbians</i>). " +
				"<a href='https://yoa.st/inclusive-language-other' target='_blank'>Learn more.</a>" );
			expect( assessmentResult.hasMarks() ).toBeTruthy();
			expect( assessor.getMarks() ).toEqual( [
				{ _properties: {
					marked: "<yoastmark class='yoast-text-mark'>This ad is aimed at homosexuals</yoastmark>",
					original: "This ad is aimed at homosexuals",
					fieldsToMark: [],
				} } ] );
		} );

	it( "should target potentially non-inclusive phrases", function() {
		const mockText = "This ad is aimed at minorities.";
		const mockPaper = new Paper( mockText );
		const mockResearcher = new EnglishResearcher( mockPaper );
		const assessor = new InclusiveLanguageAssessment( assessments.find( obj => obj.identifier === "minorities" )  );

		const isApplicable = assessor.isApplicable( mockPaper, mockResearcher );
		const assessmentResult = assessor.getResult();

		expect( isApplicable ).toBeTruthy();
		expect( assessmentResult.getScore() ).toEqual( 6 );
		expect( assessmentResult.getText() ).toEqual(
			"Be careful when using <i>minorities</i> as it is potentially overgeneralizing. " +
			"Consider using an alternative, such as <i>marginalized groups</i>, <i>underrepresented groups</i> or specific minorities, " +
			"such as <i>gender and sexuality minorities</i>. <a href='https://yoa.st/inclusive-language-other' target='_blank'>Learn more.</a>" );
		expect( assessmentResult.hasMarks() ).toBeTruthy();
		expect( assessor.getMarks() ).toEqual(  [
			{ _properties:
					{
						marked: "<yoastmark class='yoast-text-mark'>This ad is aimed at minorities.</yoastmark>",
						original: "This ad is aimed at minorities.",
						fieldsToMark: [],
					} } ] );
	} );

	it( "should not target phrases preceded by certain words", function() {
		const mockPaper = new Paper( "This ad is aimed at high school seniors." );
		const mockResearcher = new EnglishResearcher( mockPaper );
		const assessor = new InclusiveLanguageAssessment( assessments.find( obj => obj.identifier === "ex-con" )  );

		const isApplicable = assessor.isApplicable( mockPaper, mockResearcher );

		expect( isApplicable ).toBeFalsy();
		expect( assessor.getMarks() ).toEqual( [] );
	} );
<<<<<<< HEAD

	it( "correctly identifies 'the minority' which is only recognized when followed by participle or simple past tense", () => {
		const mockPaper = new Paper( "The minority worked, the better they are." );
		const mockResearcher = Factory.buildMockResearcher( [ "The minority worked, the better they are." ] );
		const assessor = new InclusiveLanguageAssessment( assessments.find( obj => obj.identifier === "theMinority" ) );
		const isApplicable = assessor.isApplicable( mockPaper, mockResearcher );
		const assessmentResult = assessor.getResult();

		expect( isApplicable ).toBeTruthy();
		expect( assessmentResult.getScore() ).toEqual( 3 );
		expect( assessmentResult.getText() ).toEqual(
			"Be careful when using <i>the minority</i> as it is potentially overgeneralizing. Consider using an alternative, " +
			"such as <i>marginalized groups</i>, <i>underrepresented groups</i> or specific minorities, " +
			"such as <i>gender and sexuality minorities</i>. <a href='https://yoa.st/inclusive-language-other' target='_blank'>Learn more.</a>" );
		expect( assessmentResult.hasMarks() ).toBeTruthy();
		expect( assessor.getMarks() ).toEqual( [ new Mark( {
			original: "The minority worked, the better they are.",
			marked: "<yoastmark class='yoast-text-mark'>The minority worked, the better they are.</yoastmark>",
		} ) ] );
	} );
	it( "correctly identifies 'the minority', which is only recognized when followed by a function word", () => {
		const mockPaper = new Paper( "The minority however, did not go to the zoo." );
		const mockResearcher = Factory.buildMockResearcher( [ "The minority however, did not go to the zoo." ] );
		const assessor = new InclusiveLanguageAssessment( assessments.find( obj => obj.identifier === "theMinority" ) );
		const isApplicable = assessor.isApplicable( mockPaper, mockResearcher );
		const assessmentResult = assessor.getResult();

		expect( isApplicable ).toBeTruthy();
		expect( assessmentResult.getScore() ).toEqual( 3 );
		expect( assessmentResult.getText() ).toEqual(
			"Be careful when using <i>the minority</i> as it is potentially overgeneralizing. Consider using an alternative, " +
			"such as <i>marginalized groups</i>, <i>underrepresented groups</i> or specific minorities, " +
			"such as <i>gender and sexuality minorities</i>. <a href='https://yoa.st/inclusive-language-other' target='_blank'>Learn more.</a>" );
		expect( assessmentResult.hasMarks() ).toBeTruthy();
		expect( assessor.getMarks() ).toEqual( [ new Mark( {
			original: "The minority however, did not go to the zoo.",
			marked: "<yoastmark class='yoast-text-mark'>The minority however, did not go to the zoo.</yoastmark>",
		} ) ] );
	} );
	it( "correctly identifies 'the minority', which is only recognized when followed by a punctuation mark", () => {
		const mockPaper = new Paper( "I have always loved the minority!" );
		const mockResearcher = Factory.buildMockResearcher( [ "I have always loved the minority!" ] );
		const assessor = new InclusiveLanguageAssessment( assessments.find( obj => obj.identifier === "theMinority" ) );
		const isApplicable = assessor.isApplicable( mockPaper, mockResearcher );
		const assessmentResult = assessor.getResult();

		expect( isApplicable ).toBeTruthy();
		expect( assessmentResult.getScore() ).toEqual( 3 );
		expect( assessmentResult.getText() ).toEqual(
			"Be careful when using <i>the minority</i> as it is potentially overgeneralizing. Consider using an alternative, " +
			"such as <i>marginalized groups</i>, <i>underrepresented groups</i> or specific minorities, " +
			"such as <i>gender and sexuality minorities</i>. <a href='https://yoa.st/inclusive-language-other' target='_blank'>Learn more.</a>" );
		expect( assessmentResult.hasMarks() ).toBeTruthy();
		expect( assessor.getMarks() ).toEqual( [ new Mark( {
			original: "I have always loved the minority!",
			marked: "<yoastmark class='yoast-text-mark'>I have always loved the minority!</yoastmark>",
		} ) ] );
	} );
	it( "does not identify 'the minority' when not followed by punctuation, function word or participle", () => {
		const mockPaper = new Paper( "The minority person walks on the street." );
		const mockResearcher = Factory.buildMockResearcher( [ "The minority person walks on the street." ] );
		const assessor = new InclusiveLanguageAssessment( assessments.find( obj => obj.identifier === "theMinority" ) );
		const isApplicable = assessor.isApplicable( mockPaper, mockResearcher );

		expect( isApplicable ).toBeFalsy();
	} );
	it( "correctly identifies 'normal' which is only recognized in specific phrases", () => {
		const mockPaper = new Paper( "They are normal people." );
		const mockResearcher = Factory.buildMockResearcher( [ "They are normal people." ] );
		const assessor = new InclusiveLanguageAssessment( assessments.find( obj => obj.identifier === "normal" ) );
		const isApplicable = assessor.isApplicable( mockPaper, mockResearcher );
		const assessmentResult = assessor.getResult();

		expect( isApplicable ).toBeTruthy();
		expect( assessmentResult.getScore() ).toEqual( 3 );
		expect( assessmentResult.getText() ).toEqual(
			"Avoid using <i>normal</i> as it is potentially harmful. " +
			"Consider using an alternative, such as <i>typical</i> or a specific characteristic or experience if it is" +
		" known. <a href='https://yoa.st/inclusive-language-other' target='_blank'>Learn more.</a>" );
		expect( assessmentResult.hasMarks() ).toBeTruthy();
		expect( assessor.getMarks() ).toEqual( [ new Mark( {
			original: "They are normal people.",
			marked: "<yoastmark class='yoast-text-mark'>They are normal people.</yoastmark>",
		} ) ] );
	} );
=======
>>>>>>> 22fe53d0
} );<|MERGE_RESOLUTION|>--- conflicted
+++ resolved
@@ -64,73 +64,7 @@
 		expect( isApplicable ).toBeFalsy();
 		expect( assessor.getMarks() ).toEqual( [] );
 	} );
-<<<<<<< HEAD
 
-	it( "correctly identifies 'the minority' which is only recognized when followed by participle or simple past tense", () => {
-		const mockPaper = new Paper( "The minority worked, the better they are." );
-		const mockResearcher = Factory.buildMockResearcher( [ "The minority worked, the better they are." ] );
-		const assessor = new InclusiveLanguageAssessment( assessments.find( obj => obj.identifier === "theMinority" ) );
-		const isApplicable = assessor.isApplicable( mockPaper, mockResearcher );
-		const assessmentResult = assessor.getResult();
-
-		expect( isApplicable ).toBeTruthy();
-		expect( assessmentResult.getScore() ).toEqual( 3 );
-		expect( assessmentResult.getText() ).toEqual(
-			"Be careful when using <i>the minority</i> as it is potentially overgeneralizing. Consider using an alternative, " +
-			"such as <i>marginalized groups</i>, <i>underrepresented groups</i> or specific minorities, " +
-			"such as <i>gender and sexuality minorities</i>. <a href='https://yoa.st/inclusive-language-other' target='_blank'>Learn more.</a>" );
-		expect( assessmentResult.hasMarks() ).toBeTruthy();
-		expect( assessor.getMarks() ).toEqual( [ new Mark( {
-			original: "The minority worked, the better they are.",
-			marked: "<yoastmark class='yoast-text-mark'>The minority worked, the better they are.</yoastmark>",
-		} ) ] );
-	} );
-	it( "correctly identifies 'the minority', which is only recognized when followed by a function word", () => {
-		const mockPaper = new Paper( "The minority however, did not go to the zoo." );
-		const mockResearcher = Factory.buildMockResearcher( [ "The minority however, did not go to the zoo." ] );
-		const assessor = new InclusiveLanguageAssessment( assessments.find( obj => obj.identifier === "theMinority" ) );
-		const isApplicable = assessor.isApplicable( mockPaper, mockResearcher );
-		const assessmentResult = assessor.getResult();
-
-		expect( isApplicable ).toBeTruthy();
-		expect( assessmentResult.getScore() ).toEqual( 3 );
-		expect( assessmentResult.getText() ).toEqual(
-			"Be careful when using <i>the minority</i> as it is potentially overgeneralizing. Consider using an alternative, " +
-			"such as <i>marginalized groups</i>, <i>underrepresented groups</i> or specific minorities, " +
-			"such as <i>gender and sexuality minorities</i>. <a href='https://yoa.st/inclusive-language-other' target='_blank'>Learn more.</a>" );
-		expect( assessmentResult.hasMarks() ).toBeTruthy();
-		expect( assessor.getMarks() ).toEqual( [ new Mark( {
-			original: "The minority however, did not go to the zoo.",
-			marked: "<yoastmark class='yoast-text-mark'>The minority however, did not go to the zoo.</yoastmark>",
-		} ) ] );
-	} );
-	it( "correctly identifies 'the minority', which is only recognized when followed by a punctuation mark", () => {
-		const mockPaper = new Paper( "I have always loved the minority!" );
-		const mockResearcher = Factory.buildMockResearcher( [ "I have always loved the minority!" ] );
-		const assessor = new InclusiveLanguageAssessment( assessments.find( obj => obj.identifier === "theMinority" ) );
-		const isApplicable = assessor.isApplicable( mockPaper, mockResearcher );
-		const assessmentResult = assessor.getResult();
-
-		expect( isApplicable ).toBeTruthy();
-		expect( assessmentResult.getScore() ).toEqual( 3 );
-		expect( assessmentResult.getText() ).toEqual(
-			"Be careful when using <i>the minority</i> as it is potentially overgeneralizing. Consider using an alternative, " +
-			"such as <i>marginalized groups</i>, <i>underrepresented groups</i> or specific minorities, " +
-			"such as <i>gender and sexuality minorities</i>. <a href='https://yoa.st/inclusive-language-other' target='_blank'>Learn more.</a>" );
-		expect( assessmentResult.hasMarks() ).toBeTruthy();
-		expect( assessor.getMarks() ).toEqual( [ new Mark( {
-			original: "I have always loved the minority!",
-			marked: "<yoastmark class='yoast-text-mark'>I have always loved the minority!</yoastmark>",
-		} ) ] );
-	} );
-	it( "does not identify 'the minority' when not followed by punctuation, function word or participle", () => {
-		const mockPaper = new Paper( "The minority person walks on the street." );
-		const mockResearcher = Factory.buildMockResearcher( [ "The minority person walks on the street." ] );
-		const assessor = new InclusiveLanguageAssessment( assessments.find( obj => obj.identifier === "theMinority" ) );
-		const isApplicable = assessor.isApplicable( mockPaper, mockResearcher );
-
-		expect( isApplicable ).toBeFalsy();
-	} );
 	it( "correctly identifies 'normal' which is only recognized in specific phrases", () => {
 		const mockPaper = new Paper( "They are normal people." );
 		const mockResearcher = Factory.buildMockResearcher( [ "They are normal people." ] );
@@ -143,13 +77,11 @@
 		expect( assessmentResult.getText() ).toEqual(
 			"Avoid using <i>normal</i> as it is potentially harmful. " +
 			"Consider using an alternative, such as <i>typical</i> or a specific characteristic or experience if it is" +
-		" known. <a href='https://yoa.st/inclusive-language-other' target='_blank'>Learn more.</a>" );
+			" known. <a href='https://yoa.st/inclusive-language-other' target='_blank'>Learn more.</a>" );
 		expect( assessmentResult.hasMarks() ).toBeTruthy();
 		expect( assessor.getMarks() ).toEqual( [ new Mark( {
 			original: "They are normal people.",
 			marked: "<yoastmark class='yoast-text-mark'>They are normal people.</yoastmark>",
 		} ) ] );
 	} );
-=======
->>>>>>> 22fe53d0
 } );