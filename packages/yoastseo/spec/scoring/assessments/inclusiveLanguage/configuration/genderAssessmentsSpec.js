--- conflicted
+++ resolved
@@ -144,7 +144,229 @@
 
 		expect( isApplicable ).toBeFalsy();
 	} );
-<<<<<<< HEAD
+	it( "correctly identifies 'female-bodied'", () => {
+		const mockPaper = new Paper( "This sentence contains female-bodied." );
+		const mockResearcher = Factory.buildMockResearcher( [ "This sentence contains female-bodied." ] );
+		const assessor = new InclusiveLanguageAssessment( assessments.find( obj => obj.identifier === "femaleBodied" ) );
+
+		const isApplicable = assessor.isApplicable( mockPaper, mockResearcher );
+
+		expect( isApplicable ).toBeTruthy();
+		const assessmentResult = assessor.getResult();
+		expect( assessmentResult.getScore() ).toEqual( 3 );
+		expect( assessmentResult.getText() ).toEqual(
+			"Avoid using <i>female-bodied</i> as it is potentially exclusionary. " +
+			"Consider using an alternative, such as <i>assigned female at birth</i> " +
+			"if you are discussing a person based on their sex or assigned gender at birth. " +
+			"If talking about human anatomy, use the specific anatomical phrase as opposed to <i>female-bodied</i>. " +
+			"<a href='https://yoa.st/inclusive-language-gender' target='_blank'>Learn more.</a>"
+		);
+		expect( assessmentResult.hasMarks() ).toBeTruthy();
+		expect( assessor.getMarks() ).toEqual(   [ { _properties: {
+			fieldsToMark: [],
+			marked: "<yoastmark class='yoast-text-mark'>This sentence contains female-bodied.</yoastmark>",
+			original: "This sentence contains female-bodied." } } ]
+		);
+	} );
+	it( "correctly identifies 'male-bodied'", () => {
+		const mockPaper = new Paper( "This sentence contains male-bodied." );
+		const mockResearcher = Factory.buildMockResearcher( [ "This sentence contains male-bodied." ] );
+		const assessor = new InclusiveLanguageAssessment( assessments.find( obj => obj.identifier === "maleBodied" ) );
+
+		const isApplicable = assessor.isApplicable( mockPaper, mockResearcher );
+
+		expect( isApplicable ).toBeTruthy();
+		const assessmentResult = assessor.getResult();
+		expect( assessmentResult.getScore() ).toEqual( 3 );
+		expect( assessmentResult.getText() ).toEqual(
+			"Avoid using <i>male-bodied</i> as it is potentially exclusionary. " +
+			"Consider using an alternative, such as <i>assigned male at birth</i> " +
+			"if you are discussing a person based on their sex or assigned gender at birth. " +
+			"If talking about human anatomy, use the specific anatomical phrase as opposed to <i>male-bodied</i>. " +
+			"<a href='https://yoa.st/inclusive-language-gender' target='_blank'>Learn more.</a>"
+		);
+		expect( assessmentResult.hasMarks() ).toBeTruthy();
+		expect( assessor.getMarks() ).toEqual(   [ { _properties: {
+			fieldsToMark: [],
+			marked: "<yoastmark class='yoast-text-mark'>This sentence contains male-bodied.</yoastmark>",
+			original: "This sentence contains male-bodied." } } ]
+		);
+	} );
+	it( "correctly identifies 'man-hours'", () => {
+		const mockPaper = new Paper( "This sentence contains man-hours." );
+		const mockResearcher = Factory.buildMockResearcher( [ "This sentence contains man-hours." ] );
+		const assessor = new InclusiveLanguageAssessment( assessments.find( obj => obj.identifier === "manHours" ) );
+
+		const isApplicable = assessor.isApplicable( mockPaper, mockResearcher );
+
+		expect( isApplicable ).toBeTruthy();
+		const assessmentResult = assessor.getResult();
+		expect( assessmentResult.getScore() ).toEqual( 3 );
+		expect( assessmentResult.getText() ).toEqual(
+			"Avoid using <i>man-hours</i> as it is exclusionary. " +
+			"Consider using an alternative, such as <i>person-hours, business hours</i>. " +
+			"<a href='https://yoa.st/inclusive-language-gender' target='_blank'>Learn more.</a>"
+		);
+		expect( assessmentResult.hasMarks() ).toBeTruthy();
+		expect( assessor.getMarks() ).toEqual(   [ { _properties: {
+			fieldsToMark: [],
+			marked: "<yoastmark class='yoast-text-mark'>This sentence contains man-hours.</yoastmark>",
+			original: "This sentence contains man-hours." } } ]
+		);
+	} );
+	it( "correctly identifies 'female-to-male'", () => {
+		const mockPaper = new Paper( "This sentence contains 'female-to-male'." );
+		const mockResearcher = Factory.buildMockResearcher( [ "This sentence contains 'female-to-male'." ] );
+		const assessor = new InclusiveLanguageAssessment( assessments.find( obj => obj.identifier === "femaleToMale" ) );
+
+		const isApplicable = assessor.isApplicable( mockPaper, mockResearcher );
+
+		expect( isApplicable ).toBeTruthy();
+		const assessmentResult = assessor.getResult();
+		expect( assessmentResult.getScore() ).toEqual( 6 );
+		expect( assessmentResult.getText() ).toEqual(
+			"Be careful when using <i>female-to-male</i> as it is potentially harmful. " +
+			"Consider using an alternative, such as <i>trans man, transgender man</i>, " +
+			"unless referring to someone who explicitly wants to be referred to with this term. " +
+			"<a href='https://yoa.st/inclusive-language-gender' target='_blank'>Learn more.</a>"
+		);
+		expect( assessmentResult.hasMarks() ).toBeTruthy();
+		expect( assessor.getMarks() ).toEqual(   [ { _properties: {
+			fieldsToMark: [],
+			marked: "<yoastmark class='yoast-text-mark'>This sentence contains 'female-to-male'.</yoastmark>",
+			original: "This sentence contains 'female-to-male'." } } ]
+		);
+	} );
+	it( "correctly identifies 'male-to-female'", () => {
+		const mockPaper = new Paper( "This sentence contains 'male-to-female'." );
+		const mockResearcher = Factory.buildMockResearcher( [ "This sentence contains 'male-to-female'." ] );
+		const assessor = new InclusiveLanguageAssessment( assessments.find( obj => obj.identifier === "maleToFemale" ) );
+
+		const isApplicable = assessor.isApplicable( mockPaper, mockResearcher );
+
+		expect( isApplicable ).toBeTruthy();
+		const assessmentResult = assessor.getResult();
+		expect( assessmentResult.getScore() ).toEqual( 6 );
+		expect( assessmentResult.getText() ).toEqual(
+			"Be careful when using <i>male-to-female</i> as it is potentially harmful. " +
+			"Consider using an alternative, such as <i>trans woman, transgender woman</i>, " +
+			"unless referring to someone who explicitly wants to be referred to with this term. " +
+			"<a href='https://yoa.st/inclusive-language-gender' target='_blank'>Learn more.</a>"
+		);
+		expect( assessmentResult.hasMarks() ).toBeTruthy();
+		expect( assessor.getMarks() ).toEqual(   [ { _properties: {
+			fieldsToMark: [],
+			marked: "<yoastmark class='yoast-text-mark'>This sentence contains 'male-to-female'.</yoastmark>",
+			original: "This sentence contains 'male-to-female'." } } ]
+		);
+	} );
+	it( "correctly identifies 'he-she'", () => {
+		const mockPaper = new Paper( "This sentence contains he-she." );
+		const mockResearcher = Factory.buildMockResearcher( [ "This sentence contains he-she." ] );
+		const assessor = new InclusiveLanguageAssessment( assessments.find( obj => obj.identifier === "heShe" ) );
+
+		const isApplicable = assessor.isApplicable( mockPaper, mockResearcher );
+
+		expect( isApplicable ).toBeTruthy();
+		const assessmentResult = assessor.getResult();
+		expect( assessmentResult.getScore() ).toEqual( 3 );
+		expect( assessmentResult.getText() ).toEqual(
+			"Avoid using <i>he-she</i> as it is derogatory. <a href='https://yoa.st/inclusive-language-gender' target='_blank'>Learn more.</a>"
+		);
+		expect( assessmentResult.hasMarks() ).toBeTruthy();
+		expect( assessor.getMarks() ).toEqual(   [ { _properties: {
+			fieldsToMark: [],
+			marked: "<yoastmark class='yoast-text-mark'>This sentence contains he-she.</yoastmark>",
+			original: "This sentence contains he-she." } } ]
+		);
+	} );
+	it( "correctly identifies 'she-male'", () => {
+		const mockPaper = new Paper( "This sentence contains she-male." );
+		const mockResearcher = Factory.buildMockResearcher( [ "This sentence contains she-male." ] );
+		const assessor = new InclusiveLanguageAssessment( assessments.find( obj => obj.identifier === "shemale" ) );
+
+		const isApplicable = assessor.isApplicable( mockPaper, mockResearcher );
+
+		expect( isApplicable ).toBeTruthy();
+		const assessmentResult = assessor.getResult();
+		expect( assessmentResult.getScore() ).toEqual( 3 );
+		expect( assessmentResult.getText() ).toEqual(
+			"Avoid using <i>she-male</i> as it is derogatory. <a href='https://yoa.st/inclusive-language-gender' target='_blank'>Learn more.</a>"
+		);
+		expect( assessmentResult.hasMarks() ).toBeTruthy();
+		expect( assessor.getMarks() ).toEqual(   [ { _properties: {
+			fieldsToMark: [],
+			marked: "<yoastmark class='yoast-text-mark'>This sentence contains she-male.</yoastmark>",
+			original: "This sentence contains she-male." } } ]
+		);
+	} );
+	it( "correctly identifies 'man-made'", () => {
+		const mockPaper = new Paper( "This sentence contains man-made." );
+		const mockResearcher = Factory.buildMockResearcher( [ "This sentence contains man-made." ] );
+		const assessor = new InclusiveLanguageAssessment( assessments.find( obj => obj.identifier === "manMade" ) );
+
+		const isApplicable = assessor.isApplicable( mockPaper, mockResearcher );
+
+		expect( isApplicable ).toBeTruthy();
+		const assessmentResult = assessor.getResult();
+		expect( assessmentResult.getScore() ).toEqual( 3 );
+		expect( assessmentResult.getText() ).toEqual(
+			"Avoid using <i>man-made</i> as it is exclusionary. Consider using an alternative, such as <i>artificial, synthetic, machine-made</i>. " +
+			"<a href='https://yoa.st/inclusive-language-gender' target='_blank'>Learn more.</a>"
+		);
+		expect( assessmentResult.hasMarks() ).toBeTruthy();
+		expect( assessor.getMarks() ).toEqual(   [ { _properties: {
+			fieldsToMark: [],
+			marked: "<yoastmark class='yoast-text-mark'>This sentence contains man-made.</yoastmark>",
+			original: "This sentence contains man-made." } } ]
+		);
+	} );
+	it( "correctly identifies 'FTM'", () => {
+		const mockPaper = new Paper( "This sentence contains FTM." );
+		const mockResearcher = Factory.buildMockResearcher( [ "This sentence contains FTM." ] );
+		const assessor = new InclusiveLanguageAssessment( assessments.find( obj => obj.identifier === "femaleToMale" ) );
+
+		const isApplicable = assessor.isApplicable( mockPaper, mockResearcher );
+
+		expect( isApplicable ).toBeTruthy();
+		const assessmentResult = assessor.getResult();
+		expect( assessmentResult.getScore() ).toEqual( 6 );
+		expect( assessmentResult.getText() ).toEqual(
+			"Be careful when using <i>ftm</i> as it is potentially harmful. " +
+			"Consider using an alternative, such as <i>trans man, transgender man</i>, " +
+			"unless referring to someone who explicitly wants to be referred to with this term. " +
+			"<a href='https://yoa.st/inclusive-language-gender' target='_blank'>Learn more.</a>"
+		);
+		expect( assessmentResult.hasMarks() ).toBeTruthy();
+		expect( assessor.getMarks() ).toEqual(   [ { _properties: {
+			fieldsToMark: [],
+			marked: "<yoastmark class='yoast-text-mark'>This sentence contains FTM.</yoastmark>",
+			original: "This sentence contains FTM." } } ]
+		);
+	} );
+	it( "correctly identifies 'MTF'", () => {
+		const mockPaper = new Paper( "This sentence contains MTF." );
+		const mockResearcher = Factory.buildMockResearcher( [ "This sentence contains MTF." ] );
+		const assessor = new InclusiveLanguageAssessment( assessments.find( obj => obj.identifier === "maleToFemale" ) );
+
+		const isApplicable = assessor.isApplicable( mockPaper, mockResearcher );
+
+		expect( isApplicable ).toBeTruthy();
+		const assessmentResult = assessor.getResult();
+		expect( assessmentResult.getScore() ).toEqual( 6 );
+		expect( assessmentResult.getText() ).toEqual(
+			"Be careful when using <i>mtf</i> as it is potentially harmful. " +
+			"Consider using an alternative, such as <i>trans woman, transgender woman</i>, " +
+			"unless referring to someone who explicitly wants to be referred to with this term. " +
+			"<a href='https://yoa.st/inclusive-language-gender' target='_blank'>Learn more.</a>"
+		);
+		expect( assessmentResult.hasMarks() ).toBeTruthy();
+		expect( assessor.getMarks() ).toEqual(   [ { _properties: {
+			fieldsToMark: [],
+			marked: "<yoastmark class='yoast-text-mark'>This sentence contains MTF.</yoastmark>",
+			original: "This sentence contains MTF." } } ]
+		);
+	} );
 } );
 
 describe( "a test for targeting non-inclusive phrases in gender assessments", () => {
@@ -258,229 +480,5 @@
 			},
 		];
 		testInclusiveLanguageAssessment( testData );
-=======
-	it( "correctly identifies 'female-bodied'", () => {
-		const mockPaper = new Paper( "This sentence contains female-bodied." );
-		const mockResearcher = Factory.buildMockResearcher( [ "This sentence contains female-bodied." ] );
-		const assessor = new InclusiveLanguageAssessment( assessments.find( obj => obj.identifier === "femaleBodied" ) );
-
-		const isApplicable = assessor.isApplicable( mockPaper, mockResearcher );
-
-		expect( isApplicable ).toBeTruthy();
-		const assessmentResult = assessor.getResult();
-		expect( assessmentResult.getScore() ).toEqual( 3 );
-		expect( assessmentResult.getText() ).toEqual(
-			"Avoid using <i>female-bodied</i> as it is potentially exclusionary. " +
-			"Consider using an alternative, such as <i>assigned female at birth</i> " +
-			"if you are discussing a person based on their sex or assigned gender at birth. " +
-			"If talking about human anatomy, use the specific anatomical phrase as opposed to <i>female-bodied</i>. " +
-			"<a href='https://yoa.st/inclusive-language-gender' target='_blank'>Learn more.</a>"
-		);
-		expect( assessmentResult.hasMarks() ).toBeTruthy();
-		expect( assessor.getMarks() ).toEqual(   [ { _properties: {
-			fieldsToMark: [],
-			marked: "<yoastmark class='yoast-text-mark'>This sentence contains female-bodied.</yoastmark>",
-			original: "This sentence contains female-bodied." } } ]
-		);
-	} );
-	it( "correctly identifies 'male-bodied'", () => {
-		const mockPaper = new Paper( "This sentence contains male-bodied." );
-		const mockResearcher = Factory.buildMockResearcher( [ "This sentence contains male-bodied." ] );
-		const assessor = new InclusiveLanguageAssessment( assessments.find( obj => obj.identifier === "maleBodied" ) );
-
-		const isApplicable = assessor.isApplicable( mockPaper, mockResearcher );
-
-		expect( isApplicable ).toBeTruthy();
-		const assessmentResult = assessor.getResult();
-		expect( assessmentResult.getScore() ).toEqual( 3 );
-		expect( assessmentResult.getText() ).toEqual(
-			"Avoid using <i>male-bodied</i> as it is potentially exclusionary. " +
-			"Consider using an alternative, such as <i>assigned male at birth</i> " +
-			"if you are discussing a person based on their sex or assigned gender at birth. " +
-			"If talking about human anatomy, use the specific anatomical phrase as opposed to <i>male-bodied</i>. " +
-			"<a href='https://yoa.st/inclusive-language-gender' target='_blank'>Learn more.</a>"
-		);
-		expect( assessmentResult.hasMarks() ).toBeTruthy();
-		expect( assessor.getMarks() ).toEqual(   [ { _properties: {
-			fieldsToMark: [],
-			marked: "<yoastmark class='yoast-text-mark'>This sentence contains male-bodied.</yoastmark>",
-			original: "This sentence contains male-bodied." } } ]
-		);
-	} );
-	it( "correctly identifies 'man-hours'", () => {
-		const mockPaper = new Paper( "This sentence contains man-hours." );
-		const mockResearcher = Factory.buildMockResearcher( [ "This sentence contains man-hours." ] );
-		const assessor = new InclusiveLanguageAssessment( assessments.find( obj => obj.identifier === "manHours" ) );
-
-		const isApplicable = assessor.isApplicable( mockPaper, mockResearcher );
-
-		expect( isApplicable ).toBeTruthy();
-		const assessmentResult = assessor.getResult();
-		expect( assessmentResult.getScore() ).toEqual( 3 );
-		expect( assessmentResult.getText() ).toEqual(
-			"Avoid using <i>man-hours</i> as it is exclusionary. " +
-			"Consider using an alternative, such as <i>person-hours, business hours</i>. " +
-			"<a href='https://yoa.st/inclusive-language-gender' target='_blank'>Learn more.</a>"
-		);
-		expect( assessmentResult.hasMarks() ).toBeTruthy();
-		expect( assessor.getMarks() ).toEqual(   [ { _properties: {
-			fieldsToMark: [],
-			marked: "<yoastmark class='yoast-text-mark'>This sentence contains man-hours.</yoastmark>",
-			original: "This sentence contains man-hours." } } ]
-		);
-	} );
-	it( "correctly identifies 'female-to-male'", () => {
-		const mockPaper = new Paper( "This sentence contains 'female-to-male'." );
-		const mockResearcher = Factory.buildMockResearcher( [ "This sentence contains 'female-to-male'." ] );
-		const assessor = new InclusiveLanguageAssessment( assessments.find( obj => obj.identifier === "femaleToMale" ) );
-
-		const isApplicable = assessor.isApplicable( mockPaper, mockResearcher );
-
-		expect( isApplicable ).toBeTruthy();
-		const assessmentResult = assessor.getResult();
-		expect( assessmentResult.getScore() ).toEqual( 6 );
-		expect( assessmentResult.getText() ).toEqual(
-			"Be careful when using <i>female-to-male</i> as it is potentially harmful. " +
-			"Consider using an alternative, such as <i>trans man, transgender man</i>, " +
-			"unless referring to someone who explicitly wants to be referred to with this term. " +
-			"<a href='https://yoa.st/inclusive-language-gender' target='_blank'>Learn more.</a>"
-		);
-		expect( assessmentResult.hasMarks() ).toBeTruthy();
-		expect( assessor.getMarks() ).toEqual(   [ { _properties: {
-			fieldsToMark: [],
-			marked: "<yoastmark class='yoast-text-mark'>This sentence contains 'female-to-male'.</yoastmark>",
-			original: "This sentence contains 'female-to-male'." } } ]
-		);
-	} );
-	it( "correctly identifies 'male-to-female'", () => {
-		const mockPaper = new Paper( "This sentence contains 'male-to-female'." );
-		const mockResearcher = Factory.buildMockResearcher( [ "This sentence contains 'male-to-female'." ] );
-		const assessor = new InclusiveLanguageAssessment( assessments.find( obj => obj.identifier === "maleToFemale" ) );
-
-		const isApplicable = assessor.isApplicable( mockPaper, mockResearcher );
-
-		expect( isApplicable ).toBeTruthy();
-		const assessmentResult = assessor.getResult();
-		expect( assessmentResult.getScore() ).toEqual( 6 );
-		expect( assessmentResult.getText() ).toEqual(
-			"Be careful when using <i>male-to-female</i> as it is potentially harmful. " +
-			"Consider using an alternative, such as <i>trans woman, transgender woman</i>, " +
-			"unless referring to someone who explicitly wants to be referred to with this term. " +
-			"<a href='https://yoa.st/inclusive-language-gender' target='_blank'>Learn more.</a>"
-		);
-		expect( assessmentResult.hasMarks() ).toBeTruthy();
-		expect( assessor.getMarks() ).toEqual(   [ { _properties: {
-			fieldsToMark: [],
-			marked: "<yoastmark class='yoast-text-mark'>This sentence contains 'male-to-female'.</yoastmark>",
-			original: "This sentence contains 'male-to-female'." } } ]
-		);
-	} );
-	it( "correctly identifies 'he-she'", () => {
-		const mockPaper = new Paper( "This sentence contains he-she." );
-		const mockResearcher = Factory.buildMockResearcher( [ "This sentence contains he-she." ] );
-		const assessor = new InclusiveLanguageAssessment( assessments.find( obj => obj.identifier === "heShe" ) );
-
-		const isApplicable = assessor.isApplicable( mockPaper, mockResearcher );
-
-		expect( isApplicable ).toBeTruthy();
-		const assessmentResult = assessor.getResult();
-		expect( assessmentResult.getScore() ).toEqual( 3 );
-		expect( assessmentResult.getText() ).toEqual(
-			"Avoid using <i>he-she</i> as it is derogatory. <a href='https://yoa.st/inclusive-language-gender' target='_blank'>Learn more.</a>"
-		);
-		expect( assessmentResult.hasMarks() ).toBeTruthy();
-		expect( assessor.getMarks() ).toEqual(   [ { _properties: {
-			fieldsToMark: [],
-			marked: "<yoastmark class='yoast-text-mark'>This sentence contains he-she.</yoastmark>",
-			original: "This sentence contains he-she." } } ]
-		);
-	} );
-	it( "correctly identifies 'she-male'", () => {
-		const mockPaper = new Paper( "This sentence contains she-male." );
-		const mockResearcher = Factory.buildMockResearcher( [ "This sentence contains she-male." ] );
-		const assessor = new InclusiveLanguageAssessment( assessments.find( obj => obj.identifier === "shemale" ) );
-
-		const isApplicable = assessor.isApplicable( mockPaper, mockResearcher );
-
-		expect( isApplicable ).toBeTruthy();
-		const assessmentResult = assessor.getResult();
-		expect( assessmentResult.getScore() ).toEqual( 3 );
-		expect( assessmentResult.getText() ).toEqual(
-			"Avoid using <i>she-male</i> as it is derogatory. <a href='https://yoa.st/inclusive-language-gender' target='_blank'>Learn more.</a>"
-		);
-		expect( assessmentResult.hasMarks() ).toBeTruthy();
-		expect( assessor.getMarks() ).toEqual(   [ { _properties: {
-			fieldsToMark: [],
-			marked: "<yoastmark class='yoast-text-mark'>This sentence contains she-male.</yoastmark>",
-			original: "This sentence contains she-male." } } ]
-		);
-	} );
-	it( "correctly identifies 'man-made'", () => {
-		const mockPaper = new Paper( "This sentence contains man-made." );
-		const mockResearcher = Factory.buildMockResearcher( [ "This sentence contains man-made." ] );
-		const assessor = new InclusiveLanguageAssessment( assessments.find( obj => obj.identifier === "manMade" ) );
-
-		const isApplicable = assessor.isApplicable( mockPaper, mockResearcher );
-
-		expect( isApplicable ).toBeTruthy();
-		const assessmentResult = assessor.getResult();
-		expect( assessmentResult.getScore() ).toEqual( 3 );
-		expect( assessmentResult.getText() ).toEqual(
-			"Avoid using <i>man-made</i> as it is exclusionary. Consider using an alternative, such as <i>artificial, synthetic, machine-made</i>. " +
-			"<a href='https://yoa.st/inclusive-language-gender' target='_blank'>Learn more.</a>"
-		);
-		expect( assessmentResult.hasMarks() ).toBeTruthy();
-		expect( assessor.getMarks() ).toEqual(   [ { _properties: {
-			fieldsToMark: [],
-			marked: "<yoastmark class='yoast-text-mark'>This sentence contains man-made.</yoastmark>",
-			original: "This sentence contains man-made." } } ]
-		);
-	} );
-	it( "correctly identifies 'FTM'", () => {
-		const mockPaper = new Paper( "This sentence contains FTM." );
-		const mockResearcher = Factory.buildMockResearcher( [ "This sentence contains FTM." ] );
-		const assessor = new InclusiveLanguageAssessment( assessments.find( obj => obj.identifier === "femaleToMale" ) );
-
-		const isApplicable = assessor.isApplicable( mockPaper, mockResearcher );
-
-		expect( isApplicable ).toBeTruthy();
-		const assessmentResult = assessor.getResult();
-		expect( assessmentResult.getScore() ).toEqual( 6 );
-		expect( assessmentResult.getText() ).toEqual(
-			"Be careful when using <i>ftm</i> as it is potentially harmful. " +
-			"Consider using an alternative, such as <i>trans man, transgender man</i>, " +
-			"unless referring to someone who explicitly wants to be referred to with this term. " +
-			"<a href='https://yoa.st/inclusive-language-gender' target='_blank'>Learn more.</a>"
-		);
-		expect( assessmentResult.hasMarks() ).toBeTruthy();
-		expect( assessor.getMarks() ).toEqual(   [ { _properties: {
-			fieldsToMark: [],
-			marked: "<yoastmark class='yoast-text-mark'>This sentence contains FTM.</yoastmark>",
-			original: "This sentence contains FTM." } } ]
-		);
-	} );
-	it( "correctly identifies 'MTF'", () => {
-		const mockPaper = new Paper( "This sentence contains MTF." );
-		const mockResearcher = Factory.buildMockResearcher( [ "This sentence contains MTF." ] );
-		const assessor = new InclusiveLanguageAssessment( assessments.find( obj => obj.identifier === "maleToFemale" ) );
-
-		const isApplicable = assessor.isApplicable( mockPaper, mockResearcher );
-
-		expect( isApplicable ).toBeTruthy();
-		const assessmentResult = assessor.getResult();
-		expect( assessmentResult.getScore() ).toEqual( 6 );
-		expect( assessmentResult.getText() ).toEqual(
-			"Be careful when using <i>mtf</i> as it is potentially harmful. " +
-			"Consider using an alternative, such as <i>trans woman, transgender woman</i>, " +
-			"unless referring to someone who explicitly wants to be referred to with this term. " +
-			"<a href='https://yoa.st/inclusive-language-gender' target='_blank'>Learn more.</a>"
-		);
-		expect( assessmentResult.hasMarks() ).toBeTruthy();
-		expect( assessor.getMarks() ).toEqual(   [ { _properties: {
-			fieldsToMark: [],
-			marked: "<yoastmark class='yoast-text-mark'>This sentence contains MTF.</yoastmark>",
-			original: "This sentence contains MTF." } } ]
-		);
->>>>>>> 7ea7c985
 	} );
 } );