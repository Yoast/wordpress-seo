import Paper from "../../../../../src/values/Paper";
import EnglishResearcher from "../../../../../src/languageProcessing/languages/en/Researcher";
import InclusiveLanguageAssessment from "../../../../../src/scoring/assessments/inclusiveLanguage/InclusiveLanguageAssessment";
import assessments from "../../../../../src/scoring/assessments/inclusiveLanguage/configuration/appearanceAssessments";
import Factory from "../../../../specHelpers/factory";
import Mark from "../../../../../src/values/Mark";

describe( "A test for Appearance assessments", function() {
	it( "should target non-inclusive phrases",
		function() {
			const mockText = "This ad is aimed at albinos";
			const mockPaper = new Paper( mockText );
			const mockResearcher = new EnglishResearcher( mockPaper );
			const assessor = new InclusiveLanguageAssessment( assessments.find( obj => obj.identifier === "albinos" ) );

			const isApplicable = assessor.isApplicable( mockPaper, mockResearcher );
			const assessmentResult = assessor.getResult();

			expect( isApplicable ).toBeTruthy();
			expect( assessmentResult.getScore() ).toEqual( 6 );
			expect( assessmentResult.getText() ).toEqual(
				"Be careful when using <i>albinos</i> as it is potentially harmful. " +
				"Consider using an alternative, such as <i>people with albinism, albino people</i>, " +
				"unless referring to someone who explicitly wants to be referred to with this term. " +
				"<a href='https://yoa.st/inclusive-language-appearance' target='_blank'>Learn more.</a>" );
			expect( assessmentResult.hasMarks() ).toBeTruthy();
			expect( assessor.getMarks() ).toEqual( [ { _properties:
					{ marked: "<yoastmark class='yoast-text-mark'>This ad is aimed at albinos</yoastmark>",
						original: "This ad is aimed at albinos",
						fieldsToMark: [],
					} } ] );
		} );

	it( "should target potentially non-inclusive phrases", function() {
		const mockText = "This ad is aimed at obese citizens.";
		const mockPaper = new Paper( mockText );
		const mockResearcher = new EnglishResearcher( mockPaper );
		const assessor = new InclusiveLanguageAssessment( assessments.find( obj => obj.identifier === "obese" )  );

		const isApplicable = assessor.isApplicable( mockPaper, mockResearcher );
		const assessmentResult = assessor.getResult();

		expect( isApplicable ).toBeTruthy();
		expect( assessmentResult.getScore() ).toEqual( 6 );
		expect( assessmentResult.getText() ).toEqual(
			"Be careful when using <i>obese</i> as it is potentially harmful. Consider using an alternative, " +
			"such as <i>has a higher weight, higher-weight person, person in higher weight body, heavier person</i>, " +
			"unless referring to someone who explicitly wants to be referred to with this term. " +
			"Alternatively, if talking about a specific person, use their preferred descriptor if known. " +
			"<a href='https://yoa.st/inclusive-language-appearance' target='_blank'>Learn more.</a>"
		);
		expect( assessmentResult.hasMarks() ).toBeTruthy();
		expect( assessor.getMarks() ).toEqual( [ new Mark( {
			original: mockText,
			marked: "<yoastmark class='yoast-text-mark'>" + mockText + "</yoastmark>",
		} ) ] );
	} );
<<<<<<< HEAD

	it( "should not target phrases preceded by certain words", function() {
		const mockText = "This ad is aimed at vertically challenged people.";
=======
	it( "obesitySingular should target obese person as potentially non-inclusive", function() {
		const mockText = "He is a person with obesity";
>>>>>>> 22fe53d0
		const mockPaper = new Paper( mockText );
		const mockResearcher = new EnglishResearcher( mockPaper );
		const assessor = new InclusiveLanguageAssessment( assessments.find( obj => obj.identifier === "obesitySingular" )  );

		const isApplicable = assessor.isApplicable( mockPaper, mockResearcher );
		const assessmentResult = assessor.getResult();

		expect( isApplicable ).toBeTruthy();
		expect( assessmentResult.getScore() ).toEqual( 6 );
		expect( assessmentResult.getText() ).toEqual(
			"Be careful when using <i>person with obesity</i> as it is potentially harmful. " +
			"Consider using an alternative, such as <i>person who has a higher weight, higher-weight person, " +
			"person in higher weight body, heavier person</i>, " +
			"unless referring to someone who explicitly wants to be referred to with this term. " +
			"Alternatively, if talking about a specific person, use their preferred descriptor if known. " +
			"<a href='https://yoa.st/inclusive-language-appearance' target='_blank'>Learn more.</a>"
		);
		expect( assessmentResult.hasMarks() ).toBeTruthy();
		expect( assessor.getMarks() ).toEqual( [ new Mark( {
			original: mockText,
			marked: "<yoastmark class='yoast-text-mark'>" + mockText + "</yoastmark>",
		} ) ] );
	} );
	it( "obesityPlural should target fat people", function() {
		const mockText = "They are fat people";
		const mockPaper = new Paper( mockText );
		const mockResearcher = new EnglishResearcher( mockPaper );
		const assessor = new InclusiveLanguageAssessment( assessments.find( obj => obj.identifier === "obesityPlural" )  );

		const isApplicable = assessor.isApplicable( mockPaper, mockResearcher );
		const assessmentResult = assessor.getResult();

		expect( isApplicable ).toBeTruthy();
		expect( assessmentResult.getScore() ).toEqual( 6 );
		expect( assessmentResult.getText() ).toEqual(
			"Be careful when using <i>fat people</i> as it is potentially harmful. Consider using an alternative, " +
			"such as <i>people who have a higher weight, higher-weight people, people in higher weight bodies, heavier people</i>, " +
			"unless referring to someone who explicitly wants to be referred to with this term. " +
			"<a href='https://yoa.st/inclusive-language-appearance' target='_blank'>Learn more.</a>"
		);
		expect( assessmentResult.hasMarks() ).toBeTruthy();
		expect( assessor.getMarks() ).toEqual(   [ { _properties: {
			fieldsToMark: [],
			marked: "<yoastmark class='yoast-text-mark'>They are fat people</yoastmark>",
			original: "They are fat people" } } ]
		);
	} );

	it( "should not target phrases preceded by certain words", function() {
		const mockText = "This ad is aimed at vertically challenged people.";
		const mockPaper = new Paper( mockText );
		const mockResearcher = new EnglishResearcher( mockPaper );
		const assessor = new InclusiveLanguageAssessment( assessments.find( obj => obj.identifier === "verticallyChallenged" )  );

		const isApplicable = assessor.isApplicable( mockPaper, mockResearcher );

		expect( isApplicable ).toBeTruthy();
		expect( assessor.getMarks() ).toEqual(  [
			{ _properties: {
				marked: "<yoastmark class='yoast-text-mark'>This ad is aimed at vertically challenged people.</yoastmark>",
				original: "This ad is aimed at vertically challenged people.",
				fieldsToMark: [],
			} } ] );
	} );

	it( "should not target phrases followed by by certain words", function() {
		const mockPaper = new Paper( "This ad is aimed at seniors midgets." );
		const mockResearcher = new EnglishResearcher( mockPaper );
		const assessor = new InclusiveLanguageAssessment( assessments.find( obj => obj.identifier === "midget" )  );

		const isApplicable = assessor.isApplicable( mockPaper, mockResearcher );

		expect( isApplicable ).toBeFalsy();
		expect( assessor.getMarks() ).toEqual( [] );
	} );

	it( "should not target other phrases", function() {
		const mockPaper = new Paper( "This ad is aimed at harelips." );
		const mockResearcher = new EnglishResearcher( mockPaper );
		const assessor = new InclusiveLanguageAssessment( assessments.find( obj => obj.identifier === "harelip" )  );

		const isApplicable = assessor.isApplicable( mockPaper, mockResearcher );

		expect( isApplicable ).toBeFalsy();
		expect( assessor.getMarks() ).toEqual( [] );
	} );
	it( "correctly identifies 'an albino' which is only recognized when followed by participle or simple past tense", () => {
		const mockPaper = new Paper( "An albino worked, the better they are." );
		const mockResearcher = Factory.buildMockResearcher( [ "An albino worked, the better they are." ] );
		const assessor = new InclusiveLanguageAssessment( assessments.find( obj => obj.identifier === "anAlbino" ) );
		const isApplicable = assessor.isApplicable( mockPaper, mockResearcher );
		const assessmentResult = assessor.getResult();

		expect( isApplicable ).toBeTruthy();
		expect( assessmentResult.getScore() ).toEqual( 3 );
		expect( assessmentResult.getText() ).toEqual(
			"Be careful when using <i>an albino</i> as it is potentially harmful. Consider using an alternative, such as " +
			"<i>people with albinism, albino people</i>, unless referring to someone who explicitly wants to be referred to with this term. " +
			"<a href='https://yoa.st/inclusive-language-appearance' target='_blank'>Learn more.</a>" );
		expect( assessmentResult.hasMarks() ).toBeTruthy();
		expect( assessor.getMarks() ).toEqual( [ new Mark( {
			original: "An albino worked, the better they are.",
			marked: "<yoastmark class='yoast-text-mark'>An albino worked, the better they are.</yoastmark>",
		} ) ] );
	} );
	it( "correctly identifies 'an albino', which is only recognized when followed by a function word", () => {
		const mockPaper = new Paper( "An albino however, did not go to the zoo." );
		const mockResearcher = Factory.buildMockResearcher( [ "An albino however, did not go to the zoo." ] );
		const assessor = new InclusiveLanguageAssessment( assessments.find( obj => obj.identifier === "anAlbino" ) );
		const isApplicable = assessor.isApplicable( mockPaper, mockResearcher );
		const assessmentResult = assessor.getResult();

		expect( isApplicable ).toBeTruthy();
		expect( assessmentResult.getScore() ).toEqual( 3 );
		expect( assessmentResult.getText() ).toEqual(
			"Be careful when using <i>an albino</i> as it is potentially harmful. Consider using an alternative, such as " +
			"<i>people with albinism, albino people</i>, unless referring to someone who explicitly wants to be referred to with this term. " +
			"<a href='https://yoa.st/inclusive-language-appearance' target='_blank'>Learn more.</a>" );
		expect( assessmentResult.hasMarks() ).toBeTruthy();
		expect( assessor.getMarks() ).toEqual( [ new Mark( {
			original: "An albino however, did not go to the zoo.",
			marked: "<yoastmark class='yoast-text-mark'>An albino however, did not go to the zoo.</yoastmark>",
		} ) ] );
	} );
	it( "correctly identifies 'an albino', which is only recognized when followed by a punctuation mark", () => {
		const mockPaper = new Paper( "I have always loved an albino!" );
		const mockResearcher = Factory.buildMockResearcher( [ "I have always loved an albino!" ] );
		const assessor = new InclusiveLanguageAssessment( assessments.find( obj => obj.identifier === "anAlbino" ) );
		const isApplicable = assessor.isApplicable( mockPaper, mockResearcher );
		const assessmentResult = assessor.getResult();

		expect( isApplicable ).toBeTruthy();
		expect( assessmentResult.getScore() ).toEqual( 3 );
		expect( assessmentResult.getText() ).toEqual(
			"Be careful when using <i>an albino</i> as it is potentially harmful. Consider using an alternative, such as " +
			"<i>people with albinism, albino people</i>, unless referring to someone who explicitly wants to be referred to with this term. " +
			"<a href='https://yoa.st/inclusive-language-appearance' target='_blank'>Learn more.</a>" );
		expect( assessmentResult.hasMarks() ).toBeTruthy();
		expect( assessor.getMarks() ).toEqual( [ new Mark( {
			original: "I have always loved an albino!",
			marked: "<yoastmark class='yoast-text-mark'>I have always loved an albino!</yoastmark>",
		} ) ] );
	} );
	it( "does not identify 'an albino' when not followed by punctuation, function word or participle", () => {
		const mockPaper = new Paper( "An albino person walks on the street." );
		const mockResearcher = Factory.buildMockResearcher( [ "An albino person walks on the street." ] );
		const assessor = new InclusiveLanguageAssessment( assessments.find( obj => obj.identifier === "anAlbino" ) );
		const isApplicable = assessor.isApplicable( mockPaper, mockResearcher );

		expect( isApplicable ).toBeFalsy();
	} );
} );<|MERGE_RESOLUTION|>--- conflicted
+++ resolved
@@ -55,14 +55,8 @@
 			marked: "<yoastmark class='yoast-text-mark'>" + mockText + "</yoastmark>",
 		} ) ] );
 	} );
-<<<<<<< HEAD
-
-	it( "should not target phrases preceded by certain words", function() {
-		const mockText = "This ad is aimed at vertically challenged people.";
-=======
 	it( "obesitySingular should target obese person as potentially non-inclusive", function() {
 		const mockText = "He is a person with obesity";
->>>>>>> 22fe53d0
 		const mockPaper = new Paper( mockText );
 		const mockResearcher = new EnglishResearcher( mockPaper );
 		const assessor = new InclusiveLanguageAssessment( assessments.find( obj => obj.identifier === "obesitySingular" )  );
@@ -120,12 +114,10 @@
 		const isApplicable = assessor.isApplicable( mockPaper, mockResearcher );
 
 		expect( isApplicable ).toBeTruthy();
-		expect( assessor.getMarks() ).toEqual(  [
-			{ _properties: {
-				marked: "<yoastmark class='yoast-text-mark'>This ad is aimed at vertically challenged people.</yoastmark>",
-				original: "This ad is aimed at vertically challenged people.",
-				fieldsToMark: [],
-			} } ] );
+		expect( assessor.getMarks() ).toEqual( [ new Mark( {
+			original: mockText,
+			marked: "<yoastmark class='yoast-text-mark'>" + mockText + "</yoastmark>",
+		} ) ] );
 	} );
 
 	it( "should not target phrases followed by by certain words", function() {
