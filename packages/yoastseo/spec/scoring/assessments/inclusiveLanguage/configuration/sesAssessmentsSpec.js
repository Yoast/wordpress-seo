import Paper from "../../../../../src/values/Paper";
import Mark from "../../../../../src/values/Mark";
import EnglishResearcher from "../../../../../src/languageProcessing/languages/en/Researcher";
import InclusiveLanguageAssessment from "../../../../../src/scoring/assessments/inclusiveLanguage/InclusiveLanguageAssessment";
import assessments from "../../../../../src/scoring/assessments/inclusiveLanguage/configuration/sesAssessments";
import Factory from "../../../../specHelpers/factory";
import { testMultipleForms } from "../testHelpers/testHelpers";

<<<<<<< HEAD
describe( "SES assessments", function() {
	it( "should target non-inclusive phrases: 'illegal immigrant' and its plural form", function() {
		const identifiers = [ "illegalImmigrant", "illegalImmigrants" ];
		const texts = [
			"The police detained an illegal immigrant",
			"This ad is aimed at illegal immigrants",
		];
		const feedbacks = [
			"Avoid using <i>illegal immigrant</i> as it is potentially harmful. Consider using an alternative, such as " +
			"<i>undocumented person, person without papers, immigrant without papers</i>. " +
			"<a href='https://yoa.st/inclusive-language-ses' target='_blank'>Learn more.</a>",
			"Avoid using <i>illegal immigrants</i> as it is potentially harmful. " +
			"Consider using an alternative, such as <i>undocumented people, people without papers, immigrants without papers</i>. " +
			"<a href='https://yoa.st/inclusive-language-ses' target='_blank'>Learn more.</a>",
		];
=======
describe( "A test for SES assessments", function() {
	it( "should target non-inclusive phrases",
		function() {
			const mockText = "This ad is aimed at illegal immigrants.";
			const mockPaper = new Paper( mockText );
			const mockResearcher = new EnglishResearcher( mockPaper );
			const assessor = new InclusiveLanguageAssessment( assessments.find( obj => obj.identifier === "illegalImmigrants" ) );
>>>>>>> e0e76cbd

		testMultipleForms( assessments, texts, identifiers, feedbacks, 3 );
	} );

	it( "should target non-inclusive phrases: 'prostitute' and its plural form", function() {
		const identifiers = [ "prostitute", "prostitutes" ];
		const texts = [
			"Prostitute is derived from the Latin prostituta.",
			"The majority of prostitutes are female and have male clients.",
		];
		const feedbacks = [
			"Be careful when using <i>prostitute</i> as it is potentially harmful. Consider using an alternative, such as <i>sex worker</i>, " +
			"unless referring to someone who explicitly wants to be referred to with this term. " +
			"<a href='https://yoa.st/inclusive-language-ses' target='_blank'>Learn more.</a>",
			"Be careful when using <i>prostitutes</i> as it is potentially harmful. Consider using an alternative, such as <i>sex workers</i>, " +
			"unless referring to someone who explicitly wants to be referred to with this term. " +
			"<a href='https://yoa.st/inclusive-language-ses' target='_blank'>Learn more.</a>",
		];

<<<<<<< HEAD
		testMultipleForms( assessments, texts, identifiers, feedbacks, 6 );
	} );
=======
			expect( isApplicable ).toBeTruthy();
			expect( assessmentResult.getScore() ).toEqual( 3 );
			expect( assessmentResult.getText() ).toEqual(
				"Avoid using <i>illegal immigrants</i> as it is potentially harmful. " +
				"Consider using an alternative, such as <i>undocumented people, people without papers, immigrants without papers</i>. " +
				"<a href='https://yoa.st/inclusive-language-ses' target='_blank'>Learn more.</a>" );
			expect( assessmentResult.hasMarks() ).toBeTruthy();
			expect( assessor.getMarks() ).toEqual( [ new Mark( {
				original: mockText,
				marked: "<yoastmark class='yoast-text-mark'>" + mockText + "</yoastmark>",
			} ) ] );
		} );
>>>>>>> e0e76cbd

	it( "should target non-inclusive phrases", function() {
		const mockText = "This ad is aimed at poverty stricken people.";
		const mockPaper = new Paper( mockText );
		const mockResearcher = new EnglishResearcher( mockPaper );
		const assessor = new InclusiveLanguageAssessment( assessments.find( obj => obj.identifier === "povertyStricken" )  );

		const isApplicable = assessor.isApplicable( mockPaper, mockResearcher );
		const assessmentResult = assessor.getResult();

		expect( isApplicable ).toBeTruthy();
		expect( assessmentResult.getScore() ).toEqual( 3 );
		expect( assessmentResult.getText() ).toEqual(
			"Avoid using <i>poverty stricken</i> as it is potentially harmful. " +
			"Consider using an alternative, such as <i>people whose income is below the poverty threshold, people with low-income</i>. " +
			"<a href='https://yoa.st/inclusive-language-ses' target='_blank'>Learn more.</a>" );
		expect( assessmentResult.hasMarks() ).toBeTruthy();
		expect( assessor.getMarks() ).toEqual(  [
			{ _properties:
					{ marked: "<yoastmark class='yoast-text-mark'>This ad is aimed at poverty stricken people.</yoastmark>",
						original: "This ad is aimed at poverty stricken people.",
						fieldsToMark: [],
					} } ] );
	} );

	it( "should target non-inclusive phrases", function() {
		const mockText = "This ad is aimed at ex-offenders.";
		const mockPaper = new Paper( mockText );
		const mockResearcher = new EnglishResearcher( mockPaper );
		const assessor = new InclusiveLanguageAssessment( assessments.find( obj => obj.identifier === "ex-offender" )  );

		const isApplicable = assessor.isApplicable( mockPaper, mockResearcher );
		const assessmentResult = assessor.getResult();

		expect( isApplicable ).toBeTruthy();
		expect( assessmentResult.getScore() ).toEqual( 3 );
		expect( assessmentResult.getText() ).toEqual(
			"Avoid using <i>ex-offenders</i> as it is potentially harmful. " +
			"Consider using an alternative, such as <i>formerly incarcerated person</i>. " +
			"<a href='https://yoa.st/inclusive-language-ses' target='_blank'>Learn more.</a>" );
		expect( assessmentResult.hasMarks() ).toBeTruthy();
		expect( assessor.getMarks() ).toEqual( [ new Mark( {
			original: mockText,
			marked: "<yoastmark class='yoast-text-mark'>" + mockText + "</yoastmark>",
		} ) ] );
	} );

	it( "correctly identifies 'the poor' which is only recognized when followed by participle or simple past tense", () => {
		const mockPaper = new Paper( "The poor worked, the better they are." );
		const mockResearcher = Factory.buildMockResearcher( [ "The poor worked, the better they are." ] );
		const assessor = new InclusiveLanguageAssessment( assessments.find( obj => obj.identifier === "thePoor" ) );
		const isApplicable = assessor.isApplicable( mockPaper, mockResearcher );
		const assessmentResult = assessor.getResult();

		expect( isApplicable ).toBeTruthy();
		expect( assessmentResult.getScore() ).toEqual( 3 );
		expect( assessmentResult.getText() ).toEqual(
			"Avoid using <i>the poor</i> as it is potentially overgeneralizing. " +
			"Consider using <i>people whose income is below the poverty threshold</i> or <i>people with low-income</i> instead. " +
			"<a href='https://yoa.st/inclusive-language-ses' target='_blank'>Learn more.</a>" );
		expect( assessmentResult.hasMarks() ).toBeTruthy();
		expect( assessor.getMarks() ).toEqual( [ new Mark( {
			original: "The poor worked, the better they are.",
			marked: "<yoastmark class='yoast-text-mark'>The poor worked, the better they are.</yoastmark>",
		} ) ] );
	} );
	it( "correctly identifies 'the poor', which is only recognized when followed by a function word", () => {
		const mockPaper = new Paper( "The poor however, did not go to the zoo." );
		const mockResearcher = Factory.buildMockResearcher( [ "The poor however, did not go to the zoo." ] );
		const assessor = new InclusiveLanguageAssessment( assessments.find( obj => obj.identifier === "thePoor" ) );
		const isApplicable = assessor.isApplicable( mockPaper, mockResearcher );
		const assessmentResult = assessor.getResult();

		expect( isApplicable ).toBeTruthy();
		expect( assessmentResult.getScore() ).toEqual( 3 );
		expect( assessmentResult.getText() ).toEqual(
			"Avoid using <i>the poor</i> as it is potentially overgeneralizing. " +
			"Consider using <i>people whose income is below the poverty threshold</i> or <i>people with low-income</i> instead. " +
			"<a href='https://yoa.st/inclusive-language-ses' target='_blank'>Learn more.</a>" );
		expect( assessmentResult.hasMarks() ).toBeTruthy();
		expect( assessor.getMarks() ).toEqual( [ new Mark( {
			original: "The poor however, did not go to the zoo.",
			marked: "<yoastmark class='yoast-text-mark'>The poor however, did not go to the zoo.</yoastmark>",
		} ) ] );
	} );
	it( "correctly identifies 'the poor', which is only recognized when followed by a punctuation mark", () => {
		const mockPaper = new Paper( "I have always loved the poor!" );
		const mockResearcher = Factory.buildMockResearcher( [ "I have always loved the poor!" ] );
		const assessor = new InclusiveLanguageAssessment( assessments.find( obj => obj.identifier === "thePoor" ) );
		const isApplicable = assessor.isApplicable( mockPaper, mockResearcher );
		const assessmentResult = assessor.getResult();

		expect( isApplicable ).toBeTruthy();
		expect( assessmentResult.getScore() ).toEqual( 3 );
		expect( assessmentResult.getText() ).toEqual(
			"Avoid using <i>the poor</i> as it is potentially overgeneralizing. " +
			"Consider using <i>people whose income is below the poverty threshold</i> or <i>people with low-income</i> instead. " +
			"<a href='https://yoa.st/inclusive-language-ses' target='_blank'>Learn more.</a>" );
		expect( assessmentResult.hasMarks() ).toBeTruthy();
		expect( assessor.getMarks() ).toEqual( [ new Mark( {
			original: "I have always loved the poor!",
			marked: "<yoastmark class='yoast-text-mark'>I have always loved the poor!</yoastmark>",
		} ) ] );
	} );
	it( "does not identify 'the poor' when not followed by punctuation, function word or participle", () => {
		const mockPaper = new Paper( "The poor person walks on the street." );
		const mockResearcher = Factory.buildMockResearcher( [ "The poor person walks on the street." ] );
		const assessor = new InclusiveLanguageAssessment( assessments.find( obj => obj.identifier === "thePoor" ) );
		const isApplicable = assessor.isApplicable( mockPaper, mockResearcher );

		expect( isApplicable ).toBeFalsy();
	} );
} );<|MERGE_RESOLUTION|>--- conflicted
+++ resolved
@@ -6,7 +6,6 @@
 import Factory from "../../../../specHelpers/factory";
 import { testMultipleForms } from "../testHelpers/testHelpers";
 
-<<<<<<< HEAD
 describe( "SES assessments", function() {
 	it( "should target non-inclusive phrases: 'illegal immigrant' and its plural form", function() {
 		const identifiers = [ "illegalImmigrant", "illegalImmigrants" ];
@@ -22,15 +21,6 @@
 			"Consider using an alternative, such as <i>undocumented people, people without papers, immigrants without papers</i>. " +
 			"<a href='https://yoa.st/inclusive-language-ses' target='_blank'>Learn more.</a>",
 		];
-=======
-describe( "A test for SES assessments", function() {
-	it( "should target non-inclusive phrases",
-		function() {
-			const mockText = "This ad is aimed at illegal immigrants.";
-			const mockPaper = new Paper( mockText );
-			const mockResearcher = new EnglishResearcher( mockPaper );
-			const assessor = new InclusiveLanguageAssessment( assessments.find( obj => obj.identifier === "illegalImmigrants" ) );
->>>>>>> e0e76cbd
 
 		testMultipleForms( assessments, texts, identifiers, feedbacks, 3 );
 	} );
@@ -50,23 +40,8 @@
 			"<a href='https://yoa.st/inclusive-language-ses' target='_blank'>Learn more.</a>",
 		];
 
-<<<<<<< HEAD
 		testMultipleForms( assessments, texts, identifiers, feedbacks, 6 );
 	} );
-=======
-			expect( isApplicable ).toBeTruthy();
-			expect( assessmentResult.getScore() ).toEqual( 3 );
-			expect( assessmentResult.getText() ).toEqual(
-				"Avoid using <i>illegal immigrants</i> as it is potentially harmful. " +
-				"Consider using an alternative, such as <i>undocumented people, people without papers, immigrants without papers</i>. " +
-				"<a href='https://yoa.st/inclusive-language-ses' target='_blank'>Learn more.</a>" );
-			expect( assessmentResult.hasMarks() ).toBeTruthy();
-			expect( assessor.getMarks() ).toEqual( [ new Mark( {
-				original: mockText,
-				marked: "<yoastmark class='yoast-text-mark'>" + mockText + "</yoastmark>",
-			} ) ] );
-		} );
->>>>>>> e0e76cbd
 
 	it( "should target non-inclusive phrases", function() {
 		const mockText = "This ad is aimed at poverty stricken people.";
