import Paper from "../../../../../src/values/Paper";
import Mark from "../../../../../src/values/Mark";
import EnglishResearcher from "../../../../../src/languageProcessing/languages/en/Researcher";
import InclusiveLanguageAssessment from "../../../../../src/scoring/assessments/inclusiveLanguage/InclusiveLanguageAssessment";
import assessments from "../../../../../src/scoring/assessments/inclusiveLanguage/configuration/sesAssessments";
import Factory from "../../../../specHelpers/factory";
import Mark from "../../../../../src/values/Mark";

describe( "SES assessments", function() {
	it( "should target non-inclusive phrases",
		function() {
			const mockText = "This ad is aimed at illegal immigrants";
			const mockPaper = new Paper( mockText );
			const mockResearcher = new EnglishResearcher( mockPaper );
			const assessor = new InclusiveLanguageAssessment( assessments.find( obj => obj.identifier === "illegalImmigrants" ) );

			const isApplicable = assessor.isApplicable( mockPaper, mockResearcher );
			const assessmentResult = assessor.getResult();

			expect( isApplicable ).toBeTruthy();
			expect( assessmentResult.getScore() ).toEqual( 3 );
			expect( assessmentResult.getText() ).toEqual(
				"Avoid using <i>illegal immigrants</i> as it is potentially harmful. " +
				"Consider using an alternative, such as <i>undocumented people</i>. " +
				"<a href='https://yoa.st/inclusive-language-ses' target='_blank'>Learn more.</a>" );
			expect( assessmentResult.hasMarks() ).toBeTruthy();
<<<<<<< HEAD
			expect( assessor.getMarks() ).toEqual( [
				{ _properties:
						{ marked: "<yoastmark class='yoast-text-mark'>This ad is aimed at illegal immigrants</yoastmark>",
							original: "This ad is aimed at illegal immigrants",
							fieldsToMark: [],
						} } ] );
=======
			expect( assessor.getMarks() ).toEqual( [ new Mark( {
				original: mockText,
				marked: "<yoastmark class='yoast-text-mark'>" + mockText + "</yoastmark>",
			} ) ] );
>>>>>>> 8a9cc5ba
		} );

	it( "should target non-inclusive phrases", function() {
		const mockText = "This ad is aimed at poverty stricken people";
		const mockPaper = new Paper( mockText );
		const mockResearcher = new EnglishResearcher( mockPaper );
		const assessor = new InclusiveLanguageAssessment( assessments.find( obj => obj.identifier === "povertyStricken" )  );

		const isApplicable = assessor.isApplicable( mockPaper, mockResearcher );
		const assessmentResult = assessor.getResult();

		expect( isApplicable ).toBeTruthy();
		expect( assessmentResult.getScore() ).toEqual( 3 );
		expect( assessmentResult.getText() ).toEqual(
			"Avoid using <i>poverty stricken</i> as it is potentially harmful. " +
			"Consider using an alternative, such as <i>people whose income is below the poverty threshold, people with low-income</i>. " +
			"<a href='https://yoa.st/inclusive-language-ses' target='_blank'>Learn more.</a>" );
		expect( assessmentResult.hasMarks() ).toBeTruthy();
<<<<<<< HEAD
		expect( assessor.getMarks() ).toEqual(  [
			{ _properties:
					{ marked: "<yoastmark class='yoast-text-mark'>This ad is aimed at poverty stricken.</yoastmark>",
						original: "This ad is aimed at poverty stricken.",
						fieldsToMark: [],
					} } ] );
=======
		expect( assessor.getMarks() ).toEqual( [ new Mark( {
			original: mockText,
			marked: "<yoastmark class='yoast-text-mark'>" + mockText + "</yoastmark>",
		} ) ] );
>>>>>>> 8a9cc5ba
	} );

	it( "should not target phrases preceded by certain words", function() {
		const mockPaper = new Paper( "This ad is aimed at high school seniors." );
		const mockResearcher = new EnglishResearcher( mockPaper );
		const assessor = new InclusiveLanguageAssessment( assessments.find( obj => obj.identifier === "welfareReliant" )  );

		const isApplicable = assessor.isApplicable( mockPaper, mockResearcher );

		expect( isApplicable ).toBeFalsy();
		expect( assessor.getMarks() ).toEqual( [] );
	} );

	it( "correctly identifies 'the poor' which is only recognized when followed by participle or simple past tense", () => {
		const mockPaper = new Paper( "The poor worked, the better they are." );
		const mockResearcher = Factory.buildMockResearcher( [ "The poor worked, the better they are." ] );
		const assessor = new InclusiveLanguageAssessment( assessments.find( obj => obj.identifier === "thePoor" ) );
		const isApplicable = assessor.isApplicable( mockPaper, mockResearcher );
		const assessmentResult = assessor.getResult();

		expect( isApplicable ).toBeTruthy();
		expect( assessmentResult.getScore() ).toEqual( 3 );
		expect( assessmentResult.getText() ).toEqual(
			"Avoid using <i>the poor</i> as it is potentially overgeneralizing. " +
			"Consider using <i>people whose income is below the poverty threshold</i> or <i>people with low-income</i> instead. " +
			"<a href='https://yoa.st/inclusive-language-ses' target='_blank'>Learn more.</a>" );
		expect( assessmentResult.hasMarks() ).toBeTruthy();
		expect( assessor.getMarks() ).toEqual( [ new Mark( {
			original: "The poor worked, the better they are.",
			marked: "<yoastmark class='yoast-text-mark'>The poor worked, the better they are.</yoastmark>",
		} ) ] );
	} );
	it( "correctly identifies 'the poor', which is only recognized when followed by a function word", () => {
		const mockPaper = new Paper( "The poor however, did not go to the zoo." );
		const mockResearcher = Factory.buildMockResearcher( [ "The poor however, did not go to the zoo." ] );
		const assessor = new InclusiveLanguageAssessment( assessments.find( obj => obj.identifier === "thePoor" ) );
		const isApplicable = assessor.isApplicable( mockPaper, mockResearcher );
		const assessmentResult = assessor.getResult();

		expect( isApplicable ).toBeTruthy();
		expect( assessmentResult.getScore() ).toEqual( 3 );
		expect( assessmentResult.getText() ).toEqual(
			"Avoid using <i>the poor</i> as it is potentially overgeneralizing. " +
			"Consider using <i>people whose income is below the poverty threshold</i> or <i>people with low-income</i> instead. " +
			"<a href='https://yoa.st/inclusive-language-ses' target='_blank'>Learn more.</a>" );
		expect( assessmentResult.hasMarks() ).toBeTruthy();
		expect( assessor.getMarks() ).toEqual( [ new Mark( {
			original: "The poor however, did not go to the zoo.",
			marked: "<yoastmark class='yoast-text-mark'>The poor however, did not go to the zoo.</yoastmark>",
		} ) ] );
	} );
	it( "correctly identifies 'the poor', which is only recognized when followed by a punctuation mark", () => {
		const mockPaper = new Paper( "I have always loved the poor!" );
		const mockResearcher = Factory.buildMockResearcher( [ "I have always loved the poor!" ] );
		const assessor = new InclusiveLanguageAssessment( assessments.find( obj => obj.identifier === "thePoor" ) );
		const isApplicable = assessor.isApplicable( mockPaper, mockResearcher );
		const assessmentResult = assessor.getResult();

		expect( isApplicable ).toBeTruthy();
		expect( assessmentResult.getScore() ).toEqual( 3 );
		expect( assessmentResult.getText() ).toEqual(
			"Avoid using <i>the poor</i> as it is potentially overgeneralizing. " +
			"Consider using <i>people whose income is below the poverty threshold</i> or <i>people with low-income</i> instead. " +
			"<a href='https://yoa.st/inclusive-language-ses' target='_blank'>Learn more.</a>" );
		expect( assessmentResult.hasMarks() ).toBeTruthy();
		expect( assessor.getMarks() ).toEqual( [ new Mark( {
			original: "I have always loved the poor!",
			marked: "<yoastmark class='yoast-text-mark'>I have always loved the poor!</yoastmark>",
		} ) ] );
	} );
	it( "does not identify 'the poor' when not followed by punctuation, function word or participle", () => {
		const mockPaper = new Paper( "The poor person walks on the street." );
		const mockResearcher = Factory.buildMockResearcher( [ "The poor person walks on the street." ] );
		const assessor = new InclusiveLanguageAssessment( assessments.find( obj => obj.identifier === "thePoor" ) );
		const isApplicable = assessor.isApplicable( mockPaper, mockResearcher );

		expect( isApplicable ).toBeFalsy();
	} );
} );<|MERGE_RESOLUTION|>--- conflicted
+++ resolved
@@ -24,19 +24,12 @@
 				"Consider using an alternative, such as <i>undocumented people</i>. " +
 				"<a href='https://yoa.st/inclusive-language-ses' target='_blank'>Learn more.</a>" );
 			expect( assessmentResult.hasMarks() ).toBeTruthy();
-<<<<<<< HEAD
 			expect( assessor.getMarks() ).toEqual( [
 				{ _properties:
 						{ marked: "<yoastmark class='yoast-text-mark'>This ad is aimed at illegal immigrants</yoastmark>",
 							original: "This ad is aimed at illegal immigrants",
 							fieldsToMark: [],
 						} } ] );
-=======
-			expect( assessor.getMarks() ).toEqual( [ new Mark( {
-				original: mockText,
-				marked: "<yoastmark class='yoast-text-mark'>" + mockText + "</yoastmark>",
-			} ) ] );
->>>>>>> 8a9cc5ba
 		} );
 
 	it( "should target non-inclusive phrases", function() {
@@ -55,19 +48,12 @@
 			"Consider using an alternative, such as <i>people whose income is below the poverty threshold, people with low-income</i>. " +
 			"<a href='https://yoa.st/inclusive-language-ses' target='_blank'>Learn more.</a>" );
 		expect( assessmentResult.hasMarks() ).toBeTruthy();
-<<<<<<< HEAD
 		expect( assessor.getMarks() ).toEqual(  [
 			{ _properties:
 					{ marked: "<yoastmark class='yoast-text-mark'>This ad is aimed at poverty stricken.</yoastmark>",
 						original: "This ad is aimed at poverty stricken.",
 						fieldsToMark: [],
 					} } ] );
-=======
-		expect( assessor.getMarks() ).toEqual( [ new Mark( {
-			original: mockText,
-			marked: "<yoastmark class='yoast-text-mark'>" + mockText + "</yoastmark>",
-		} ) ] );
->>>>>>> 8a9cc5ba
 	} );
 
 	it( "should not target phrases preceded by certain words", function() {
