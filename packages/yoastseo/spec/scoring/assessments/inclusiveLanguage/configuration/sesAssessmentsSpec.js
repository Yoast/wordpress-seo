import Paper from "../../../../../src/values/Paper";
import Mark from "../../../../../src/values/Mark";
import EnglishResearcher from "../../../../../src/languageProcessing/languages/en/Researcher";
import InclusiveLanguageAssessment from "../../../../../src/scoring/assessments/inclusiveLanguage/InclusiveLanguageAssessment";
import assessments from "../../../../../src/scoring/assessments/inclusiveLanguage/configuration/sesAssessments";
import Factory from "../../../../specHelpers/factory";
import { testInclusiveLanguageAssessment } from "../testHelpers/testHelpers";

describe( "A test for SES assessments", function() {
	it( "should target non-inclusive phrases", function() {
		const mockText = "This ad is aimed at poverty stricken people.";
		const mockPaper = new Paper( mockText );
		const mockResearcher = new EnglishResearcher( mockPaper );
		const assessor = new InclusiveLanguageAssessment( assessments.find( obj => obj.identifier === "povertyStricken" )  );

		const isApplicable = assessor.isApplicable( mockPaper, mockResearcher );
		const assessmentResult = assessor.getResult();

		expect( isApplicable ).toBeTruthy();
		expect( assessmentResult.getScore() ).toEqual( 3 );
		expect( assessmentResult.getText() ).toEqual(
			"Avoid using <i>poverty stricken</i> as it is potentially harmful. " +
			"Consider using an alternative, such as <i>people whose income is below the poverty threshold, people with low-income</i>. " +
			"<a href='https://yoa.st/inclusive-language-ses' target='_blank'>Learn more.</a>" );
		expect( assessmentResult.hasMarks() ).toBeTruthy();
		expect( assessor.getMarks() ).toEqual(  [
			{ _properties:
					{ marked: "<yoastmark class='yoast-text-mark'>This ad is aimed at poverty stricken people.</yoastmark>",
						original: "This ad is aimed at poverty stricken people.",
						fieldsToMark: [],
					} } ] );
	} );

	it( "correctly identifies 'the poor' which is only recognized when followed by participle or simple past tense", () => {
		const mockPaper = new Paper( "The poor worked, the better they are." );
		const mockResearcher = Factory.buildMockResearcher( [ "The poor worked, the better they are." ] );
		const assessor = new InclusiveLanguageAssessment( assessments.find( obj => obj.identifier === "thePoor" ) );
		const isApplicable = assessor.isApplicable( mockPaper, mockResearcher );
		const assessmentResult = assessor.getResult();

		expect( isApplicable ).toBeTruthy();
		expect( assessmentResult.getScore() ).toEqual( 3 );
		expect( assessmentResult.getText() ).toEqual(
			"Avoid using <i>the poor</i> as it is potentially overgeneralizing. " +
			"Consider using <i>people whose income is below the poverty threshold</i> or <i>people with low-income</i> instead. " +
			"<a href='https://yoa.st/inclusive-language-ses' target='_blank'>Learn more.</a>" );
		expect( assessmentResult.hasMarks() ).toBeTruthy();
		expect( assessor.getMarks() ).toEqual( [ new Mark( {
			original: "The poor worked, the better they are.",
			marked: "<yoastmark class='yoast-text-mark'>The poor worked, the better they are.</yoastmark>",
		} ) ] );
	} );

	it( "correctly identifies 'the poor', which is only recognized when followed by a function word", () => {
		const mockPaper = new Paper( "The poor however, did not go to the zoo." );
		const mockResearcher = Factory.buildMockResearcher( [ "The poor however, did not go to the zoo." ] );
		const assessor = new InclusiveLanguageAssessment( assessments.find( obj => obj.identifier === "thePoor" ) );
		const isApplicable = assessor.isApplicable( mockPaper, mockResearcher );
		const assessmentResult = assessor.getResult();

		expect( isApplicable ).toBeTruthy();
		expect( assessmentResult.getScore() ).toEqual( 3 );
		expect( assessmentResult.getText() ).toEqual(
			"Avoid using <i>the poor</i> as it is potentially overgeneralizing. " +
			"Consider using <i>people whose income is below the poverty threshold</i> or <i>people with low-income</i> instead. " +
			"<a href='https://yoa.st/inclusive-language-ses' target='_blank'>Learn more.</a>" );
		expect( assessmentResult.hasMarks() ).toBeTruthy();
		expect( assessor.getMarks() ).toEqual( [ new Mark( {
			original: "The poor however, did not go to the zoo.",
			marked: "<yoastmark class='yoast-text-mark'>The poor however, did not go to the zoo.</yoastmark>",
		} ) ] );
	} );

	it( "correctly identifies 'the poor', which is only recognized when followed by a punctuation mark", () => {
		const mockPaper = new Paper( "I have always loved the poor!" );
		const mockResearcher = Factory.buildMockResearcher( [ "I have always loved the poor!" ] );
		const assessor = new InclusiveLanguageAssessment( assessments.find( obj => obj.identifier === "thePoor" ) );
		const isApplicable = assessor.isApplicable( mockPaper, mockResearcher );
		const assessmentResult = assessor.getResult();

		expect( isApplicable ).toBeTruthy();
		expect( assessmentResult.getScore() ).toEqual( 3 );
		expect( assessmentResult.getText() ).toEqual(
			"Avoid using <i>the poor</i> as it is potentially overgeneralizing. " +
			"Consider using <i>people whose income is below the poverty threshold</i> or <i>people with low-income</i> instead. " +
			"<a href='https://yoa.st/inclusive-language-ses' target='_blank'>Learn more.</a>" );
		expect( assessmentResult.hasMarks() ).toBeTruthy();
		expect( assessor.getMarks() ).toEqual( [ new Mark( {
			original: "I have always loved the poor!",
			marked: "<yoastmark class='yoast-text-mark'>I have always loved the poor!</yoastmark>",
		} ) ] );
	} );

	it( "does not identify 'the poor' when not followed by punctuation, function word or participle", () => {
		const mockPaper = new Paper( "The poor person walks on the street." );
		const mockResearcher = Factory.buildMockResearcher( [ "The poor person walks on the street." ] );
		const assessor = new InclusiveLanguageAssessment( assessments.find( obj => obj.identifier === "thePoor" ) );
		const isApplicable = assessor.isApplicable( mockPaper, mockResearcher );

		expect( isApplicable ).toBeFalsy();
	} );
<<<<<<< HEAD
} );

describe( "a test for targeting non-inclusive phrases in other assessments", () => {
	it( "should target non-inclusive phrases: 'illegal immigrant' and its plural form", function() {
		const testData = [
			{
				identifier: "illegalImmigrant",
				text: "The police detained an illegal immigrant",
				expectedFeedback: "Avoid using <i>illegal immigrant</i> as it is potentially harmful. Consider using an alternative, such as " +
					"<i>undocumented person, person without papers, immigrant without papers</i>. " +
					"<a href='https://yoa.st/inclusive-language-ses' target='_blank'>Learn more.</a>",
				expectedScore: 3,
			},
			{
				identifier: "illegalImmigrants",
				text: "This ad is aimed at illegal immigrants",
				expectedFeedback: "Avoid using <i>illegal immigrants</i> as it is potentially harmful. " +
					"Consider using an alternative, such as <i>undocumented people, people without papers, immigrants without papers</i>. " +
					"<a href='https://yoa.st/inclusive-language-ses' target='_blank'>Learn more.</a>",
				expectedScore: 3,
			},
		];

		testInclusiveLanguageAssessment( testData );
	} );

	it( "should target non-inclusive phrases: 'prostitute' and its plural form", function() {
		const testData = [
			{
				identifier: "prostitute",
				text: "Prostitute is derived from the Latin prostituta.",
				expectedFeedback: "Be careful when using <i>prostitute</i> as it is potentially harmful. " +
					"Consider using an alternative, such as <i>sex worker</i>, " +
					"unless referring to someone who explicitly wants to be referred to with this term. " +
					"<a href='https://yoa.st/inclusive-language-ses' target='_blank'>Learn more.</a>",
				expectedScore: 6,
			},
			{
				identifier: "prostitutes",
				text: "The majority of prostitutes are female and have male clients.",
				expectedFeedback: "Be careful when using <i>prostitutes</i> as it is potentially harmful. " +
					"Consider using an alternative, such as <i>sex workers</i>, " +
					"unless referring to someone who explicitly wants to be referred to with this term. " +
					"<a href='https://yoa.st/inclusive-language-ses' target='_blank'>Learn more.</a>",
				expectedScore: 6,
			},
		];

		testInclusiveLanguageAssessment( testData );
	} );
	// Skipped for now. It's a bug another issue will solve: https://yoast.atlassian.net/browse/PC-1021.
	// This unit test should be un-skipped when the aforementioned issue is merged.
	xit( "should return the appropriate score and feedback string for: 'ex-con' and its plural form", () => {
		const testData = [
			{
				identifier: "ex-con",
				text: "An ex-con",
				expectedFeedback: "Avoid using <i>ex-con</i> as it is potentially harmful. Consider using an alternative, such as " +
					"<i>person who has had felony convictions, person who has been incarcerated</i>." +
					" <a href='https://yoa.st/inclusive-language-ses' target='_blank'>Learn more.</a>",
				expectedScore: 3,
			},
			{
				identifier: "ex-cons",
				text: "Many ex-cons",
				expectedFeedback: "Avoid using <i>ex-cons</i> as it is potentially harmful. Consider using an alternative, such as " +
					"<i>people who have had felony convictions, people who have been incarcerated</i>." +
					" <a href='https://yoa.st/inclusive-language-ses' target='_blank'>Learn more.</a>",
				expectedScore: 3,
			},
		];

		testInclusiveLanguageAssessment( testData );
	} );
	it( "should return the appropriate score and feedback string for: 'felon' and its plural form", () => {
		const testData = [
			{
				identifier: "felon",
				text: "That person is a felon",
				expectedFeedback: "Be careful when using <i>felon</i> as it is potentially harmful. Consider using an alternative, such as " +
					"<i>person with felony convictions, person who have been incarcerated</i>. " +
					"<a href='https://yoa.st/inclusive-language-ses' target='_blank'>Learn more.</a>",
				expectedScore: 6,
			},
			{
				identifier: "felons",
				text: "Those group of people are all felons",
				expectedFeedback: "Be careful when using <i>felons</i> as it is potentially harmful. Consider using an alternative, such as " +
					"<i>people with felony convictions, people who have been incarcerated</i>. " +
					"<a href='https://yoa.st/inclusive-language-ses' target='_blank'>Learn more.</a>",
				expectedScore: 6,
			},
		];

		testInclusiveLanguageAssessment( testData );
	} );
	// Skipped for now. It's a bug another issue will solve: https://yoast.atlassian.net/browse/PC-1021.
	// This unit test should be un-skipped when the aforementioned issue is merged.
	xit( "should return the appropriate score and feedback string for: 'ex-offender' and its plural form", () => {
		const testData = [
			{
				identifier: "ex-offender",
				text: "That person is an ex-offender",
				expectedFeedback: "Avoid using <i>ex-offender</i> as it is potentially harmful. Consider using an alternative, such as " +
					"<i>formerly incarcerated person</i>." +
					" <a href='https://yoa.st/inclusive-language-other' target='_blank'>Learn more.</a>",
				expectedScore: 3,
			},
			{
				identifier: "ex-offenders",
				text: "Those group of people are all ex-offenders",
				expectedFeedback: "Avoid using <i>ex-offenders</i> as it is potentially harmful. Consider using an alternative, such as " +
					"<i>formerly incarcerated people</i>." +
					" <a href='https://yoa.st/inclusive-language-other' target='_blank'>Learn more.</a>",
				expectedScore: 3,
			},
		];

		testInclusiveLanguageAssessment( testData );
=======
	it( "correctly identifies 'ex-con'", () => {
		const mockPaper = new Paper( "This sentence contains ex-con." );
		const mockResearcher = Factory.buildMockResearcher( [ "This sentence contains ex-con." ] );
		const assessor = new InclusiveLanguageAssessment( assessments.find( obj => obj.identifier === "ex-con" ) );

		const isApplicable = assessor.isApplicable( mockPaper, mockResearcher );

		expect( isApplicable ).toBeTruthy();
		const assessmentResult = assessor.getResult();
		expect( assessmentResult.getScore() ).toEqual( 3 );
		expect( assessmentResult.getText() ).toEqual(
			"Avoid using <i>ex-con</i> as it is potentially harmful. " +
			"Consider using an alternative, such as <i>people who have had felony convictions, people who have been incarcerated</i>. " +
			"<a href='https://yoa.st/inclusive-language-ses' target='_blank'>Learn more.</a>"
		);
		expect( assessmentResult.hasMarks() ).toBeTruthy();
		expect( assessor.getMarks() ).toEqual(   [ { _properties: {
			fieldsToMark: [],
			marked: "<yoastmark class='yoast-text-mark'>This sentence contains ex-con.</yoastmark>",
			original: "This sentence contains ex-con." } } ]
		);
	} );

	it( "correctly identifies 'ex-offender'", () => {
		const mockPaper = new Paper( "This sentence contains ex-offender." );
		const mockResearcher = Factory.buildMockResearcher( [ "This sentence contains ex-offender." ] );
		const assessor = new InclusiveLanguageAssessment( assessments.find( obj => obj.identifier === "ex-offender" ) );

		const isApplicable = assessor.isApplicable( mockPaper, mockResearcher );

		expect( isApplicable ).toBeTruthy();
		const assessmentResult = assessor.getResult();
		expect( assessmentResult.getScore() ).toEqual( 3 );
		expect( assessmentResult.getText() ).toEqual(
			"Avoid using <i>ex-offender</i> as it is potentially harmful. " +
			"Consider using an alternative, such as <i>formerly incarcerated person</i>. " +
			"<a href='https://yoa.st/inclusive-language-ses' target='_blank'>Learn more.</a>"
		);
		expect( assessmentResult.hasMarks() ).toBeTruthy();
		expect( assessor.getMarks() ).toEqual(   [ { _properties: {
			fieldsToMark: [],
			marked: "<yoastmark class='yoast-text-mark'>This sentence contains ex-offender.</yoastmark>",
			original: "This sentence contains ex-offender." } } ]
		);
>>>>>>> 7ea7c985
	} );
} );<|MERGE_RESOLUTION|>--- conflicted
+++ resolved
@@ -99,7 +99,51 @@
 
 		expect( isApplicable ).toBeFalsy();
 	} );
-<<<<<<< HEAD
+	it( "correctly identifies 'ex-con'", () => {
+		const mockPaper = new Paper( "This sentence contains ex-con." );
+		const mockResearcher = Factory.buildMockResearcher( [ "This sentence contains ex-con." ] );
+		const assessor = new InclusiveLanguageAssessment( assessments.find( obj => obj.identifier === "ex-con" ) );
+
+		const isApplicable = assessor.isApplicable( mockPaper, mockResearcher );
+
+		expect( isApplicable ).toBeTruthy();
+		const assessmentResult = assessor.getResult();
+		expect( assessmentResult.getScore() ).toEqual( 3 );
+		expect( assessmentResult.getText() ).toEqual(
+			"Avoid using <i>ex-con</i> as it is potentially harmful. " +
+			"Consider using an alternative, such as <i>people who have had felony convictions, people who have been incarcerated</i>. " +
+			"<a href='https://yoa.st/inclusive-language-ses' target='_blank'>Learn more.</a>"
+		);
+		expect( assessmentResult.hasMarks() ).toBeTruthy();
+		expect( assessor.getMarks() ).toEqual(   [ { _properties: {
+			fieldsToMark: [],
+			marked: "<yoastmark class='yoast-text-mark'>This sentence contains ex-con.</yoastmark>",
+			original: "This sentence contains ex-con." } } ]
+		);
+	} );
+
+	it( "correctly identifies 'ex-offender'", () => {
+		const mockPaper = new Paper( "This sentence contains ex-offender." );
+		const mockResearcher = Factory.buildMockResearcher( [ "This sentence contains ex-offender." ] );
+		const assessor = new InclusiveLanguageAssessment( assessments.find( obj => obj.identifier === "ex-offender" ) );
+
+		const isApplicable = assessor.isApplicable( mockPaper, mockResearcher );
+
+		expect( isApplicable ).toBeTruthy();
+		const assessmentResult = assessor.getResult();
+		expect( assessmentResult.getScore() ).toEqual( 3 );
+		expect( assessmentResult.getText() ).toEqual(
+			"Avoid using <i>ex-offender</i> as it is potentially harmful. " +
+			"Consider using an alternative, such as <i>formerly incarcerated person</i>. " +
+			"<a href='https://yoa.st/inclusive-language-ses' target='_blank'>Learn more.</a>"
+		);
+		expect( assessmentResult.hasMarks() ).toBeTruthy();
+		expect( assessor.getMarks() ).toEqual(   [ { _properties: {
+			fieldsToMark: [],
+			marked: "<yoastmark class='yoast-text-mark'>This sentence contains ex-offender.</yoastmark>",
+			original: "This sentence contains ex-offender." } } ]
+		);
+	} );
 } );
 
 describe( "a test for targeting non-inclusive phrases in other assessments", () => {
@@ -219,51 +263,5 @@
 		];
 
 		testInclusiveLanguageAssessment( testData );
-=======
-	it( "correctly identifies 'ex-con'", () => {
-		const mockPaper = new Paper( "This sentence contains ex-con." );
-		const mockResearcher = Factory.buildMockResearcher( [ "This sentence contains ex-con." ] );
-		const assessor = new InclusiveLanguageAssessment( assessments.find( obj => obj.identifier === "ex-con" ) );
-
-		const isApplicable = assessor.isApplicable( mockPaper, mockResearcher );
-
-		expect( isApplicable ).toBeTruthy();
-		const assessmentResult = assessor.getResult();
-		expect( assessmentResult.getScore() ).toEqual( 3 );
-		expect( assessmentResult.getText() ).toEqual(
-			"Avoid using <i>ex-con</i> as it is potentially harmful. " +
-			"Consider using an alternative, such as <i>people who have had felony convictions, people who have been incarcerated</i>. " +
-			"<a href='https://yoa.st/inclusive-language-ses' target='_blank'>Learn more.</a>"
-		);
-		expect( assessmentResult.hasMarks() ).toBeTruthy();
-		expect( assessor.getMarks() ).toEqual(   [ { _properties: {
-			fieldsToMark: [],
-			marked: "<yoastmark class='yoast-text-mark'>This sentence contains ex-con.</yoastmark>",
-			original: "This sentence contains ex-con." } } ]
-		);
-	} );
-
-	it( "correctly identifies 'ex-offender'", () => {
-		const mockPaper = new Paper( "This sentence contains ex-offender." );
-		const mockResearcher = Factory.buildMockResearcher( [ "This sentence contains ex-offender." ] );
-		const assessor = new InclusiveLanguageAssessment( assessments.find( obj => obj.identifier === "ex-offender" ) );
-
-		const isApplicable = assessor.isApplicable( mockPaper, mockResearcher );
-
-		expect( isApplicable ).toBeTruthy();
-		const assessmentResult = assessor.getResult();
-		expect( assessmentResult.getScore() ).toEqual( 3 );
-		expect( assessmentResult.getText() ).toEqual(
-			"Avoid using <i>ex-offender</i> as it is potentially harmful. " +
-			"Consider using an alternative, such as <i>formerly incarcerated person</i>. " +
-			"<a href='https://yoa.st/inclusive-language-ses' target='_blank'>Learn more.</a>"
-		);
-		expect( assessmentResult.hasMarks() ).toBeTruthy();
-		expect( assessor.getMarks() ).toEqual(   [ { _properties: {
-			fieldsToMark: [],
-			marked: "<yoastmark class='yoast-text-mark'>This sentence contains ex-offender.</yoastmark>",
-			original: "This sentence contains ex-offender." } } ]
-		);
->>>>>>> 7ea7c985
 	} );
 } );