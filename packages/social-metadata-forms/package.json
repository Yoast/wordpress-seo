{
	"name": "@yoast/social-metadata-forms",
<<<<<<< HEAD
	"version": "1.0.0-rc.7",
=======
	"version": "1.0.0-rc.8",
>>>>>>> 5f00fb98
	"main": "src/index.js",
	"repository": {
		"type": "git",
		"url": "https://github.com/Yoast/javascript.git",
		"directory": "packages/social-metadata-forms"
	},
	"author": "Team Yoast",
	"license": "GPL-3.0",
	"private": false,
	"scripts": {
		"prepublishOnly": "rm -rf dist && cp -R src dist && cp package.json dist/package.json && json -I -f dist/package.json -e \"this.main='index.js'\" && cp .babelrc dist/.babelrc",
		"test": "jest",
		"lint": "eslint . --max-warnings=0"
	},
	"jest": {
		"testURL": "http://localhost",
		"testRegex": ".*Test.js$",
		"snapshotSerializers": [
			"enzyme-to-json/serializer"
		],
		"transform": {
			"^.+\\.jsx?$": "babel-jest"
		},
		"transformIgnorePatterns": [
			"/node_modules/(?!yoastseo|lodash-es).+\\.js$"
		],
		"setupTestFrameworkScriptFile": "<rootDir>/jest/setupTests.js",
		"moduleNameMapper": {
			"\\.css$": "<rootDir>/jest/__mocks__/styleMock.js"
		}
	},
	"publishConfig": {
		"access": "public"
	},
	"dependencies": {
		"@wordpress/i18n": "^1.1.0",
<<<<<<< HEAD
		"@yoast/components": "^2.5.0-rc.4",
		"@yoast/helpers": "^0.13.0-rc.3",
		"@yoast/replacement-variable-editor": "^1.0.0-rc.4",
		"@yoast/style-guide": "^0.12.0-rc.3",
=======
		"@yoast/components": "^2.5.0-rc.5",
		"@yoast/replacement-variable-editor": "^1.0.0-rc.5",
		"@yoast/style-guide": "^0.12.0-rc.4",
>>>>>>> 5f00fb98
		"lodash": "^4.17.11",
		"prop-types": "^15.6.0",
		"redux": "^3.7.2",
		"styled-components": "^4.2.0"
	},
	"devDependencies": {
		"@yoast/browserslist-config": "^1.2.1",
		"browserslist": "^4.7.3",
		"jest-styled-components": "^6.3.1"
	},
	"peerDependencies": {
		"react": "^16.2.0"
	}
}<|MERGE_RESOLUTION|>--- conflicted
+++ resolved
@@ -1,10 +1,6 @@
 {
 	"name": "@yoast/social-metadata-forms",
-<<<<<<< HEAD
-	"version": "1.0.0-rc.7",
-=======
 	"version": "1.0.0-rc.8",
->>>>>>> 5f00fb98
 	"main": "src/index.js",
 	"repository": {
 		"type": "git",
@@ -41,16 +37,9 @@
 	},
 	"dependencies": {
 		"@wordpress/i18n": "^1.1.0",
-<<<<<<< HEAD
-		"@yoast/components": "^2.5.0-rc.4",
-		"@yoast/helpers": "^0.13.0-rc.3",
-		"@yoast/replacement-variable-editor": "^1.0.0-rc.4",
-		"@yoast/style-guide": "^0.12.0-rc.3",
-=======
 		"@yoast/components": "^2.5.0-rc.5",
 		"@yoast/replacement-variable-editor": "^1.0.0-rc.5",
 		"@yoast/style-guide": "^0.12.0-rc.4",
->>>>>>> 5f00fb98
 		"lodash": "^4.17.11",
 		"prop-types": "^15.6.0",
 		"redux": "^3.7.2",
