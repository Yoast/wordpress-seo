--- conflicted
+++ resolved
@@ -37,11 +37,7 @@
 	},
 	"dependencies": {
 		"@wordpress/i18n": "^1.1.0",
-<<<<<<< HEAD
-		"@yoast/components": "2.0.0-rc.0",
-=======
 		"@yoast/components": "^2.0.0-rc.0",
->>>>>>> 75665038
 		"@yoast/replacement-variable-editor": "^1.0.0",
 		"@yoast/style-guide": "^0.11.1",
 		"lodash": "^4.17.11",
