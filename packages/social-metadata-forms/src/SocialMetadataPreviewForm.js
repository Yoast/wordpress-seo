--- conflicted
+++ resolved
@@ -82,13 +82,10 @@
 				onRemoveImageClick={ props.onRemoveImageClick }
 				warnings={ props.imageWarnings }
 				imageSelected={ props.imageSelected }
-<<<<<<< HEAD
 				isActive={ props.activeField === "image" }
 				isHovered={ props.hoveredField === "image" }
-=======
 				imageUrl={ props.imageUrl }
 				isPremium={ props.isPremium }
->>>>>>> 0558d4ae
 			/>
 			<div>
 				<TitleWithCaret
@@ -129,30 +126,24 @@
 	onTitleChange: PropTypes.func.isRequired,
 	onDescriptionChange: PropTypes.func.isRequired,
 	imageSelected: PropTypes.bool.isRequired,
-<<<<<<< HEAD
 	hoveredField: PropTypes.string,
 	activeField: PropTypes.string,
 	onSelect: PropTypes.func,
-=======
 	isPremium: PropTypes.bool.isRequired,
 	replacementVariables: PropTypes.arrayOf( replacementVariablesShape ),
 	recommendedReplacementVariables: PropTypes.arrayOf( PropTypes.string ),
 	imageWarnings: PropTypes.array,
 	imageUrl: PropTypes.string,
->>>>>>> 0558d4ae
 };
 
 SocialMetadataPreviewForm.defaultProps = {
 	replacementVariables: [],
 	recommendedReplacementVariables: [],
 	imageWarnings: [],
-<<<<<<< HEAD
 	hoveredField: "",
 	activeField: "",
 	onSelect: () => {},
-=======
 	imageUrl: "",
->>>>>>> 0558d4ae
 };
 
 export default SocialMetadataPreviewForm;