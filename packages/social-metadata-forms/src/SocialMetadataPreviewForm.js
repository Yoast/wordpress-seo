import React, { Fragment, Component } from "react";
import ImageSelect from "./ImageSelect";
import PropTypes from "prop-types";
import { ReplacementVariableEditor, replacementVariablesShape } from "@yoast/replacement-variable-editor";
import { __, sprintf } from "@wordpress/i18n";
import styled from "styled-components";
import { getDirectionalStyle } from "@yoast/helpers";
import { angleLeft, angleRight, colors } from "@yoast/style-guide";

/**
 * Sets the color based on whether the caret is active or not (usually hovered).
 * Display css prop sets the visibility, so this only needs to switch color.
 *
 * @param {*} active Whether to show the active color or the hover color.
 *
 * @returns {string} The color of the caret. Black if active, grey otherwise.
 */
const getCaretColor = ( active ) => {
	return active ? colors.$color_snippet_focus : colors.$color_snippet_hover;
};

const CaretContainer = styled.div`position: relative`;

const Caret = styled.div`
	display: ${ props => ( props.isActive || props.isHovered ) ? "block" : "none" };

	::before {
		position: absolute;
		top: -2px;
		${ getDirectionalStyle( "left", "right" ) }: -25px;
		width: 24px;
		height: 24px;
		background-image: url(
		${ props => getDirectionalStyle(
		angleRight( getCaretColor( props.isActive ) ),
		angleLeft( getCaretColor( props.isActive ) )
	) }
		);
		color: ${ props => getCaretColor( props.isActive ) };
		background-size: 24px;
		background-repeat: no-repeat;
		background-position: center;
		content: "";
	}
`;

Caret.propTypes = {
	isActive: PropTypes.bool,
	isHovered: PropTypes.bool,
};

Caret.defaultProps = {
	isActive: false,
	isHovered: false,
};

/**
 * Adds Caret to a component.
 * @param {React.Element} WithoutCaretComponent The component to add a Caret to.
 *
 * @returns {React.Element} A component with added Caret.
 */
export const withCaretStyle = ( WithoutCaretComponent ) => {
	return function ComponentWithCaret( props ) {
		return (
			<CaretContainer>
				{ /* eslint-disable-next-line react/prop-types */ }
				<Caret isActive={ props.isActive } isHovered={ props.isHovered } />
				<WithoutCaretComponent { ...props } />
			</CaretContainer>
		);
	};
};

const ImageSelectWithCaret = withCaretStyle( ImageSelect );

/**
 * A form with an image selection button, a title input field and a description field.
 *
 * @param {object} props The props for this component.
 *
 * @returns {React.Component} Returns a Fragment that contains all input fields.
 */
class SocialMetadataPreviewForm extends Component {
	/**
	 * Constructs the component.
	 *
	 * @param {Object} props The component's props.
	 *
	 * @returns {void}
	 */
	constructor( props ) {
		super( props );

		// Binding fields to onMouseHover to prevent arrow functions in JSX props.
		this.onImageEnter = props.onMouseHover.bind( this, "image" );
		this.onTitleEnter = props.onMouseHover.bind( this, "title" );
		this.onDescriptionEnter = props.onMouseHover.bind( this, "description" );
		this.onLeave = props.onMouseHover.bind( this, "" );
		this.onImageSelectBlur = props.onSelect.bind( this, "" );

		this.onSelectTitleEditor = this.onSelectEditor.bind( this, "title" );
		this.onSelectDescriptionEditor = this.onSelectEditor.bind( this, "description" );
		this.onDeselectEditor = this.onSelectEditor.bind( this, "" );

		this.onTitleEditorRef = this.onSetEditorRef.bind( this, "title" );
		this.onDescriptionEditorRef = this.onSetEditorRef.bind( this, "description" );
	}

	/**
	 * Handles the onSelect function for the editors.
	 *
	 * @param {String} field The field name of the editor to focus.
	 *
	 * @returns {void}
	 */
	onSelectEditor( field ) {
		this.props.onSelect( field );
	}

	/**
	 * Handles the onSelect function for the editors.
	 *
	 * @param {String} field The field name of the editor to focus.
	 * @param {String} ref The field name of the editor to focus.
	 *
	 * @returns {void}
	 */
	onSetEditorRef( field, ref ) {
		this.props.setEditorRef( field, ref );
	}

	/**
	 * Renders the component.
	 *
	 * @returns {React.Element} The rend
	 */
	render() {
		const {
			socialMediumName,
			onSelectImageClick,
			onRemoveImageClick,
			title,
			description,
			onTitleChange,
			onDescriptionChange,
			imageSelected,
			hoveredField,
			activeField,
			isPremium,
			replacementVariables,
			recommendedReplacementVariables,
			imageWarnings,
			imageUrl,
		} = this.props;

		/* Translators: %s expands to the social medium name, i.e. Faceboook. */
		const imageSelectTitle = sprintf( __( "%s image", "yoast-components" ), socialMediumName );
		/* Translators: %s expands to the social medium name, i.e. Faceboook. */
		const titleEditorTitle = sprintf( __( "%s title", "yoast-components" ), socialMediumName );
		/* Translators: %s expands to the social medium name, i.e. Faceboook. */
		const descEditorTitle = sprintf( __( "%s desciption", "yoast-components" ), socialMediumName );
		/* Translators: %s expands to the social medium name, i.e. Faceboook. */
		const descEditorPlaceholder  = sprintf(
			/* Translators: %s expands to the social medium name, i.e. Faceboook. */
			__( "Modify your %s description by editing it right here...", "yoast-components" ),
			socialMediumName
		);


		return (
			<Fragment>
				<ImageSelectWithCaret
					title={ imageSelectTitle }
					onClick={ onSelectImageClick }
					onRemoveImageClick={ onRemoveImageClick }
					warnings={ imageWarnings }
					imageSelected={ imageSelected }
					onMouseEnter={ this.onImageEnter }
					onMouseLeave={ this.onLeave }
					isActive={ activeField === "image" }
					isHovered={ hoveredField === "image" }
					imageUrl={ imageUrl }
					isPremium={ isPremium }
				/>
				<ReplacementVariableEditor
					onChange={ onTitleChange }
					content={ title }
					replacementVariables={ replacementVariables }
					recommendedReplacementVariables={ recommendedReplacementVariables }
					type="title"
					label={ titleEditorTitle }
					onMouseEnter={ this.onTitleEnter }
					onMouseLeave={ this.onLeave }
					isActive={ activeField === "title" }
					isHovered={ hoveredField === "title" }
					withCaret={ true }
					onFocus={ this.onSelectTitleEditor }
					onBlur={ this.onDeselectEditor }
					editorRef={ this.onTitleEditorRef }
				/>
				<ReplacementVariableEditor
					onChange={ onDescriptionChange }
					content={ description }
					placeholder={ descEditorPlaceholder }
					replacementVariables={ replacementVariables }
					recommendedReplacementVariables={ recommendedReplacementVariables }
					type="description"
					label={ descEditorTitle }
					onMouseEnter={ this.onDescriptionEnter }
					onMouseLeave={ this.onLeave }
					isActive={ activeField === "description" }
					isHovered={ hoveredField === "description" }
					withCaret={ true }
					onFocus={ this.onSelectDescriptionEditor }
					onBlur={ this.onDeselectEditor }
					editorRef={ this.onDescriptionEditorRef }
				/>
			</Fragment>
		);
	}
}


SocialMetadataPreviewForm.propTypes = {
	socialMediumName: PropTypes.oneOf( [ "Twitter", "Facebook" ] ).isRequired,
	onSelectImageClick: PropTypes.func.isRequired,
	onRemoveImageClick: PropTypes.func.isRequired,
	title: PropTypes.string.isRequired,
	description: PropTypes.string.isRequired,
	onTitleChange: PropTypes.func.isRequired,
	onDescriptionChange: PropTypes.func.isRequired,
	imageSelected: PropTypes.bool.isRequired,
<<<<<<< HEAD
	isPremium: PropTypes.bool,
	hoveredField: PropTypes.string,
	activeField: PropTypes.string,
	onSelect: PropTypes.func,
=======
	hoveredField: PropTypes.string,
	activeField: PropTypes.string,
	onSelect: PropTypes.func,
	isPremium: PropTypes.bool,
>>>>>>> 451c7011
	replacementVariables: replacementVariablesShape,
	recommendedReplacementVariables: PropTypes.arrayOf( PropTypes.string ),
	imageWarnings: PropTypes.array,
	imageUrl: PropTypes.string,
	setEditorRef: PropTypes.func,
	onMouseHover: PropTypes.func,
};

SocialMetadataPreviewForm.defaultProps = {
	replacementVariables: [],
	recommendedReplacementVariables: [],
	imageWarnings: [],
	hoveredField: "",
	activeField: "",
	onSelect: () => {},
	imageUrl: "",
<<<<<<< HEAD
	hoveredField: "",
	activeField: "",
	onSelect: () => {},
=======
>>>>>>> 451c7011
	isPremium: false,
	setEditorRef: () => {},
	onMouseHover: () => {},
};

export default SocialMetadataPreviewForm;<|MERGE_RESOLUTION|>--- conflicted
+++ resolved
@@ -231,17 +231,10 @@
 	onTitleChange: PropTypes.func.isRequired,
 	onDescriptionChange: PropTypes.func.isRequired,
 	imageSelected: PropTypes.bool.isRequired,
-<<<<<<< HEAD
 	isPremium: PropTypes.bool,
 	hoveredField: PropTypes.string,
 	activeField: PropTypes.string,
 	onSelect: PropTypes.func,
-=======
-	hoveredField: PropTypes.string,
-	activeField: PropTypes.string,
-	onSelect: PropTypes.func,
-	isPremium: PropTypes.bool,
->>>>>>> 451c7011
 	replacementVariables: replacementVariablesShape,
 	recommendedReplacementVariables: PropTypes.arrayOf( PropTypes.string ),
 	imageWarnings: PropTypes.array,
@@ -258,12 +251,6 @@
 	activeField: "",
 	onSelect: () => {},
 	imageUrl: "",
-<<<<<<< HEAD
-	hoveredField: "",
-	activeField: "",
-	onSelect: () => {},
-=======
->>>>>>> 451c7011
 	isPremium: false,
 	setEditorRef: () => {},
 	onMouseHover: () => {},
