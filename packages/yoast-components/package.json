{
  "name": "yoast-components",
  "version": "4.40.1",
  "description": "Yoast Generic Components",
  "homepage": "https://github.com/Yoast/",
  "repository": {
    "type": "git",
    "url": "https://github.com/Yoast/javascript.git",
    "directory": "packages/yoast-components"
  },
  "main": "index.js",
  "scripts": {
    "start": "echo 'The yoast-components demo app has been moved to javascript/apps/components (https://github.com/Yoast/javascript/tree/develop/apps/components). Please run yarn start there.'",
    "test": "jest",
    "lint": "eslint . --max-warnings=34",
    "prepublishOnly": "grunt publish"
  },
  "jest": {
    "testURL": "http://localhost",
    "moduleNameMapper": {
      "\\.(jpg|jpeg|png|gif|eot|otf|webp|ttf|woff|woff2|mp4|webm|wav|mp3|m4a|aac|oga)$": "<rootDir>/jest/__mocks__/fileMock.js",
      "\\.(css|less)$": "<rootDir>/jest/__mocks__/styleMock.js"
    },
    "unmockedModulePathPatterns": [
      "react",
      "enzyme",
      "<rootDir>/node_modules/react",
      "<rootDir>/node_modules/react-dom",
      "<rootDir>/node_modules/react-addons-test-utils",
      "<rootDir>/node_modules/enzyme",
      "<rootDir>/node_modules/recompose",
      "<rootDir>/node_modules/lodash"
    ],
    "testRegex": ".*Test.js$",
    "coverageDirectory": "coverage",
    "setupTestFrameworkScriptFile": "<rootDir>/jest/setupTests.js",
    "collectCoverageFrom": [
      "**/*.js",
      "!**/*.*Test.js",
      "!grunt/**/*.js",
      "!*.js",
      "!app/**/*.js",
      "!a11y/examples/example.js",
      "!utils/helpers/*.js",
      "!coverage/**/*.js"
    ],
    "snapshotSerializers": [
      "enzyme-to-json/serializer"
    ],
    "transform": {
      "^.+\\.jsx?$": "babel-jest"
    },
    "transformIgnorePatterns": [
      "/node_modules/(?!yoastseo|lodash-es).+\\.js$"
    ]
  },
  "author": "Yoast",
  "license": "GPL-3.0",
  "dependencies": {
    "@wordpress/a11y": "^1.0.7",
    "@wordpress/i18n": "^1.1.0",
<<<<<<< HEAD
    "@yoast/algolia-search": "^1.0.0",
    "@yoast/analysis-report": "^0.1.0",
    "@yoast/components": "^1.0.0",
    "@yoast/helpers": "^0.1.0",
    "@yoast/search-metadata-previews": "^1.0.0",
    "@yoast/style-guide": "^0.1.0",
    "algoliasearch": "^3.22.3",
=======
    "@yoast/analysis-report": "^0.13.1",
    "@yoast/components": "^0.13.1",
    "@yoast/configuration-wizard": "^1.12.1",
    "@yoast/helpers": "^0.11.1",
    "@yoast/search-metadata-previews": "^1.16.1",
    "@yoast/style-guide": "^0.11.1",
>>>>>>> 0f312a15
    "clipboard": "^1.5.15",
    "draft-js": "^0.10.5",
    "draft-js-mention-plugin": "^3.0.4",
    "draft-js-plugins-editor": "^2.0.4",
    "draft-js-single-line-plugin": "^2.0.1",
    "interpolate-components": "^1.1.0",
    "jed": "^1.1.1",
    "lodash": "^4.17.11",
    "prop-types": "^15.6.0",
    "react-modal": "^3.1.10",
    "react-redux": "^5.0.6",
    "react-tabs": "^2.2.1",
    "react-transition-group": "^2.3.1",
    "redux": "^3.7.2",
    "styled-components": "^4.2.0",
    "whatwg-fetch": "^1.0.0",
    "wicked-good-xpath": "^1.3.0",
<<<<<<< HEAD
    "yoastseo": "^1.50.0-rc.6"
=======
    "yoastseo": "^1.67.1"
>>>>>>> 0f312a15
  },
  "devDependencies": {
    "@yoast/browserslist-config": "^1.2.1",
    "autoprefixer": "^6.4.0",
    "babel-core": "^6.25.0",
    "babel-jest": "^22.4.3",
    "babel-loader": "^7.1.1",
    "babel-plugin-styled-components": "^1.10.0",
    "babel-plugin-transform-object-rest-spread": "^6.26.0",
    "babel-polyfill": "^6.23.0",
    "babel-preset-env": "^1.7.0",
    "babel-preset-react": "^6.24.1",
    "babelify": "^7.3.0",
    "browserslist": "^4.7.3",
    "case-sensitive-paths-webpack-plugin": "^2.1.2",
    "concurrently": "^3.5.0",
    "enzyme": "^3.3.0",
    "enzyme-adapter-react-16": "^1.1.1",
    "enzyme-to-json": "^3.3.3",
    "grunt": "^1.0.1",
    "grunt-contrib-copy": "^1.0.0",
    "grunt-postcss": "^0.8.0",
    "grunt-sass": "^3.0.0",
    "jest": "^22.4.3",
    "jest-cli": "^22.4.3",
    "jest-mock": "^22.4.3",
    "jest-runtime": "^22.4.3",
    "jest-styled-components": "^6.3.1",
    "load-grunt-config": "^0.19.2",
    "material-ui": "^0.18.6",
    "raf": "^3.4.0",
    "react": "16.6.3",
    "react-dom": "16.6.3",
    "react-hot-loader": "^4.0.0-beta.17",
    "react-test-renderer": "^16.2.0",
    "redux-devtools": "^3.4.1",
    "redux-devtools-dock-monitor": "^1.1.3",
    "redux-devtools-log-monitor": "^1.4.0",
    "redux-mock-store": "^1.2.3",
    "sassdash": "^0.8.2",
    "stubby": "^0.3.1",
    "webpack": "4.7.0",
    "webpack-cli": "^2.1.3",
    "webpack-dev-server": "^3.1.14"
  },
  "peerDependencies": {
    "material-ui": "^0.18.6",
    "react": "^16.2.0",
    "react-dom": "^16.2.0"
  },
  "browserify": {
    "transform": [
      "babelify"
    ]
  }
}<|MERGE_RESOLUTION|>--- conflicted
+++ resolved
@@ -59,22 +59,12 @@
   "dependencies": {
     "@wordpress/a11y": "^1.0.7",
     "@wordpress/i18n": "^1.1.0",
-<<<<<<< HEAD
-    "@yoast/algolia-search": "^1.0.0",
-    "@yoast/analysis-report": "^0.1.0",
-    "@yoast/components": "^1.0.0",
-    "@yoast/helpers": "^0.1.0",
-    "@yoast/search-metadata-previews": "^1.0.0",
-    "@yoast/style-guide": "^0.1.0",
-    "algoliasearch": "^3.22.3",
-=======
+    "@yoast/search-metadata-previews": "^1.16.1",
     "@yoast/analysis-report": "^0.13.1",
     "@yoast/components": "^0.13.1",
     "@yoast/configuration-wizard": "^1.12.1",
     "@yoast/helpers": "^0.11.1",
-    "@yoast/search-metadata-previews": "^1.16.1",
     "@yoast/style-guide": "^0.11.1",
->>>>>>> 0f312a15
     "clipboard": "^1.5.15",
     "draft-js": "^0.10.5",
     "draft-js-mention-plugin": "^3.0.4",
@@ -92,11 +82,7 @@
     "styled-components": "^4.2.0",
     "whatwg-fetch": "^1.0.0",
     "wicked-good-xpath": "^1.3.0",
-<<<<<<< HEAD
-    "yoastseo": "^1.50.0-rc.6"
-=======
     "yoastseo": "^1.67.1"
->>>>>>> 0f312a15
   },
   "devDependencies": {
     "@yoast/browserslist-config": "^1.2.1",
