--- conflicted
+++ resolved
@@ -1,10 +1,6 @@
 {
   "name": "yoast-components",
-<<<<<<< HEAD
-  "version": "4.22.1",
-=======
   "version": "4.23.0-rc.6",
->>>>>>> 5a7a811c
   "description": "Yoast Generic Components",
   "homepage": "https://github.com/Yoast/",
   "repository": {
@@ -86,12 +82,8 @@
     "styled-components": "^2.1.2",
     "whatwg-fetch": "^1.0.0",
     "wicked-good-xpath": "^1.3.0",
-<<<<<<< HEAD
-    "yoastseo": "^1.49.1",
-    "@yoast/analysis-report": "^0.1.0"
-=======
+    "@yoast/analysis-report": "^0.1.0",
     "yoastseo": "^1.50.0-rc.6"
->>>>>>> 5a7a811c
   },
   "devDependencies": {
     "autoprefixer": "^6.4.0",
