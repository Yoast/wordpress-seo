--- conflicted
+++ resolved
@@ -81,11 +81,7 @@
     "styled-components": "^5.3.6",
     "whatwg-fetch": "^1.0.0",
     "wicked-good-xpath": "^1.3.0",
-<<<<<<< HEAD
-    "yoastseo": "^1.91.1"
-=======
     "yoastseo": "^1.91.2"
->>>>>>> 3edc83a8
   },
   "devDependencies": {
     "@lodder/grunt-postcss": "^3.1.1",
