--- conflicted
+++ resolved
@@ -59,17 +59,10 @@
   "dependencies": {
     "@wordpress/a11y": "^1.0.7",
     "@wordpress/i18n": "^1.1.0",
-<<<<<<< HEAD
     "@yoast/algolia-search-box": "^1.0.0",
     "@yoast/analysis-report": "^0.1.0",
     "@yoast/components": "^0.1.0",
     "@yoast/configuration-wizard": "^1.0.0",
-=======
-    "@yoast/search-metadata-previews": "^1.0.0",
-    "@yoast/algolia-search": "^1.0.0",
-    "@yoast/analysis-report": "^0.1.0",
-    "@yoast/components": "^1.0.0",
->>>>>>> 1137dbe2
     "@yoast/helpers": "^0.1.0",
     "@yoast/search-metadata-previews": "^1.0.0",
     "@yoast/style-guide": "^0.1.0",
@@ -91,11 +84,7 @@
     "styled-components": "^2.1.2",
     "whatwg-fetch": "^1.0.0",
     "wicked-good-xpath": "^1.3.0",
-<<<<<<< HEAD
-    "yoastseo": "^1.50.0-rc.6"
-=======
     "yoastseo": "^1.50.0"
->>>>>>> 1137dbe2
   },
   "devDependencies": {
     "autoprefixer": "^6.4.0",
