{
  "name": "yoast-components",
  "version": "4.22.1",
  "description": "Yoast Generic Components",
  "homepage": "https://github.com/Yoast/",
  "main": "index.js",
  "scripts": {
    "start": "echo 'The yoast-components demo app has been moved to javascript/apps/components (https://github.com/Yoast/javascript/tree/develop/apps/components). Please run yarn start there.'",
    "test": "jest",
    "lint": "grunt check",
    "prepublishOnly": "grunt publish"
  },
  "jest": {
    "testURL": "https://example.org",
    "moduleNameMapper": {
      "\\.(jpg|jpeg|png|gif|eot|otf|webp|ttf|woff|woff2|mp4|webm|wav|mp3|m4a|aac|oga)$": "<rootDir>/jest/__mocks__/fileMock.js",
      "\\.(css|less)$": "<rootDir>/jest/__mocks__/styleMock.js"
    },
    "testURL": "http://localhost",
    "unmockedModulePathPatterns": [
      "react",
      "enzyme",
      "<rootDir>/node_modules/react",
      "<rootDir>/node_modules/react-dom",
      "<rootDir>/node_modules/react-addons-test-utils",
      "<rootDir>/node_modules/enzyme",
      "<rootDir>/node_modules/recompose",
      "<rootDir>/node_modules/lodash"
    ],
    "testRegex": ".*Test.js$",
    "coverageDirectory": "coverage",
    "setupTestFrameworkScriptFile": "<rootDir>/jest/setupTests.js",
    "collectCoverageFrom": [
      "**/*.js",
      "!**/*.*Test.js",
      "!grunt/**/*.js",
      "!*.js",
      "!app/**/*.js",
      "!a11y/examples/example.js",
      "!utils/helpers/*.js",
      "!coverage/**/*.js"
    ],
    "snapshotSerializers": [
      "enzyme-to-json/serializer"
    ],
    "transform": {
      "^.+\\.jsx?$": "babel-jest"
    },
    "transformIgnorePatterns": [
      "/node_modules/(?!yoastseo|lodash-es).+\\.js$"
    ]
  },
  "author": "Yoast",
  "license": "GPL-3.0",
  "dependencies": {
    "@wordpress/a11y": "^1.0.7",
    "@wordpress/i18n": "^1.1.0",
    "algoliasearch": "^3.22.3",
    "clipboard": "^1.5.15",
    "draft-js": "^0.10.5",
    "draft-js-mention-plugin": "^3.0.4",
    "draft-js-plugins-editor": "^2.0.4",
    "draft-js-single-line-plugin": "^2.0.1",
    "interpolate-components": "^1.1.0",
    "jed": "^1.1.1",
    "lodash": "^4.17.11",
    "prop-types": "^15.6.0",
    "react-modal": "^3.1.10",
    "react-redux": "^5.0.6",
    "react-tabs": "^2.2.1",
    "react-transition-group": "^2.3.1",
    "redux": "^3.7.2",
    "styled-components": "^2.1.2",
    "whatwg-fetch": "^1.0.0",
    "wicked-good-xpath": "^1.3.0",
<<<<<<< HEAD
    "yoastseo": "^1.49.0",
    "@yoast/search-metadata-previews": "^1.0.0"
=======
    "yoastseo": "^1.49.1",
    "@yoast/algolia-search": "^1.0.0"
>>>>>>> b40e9adb
  },
  "devDependencies": {
    "autoprefixer": "^6.4.0",
    "babel-core": "^6.25.0",
    "babel-eslint": "^8.2.2",
    "babel-jest": "^22.4.3",
    "babel-loader": "^7.1.1",
    "babel-plugin-styled-components": "^1.5.1",
    "babel-plugin-transform-object-rest-spread": "^6.26.0",
    "babel-polyfill": "^6.23.0",
    "babel-preset-es2015": "^6.24.1",
    "babel-preset-react": "^6.24.1",
    "babelify": "^7.3.0",
    "case-sensitive-paths-webpack-plugin": "^2.1.2",
    "concurrently": "^3.5.0",
    "enzyme": "^3.3.0",
    "enzyme-adapter-react-16": "^1.1.1",
    "enzyme-to-json": "^3.3.3",
    "eslint": "^4.16.0",
    "eslint-config-yoast": "^4.0.0",
    "eslint-plugin-jsx-a11y": "^3.0.2",
    "eslint-plugin-react": "^7.11.1",
    "eslint-plugin-yoast": "^1.0.1",
    "grunt": "^1.0.1",
    "grunt-contrib-copy": "^1.0.0",
    "grunt-eslint": "^20.1.0",
    "grunt-postcss": "^0.8.0",
    "grunt-sass": "^2.0.0",
    "grunt-scss-to-json": "^1.0.1",
    "jest": "^22.4.3",
    "jest-cli": "^22.4.3",
    "jest-mock": "^22.4.3",
    "jest-runtime": "^22.4.3",
    "jest-styled-components": "^5.0.1",
    "load-grunt-config": "^0.19.2",
    "material-ui": "^0.18.6",
    "raf": "^3.4.0",
    "react": "16.6.3",
    "react-dom": "16.6.3",
    "react-hot-loader": "^4.0.0-beta.17",
    "react-intl": "^2.4.0",
    "react-test-renderer": "^16.2.0",
    "redux-devtools": "^3.4.1",
    "redux-devtools-dock-monitor": "^1.1.3",
    "redux-devtools-log-monitor": "^1.4.0",
    "redux-mock-store": "^1.2.3",
    "sassdash": "^0.8.2",
    "stubby": "^0.3.1",
    "webpack": "4.7.0",
    "webpack-cli": "^2.1.3",
    "webpack-dev-server": "^3.1.14"
  },
  "optionalDependencies": {
    "grunt-scss-to-json": "^1.0.1"
  },
  "peerDependencies": {
    "material-ui": "^0.18.6",
    "react": "^16.2.0",
    "react-dom": "16.2.0",
    "react-intl": "^2.4.0"
  },
  "browserify": {
    "transform": [
      "babelify"
    ]
  }
}<|MERGE_RESOLUTION|>--- conflicted
+++ resolved
@@ -55,6 +55,8 @@
   "dependencies": {
     "@wordpress/a11y": "^1.0.7",
     "@wordpress/i18n": "^1.1.0",
+    "@yoast/search-metadata-previews": "^1.0.0",
+    "@yoast/algolia-search": "^1.0.0",
     "algoliasearch": "^3.22.3",
     "clipboard": "^1.5.15",
     "draft-js": "^0.10.5",
@@ -73,13 +75,7 @@
     "styled-components": "^2.1.2",
     "whatwg-fetch": "^1.0.0",
     "wicked-good-xpath": "^1.3.0",
-<<<<<<< HEAD
-    "yoastseo": "^1.49.0",
-    "@yoast/search-metadata-previews": "^1.0.0"
-=======
-    "yoastseo": "^1.49.1",
-    "@yoast/algolia-search": "^1.0.0"
->>>>>>> b40e9adb
+    "yoastseo": "^1.49.1"
   },
   "devDependencies": {
     "autoprefixer": "^6.4.0",
