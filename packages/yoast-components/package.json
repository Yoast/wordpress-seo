--- conflicted
+++ resolved
@@ -59,22 +59,13 @@
   "dependencies": {
     "@wordpress/a11y": "^1.0.7",
     "@wordpress/i18n": "^1.1.0",
-<<<<<<< HEAD
-    "@yoast/analysis-report": "^1.7.0-rc.6",
-    "@yoast/components": "^2.5.0-rc.6",
-    "@yoast/configuration-wizard": "^2.7.0-rc.6",
-    "@yoast/helpers": "^0.13.0-rc.5",
-    "@yoast/replacement-variable-editor": "^1.0.0-rc.6",
-    "@yoast/search-metadata-previews": "^2.7.0-rc.7",
-    "@yoast/style-guide": "^0.12.0-rc.5",
-=======
     "@yoast/analysis-report": "^1.7.0",
     "@yoast/components": "^2.5.0",
     "@yoast/configuration-wizard": "^2.7.0",
     "@yoast/helpers": "^0.13.0",
+    "@yoast/replacement-variable-editor": "^1.0.0",
     "@yoast/search-metadata-previews": "^2.7.0",
     "@yoast/style-guide": "^0.12.0",
->>>>>>> 815dd401
     "clipboard": "^1.5.15",
     "draft-js": "^0.11.4",
     "draft-js-mention-plugin": "^3.0.4",
