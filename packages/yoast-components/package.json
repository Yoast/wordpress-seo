--- conflicted
+++ resolved
@@ -59,23 +59,12 @@
   "dependencies": {
     "@wordpress/a11y": "^1.0.7",
     "@wordpress/i18n": "^1.1.0",
-<<<<<<< HEAD
-    "@yoast/analysis-report": "^0.10.0",
-    "@yoast/components": "^0.10.0",
-    "@yoast/configuration-wizard": "^1.9.0",
-    "@yoast/helpers": "^0.8.0-rc.0",
-    "@yoast/search-metadata-previews": "^1.12.1",
-    "@yoast/style-guide": "^0.8.0-rc.0",
-=======
-    "@yoast/algolia-search-box": "^1.10.0-rc.0",
     "@yoast/analysis-report": "^0.11.0-rc.0",
     "@yoast/components": "^0.11.0-rc.0",
     "@yoast/configuration-wizard": "^1.10.0-rc.0",
     "@yoast/helpers": "^0.9.0-rc.0",
     "@yoast/search-metadata-previews": "^1.13.0",
     "@yoast/style-guide": "^0.9.0-rc.0",
-    "algoliasearch": "^3.22.3",
->>>>>>> 8cfd4298
     "clipboard": "^1.5.15",
     "draft-js": "^0.10.5",
     "draft-js-mention-plugin": "^3.0.4",
