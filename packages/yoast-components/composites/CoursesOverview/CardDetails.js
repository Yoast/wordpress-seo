import React, { Fragment } from "react";
import PropTypes from "prop-types";
import styled from "styled-components";
<<<<<<< HEAD
import { colors } from "@yoast/style-guide";
import { makeOutboundLink } from "../../utils/makeOutboundLink";
import { getDirectionalStyle } from "@yoast/helpers";
=======
import { colors } from "@yoast/components/style-guide";
import { makeOutboundLink, getDirectionalStyle } from "@yoast/helpers";
>>>>>>> e0eceeee

const CardRegularButton = styled.a`
	color: ${ colors.$color_black };
	white-space: nowrap;
	display: block;
	border-radius: 4px;
	background-color: ${ colors.$color_grey_cta };
	padding: 12px 16px;
	box-shadow: inset 0 -4px 0 rgba(0, 0, 0, 0.2);
	border: none;
	text-decoration: none;
	font-weight: bold;
	font-size: inherit;
	margin-bottom: 8px;

	&:hover,
	&:focus,
	&:active {
		color: ${ colors.$color_black };
		background-color: ${ colors.$color_grey_hover };
	}

	&:active {
		background-color: ${ colors.$color_grey_hover };
		transform: translateY( 1px );
		box-shadow: none;
		filter: none;
	}
`;

const CardUpsellButton = styled.a`
	cursor: pointer;
	color: ${ colors.$color_black };
	white-space: nowrap;
	display: block;
	border-radius: 4px;
	background-color: ${ colors.$color_button_upsell };
	padding: 12px 16px;
	box-shadow: inset 0 -4px 0 rgba(0, 0, 0, 0.2);
	border: none;
	text-decoration: none;
	font-weight: bold;
	font-size: inherit;
	margin-top: 0;
	margin-bottom: 8px;

	&:hover,
	&:focus,
	&:active {
		color: ${ colors.$color_black };
		background: ${ colors.$color_button_upsell_hover };
	}

	&:active {
		background-color: ${ colors.$color_button_hover_upsell };
		transform: translateY( 1px );
		box-shadow: none;
		filter: none;
	}
`;

const CardInfoLink = styled.a`
	font-weight: bold;
`;

const OutboundInfoLink = makeOutboundLink( CardInfoLink );

const ActionBlock = styled.div`
	text-align: center;
`;

const CourseFeatureList = styled.div`
	ul {
		list-style-type: none;
		margin: 0;
		padding: 0;
	}

	li {
		position: relative;
		${ getDirectionalStyle( "margin-left", "margin-right" ) }: 16px;

		&:before {
			content: "✓";
			color: ${ colors.$color_green };
			position: absolute;
			font-weight: bold;
			display: inline-block;
			${ getDirectionalStyle( "left", "right" ) }: -16px;
		}
	}
`;

const Details = styled.div`
	margin-bottom: 12px;
	border-bottom: 1px ${ colors.$color_grey } solid;
	flex-grow: 1;
`;

/**
 * CardDetails component.
 */
class CardDetails extends React.Component {
	/**
	 * Sets the CourseCard object.
	 *
	 * @returns {void}
	 */
	constructor() {
		super();
	}

	/**
	 * Renders the component.
	 *
	 * @returns {ReactElement} The rendered component.
	 */
	render() {
		const buttonType = this.props.ctaButtonData.ctaButtonType === "regular" ? CardRegularButton : CardUpsellButton;

		return (
			<Fragment>
				<Details>
					<CourseFeatureList
						dangerouslySetInnerHTML={ { __html: this.props.description } }
					/>
				</Details>
				{ this.getActionBlock( buttonType, this.props.isBundle ) }
			</Fragment>
		);
	}

	/**
	 * Returns the correct Action Block based on whether an item is a bundle or a single course.
	 *
	 * @param {string} buttonType The type of the button. Either regular or sale.
	 * @param {boolean} isBundle True when the it's a bundle.
	 *
	 * @returns {ReactElement} The ActionBlock component.
	 */
	getActionBlock( buttonType, isBundle ) {
		const OutboundLinkButton = makeOutboundLink( buttonType );

		// Bundles don't have an OutboundInfoLink and use a different property from the feed for the OutboundLinkButton.
		if ( isBundle === "true" ) {
			return <ActionBlock>
				<OutboundLinkButton href={ this.props.courseUrl } rel={ null }>
					{ this.props.ctaButtonData.ctaButtonCopy }
				</OutboundLinkButton>
			</ActionBlock>;
		}
		return <ActionBlock>
			<OutboundLinkButton href={ this.props.ctaButtonData.ctaButtonUrl } rel={ null }>
				{ this.props.ctaButtonData.ctaButtonCopy }
			</OutboundLinkButton>
			<OutboundInfoLink href={ this.props.courseUrl } rel={ null }>
				{ this.props.readMoreLinkText }
			</OutboundInfoLink>
		</ActionBlock>;
	}
}

export default CardDetails;

CardDetails.propTypes = {
	description: PropTypes.string,
	courseUrl: PropTypes.string,
	ctaButtonData: PropTypes.object,
	readMoreLinkText: PropTypes.string,
	isBundle: PropTypes.bool,
};

CardDetails.defaultProps = {
	description: "",
	courseUrl: "",
	ctaButtonData: {},
	readMoreLinkText: "",
	isBundle: false,
};<|MERGE_RESOLUTION|>--- conflicted
+++ resolved
@@ -1,14 +1,8 @@
 import React, { Fragment } from "react";
 import PropTypes from "prop-types";
 import styled from "styled-components";
-<<<<<<< HEAD
 import { colors } from "@yoast/style-guide";
-import { makeOutboundLink } from "../../utils/makeOutboundLink";
-import { getDirectionalStyle } from "@yoast/helpers";
-=======
-import { colors } from "@yoast/components/style-guide";
 import { makeOutboundLink, getDirectionalStyle } from "@yoast/helpers";
->>>>>>> e0eceeee
 
 const CardRegularButton = styled.a`
 	color: ${ colors.$color_black };
