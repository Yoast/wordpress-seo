import PropTypes from "prop-types";
import React from "react";
import styled from "styled-components";
import omit from "lodash/omit";

import { colors } from "@yoast/components/style-guide";
import { IconsButton } from "../../Shared/components/Button";
<<<<<<< HEAD
import { getRtlStyle, SectionTitle } from "@yoast/components";
=======
import { getDirectionalStyle } from "@yoast/helpers";
import { SectionTitle } from "./SectionTitle";
>>>>>>> 14134f18

const Content = styled.div`
	padding: 0 16px;
	margin-bottom: 16px;
`;

export const StyledContainer = styled.div`
	background-color: ${ colors.$color_white };
`;

export const StyledContainerTopLevel = styled( StyledContainer )`
	border-top: 1px solid ${ colors.$color_border_gutenberg };
	border-bottom: 1px solid ${ colors.$color_border_gutenberg };
	margin-top: -1px;
`;

export const StyledIconsButton = styled( IconsButton )`
	width: 100%;
	background-color: ${ colors.$color_white };
	padding: 16px;
	justify-content: flex-start;
	border-color: transparent;
	border: none;
	border-radius: 0;
	box-shadow: none;
	font-weight: normal;

	:focus {
		outline: 1px solid ${ colors.$color_blue };
		outline-offset: -1px;
	}

	:active {
		box-shadow: none;
		background-color: ${ colors.$color_white };
	}

	svg {
		${ props => props.hasSubTitle ? "align-self: flex-start;" : "" }
		&:first-child {
			${ getDirectionalStyle( "margin-right: 8px", "margin-left: 8px" ) };
		}
		&:last-child {
			${ getDirectionalStyle( "margin-left: 8px", "margin-right: 8px" ) };
		}
	}
`;

/**
 * Wraps a component in a heading element with a defined heading level.
 *
 * @param {ReactElement} Component        The component to wrap.
 * @param {Object}       props            The heading props.
 * @param {number}       props.level      The heading level.
 * @param {string}       props.fontSize   The heading font-size.
 * @param {string}       props.fontWeight The heading font-weight.
 *
 * @returns {Function} A function that will return the wrapped component with given properties.
 */
export function wrapInHeading( Component, props ) {
	const headingLevel = `h${ props.level }`;
	const StyledHeadingLevel = styled( headingLevel )`
		margin: 0 !important;
		padding: 0 !important;
		font-size: ${ props.fontSize } !important;
		font-weight: ${ props.fontWeight } !important;
	`;

	return function Wrapped( componentProps ) {
		return (
			<StyledHeadingLevel>
				<Component { ...componentProps } />
			</StyledHeadingLevel>
		);
	};
}

const StyledHeading = wrapInHeading( StyledIconsButton, { level: 2, fontSize: "1rem", fontWeight: "normal" } );

/**
 * Base collapsible panel. Optionally has a heading around the button.
 *
 * @param {Object}      props                       The properties for the component.
 * @param {children}    props.children              The content of the Collapsible.
 * @param {string}      props.className             The name of the collapsible CSS class.
 * @param {IconsButton} props.Heading               Heading button. May be wrapped or styled or both.
 * @param {boolean}     props.isOpen                True displays the children. False means collapsed.
 * @param {boolean}     props.hasPadding            True adds padding to the content. False means no padding.
 * @param {boolean}     props.hasSeparator          True displays borders around the section. False means no borders.
 * @param {function}    props.onToggle              Function to handle the Heading click event.
 * @param {Object}      props.prefixIcon            Heading icon before the title.
 * @param {Object}      props.prefixIconCollapsed   Prefix icon when in collapsed state.
 * @param {string}      props.subTitle              Sub-title for the Heading.
 * @param {Object}      props.suffixIcon            Heading icon after the title.
 * @param {Object}      props.suffixIconCollapsed   Suffix icon when in collapsed state.
 * @param {string}      props.title                 Title for the Heading.
 * @param {string}      props.titleScreenReaderText Chance for an extra text to feed to a screenreader.
 *
 * @returns {ReactElement} A collapsible panel.
 */
export const CollapsibleStateless = ( props ) => {
	let children = null;
	if ( props.isOpen ) {
		children = ( props.hasPadding ) ? <Content>{ props.children }</Content> : props.children;
	}
	const Container = ( props.hasSeparator ) ? StyledContainerTopLevel : StyledContainer;

	return (
		<Container
			// Pass the classname to allow re-styling with styled-components.
			className={ props.className }
		>
			<props.Heading
				id={ props.id }
				aria-expanded={ props.isOpen }
				onClick={ props.onToggle }
				prefixIcon={ props.isOpen ? props.prefixIcon : props.prefixIconCollapsed }
				suffixIcon={ props.isOpen ? props.suffixIcon : props.suffixIconCollapsed }
				hasSubTitle={ !! props.subTitle }
			>
				<SectionTitle
					title={ props.title }
					titleScreenReaderText={ props.titleScreenReaderText }
					subTitle={ props.subTitle }
				/>
			</props.Heading>
			{ children }
		</Container>
	);
};

CollapsibleStateless.propTypes = {
	children: PropTypes.oneOfType( [
		PropTypes.arrayOf( PropTypes.node ),
		PropTypes.node,
	] ),
	className: PropTypes.string,
	Heading: PropTypes.func,
	isOpen: PropTypes.bool.isRequired,
	hasSeparator: PropTypes.bool,
	hasPadding: PropTypes.bool,
	onToggle: PropTypes.func.isRequired,
	prefixIcon: PropTypes.shape( {
		icon: PropTypes.string,
		color: PropTypes.string,
		size: PropTypes.string,
	} ),
	prefixIconCollapsed: PropTypes.shape( {
		icon: PropTypes.string,
		color: PropTypes.string,
		size: PropTypes.string,
	} ),
	subTitle: PropTypes.string,
	suffixIcon: PropTypes.shape( {
		icon: PropTypes.string,
		color: PropTypes.string,
		size: PropTypes.string,
	} ),
	suffixIconCollapsed: PropTypes.shape( {
		icon: PropTypes.string,
		color: PropTypes.string,
		size: PropTypes.string,
	} ),
	title: PropTypes.string.isRequired,
	titleScreenReaderText: PropTypes.string,
	id: PropTypes.string,
};

CollapsibleStateless.defaultProps = {
	Heading: StyledHeading,
	id: null,
};

/**
 * Stateful collapsible panel. Optionally has a heading around the button.
 */
export class Collapsible extends React.Component {
	/**
	 * The constructor.
	 *
	 * @param {Object}  props                       The properties for the component.
	 * @param {string}  props.className             The name of the collapsible CSS class.
	 * @param {Object}  props.headingProps          Props to use in the Heading.
	 * @param {boolean} props.initialIsOpen         Determines if the initial isOpen state is open or closed.
	 * @param {Object}  props.prefixIcon            Heading icon before the title.
	 * @param {Object}  props.prefixIconCollapsed   Prefix icon when in collapsed state.
	 * @param {Object}  props.suffixIcon            Heading icon after the title.
	 * @param {Object}  props.suffixIconCollapsed   Suffix icon when in collapsed state.
	 * @param {string}  props.title                 Title for in the Heading.
	 * @param {string}  props.titleScreenReaderText Chance for an extra text to feed to a screenreader.
	 *
	 * @returns {ReactElement} Base collapsible panel.
	 */
	constructor( props ) {
		super( props );

		this.state = {
			isOpen: props.initialIsOpen,
		};

		/*
		 * Evaluate if the button should be wrapped in a heading in this constructor
		 * instead of doing it in the render function to avoid a full re-render of the button,
		 * which is bad for accessibility.
		 */
		this.Heading = Collapsible.getHeading( props );
		this.toggleCollapse = this.toggleCollapse.bind( this );
	}

	/**
	 * Makes sure the heading element is correctly set.
	 *
	 * @param {Object} nextProps The upcoming props.
	 *
	 * @returns {void}
	 */
	componentWillReceiveProps( nextProps ) {
		const { level } = this.props.headingProps;

		if ( nextProps.headingProps.level !== level ) {
			this.Heading = Collapsible.getHeading( nextProps );
		}
	}

	/**
	 * Toggles whether the list is collapsed.
	 *
	 * @returns {void}
	 */
	toggleCollapse() {
		const { isOpen } = this.state;

		this.setState( {
			isOpen: ! isOpen,
		} );
	}

	/**
	 * Creates the header by wrapping the IconsButton with a header.
	 *
	 * @param {Object} props The properties for the component.
	 *
	 * @returns {ReactElement} The header to render.
	 */
	static getHeading( props ) {
		return wrapInHeading( StyledIconsButton, props.headingProps );
	}

	/**
	 * Returns the rendered collapsible panel.
	 *
	 * @returns {ReactElement} The rendered collapsible panel.
	 */
	render() {
		const { isOpen } = this.state;
		const { children } = this.props;

		const newProps = omit( this.props, [ "children" ] );

		return (
			<CollapsibleStateless
				Heading={ this.Heading }
				isOpen={ isOpen }
				onToggle={ this.toggleCollapse }
				{ ...newProps }
			>
				{ isOpen && children }
			</CollapsibleStateless>
		);
	}
}

Collapsible.propTypes = {
	children: PropTypes.oneOfType( [
		PropTypes.arrayOf( PropTypes.node ),
		PropTypes.node,
	] ),
	className: PropTypes.string,
	initialIsOpen: PropTypes.bool,
	hasSeparator: PropTypes.bool,
	hasPadding: PropTypes.bool,
	prefixIcon: PropTypes.shape( {
		icon: PropTypes.string,
		color: PropTypes.string,
		size: PropTypes.string,
	} ),
	prefixIconCollapsed: PropTypes.shape( {
		icon: PropTypes.string,
		color: PropTypes.string,
		size: PropTypes.string,
	} ),
	suffixIcon: PropTypes.shape( {
		icon: PropTypes.string,
		color: PropTypes.string,
		size: PropTypes.string,
	} ),
	suffixIconCollapsed: PropTypes.shape( {
		icon: PropTypes.string,
		color: PropTypes.string,
		size: PropTypes.string,
	} ),
	title: PropTypes.string.isRequired,
	titleScreenReaderText: PropTypes.string,
	subTitle: PropTypes.string,
	headingProps: PropTypes.shape( {
		level: PropTypes.number,
		fontSize: PropTypes.string,
		fontWeight: PropTypes.string,
	} ),
};

Collapsible.defaultProps = {
	hasSeparator: false,
	hasPadding: false,
	initialIsOpen: false,
	prefixIcon: null,
	prefixIconCollapsed: null,
	suffixIcon: {
		icon: "chevron-up",
		color: colors.$black,
		size: "24px",
	},
	suffixIconCollapsed: {
		icon: "chevron-down",
		color: colors.$black,
		size: "24px",
	},
	headingProps: {
		level: 2,
		fontSize: "1rem",
		fontWeight: "normal",
	},
};

export default Collapsible;<|MERGE_RESOLUTION|>--- conflicted
+++ resolved
@@ -5,12 +5,8 @@
 
 import { colors } from "@yoast/components/style-guide";
 import { IconsButton } from "../../Shared/components/Button";
-<<<<<<< HEAD
-import { getRtlStyle, SectionTitle } from "@yoast/components";
-=======
+import { SectionTitle } from "@yoast/components";
 import { getDirectionalStyle } from "@yoast/helpers";
-import { SectionTitle } from "./SectionTitle";
->>>>>>> 14134f18
 
 const Content = styled.div`
 	padding: 0 16px;
