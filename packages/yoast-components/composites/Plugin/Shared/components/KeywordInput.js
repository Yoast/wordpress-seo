--- conflicted
+++ resolved
@@ -7,14 +7,8 @@
 import noop from "lodash/noop";
 
 // Internal dependencies.
-<<<<<<< HEAD
+import { SvgIcon, YoastInputField } from "@yoast/components";
 import { colors } from "@yoast/style-guide";
-import { YoastInputField } from "./YoastInput";
-import { SvgIcon } from "@yoast/components";
-=======
-import { SvgIcon, YoastInputField } from "@yoast/components";
-import { colors } from "@yoast/components/style-guide";
->>>>>>> e0eceeee
 import { addFocusStyle } from "./Button";
 import { getDirectionalStyle } from "@yoast/helpers";
 
