// External dependencies.
import React from "react";
import styled from "styled-components";
import PropTypes from "prop-types";
import uniqueId from "lodash/uniqueId";
import { __ } from "@wordpress/i18n";
import noop from "lodash/noop";
<<<<<<< HEAD
// Internal dependencies.
import { colors } from "@yoast/components/style-guide";
import { addFocusStyle, SvgIcon, YoastInputField } from "@yoast/components";
=======

/* Yoast dependencies */
import { SvgIcon, YoastInputField } from "@yoast/components";
>>>>>>> 3aa023fd
import { getDirectionalStyle } from "@yoast/helpers";
import { colors } from "@yoast/style-guide";

// Internal dependencies.
import { addFocusStyle } from "./Button";

const errorColor = colors.$color_red;
const greyColor = colors.$color_grey_text_light;

const KeywordInputContainer = styled.div`
	display: flex;
	flex-direction: column;
	margin: 0 0 1em;
`;

const KeywordFieldLabel = styled.label`
	font-size: 1em;
	font-weight: bold;
	${ getDirectionalStyle( "margin-right: 4px", "margin-left: 4px" ) };
`;

const KeywordFieldLabelContainer = styled.span`
	margin-bottom: 0.5em;
`;

const KeywordField = styled( YoastInputField )`
	flex: 1 !important;
	box-sizing: border-box;
	max-width: 100%;
	margin: 0; // Reset margins inherited from WordPress.

	// Hide native X in Edge and IE11.
	&::-ms-clear {
		display: none;
	}

	&.has-error {
		border-color: ${ errorColor } !important;
		box-shadow: 0 0 2px ${ errorColor } !important;
	}
`;

const ErrorText = styled.p`
	color: ${ errorColor };
	margin: 0.5em 0 0 0;
	min-height: 1.8em;
`;

const BorderlessButton = addFocusStyle(
	styled.button`
		border: 1px solid transparent;
		box-shadow: none;
		background: none;
		flex: 0 0 32px;
		height: 32px;
		max-width: 32px;
		padding: 0;
		cursor: pointer;
	`
);

BorderlessButton.propTypes = {
	type: PropTypes.string,
	focusColor: PropTypes.string,
	focusBackgroundColor: PropTypes.string,
	focusBorderColor: PropTypes.string,
};

BorderlessButton.defaultProps = {
	type: "button",
	focusColor: colors.$color_button_text_hover,
	focusBackgroundColor: colors.$color_white,
	focusBorderColor: colors.$color_blue,
};

const RemoveIcon = styled( SvgIcon )`
	margin-top: 4px;
`;

export const YoastInputButtonContainer = styled.div`
	display: flex;
	flex-direction: row;
	align-items: center;

	&.has-remove-keyword-button {
		${ KeywordField } {
			${ getDirectionalStyle( "padding-right: 40px", "padding-left: 40px" ) };
		}

		${ BorderlessButton } {
			${ getDirectionalStyle( "margin-left: -32px", "margin-right: -32px" ) };
		}
	}
`;

/**
 * An input component for the keyphrase.
 */
class KeywordInput extends React.Component {
	/**
	 * Constructs a KeywordInput component.
	 *
	 * @param {Object}   props           The props for the KeywordInput.
	 * @param {string}   props.id        The id of the KeywordInput.
	 * @param {string}   props.label     The label of the KeywordInput.
	 * @param {boolean}  props.showLabel Toggle between an actual label or an aria-label on the input.
	 * @param {string}   props.keyword   The initial keyword passed to the state.
	 * @param {Function} props.onChange  The function that is triggered when the keyword input field is changed.
	 *
	 * @returns {void}
	 */
	constructor( props ) {
		super( props );

		this.handleChange = this.handleChange.bind( this );
		this.displayErrorMessage = this.displayErrorMessage.bind( this );
	}

	/**
	 * Checks the keyword input for comma-separated words.
	 *
	 * @param {string} keywordText The text of the input.
	 *
	 * @returns {boolean} Returns true if a comma was found.
	 */
	checkKeywordInput( keywordText ) {
		return keywordText.includes( "," );
	}

	/**
	 * Displays the error message
	 *
	 * @param {boolean} showErrorMessage Whether or not the error message has to be shown.
	 *
	 * @returns {ReactElement} ErrorText The error message element.
	 */
	displayErrorMessage( showErrorMessage ) {
		if ( showErrorMessage && this.props.keyword !== "" ) {
			return (
				<ErrorText role="alert">
					{ __( "Are you trying to use multiple keyphrases? You should add them separately below.", "yoast-components" ) }
				</ErrorText>
			);
		}
	}

	/**
	 * Handles changes in the KeywordInput, sets the state if a change has been made.
	 *
	 * @param {SyntheticEvent} event The onChange event.
	 *
	 * @returns {void}
	 */
	handleChange( event ) {
		this.props.onChange( event.target.value );
	}

	/**
	 * Renders the input's label.
	 *
	 * @returns {ReactElement} The input label.
	 */
	renderLabel() {
		const {
			id,
			label,
			helpLink,
		} = this.props;
		return (
			<KeywordFieldLabelContainer>
				<KeywordFieldLabel htmlFor={ id }>
					{ label }
				</KeywordFieldLabel>
				{ helpLink }
			</KeywordFieldLabelContainer>
		);
	}

	/**
	 * Renders an input field, a label, and if the condition is met, an error message.
	 *
	 * @returns {ReactElement} The KeywordField react component including its label and eventual error message.
	 */
	render() {
		const { id, showLabel, keyword, onRemoveKeyword, onBlurKeyword, onFocusKeyword } = this.props;
		const showErrorMessage = this.checkKeywordInput( keyword );

		// The aria label should not be shown if there is a visible label.
		const showAriaLabel = ! showLabel;

		const showRemoveKeywordButton = onRemoveKeyword !== noop;

		return (
			<KeywordInputContainer>
				{ showLabel && this.renderLabel() }
				<YoastInputButtonContainer
					className={ showRemoveKeywordButton ? "has-remove-keyword-button" : null }
				>
					<KeywordField
						aria-label={ showAriaLabel ? this.props.label : null }
						type="text"
						id={ id }
						className={ showErrorMessage ? "has-error" : null }
						onChange={ this.handleChange }
						onFocus={ onFocusKeyword }
						onBlur={ onBlurKeyword }
						value={ keyword }
						autoComplete="off"
					/>
					{ showRemoveKeywordButton && (
						<BorderlessButton onClick={ onRemoveKeyword }>
							<RemoveIcon
								size="18px"
								icon="times-circle"
								color={ greyColor }
							/>
						</BorderlessButton>
					) }
				</YoastInputButtonContainer>
				{ this.displayErrorMessage( showErrorMessage ) }
			</KeywordInputContainer>
		);
	}
}

KeywordInput.propTypes = {
	id: PropTypes.string,
	showLabel: PropTypes.bool,
	keyword: PropTypes.string,
	onChange: PropTypes.func.isRequired,
	onRemoveKeyword: PropTypes.func,
	onBlurKeyword: PropTypes.func,
	onFocusKeyword: PropTypes.func,
	label: PropTypes.string.isRequired,
	helpLink: PropTypes.node,
};

KeywordInput.defaultProps = {
	id: uniqueId( "yoast-keyword-input-" ),
	showLabel: true,
	keyword: "",
	onRemoveKeyword: noop,
	onBlurKeyword: noop,
	onFocusKeyword: noop,
	helpLink: null,
};

export default KeywordInput;<|MERGE_RESOLUTION|>--- conflicted
+++ resolved
@@ -5,20 +5,11 @@
 import uniqueId from "lodash/uniqueId";
 import { __ } from "@wordpress/i18n";
 import noop from "lodash/noop";
-<<<<<<< HEAD
-// Internal dependencies.
-import { colors } from "@yoast/components/style-guide";
+
+/* Yoast dependencies */
 import { addFocusStyle, SvgIcon, YoastInputField } from "@yoast/components";
-=======
-
-/* Yoast dependencies */
-import { SvgIcon, YoastInputField } from "@yoast/components";
->>>>>>> 3aa023fd
 import { getDirectionalStyle } from "@yoast/helpers";
 import { colors } from "@yoast/style-guide";
-
-// Internal dependencies.
-import { addFocusStyle } from "./Button";
 
 const errorColor = colors.$color_red;
 const greyColor = colors.$color_grey_text_light;
