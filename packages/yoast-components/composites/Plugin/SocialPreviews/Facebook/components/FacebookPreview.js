/* External dependencies */
import React, { Fragment } from "react";
import PropTypes from "prop-types";

/* Internal dependencies */
import FacebookSiteName from "./FacebookSiteName";
import FacebookImage from "./FacebookImage";
<<<<<<< HEAD
import FacebookTitle from "./FacebookTitle";
=======
import FacebookDescription from "./FacebookDescription";
>>>>>>> a484d27e

/**
 * Renders a FacebookPreview component.
 *
 * @param {object} props The props.
 *
 * @returns {React.Element} The rendered element.
 */
const FacebookPreview = ( props ) => {
	return (
		<Fragment>
			<FacebookImage src={ props.src } alt={ props.alt } />
			<FacebookSiteName siteName={ props.siteName } />
<<<<<<< HEAD
			<FacebookTitle title={ props.title } />
=======
			<FacebookDescription description={ props.description } />
>>>>>>> a484d27e
		</Fragment>
	);
};

FacebookPreview.propTypes = {
	siteName: PropTypes.string.isRequired,
<<<<<<< HEAD
	title: PropTypes.string.isRequired,
=======
	description: PropTypes.string,
>>>>>>> a484d27e
	src: PropTypes.string.isRequired,
	alt: PropTypes.string,
};

FacebookPreview.defaultProps = {
	description: "",
	alt: "",
};

export default FacebookPreview;<|MERGE_RESOLUTION|>--- conflicted
+++ resolved
@@ -5,11 +5,8 @@
 /* Internal dependencies */
 import FacebookSiteName from "./FacebookSiteName";
 import FacebookImage from "./FacebookImage";
-<<<<<<< HEAD
 import FacebookTitle from "./FacebookTitle";
-=======
 import FacebookDescription from "./FacebookDescription";
->>>>>>> a484d27e
 
 /**
  * Renders a FacebookPreview component.
@@ -23,22 +20,16 @@
 		<Fragment>
 			<FacebookImage src={ props.src } alt={ props.alt } />
 			<FacebookSiteName siteName={ props.siteName } />
-<<<<<<< HEAD
 			<FacebookTitle title={ props.title } />
-=======
 			<FacebookDescription description={ props.description } />
->>>>>>> a484d27e
 		</Fragment>
 	);
 };
 
 FacebookPreview.propTypes = {
 	siteName: PropTypes.string.isRequired,
-<<<<<<< HEAD
 	title: PropTypes.string.isRequired,
-=======
 	description: PropTypes.string,
->>>>>>> a484d27e
 	src: PropTypes.string.isRequired,
 	alt: PropTypes.string,
 };
