/* External dependencies */
import React from "react";
import renderer from "react-test-renderer";

/* Internal dependencies */
import FacebookPreview from "../components/FacebookPreview";

describe( "FacebookPreview", () => {
	it( "matches the snapshot for a landscape image", () => {
		const component = renderer.create(
			<FacebookPreview
<<<<<<< HEAD
				siteName="yosat.com"
				title="YoastCon Workshops"
=======
				siteName="yoast.com"
				description="Description to go along with a landscape image."
>>>>>>> a484d27e
				src="https://yoast.com/app/uploads/2015/06/How_to_choose_keywords_FI.png"
			/>
		);

		const tree = component.toJSON();
		expect( tree ).toMatchSnapshot();
	} );
	it( "matches the snapshot for a portrait image", () => {
		const component = renderer.create(
			<FacebookPreview
				siteName="yoast.com"
<<<<<<< HEAD
				title="YoastCon Workshops"
=======
				description="Description to go along with a portrait image."
>>>>>>> a484d27e
				src="https://yoast.com/app/uploads/2015/09/Author_Joost_x2.png"
			/>
		);

		const tree = component.toJSON();
		expect( tree ).toMatchSnapshot();
	} );
	it( "matches the snapshot for a square image", () => {
		const component = renderer.create(
			<FacebookPreview
				siteName="yoast.com"
<<<<<<< HEAD
				title="YoastCon Workshops"
=======
				description="Description to go along with a square image."
>>>>>>> a484d27e
				src="https://yoast.com/app/uploads/2018/09/avatar_user_1_1537774226.png"
			/>
		);

		const tree = component.toJSON();
		expect( tree ).toMatchSnapshot();
	} );
	it( "matches the snapshot for a too small image", () => {
		const component = renderer.create(
			<FacebookPreview
				siteName="yoast.com"
<<<<<<< HEAD
				title="YoastCon Workshops"
=======
				description="Description to go along with too small an image."
>>>>>>> a484d27e
				src="https://yoast.com/app/uploads/2018/11/Logo_TYPO3-250x105.png"
			/>
		);

		const tree = component.toJSON();
		expect( tree ).toMatchSnapshot();
	} );
	it( "matches the snapshot for a faulty image", () => {
		const component = renderer.create(
			<FacebookPreview
				siteName="yoast.com"
<<<<<<< HEAD
				title="YoastCon Workshops"
=======
				description="Description to go along with a faulty image."
>>>>>>> a484d27e
				src="thisisnoimage"
			/>
		);

		const tree = component.toJSON();
		expect( tree ).toMatchSnapshot();
	} );
} );<|MERGE_RESOLUTION|>--- conflicted
+++ resolved
@@ -9,13 +9,9 @@
 	it( "matches the snapshot for a landscape image", () => {
 		const component = renderer.create(
 			<FacebookPreview
-<<<<<<< HEAD
-				siteName="yosat.com"
+				siteName="yoast.com"
 				title="YoastCon Workshops"
-=======
-				siteName="yoast.com"
 				description="Description to go along with a landscape image."
->>>>>>> a484d27e
 				src="https://yoast.com/app/uploads/2015/06/How_to_choose_keywords_FI.png"
 			/>
 		);
@@ -27,11 +23,8 @@
 		const component = renderer.create(
 			<FacebookPreview
 				siteName="yoast.com"
-<<<<<<< HEAD
 				title="YoastCon Workshops"
-=======
 				description="Description to go along with a portrait image."
->>>>>>> a484d27e
 				src="https://yoast.com/app/uploads/2015/09/Author_Joost_x2.png"
 			/>
 		);
@@ -43,11 +36,8 @@
 		const component = renderer.create(
 			<FacebookPreview
 				siteName="yoast.com"
-<<<<<<< HEAD
 				title="YoastCon Workshops"
-=======
 				description="Description to go along with a square image."
->>>>>>> a484d27e
 				src="https://yoast.com/app/uploads/2018/09/avatar_user_1_1537774226.png"
 			/>
 		);
@@ -59,11 +49,8 @@
 		const component = renderer.create(
 			<FacebookPreview
 				siteName="yoast.com"
-<<<<<<< HEAD
 				title="YoastCon Workshops"
-=======
 				description="Description to go along with too small an image."
->>>>>>> a484d27e
 				src="https://yoast.com/app/uploads/2018/11/Logo_TYPO3-250x105.png"
 			/>
 		);
@@ -75,11 +62,8 @@
 		const component = renderer.create(
 			<FacebookPreview
 				siteName="yoast.com"
-<<<<<<< HEAD
 				title="YoastCon Workshops"
-=======
 				description="Description to go along with a faulty image."
->>>>>>> a484d27e
 				src="thisisnoimage"
 			/>
 		);
