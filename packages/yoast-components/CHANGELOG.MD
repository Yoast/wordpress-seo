# Change Log

This changelog is according to [Keep a Changelog](http://keepachangelog.com).

All notable changes to this project will be documented in this file.
We follow [Semantic Versioning](http://semver.org/).

<<<<<<< HEAD

## 4.26.0
=======
## 4.26.0 May 27th, 2019
>>>>>>> 713a01de
### Changed
* Changes `KeywordInput`'s `id` prop to be required

## 4.25.0 May 14th, 2019
### Fixed
* Improved handling of the `rel` attribute for links that open in a new browser's tab.

## 4.24.0 April 29th, 2019
* The following packages have been split out from `@yoast/yoast-components`. Please use these packages in the future:
  * `@yoast/algolia-search-box`
  * `@yoast/components`
  * `@yoast/configuration-wizard`
  * `@yoast/eslint`
  * `@yoast/helpers`
  * `@yoast/search-metadata-previews`
  * `@yoast/social-metadata-previews`
  * `@yoast/style-guide`
  * `@yoast/social-previews`

## 4.23.1 April 15th, 2019
### Other
* Updated the `styled-components` package to v4+.

## 4.23.0 April 1st, 2019
### Added
* Adds an autocomplete prop to the following components: `Step`, `Textfield`, and `Input`.

### Fixed
* Restores the focus indication on the title separators in the onboarding wizard.

### Other
* Makes the previous and next buttons in the `OnboardingWizard` component look like links.

## 4.22.0 March 11th, 2019
### Added
* Adds `keywordForms` field to the `SnippetPreview` and `SnippetEditor` components to be able to highlight word forms of the keyphrase in the preview.
* Adds step-specific hashes to the URL in the `OnboardingWizard` component to make navigation easier.

### Fixed
* Fixes a bug where the standalone would not load in IE11.

## 4.21.0 February 25th, 2019
### Other
* Changed the AnalysisList pressed status check to listen to `result.markerId` instead of `result.id`.
* Upgrades webpack-dev-server to 3.1.14.
* Bumps YoastSEO.js version to 1.48.0.

## 4.20.0 February 11th, 2019
### Other
* Changed the default icon for the `Collapsible` component to chevrons.
* Bumps YoastSEO.js version to 1.47.0.

## 4.19.0 January 21st, 2019
### Added
* Adds a card component.

### Removed
* Removes autocomplete functionality from the Keyphrase and Synonyms input fields.

### Other
* Bumps YoastSEO.js version to 1.46.0.

## 4.18.1 January 7th, 2019
### Other
* Change eslint config to make sure tag build passes.

## 4.18.0 January 7th, 2019
### Other
* Bumps YoastSEO.js version to 1.45.0.

## 4.17.0 December 17th, 2018
### Added
* Adds onBlur and onFocus prop to SynonymsInput component.
* Adds buildStructuredUrl function.
* Adds an exclamation triangle to the SvgIcon component.
* Adds a YoastWarning component that consists of an exclamation triangle followed by a message on a yellow background.

## 4.16.0 November 19th, 2018
### Added
* Adds an Id prop to the Collapsible and ButtonSection component.

### Removed
* Removes logic that remembers what marker button is active from the `ContentAnalysis` components.

## 4.15.0 November 5th, 2018
### Added
* Adds a fieldId prop in the `ReplacementVariableEditorStandalone` component, that gets added as an id attribute to the DraftJS editor element with the contenteditable attribute.

### Other
* Changes `$palette_grey_text` from #646464 to #616161 to have a sufficient color contrast ratio on #dddddd backgrounds.

## 4.14.1 October 29th, 2018
### Other
* Bumps YoastSEO.js to 1.41.1.

## 4.14.0 October 22nd, 2018
### Added
* Adds an `UpsellButton` component.
* Adds an `UpsellLinkButton` component.
* Adds `label` and `ariaLabel` props to the `KeywordInput` component.
* Adds an id to the `ReplacementVariableEditorStandalone` component.

### Other
* Replaces the help text in the `SynonymsInput` by a help link icon.

## 4.13.0 October 8th, 2018
### Other
* Compatibility with Yoast SEO 8.4.

## 4.12.1 September 24th, 2018
### Other
* Compatibility with Yoast SEO 8.3.

## 4.12.0 September 24th, 2018
### Other
* Compatibility with Yoast SEO 8.3.

## 4.11.0 September 10th, 2018
### Fixed
* Fixes a bug where the placeholder "Modify your meta description by editing it right here" wasn't translatable.

### Added
* Exposes `AnalysisList` to render a plain list of content analysis results.
* Exposes `renderRatingToColor` which renders a rating received from YoastSEO.js to a color that can be used in CSS.

## 4.10.1 August 28th, 2018
### Fixed
* Fixes an incorrect import of `YoastButton` in `index.js`.

## 4.10.0 August 27th, 2018
### Added
* Adds a `ButtonSection` component.
* Adds a `loadingSpinner` svg icon.

### Fixed
* Fixes a bug where an invalid icon warning was thrown because no icon was provided to the `IconsButton`.
* Fixes a bug where only the header of the `ButtonSection` component was clickable, instead of the entire component.

### Other
* Improves the keyword input field focus style and contrast ratio.

## 4.9.0 August 13th, 2018
### Added
* Adds a standalone `LanguageNotice` component. Before, this component was part of the `ContentAnalysis` component.
* Adds a `HelpText` component.
* Adds a label to the `KeywordInput` component.
* Adds an `onBlur` event to the `KeywordInput` component.
* Adds a button to the `KeywordInput` component that allows removal of that keyword section.
* Adds a `ContentOptimizationContainer` component.
* Adds a `SynonymsInput` component.
* Adds a `CornerstoneToggle` component.
* Adds a demo page for the SVG icons rendered by the SvgIcon component to the App.
* Adds a subtitle to the `CollapsibleHeader` component.

### Removed
* Removes the `helpTextButton` from the `SnippetPreview` component as it has been replaced by a description that is always present.

### Fixed
* Fixes the styling of the `Collapsible` component for right-to-left languages.
* Fixes a bug where the `Collapsible` component would show scrollbars in Internet Explorer 11.

### Other
* Increases the font size of the synonyms help text and changes its color.
* Makes it possible to render multi-shape SVG icons.
* Adds clipboard and a11y-speak to the package.json.

## 4.8.0 July 25th, 2018
### Added
* Add setOverallSeoScore and setOverallReadabilityScore reducer.
* Add help text to the content analysis in the standalone.
* Add a IconLabeledButton component to render a button with visible textual label.

### Fixed
* Fix alignment of video in help center when no ads are present.

## 4.7.0 July 3rd, 2018
### Added
* Adds synonyms components.

### Fixes
* Fixes the CSS media query to target IE11 used for the buttons min-height.

### Removed
* Removes the unused replaceKeyword action.

## 4.6.2 July 2nd, 2018
### Fixes
* Fixes a bug where console errors would be thrown because `ref` instead of `innerRef` was used in the `ReplacementVariableEditor`.

## 4.6.0 July 2nd, 2018
### Added
* Adds Styled Component's `withTheme` to the `ReplacementVariableEditorStandalone` component in order to set the `textDirectionality ` of the `Editor` based on the language direction that is passed to the theme.

## 4.5.0 June 29nd, 2018
### Fixes
* Fixes the styling of the `ModeSwitcher`, `SnippetEditor`, `HelpTextWrapper`, `SnippetPreview` and `StyledSection` for right-to-left languages. [#629](https://github.com/Yoast/yoast-components/pull/629/files)
* Fixes a bug where the snippet variable suggestions would disappear behind the admin menu bar when using a right-to-left language. [#628](https://github.com/Yoast/yoast-components/pull/628/files)
* Fixes the 'insert snippet variable' button alignment by using only CSS and removing the JS widths calculations. [#618](https://github.com/Yoast/yoast-components/pull/618/files)

## 4.4.0 June 22nd, 2018

### Changes
* `ReplacementVariableEditor` adds a space after replacement variable when there is no space yet. [#616](https://github.com/Yoast/yoast-components/pull/616)
* Entities in `ReplacementVariableEditor` can no longer be partially selected. [#607](https://github.com/Yoast/yoast-components/pull/607)

### Fixes
* Improved change detection of replacement variables in `SnippetEditor`. [#610](https://github.com/Yoast/yoast-components/pull/610/files)

## 4.3.0 June 22nd, 2018

### Added
* Added `ErrorBoundary` component to be used in the `SnippetEditor`. [#605](https://github.com/Yoast/yoast-components/pull/605)

### Changes
* Let the padding on the `StyledSection` depend on the title. [#606](https://github.com/Yoast/yoast-components/pull/606)
* Implements an option for the paper style in the styled section component. [#612](https://github.com/Yoast/yoast-components/pull/612)
* Moves the margin bottom from the FormSections to the CloseSnippetEditor button. [#615](https://github.com/Yoast/yoast-components/pull/615)

### Fixes
* Clicking the entire meta description field in `SnippetEditor` will now focus the input. [#600](https://github.com/Yoast/yoast-components/pull/600)
* Improved snippet editor placeholder contrast. [#603](https://github.com/Yoast/yoast-components/pull/603)
* Fixes an issue where in cases with a lot of snippet variables it would sometimes be partially hidden behind the WordPress toolbar. [#604](https://github.com/Yoast/yoast-components/pull/604)
* Handle cut and paste behaviour in the `ReplacementVariableEditor`. [#611](https://github.com/Yoast/yoast-components/pull/611)

## 4.2.0 June 12nd, 2018

### Added
- Implements the draft-js-single-line-plugin in order to keep the Draft-js Editor from creating new blocks on enter presses and pasting newlines.
- Adds a meta description placeholder text.
- Adds a SettingsSnippetEditor component.
- Adds a button to the snippet editor to improve discoverability of the snippet variables.

### Removed
- Removes logic for decoding separators. This logic has been moved to wordpress-seo.

### Fixed
- Fixes a bug where the snippet editor fields would stay in an isActive state when blurred.
- Fixes a bug where the progress bars for the snippet title and description wouldn't respond correctly to the content of the input fields.
- Fixes a bug where multiple spaces and spaces at the beginning and end of the snippet description were taken into account for the description length progress calculation.
- Fixes a bug where the snippet variable suggestions would be sometimes positioned outside of the viewport.

### Other
- Changes the replacement variable editor to automatically replace snippet variables with entities.
- Improves the Help text accessibility and introduces a SlideToggle component based on react-transition-group.

## 4.1.0 May 23rd, 2018

### Changes
* Maximum meta description length now retrieved from `yoastseo`.
* Improve the Snippet Preview rendering with long text.
* Better encode SVG images used as CSS background.
* Snippet editor no longer manages the slug in local state.
* Entire meta description field can now be clicked to focus the editor.
* Removed `react-intl` remnants, which was removed in `v4.0.0`.
* Snippet preview now decodes the separator replacement variable before it is passed along to the renderer.

## 4.0.2 May 17th, 2018

### Added

* Added metadescription placeholder to `SnippetEditor`.
* Replace the replace vars before measuring the title and description length to get the correct length.

### Fixes

* Fixes a problem with the Snippet Editor where it would crash when receiving new content.

## 4.0.1 May 17th, 2018

### Fixes

* Fixes progress bars in `SnippetEditor`.

## 4.0.0 May 16th, 2018

### Breaking changes

* Changed library used for translation from `react-intl` to `@wordpress/i18n`. [#494](https://github.com/Yoast/yoast-components/pull/494), [#469](https://github.com/Yoast/yoast-components/pull/496), [#497](https://github.com/Yoast/yoast-components/pull/497), [#498](https://github.com/Yoast/yoast-components/pull/498), [#500](https://github.com/Yoast/yoast-components/pull/500), [#505](https://github.com/Yoast/yoast-components/pull/505), [#506](https://github.com/Yoast/yoast-components/pull/506), [#507](https://github.com/Yoast/yoast-components/pull/507), [#508](https://github.com/Yoast/yoast-components/pull/508)

### Added

* Added `HelpText` component. [#480](https://github.com/Yoast/yoast-components/pull/480)
* Added `KeywordInput` component. [#482](https://github.com/Yoast/yoast-components/pull/482)
* Added help text drop down to `SnippetEditor`. [#517](https://github.com/Yoast/yoast-components/pull/517)

### Changed

* Added trailing slashes to `SnippetPreview` url desktop preview. [#526](https://github.com/Yoast/yoast-components/pull/526)
* Improved `SnippetEditor` mentions suggestions accessibility. [#525](https://github.com/Yoast/yoast-components/pull/525)
* URL safe characters are preserved in the `SnippetPreview`. [#520](https://github.com/Yoast/yoast-components/pull/520)
* Transliterated keywords are highlighted in title and description in `SnippetPreview`. [#519](https://github.com/Yoast/yoast-components/pull/519), [#521](https://github.com/Yoast/yoast-components/pull/521), [#522](https://github.com/Yoast/yoast-components/pull/522)
* The `SnippetEditor` slug input field has been changed from a `DraftJS` editor to a regular input field. [#515](https://github.com/Yoast/yoast-components/pull/515)
* Dashes and question marks get stripped from the `SnippetEditor` url preview. [#495](https://github.com/Yoast/yoast-components/pull/495)
* Allow optional help text to be passed to the `ContentAnalysis` component. [#480](https://github.com/Yoast/yoast-components/pull/480)
* Upgraded webpack to version `4.7` in the development environment. [#501](https://github.com/Yoast/yoast-components/pull/501)

### Fixed

* Replace vars in description and title are converted to mentions on load. [#529](https://github.com/Yoast/yoast-components/pull/529)
* Implemented various styling fixes for the `SnippetEditor` component. [#491](https://github.com/Yoast/yoast-components/pull/491), [#513](https://github.com/Yoast/yoast-components/pull/513), [#513](https://github.com/Yoast/yoast-components/pull/513)

## 3.5.1 April 25th, 2018

### Fixed

* Removed import reference to a file that no longer exists.

## 3.5.0 April 24th, 2018

### Added

* Added the jsx-a11y ESLint plugin. [#468](https://github.com/Yoast/yoast-components/pull/468)
* [Collapsible] Added an optional ScreenReaderText after the Collapsible title. [#450](https://github.com/Yoast/yoast-components/pull/464)
* Added a SnippetEditor component. Renders the SnippetPreview component with editor fields to change the data. [#460](https://github.com/Yoast/yoast-components/pull/460)
* Added a ReplacementVariable component. Renders a DraftJS editor with replacement variables as entities. [#460](https://github.com/Yoast/yoast-components/pull/460)
* Added a FormattedScreenReaderMessage component Renders a message translated, but also as screen reader text. Ensures that ScreenReaderText can remain pure and only accept a string. [#460](https://github.com/Yoast/yoast-components/pull/460)

### Changed

* Changed the collapsible panel to use up/down arrows instead of the right/down arrows it used. The direction of the arrow now also matches Gutenberg. [#463](https://github.com/Yoast/yoast-components/pull/465)
* [AnalysisCollapsible] Center SVG angles in AnalysisCollapsible. [#462](https://github.com/Yoast/yoast-components/pull/462)

### Other

* Updated all dependencies that only had a minor or patch update. [#453](https://github.com/Yoast/yoast-components/pull/453)

## 3.4.0 April 9th, 2018

### Added

* Added "$color_noindex":"#1e8cbe" to colors.json.
* Added Collapsible and CollapsibleStateless components.
* Added IconsButton component.
* Added YoastModal component based on react-modal to handle all the modal dialogs.

### Other

* Refactored AnalysisCollapsible and AnalysisCollapsibleStateless to use the new collapsible.

## 3.3.0 March 19th, 2018

### Added

* Implements `SnippetPreview` component. This component will show a representation of how Google will show a certain page.

## 3.2.1 March 16th, 2018

### Bugfix
* Fixed the PropType to `func` for the dynamically supplied icon.

## 3.2.0 March 14th, 2018

### Added
* Made it possible to dynamically pass an icon to the Onboarding Wizard component.

### Other
* Fixed a typo in the readme.

## 3.1.0 March 1st, 2018

### Other
* `react-intl` is now a peer dependency of `yoast-component`. Updated documentation in regards to to using `react-intl`.
* `AnalysisHeaderCollapsible` is now open by default. This means all headers in `ContentAnalysis` are now open by default.

## 3.0.2 February 22nd, 2018

### Other
* Changed `SvgIcon`'s default prop `size` from `16` to `16px` and correctly implemented default props.

## 3.0.1 February 20th, 2018

### Other
* Adds css styles to `SvgIcon` component to fix irregular sizing in `wordpress-seo`.

## 3.0.0 February 8th, 2018

### Breaking changes
* Upgraded peer dependency of React to `16.2`.
* Removed `.svg` files in favour of `SvgIcon` component, as a result `svg-react-loader` is no longer required.
* Removed `composites/SnippetPreview/components/SnippetPreview.js` that ensured backwards compatability to the new `SnippetPreview` component.
* Changed `StyledSection` props.

### Added
* Added `jest-styled-components` for better testing of `styled-components`.
* Added `SvgIcon` component.

### Other
* Upgraded peer dependency of React to `16.2`.
* Changed default translation `Good` to `Good results` in `Content Analysis`.
* Refactored `StyledSection` to use `styled-components`.
* Removed `.svg` files. Use `SvgIcon` instead.
* Removed `composites/SnippetPreview/components/SnippetPreview.js` that ensured backwards compatability to the new `SnippetPreview` component.

## 2.11.7 December 15th, 2017

### Added
* Adds a `marksButtonStatus` prop to the `ContentAnalysis` to disable or hide the eye buttons. #409
* Adds a `marksButtonClassName` prop to the `ContentAnalysis` to use for the tooltips in `wordpress-seo`. #409

## 2.11.6 December 4th, 2017

### Other
* Expands the `AnalysisCollapsible` that is currently the most urgent in the `ContentAnalysis`. #391

## 2.11.5 November 30th, 2017

### Other
* Expands all `AnalysisCollapsibles` in the `ContentAnalysis` by default. #393

## 2.11.4: November 27th, 2017

### Added
* Made it possible to pass the heading level of the `analysisCollapsible`s as a prop to the `ContentAnalysis`. #388
* Added a language notice in the content analysis for non-admin users that cannot change the language. #389

### Fixed
- Avoid to fully re-render the `AnalyisisCollapsible` component to improve accessibility #386
- Fixed alignment of icons and text in the `ContentAnalysis` component. #390

## 2.11.3: November 20th, 2017

### Added
* Added flag to run tests sequentially. #376
* Added `type="button"` attribute to `IconButtonToggle`. #378

### Other
* Changed `StackedProgressBar` height to `24px`. #367
* Changed `onMarkButtonClick` callback in `ContentAnalysis` to return empty string when marker is deselected. #375
* Made Onboarding Wizard's `previousButton` and `nextButton` focusable. #369
* Replaced old react string refs with callbacks. #365
* Remove unnecessary whitespace between `AnalysisResult`s and between `AnalysisCollapsible`s. #382

## 2.11.2: November 7th, 2017

### Added
* Adds a callback to the mark button in the `ContentAnalysis` component. #372

### Other
* Removes min height from the `ContentAnalysis` component. #373

## 2.11.1: October 30th, 2017

* Allows `AnalysisResult` text to be HTML. #366

## 2.11: October 27th, 2017

### Added

#### Components
* `Notification` component. #348
* `AnalysisResult` component. #352
* `ContentAnalysis` component. #359

#### Other additions
* Added callbacks to notify tab switch in `YoastTabs`. #346
* `setSeoResultsForKeyword` action and reducer implementation. #355
* Added default `className` to `VideoDescriptionItem` component. #358

## 2.10.3: October 17th, 2017

### Added
* `IconButtonToggle` component

### Other
* Added class names to VideoTutorial component.

## 2.10.2: October 16th, 2017

### Other
* Improved AlgoliaSearcher focus management between search and detail view.
* Help center CSS tweaks.

## 2.10.1: October 4th, 2017

### Added

#### Other
* Improved the `HelpCenterButton` and the `HelpCenterContainer` styling. #337

### Other
* Added class names to the `HelpCenterContainer` and `HelpCenterButton`. #337

## 2.10.0: October 3rd, 2017

### Added

#### Components
* `Table` component. #219
* `SearchResultDetail` component. #243
* `SearchResults` component. #243
* `YoastLinkButton` component. #284
* `VideoTutorial` component. #291
* `YouTubeVideo` component. #291
* `YoastTabs` component. #303
* `AllyNotice` component. #306
* `HelpCenter` component. #310
* `HelpCenterButton` component. #318

#### Other
* Added translatable label to `SearchBar` component. #243
* Added `makeOutboundLink` util function. #308
* Added a prop to the `AlgoliaSearcher` component that can be used to enable live search. #323
* Added a search button and placeholder text to the `SearchBar` component. #323

### Other
* Improved styling and accessibility of the `SearchBar` component. #243
* Styling improvements for the Onboarding Wizard. #290
* Fixed two prop warnings that appeared when switching pages in the Onboarding wizard. #293 and #295
* Improved YoastButton hover and active style. #332

## 2.9.3: September 26th, 2017

### Other
* Fixed the loading of AMP articles in the Algolia article iFrame.


## 2.9.2: September 25th, 2017

### Other
* Added trailing slash to knowledge base URL in help center

## 2.9.1: September 19th, 2017

### Added

#### Other
* Added dashboard widget to development environment.
* Added class names to `WordpressFeed` and `SeoAssessment` components, and also to their children.

## 2.9.0: September 11th, 2017

### Added

#### Components
* `Icon` component (using `svg-react-loader`, see `README.md`). #218
* `Button`(#173), `IconButton`(##232), `LinkButton`(#262), `YoastButton`(#257) components.
* `InputField` component (using `DraftJS` ). #204
* `ListTable`, `Row` and `Cell` component. #219
* `ProgressBar`component. #172
* `IFrame` and `ArticleContent` components. #242
* `StackedProgressBar` component. #270
* `SeoScoreAssessment(s)` components. #272
* `WordpressFeed` component. #273
* `SeoAssessment` component. #281

##### Other
* Added `getFeed` RSS reader utility function. #267
* Added `ContentAnalysis` reducer and actions. #224
* Added `striptags` utility library. #276
* Added various documentation. #239

### Other
* Improved development environment. (#238, #174 )

#### Onboarding wizard
* Added max width for content in Onboarding wizard (#250), and `fullWidth` property for full screen support (#269).
* Changed Onboarding wizard header. #256
* Added paragraph for additional information to Onboard wizard `Choice component`. #254

## 2.8.0: August 8th, 2017

### Added

* Adds aria-current to the onboarding wizard active step.

### Fixed

* Removes console errors caused by using React.PropTypes and React.createClass.

## 2.7.1: July 25th, 2017

### Changed

* Improved README.md to instruct on using yarn instead of npm.

## 2.7.0: July 6th, 2017

### Added

* [AlgoliaSearch] Added Algolia Search as a new component.
* Adds additional colors

## 2.6.0:

### Changed

* Changes the color blue from #0075b3 to #0066cd.

## 2.5.0:

### Added

* [ConfigurationWizard] Adds possibility to disable navigation on a step page
* [ConfigurationWizard] Adds icons to next, previous and close buttons
* [ConfigurationWizard] Pass `nextStep` and `previousStep` functions to Steps
* Adds Colors for use in my.yoast

## 2.4.0: February 14th, 2016

### Added

* [Choice] Adds a radio button option to the Choice components.

### Removed

* [StyledSection] Removes width from StyledSection to be usable in different contexts.

## 2.3.0: January 17th, 2016

### Changed

* Removes width from StyledSection.

## 2.2.0: December 13th, 2016

### Added

* [Loader] Adds Loader component to be used when something is occurring in the background.

## 2.1.0: November 29th, 2016

### Added

* Adds Sass and JSON colors palette.
* Adds `grunt-scss-to-json` package to generate the JSON colors file.

### Changed

* Splits color schemes in a separate Sass file.
* Splits snippet preview colors in a separate Sass file.
* Removes, updates, and adds colors. See the related issue for a [list of colors changes](https://github.com/Yoast/yoast-components/issues/106).
* Adds 2.0.0 as a possibility for react-tap-plugin as a peer dependency.

## 2.0.0: October 20th, 2016

### Breaking changes

* Changed default server request from a PUT to a POST request.

## 1.1.0: October 11th, 2016

### Added

* [StyledSection] Adds a StyledSection component. This component is used to render a HTML section including a heading with an icon.
* [CSS] Adds the `file-text-o` font awesome icon.
* [utils] Exports flat `translate` function in the i18n util.

### Fixed

* [Label] Adds an `aria-label` attribute.
* [Choice] Passes the screenReaderText to the label as `aria-label`.

## 1.0.0: September 27th, 2016

### Added

* Implements HTML component. This component is used to render HTML.
* Implements Choice component. This component is used for a choice, like a group of radio buttons or a select box.
* Implements Input component. This component is used to render a text input.
* Implements Wizard component. This component is used to make a wizard from steps that include fields.
* Implements ScreenReaderText component. This component is used to create a text for use with screen readers.
* Implements ScreenReaderShortcut component. This component is used for skipping navigation to screen reader texts.
* Implements Stepper component. This component is used to create step navigation in the wizard.
* Implements StepButton component. This component is used to access a Step in the wizard.<|MERGE_RESOLUTION|>--- conflicted
+++ resolved
@@ -5,12 +5,7 @@
 All notable changes to this project will be documented in this file.
 We follow [Semantic Versioning](http://semver.org/).
 
-<<<<<<< HEAD
-
-## 4.26.0
-=======
 ## 4.26.0 May 27th, 2019
->>>>>>> 713a01de
 ### Changed
 * Changes `KeywordInput`'s `id` prop to be required
 
