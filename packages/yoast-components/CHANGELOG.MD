# Change Log

This changelog is according to [Keep a Changelog](http://keepachangelog.com).

All notable changes to this project will be documented in this file.
We follow [Semantic Versioning](http://semver.org/).

<<<<<<< HEAD
## 4.25.0
### Fixed
* Improved handling of the `rel` attribute for links that open in a new browser's tab.

## 4.24.0 April 4th, 2019
=======
## 4.24.0 April 29th, 2019
>>>>>>> 91937113
* The following packages have been split out from `@yoast/yoast-components`. Please use these packages in the future:
  * `@yoast/algolia-search-box`
  * `@yoast/components`
  * `@yoast/configuration-wizard`
  * `@yoast/eslint`
  * `@yoast/helpers`
  * `@yoast/search-metadata-previews`
  * `@yoast/social-metadata-previews`
  * `@yoast/style-guide`
  * `@yoast/social-previews`

## 4.23.1 April 15th, 2019
### Other
* Updated the `styled-components` package to v4+.

## 4.23.0 April 1st, 2019
### Added
* Adds an autocomplete prop to the following components: `Step`, `Textfield`, and `Input`.

### Fixed
* Restores the focus indication on the title separators in the onboarding wizard.

### Other
* Makes the previous and next buttons in the `OnboardingWizard` component look like links.

## 4.22.0 March 11th, 2019
### Added
* Adds `keywordForms` field to the `SnippetPreview` and `SnippetEditor` components to be able to highlight word forms of the keyphrase in the preview.
* Adds step-specific hashes to the URL in the `OnboardingWizard` component to make navigation easier.

### Fixed
* Fixes a bug where the standalone would not load in IE11.

## 4.21.0 February 25th, 2019
### Other
* Changed the AnalysisList pressed status check to listen to `result.markerId` instead of `result.id`.
* Upgrades webpack-dev-server to 3.1.14.
* Bumps YoastSEO.js version to 1.48.0.

## 4.20.0 February 11th, 2019
### Other
* Changed the default icon for the `Collapsible` component to chevrons.
* Bumps YoastSEO.js version to 1.47.0.

## 4.19.0 January 21st, 2019
### Added
* Adds a card component.

### Removed
* Removes autocomplete functionality from the Keyphrase and Synonyms input fields.

### Other
* Bumps YoastSEO.js version to 1.46.0.

## 4.18.1 January 7th, 2019
### Other
* Change eslint config to make sure tag build passes.

## 4.18.0 January 7th, 2019
### Other
* Bumps YoastSEO.js version to 1.45.0.

## 4.17.0 December 17th, 2018
### Added
* Adds onBlur and onFocus prop to SynonymsInput component.
* Adds buildStructuredUrl function.
* Adds an exclamation triangle to the SvgIcon component.
* Adds a YoastWarning component that consists of an exclamation triangle followed by a message on a yellow background.

## 4.16.0 November 19th, 2018
### Added
* Adds an Id prop to the Collapsible and ButtonSection component.

### Removed
* Removes logic that remembers what marker button is active from the `ContentAnalysis` components.

## 4.15.0 November 5th, 2018
### Added
* Adds a fieldId prop in the `ReplacementVariableEditorStandalone` component, that gets added as an id attribute to the DraftJS editor element with the contenteditable attribute.

### Other
* Changes `$palette_grey_text` from #646464 to #616161 to have a sufficient color contrast ratio on #dddddd backgrounds.

## 4.14.1 October 29th, 2018
### Other
* Bumps YoastSEO.js to 1.41.1.

## 4.14.0 October 22nd, 2018
### Added
* Adds an `UpsellButton` component.
* Adds an `UpsellLinkButton` component.
* Adds `label` and `ariaLabel` props to the `KeywordInput` component.
* Adds an id to the `ReplacementVariableEditorStandalone` component.

### Other
* Replaces the help text in the `SynonymsInput` by a help link icon.

## 4.13.0 October 8th, 2018
### Other
* Compatibility with Yoast SEO 8.4.

## 4.12.1 September 24th, 2018
### Other
* Compatibility with Yoast SEO 8.3.

## 4.12.0 September 24th, 2018
### Other
* Compatibility with Yoast SEO 8.3.

## 4.11.0 September 10th, 2018
### Fixed
* Fixes a bug where the placeholder "Modify your meta description by editing it right here" wasn't translatable.

### Added
* Exposes `AnalysisList` to render a plain list of content analysis results.
* Exposes `renderRatingToColor` which renders a rating received from YoastSEO.js to a color that can be used in CSS.

## 4.10.1 August 28th, 2018
### Fixed
* Fixes an incorrect import of `YoastButton` in `index.js`.

## 4.10.0 August 27th, 2018
### Added
* Adds a `ButtonSection` component.
* Adds a `loadingSpinner` svg icon.

### Fixed
* Fixes a bug where an invalid icon warning was thrown because no icon was provided to the `IconsButton`.
* Fixes a bug where only the header of the `ButtonSection` component was clickable, instead of the entire component.

### Other
* Improves the keyword input field focus style and contrast ratio.

## 4.9.0 August 13th, 2018
### Added
* Adds a standalone `LanguageNotice` component. Before, this component was part of the `ContentAnalysis` component.
* Adds a `HelpText` component.
* Adds a label to the `KeywordInput` component.
* Adds an `onBlur` event to the `KeywordInput` component.
* Adds a button to the `KeywordInput` component that allows removal of that keyword section.
* Adds a `ContentOptimizationContainer` component.
* Adds a `SynonymsInput` component.
* Adds a `CornerstoneToggle` component.
* Adds a demo page for the SVG icons rendered by the SvgIcon component to the App.
* Adds a subtitle to the `CollapsibleHeader` component.

### Removed
* Removes the `helpTextButton` from the `SnippetPreview` component as it has been replaced by a description that is always present.

### Fixed
* Fixes the styling of the `Collapsible` component for right-to-left languages.
* Fixes a bug where the `Collapsible` component would show scrollbars in Internet Explorer 11.

### Other
* Increases the font size of the synonyms help text and changes its color.
* Makes it possible to render multi-shape SVG icons.
* Adds clipboard and a11y-speak to the package.json.

## 4.8.0 July 25th, 2018
### Added
* Add setOverallSeoScore and setOverallReadabilityScore reducer.
* Add help text to the content analysis in the standalone.
* Add a IconLabeledButton component to render a button with visible textual label.

### Fixed
* Fix alignment of video in help center when no ads are present.

## 4.7.0 July 3rd, 2018
### Added
* Adds synonyms components.

### Fixes
* Fixes the CSS media query to target IE11 used for the buttons min-height.

### Removed
* Removes the unused replaceKeyword action.

## 4.6.2 July 2nd, 2018
### Fixes
* Fixes a bug where console errors would be thrown because `ref` instead of `innerRef` was used in the `ReplacementVariableEditor`.

## 4.6.0 July 2nd, 2018
### Added
* Adds Styled Component's `withTheme` to the `ReplacementVariableEditorStandalone` component in order to set the `textDirectionality ` of the `Editor` based on the language direction that is passed to the theme.

## 4.5.0 June 29nd, 2018
### Fixes
* Fixes the styling of the `ModeSwitcher`, `SnippetEditor`, `HelpTextWrapper`, `SnippetPreview` and `StyledSection` for right-to-left languages. [#629](https://github.com/Yoast/yoast-components/pull/629/files)
* Fixes a bug where the snippet variable suggestions would disappear behind the admin menu bar when using a right-to-left language. [#628](https://github.com/Yoast/yoast-components/pull/628/files)
* Fixes the 'insert snippet variable' button alignment by using only CSS and removing the JS widths calculations. [#618](https://github.com/Yoast/yoast-components/pull/618/files)

## 4.4.0 June 22nd, 2018

### Changes
* `ReplacementVariableEditor` adds a space after replacement variable when there is no space yet. [#616](https://github.com/Yoast/yoast-components/pull/616)
* Entities in `ReplacementVariableEditor` can no longer be partially selected. [#607](https://github.com/Yoast/yoast-components/pull/607)

### Fixes
* Improved change detection of replacement variables in `SnippetEditor`. [#610](https://github.com/Yoast/yoast-components/pull/610/files)

## 4.3.0 June 22nd, 2018

### Added
* Added `ErrorBoundary` component to be used in the `SnippetEditor`. [#605](https://github.com/Yoast/yoast-components/pull/605)

### Changes
* Let the padding on the `StyledSection` depend on the title. [#606](https://github.com/Yoast/yoast-components/pull/606)
* Implements an option for the paper style in the styled section component. [#612](https://github.com/Yoast/yoast-components/pull/612)
* Moves the margin bottom from the FormSections to the CloseSnippetEditor button. [#615](https://github.com/Yoast/yoast-components/pull/615)

### Fixes
* Clicking the entire meta description field in `SnippetEditor` will now focus the input. [#600](https://github.com/Yoast/yoast-components/pull/600)
* Improved snippet editor placeholder contrast. [#603](https://github.com/Yoast/yoast-components/pull/603)
* Fixes an issue where in cases with a lot of snippet variables it would sometimes be partially hidden behind the WordPress toolbar. [#604](https://github.com/Yoast/yoast-components/pull/604)
* Handle cut and paste behaviour in the `ReplacementVariableEditor`. [#611](https://github.com/Yoast/yoast-components/pull/611)

## 4.2.0 June 12nd, 2018

### Added
- Implements the draft-js-single-line-plugin in order to keep the Draft-js Editor from creating new blocks on enter presses and pasting newlines.
- Adds a meta description placeholder text.
- Adds a SettingsSnippetEditor component.
- Adds a button to the snippet editor to improve discoverability of the snippet variables.

### Removed
- Removes logic for decoding separators. This logic has been moved to wordpress-seo.

### Fixed
- Fixes a bug where the snippet editor fields would stay in an isActive state when blurred.
- Fixes a bug where the progress bars for the snippet title and description wouldn't respond correctly to the content of the input fields.
- Fixes a bug where multiple spaces and spaces at the beginning and end of the snippet description were taken into account for the description length progress calculation.
- Fixes a bug where the snippet variable suggestions would be sometimes positioned outside of the viewport.

### Other
- Changes the replacement variable editor to automatically replace snippet variables with entities.
- Improves the Help text accessibility and introduces a SlideToggle component based on react-transition-group.

## 4.1.0 May 23rd, 2018

### Changes
* Maximum meta description length now retrieved from `yoastseo`.
* Improve the Snippet Preview rendering with long text.
* Better encode SVG images used as CSS background.
* Snippet editor no longer manages the slug in local state.
* Entire meta description field can now be clicked to focus the editor.
* Removed `react-intl` remnants, which was removed in `v4.0.0`.
* Snippet preview now decodes the separator replacement variable before it is passed along to the renderer.

## 4.0.2 May 17th, 2018

### Added

* Added metadescription placeholder to `SnippetEditor`.
* Replace the replace vars before measuring the title and description length to get the correct length.

### Fixes

* Fixes a problem with the Snippet Editor where it would crash when receiving new content.

## 4.0.1 May 17th, 2018

### Fixes

* Fixes progress bars in `SnippetEditor`.

## 4.0.0 May 16th, 2018

### Breaking changes

* Changed library used for translation from `react-intl` to `@wordpress/i18n`. [#494](https://github.com/Yoast/yoast-components/pull/494), [#469](https://github.com/Yoast/yoast-components/pull/496), [#497](https://github.com/Yoast/yoast-components/pull/497), [#498](https://github.com/Yoast/yoast-components/pull/498), [#500](https://github.com/Yoast/yoast-components/pull/500), [#505](https://github.com/Yoast/yoast-components/pull/505), [#506](https://github.com/Yoast/yoast-components/pull/506), [#507](https://github.com/Yoast/yoast-components/pull/507), [#508](https://github.com/Yoast/yoast-components/pull/508)

### Added

* Added `HelpText` component. [#480](https://github.com/Yoast/yoast-components/pull/480)
* Added `KeywordInput` component. [#482](https://github.com/Yoast/yoast-components/pull/482)
* Added help text drop down to `SnippetEditor`. [#517](https://github.com/Yoast/yoast-components/pull/517)

### Changed

* Added trailing slashes to `SnippetPreview` url desktop preview. [#526](https://github.com/Yoast/yoast-components/pull/526)
* Improved `SnippetEditor` mentions suggestions accessibility. [#525](https://github.com/Yoast/yoast-components/pull/525)
* URL safe characters are preserved in the `SnippetPreview`. [#520](https://github.com/Yoast/yoast-components/pull/520)
* Transliterated keywords are highlighted in title and description in `SnippetPreview`. [#519](https://github.com/Yoast/yoast-components/pull/519), [#521](https://github.com/Yoast/yoast-components/pull/521), [#522](https://github.com/Yoast/yoast-components/pull/522)
* The `SnippetEditor` slug input field has been changed from a `DraftJS` editor to a regular input field. [#515](https://github.com/Yoast/yoast-components/pull/515)
* Dashes and question marks get stripped from the `SnippetEditor` url preview. [#495](https://github.com/Yoast/yoast-components/pull/495)
* Allow optional help text to be passed to the `ContentAnalysis` component. [#480](https://github.com/Yoast/yoast-components/pull/480)
* Upgraded webpack to version `4.7` in the development environment. [#501](https://github.com/Yoast/yoast-components/pull/501)

### Fixed

* Replace vars in description and title are converted to mentions on load. [#529](https://github.com/Yoast/yoast-components/pull/529)
* Implemented various styling fixes for the `SnippetEditor` component. [#491](https://github.com/Yoast/yoast-components/pull/491), [#513](https://github.com/Yoast/yoast-components/pull/513), [#513](https://github.com/Yoast/yoast-components/pull/513)

## 3.5.1 April 25th, 2018

### Fixed

* Removed import reference to a file that no longer exists.

## 3.5.0 April 24th, 2018

### Added

* Added the jsx-a11y ESLint plugin. [#468](https://github.com/Yoast/yoast-components/pull/468)
* [Collapsible] Added an optional ScreenReaderText after the Collapsible title. [#450](https://github.com/Yoast/yoast-components/pull/464)
* Added a SnippetEditor component. Renders the SnippetPreview component with editor fields to change the data. [#460](https://github.com/Yoast/yoast-components/pull/460)
* Added a ReplacementVariable component. Renders a DraftJS editor with replacement variables as entities. [#460](https://github.com/Yoast/yoast-components/pull/460)
* Added a FormattedScreenReaderMessage component Renders a message translated, but also as screen reader text. Ensures that ScreenReaderText can remain pure and only accept a string. [#460](https://github.com/Yoast/yoast-components/pull/460)

### Changed

* Changed the collapsible panel to use up/down arrows instead of the right/down arrows it used. The direction of the arrow now also matches Gutenberg. [#463](https://github.com/Yoast/yoast-components/pull/465)
* [AnalysisCollapsible] Center SVG angles in AnalysisCollapsible. [#462](https://github.com/Yoast/yoast-components/pull/462)

### Other

* Updated all dependencies that only had a minor or patch update. [#453](https://github.com/Yoast/yoast-components/pull/453)

## 3.4.0 April 9th, 2018

### Added

* Added "$color_noindex":"#1e8cbe" to colors.json.
* Added Collapsible and CollapsibleStateless components.
* Added IconsButton component.
* Added YoastModal component based on react-modal to handle all the modal dialogs.

### Other

* Refactored AnalysisCollapsible and AnalysisCollapsibleStateless to use the new collapsible.

## 3.3.0 March 19th, 2018

### Added

* Implements `SnippetPreview` component. This component will show a representation of how Google will show a certain page.

## 3.2.1 March 16th, 2018

### Bugfix
* Fixed the PropType to `func` for the dynamically supplied icon.

## 3.2.0 March 14th, 2018

### Added
* Made it possible to dynamically pass an icon to the Onboarding Wizard component.

### Other
* Fixed a typo in the readme.

## 3.1.0 March 1st, 2018

### Other
* `react-intl` is now a peer dependency of `yoast-component`. Updated documentation in regards to to using `react-intl`.
* `AnalysisHeaderCollapsible` is now open by default. This means all headers in `ContentAnalysis` are now open by default.

## 3.0.2 February 22nd, 2018

### Other
* Changed `SvgIcon`'s default prop `size` from `16` to `16px` and correctly implemented default props.

## 3.0.1 February 20th, 2018

### Other
* Adds css styles to `SvgIcon` component to fix irregular sizing in `wordpress-seo`.

## 3.0.0 February 8th, 2018

### Breaking changes
* Upgraded peer dependency of React to `16.2`.
* Removed `.svg` files in favour of `SvgIcon` component, as a result `svg-react-loader` is no longer required.
* Removed `composites/SnippetPreview/components/SnippetPreview.js` that ensured backwards compatability to the new `SnippetPreview` component.
* Changed `StyledSection` props.

### Added
* Added `jest-styled-components` for better testing of `styled-components`.
* Added `SvgIcon` component.

### Other
* Upgraded peer dependency of React to `16.2`.
* Changed default translation `Good` to `Good results` in `Content Analysis`.
* Refactored `StyledSection` to use `styled-components`.
* Removed `.svg` files. Use `SvgIcon` instead.
* Removed `composites/SnippetPreview/components/SnippetPreview.js` that ensured backwards compatability to the new `SnippetPreview` component.

## 2.11.7 December 15th, 2017

### Added
* Adds a `marksButtonStatus` prop to the `ContentAnalysis` to disable or hide the eye buttons. #409
* Adds a `marksButtonClassName` prop to the `ContentAnalysis` to use for the tooltips in `wordpress-seo`. #409

## 2.11.6 December 4th, 2017

### Other
* Expands the `AnalysisCollapsible` that is currently the most urgent in the `ContentAnalysis`. #391

## 2.11.5 November 30th, 2017

### Other
* Expands all `AnalysisCollapsibles` in the `ContentAnalysis` by default. #393

## 2.11.4: November 27th, 2017

### Added
* Made it possible to pass the heading level of the `analysisCollapsible`s as a prop to the `ContentAnalysis`. #388
* Added a language notice in the content analysis for non-admin users that cannot change the language. #389

### Fixed
- Avoid to fully re-render the `AnalyisisCollapsible` component to improve accessibility #386
- Fixed alignment of icons and text in the `ContentAnalysis` component. #390

## 2.11.3: November 20th, 2017

### Added
* Added flag to run tests sequentially. #376
* Added `type="button"` attribute to `IconButtonToggle`. #378

### Other
* Changed `StackedProgressBar` height to `24px`. #367
* Changed `onMarkButtonClick` callback in `ContentAnalysis` to return empty string when marker is deselected. #375
* Made Onboarding Wizard's `previousButton` and `nextButton` focusable. #369
* Replaced old react string refs with callbacks. #365
* Remove unnecessary whitespace between `AnalysisResult`s and between `AnalysisCollapsible`s. #382

## 2.11.2: November 7th, 2017

### Added
* Adds a callback to the mark button in the `ContentAnalysis` component. #372

### Other
* Removes min height from the `ContentAnalysis` component. #373

## 2.11.1: October 30th, 2017

* Allows `AnalysisResult` text to be HTML. #366

## 2.11: October 27th, 2017

### Added

#### Components
* `Notification` component. #348
* `AnalysisResult` component. #352
* `ContentAnalysis` component. #359

#### Other additions
* Added callbacks to notify tab switch in `YoastTabs`. #346
* `setSeoResultsForKeyword` action and reducer implementation. #355
* Added default `className` to `VideoDescriptionItem` component. #358

## 2.10.3: October 17th, 2017

### Added
* `IconButtonToggle` component

### Other
* Added class names to VideoTutorial component.

## 2.10.2: October 16th, 2017

### Other
* Improved AlgoliaSearcher focus management between search and detail view.
* Help center CSS tweaks.

## 2.10.1: October 4th, 2017

### Added

#### Other
* Improved the `HelpCenterButton` and the `HelpCenterContainer` styling. #337

### Other
* Added class names to the `HelpCenterContainer` and `HelpCenterButton`. #337

## 2.10.0: October 3rd, 2017

### Added

#### Components
* `Table` component. #219
* `SearchResultDetail` component. #243
* `SearchResults` component. #243
* `YoastLinkButton` component. #284
* `VideoTutorial` component. #291
* `YouTubeVideo` component. #291
* `YoastTabs` component. #303
* `AllyNotice` component. #306
* `HelpCenter` component. #310
* `HelpCenterButton` component. #318

#### Other
* Added translatable label to `SearchBar` component. #243
* Added `makeOutboundLink` util function. #308
* Added a prop to the `AlgoliaSearcher` component that can be used to enable live search. #323
* Added a search button and placeholder text to the `SearchBar` component. #323

### Other
* Improved styling and accessibility of the `SearchBar` component. #243
* Styling improvements for the Onboarding Wizard. #290
* Fixed two prop warnings that appeared when switching pages in the Onboarding wizard. #293 and #295
* Improved YoastButton hover and active style. #332

## 2.9.3: September 26th, 2017

### Other
* Fixed the loading of AMP articles in the Algolia article iFrame.


## 2.9.2: September 25th, 2017

### Other
* Added trailing slash to knowledge base URL in help center

## 2.9.1: September 19th, 2017

### Added

#### Other
* Added dashboard widget to development environment.
* Added class names to `WordpressFeed` and `SeoAssessment` components, and also to their children.

## 2.9.0: September 11th, 2017

### Added

#### Components
* `Icon` component (using `svg-react-loader`, see `README.md`). #218
* `Button`(#173), `IconButton`(##232), `LinkButton`(#262), `YoastButton`(#257) components.
* `InputField` component (using `DraftJS` ). #204
* `ListTable`, `Row` and `Cell` component. #219
* `ProgressBar`component. #172
* `IFrame` and `ArticleContent` components. #242
* `StackedProgressBar` component. #270
* `SeoScoreAssessment(s)` components. #272
* `WordpressFeed` component. #273
* `SeoAssessment` component. #281

##### Other
* Added `getFeed` RSS reader utility function. #267
* Added `ContentAnalysis` reducer and actions. #224
* Added `striptags` utility library. #276
* Added various documentation. #239

### Other
* Improved development environment. (#238, #174 )

#### Onboarding wizard
* Added max width for content in Onboarding wizard (#250), and `fullWidth` property for full screen support (#269).
* Changed Onboarding wizard header. #256
* Added paragraph for additional information to Onboard wizard `Choice component`. #254

## 2.8.0: August 8th, 2017

### Added

* Adds aria-current to the onboarding wizard active step.

### Fixed

* Removes console errors caused by using React.PropTypes and React.createClass.

## 2.7.1: July 25th, 2017

### Changed

* Improved README.md to instruct on using yarn instead of npm.

## 2.7.0: July 6th, 2017

### Added

* [AlgoliaSearch] Added Algolia Search as a new component.
* Adds additional colors

## 2.6.0:

### Changed

* Changes the color blue from #0075b3 to #0066cd.

## 2.5.0:

### Added

* [ConfigurationWizard] Adds possibility to disable navigation on a step page
* [ConfigurationWizard] Adds icons to next, previous and close buttons
* [ConfigurationWizard] Pass `nextStep` and `previousStep` functions to Steps
* Adds Colors for use in my.yoast

## 2.4.0: February 14th, 2016

### Added

* [Choice] Adds a radio button option to the Choice components.

### Removed

* [StyledSection] Removes width from StyledSection to be usable in different contexts.

## 2.3.0: January 17th, 2016

### Changed

* Removes width from StyledSection.

## 2.2.0: December 13th, 2016

### Added

* [Loader] Adds Loader component to be used when something is occurring in the background.

## 2.1.0: November 29th, 2016

### Added

* Adds Sass and JSON colors palette.
* Adds `grunt-scss-to-json` package to generate the JSON colors file.

### Changed

* Splits color schemes in a separate Sass file.
* Splits snippet preview colors in a separate Sass file.
* Removes, updates, and adds colors. See the related issue for a [list of colors changes](https://github.com/Yoast/yoast-components/issues/106).
* Adds 2.0.0 as a possibility for react-tap-plugin as a peer dependency.

## 2.0.0: October 20th, 2016

### Breaking changes

* Changed default server request from a PUT to a POST request.

## 1.1.0: October 11th, 2016

### Added

* [StyledSection] Adds a StyledSection component. This component is used to render a HTML section including a heading with an icon.
* [CSS] Adds the `file-text-o` font awesome icon.
* [utils] Exports flat `translate` function in the i18n util.

### Fixed

* [Label] Adds an `aria-label` attribute.
* [Choice] Passes the screenReaderText to the label as `aria-label`.

## 1.0.0: September 27th, 2016

### Added

* Implements HTML component. This component is used to render HTML.
* Implements Choice component. This component is used for a choice, like a group of radio buttons or a select box.
* Implements Input component. This component is used to render a text input.
* Implements Wizard component. This component is used to make a wizard from steps that include fields.
* Implements ScreenReaderText component. This component is used to create a text for use with screen readers.
* Implements ScreenReaderShortcut component. This component is used for skipping navigation to screen reader texts.
* Implements Stepper component. This component is used to create step navigation in the wizard.
* Implements StepButton component. This component is used to access a Step in the wizard.<|MERGE_RESOLUTION|>--- conflicted
+++ resolved
@@ -5,15 +5,11 @@
 All notable changes to this project will be documented in this file.
 We follow [Semantic Versioning](http://semver.org/).
 
-<<<<<<< HEAD
 ## 4.25.0
 ### Fixed
 * Improved handling of the `rel` attribute for links that open in a new browser's tab.
 
-## 4.24.0 April 4th, 2019
-=======
 ## 4.24.0 April 29th, 2019
->>>>>>> 91937113
 * The following packages have been split out from `@yoast/yoast-components`. Please use these packages in the future:
   * `@yoast/algolia-search-box`
   * `@yoast/components`
