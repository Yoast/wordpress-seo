--- conflicted
+++ resolved
@@ -47,14 +47,7 @@
 	colors,
 };
 
-<<<<<<< HEAD
-export * from "./composites/Plugin/SnippetPreview";
-export * from "./composites/Plugin/SnippetEditor";
-=======
-export { default as HelpText } from "./composites/Plugin/Shared/components/HelpText";
-export { default as SynonymsInput } from "./composites/Plugin/Shared/components/SynonymsInput";
->>>>>>> 252294ae
-export * from "./forms";
+
 export * from "./composites/Plugin/ContentAnalysis";
 export * from "@yoast/search-metadata-previews";
 export { default as utils } from "./utils";
