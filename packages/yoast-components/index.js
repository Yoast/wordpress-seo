--- conflicted
+++ resolved
@@ -21,14 +21,10 @@
 import { default as LinkSuggestions } from "./composites/LinkSuggestions/LinkSuggestions";
 // Composites/KeywordSuggestions imports.
 import { default as KeywordSuggestions } from "./composites/KeywordSuggestions/KeywordSuggestions";
-<<<<<<< HEAD
-=======
 
-import { Loader, SvgIcon, YoastSeoIcon } from "@yoast/components";
 import { getDirectionalStyle } from "@yoast/helpers";
 
 const getRtlStyle = getDirectionalStyle;
->>>>>>> 14134f18
 
 // Composites/CoursesOverview imports
 import { default as Card, FullHeightCard } from "./composites/CoursesOverview/Card";
@@ -52,9 +48,9 @@
 	FullHeightCard,
 	CardBanner,
 	CardDetails,
+	getRtlStyle,
 	AlgoliaSearcher,
 	colors,
-	YoastSeoIcon,
 };
 
 
@@ -71,11 +67,6 @@
 export { default as SeoAssessment } from "./composites/Plugin/DashboardWidget/components/SeoAssessment";
 export { default as VideoTutorial } from "./composites/HelpCenter/views/VideoTutorial";
 export { default as KeywordInput } from "./composites/Plugin/Shared/components/KeywordInput";
-<<<<<<< HEAD
-=======
-export { default as Icon } from "./composites/Plugin/Shared/components/Icon";
-export { default as YoastWarning } from "./composites/Plugin/Shared/components/YoastWarning";
->>>>>>> 14134f18
 export { insightsReducer } from "./redux/reducers/insights";
 export { setProminentWords } from "./redux/actions/insights";
 export { setReadabilityResults,
@@ -84,7 +75,6 @@
 	setOverallSeoScore } from "./composites/Plugin/ContentAnalysis/actions/contentAnalysis";
 
 export {
-	getRtlStyle,
 	HelpText,
 	Icon,
 	LanguageNotice,
