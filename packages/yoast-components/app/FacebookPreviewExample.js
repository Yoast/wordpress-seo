/* External dependencies */
import React from "react";

/* Internal dependencies */
import ExamplesContainer from "./ExamplesContainer";
import FacebookPreview from "../composites/Plugin/SocialPreviews/Facebook/components/FacebookPreview";

/**
 * Returns the FacebookPreview examples.
 *
 * @returns {ReactElement} The FacebookPreview examples.
 */
const FacebookPreviewExample = () => {
	return (
		<ExamplesContainer backgroundColor="transparent">
			<h2>FacebookPreview Landscape</h2>
			<FacebookPreview
				siteName="SiteName.com"
<<<<<<< HEAD
				title="YoastCon Workshops"
=======
				authorName="John Doe"
>>>>>>> 18f116b3
				description="Some description with words. In two whole sentences."
				src="https://yoast.com/app/uploads/2015/06/How_to_choose_keywords_FI.png"
			/>
			<h2>FacebookPreview Landscape very large image</h2>
			<FacebookPreview
				siteName="SiteName.com"
				title={
					"A very long title. A very long title. A very long title. A very long title. " +
					"A very long title. A very long title. A very long title. A very long title. " +
					"A very long title. A very long title. A very long title. A very long title. " +
					"A very long title. A very long title. A very long title. A very long title. " +
					"A very long title. A very long title. A very long title. A very long title. " +
					"A very long title. A very long title. A very long title. A very long title. " +
					"A very long title. A very long title. A very long title. A very long title. " +
					"A very long title. A very long title. A very long title. A very long title. " +
					"A very long title. A very long title. A very long title. A very long title."
				}
				description={
					"A very long description. A very long description. A very long description. A very long description. " +
					"A very long description. A very long description. A very long description. A very long description. " +
					"A very long description. A very long description. A very long description. A very long description. " +
					"A very long description. A very long description. A very long description. A very long description. " +
					"A very long description. A very long description. A very long description. A very long description. " +
					"A very long description. A very long description. A very long description. A very long description. " +
					"A very long description. A very long description. A very long description. A very long description. " +
					"A very long description. A very long description. A very long description. A very long description. " +
					"A very long description. A very long description. A very long description. A very long description."
				}
				src="https://yoast.com/app/uploads/2019/02/horizontal-1200x400.jpg"
			/>
			<h2>FacebookPreview Portrait</h2>
			<FacebookPreview
				siteName="SiteName.com"
<<<<<<< HEAD
				title="YoastCon Workshops"
=======
				authorName="John Doe"
>>>>>>> 18f116b3
				description="<h1>Some description with words. And some <strong>HTML</strong> that will get stripped.</h1>"
				src="https://yoast.com/app/uploads/2015/09/Author_Joost_x2.png"
			/>
			<h2>FacebookPreview Portrait very tall image</h2>
			<FacebookPreview
				siteName="SiteName.com"
				title="YoastCon Workshops"
				description=""
				src="https://yoast.com/app/uploads/2019/02/vertical-300x580.jpg"
			/>
			<h2>FacebookPreview Square</h2>
			<FacebookPreview
				siteName="SiteName.com"
				title="YoastCon Workshops"
				description="Some description with words. In two whole sentences."
				src="https://yoast.com/app/uploads/2018/09/avatar_user_1_1537774226.png"
			/>
			<h2>FacebookPreview image too small</h2>
			<FacebookPreview
				siteName="SiteName.com"
				title="YoastCon Workshops"
				description="Some description with words. In two whole sentences."
				src="https://yoast.com/app/uploads/2018/11/Logo_TYPO3-250x105.png"
			/>
			<h2>FacebookPreview faulty image</h2>
			<FacebookPreview
				siteName="SiteName.com"
				title="YoastCon Workshops"
				description="Some description with words. In two whole sentences."
				src="thisisnoimage"
			/>
		</ExamplesContainer>
	);
};

export default FacebookPreviewExample;<|MERGE_RESOLUTION|>--- conflicted
+++ resolved
@@ -16,11 +16,8 @@
 			<h2>FacebookPreview Landscape</h2>
 			<FacebookPreview
 				siteName="SiteName.com"
-<<<<<<< HEAD
+				authorName="John Doe"
 				title="YoastCon Workshops"
-=======
-				authorName="John Doe"
->>>>>>> 18f116b3
 				description="Some description with words. In two whole sentences."
 				src="https://yoast.com/app/uploads/2015/06/How_to_choose_keywords_FI.png"
 			/>
@@ -54,11 +51,8 @@
 			<h2>FacebookPreview Portrait</h2>
 			<FacebookPreview
 				siteName="SiteName.com"
-<<<<<<< HEAD
+				authorName="John Doe"
 				title="YoastCon Workshops"
-=======
-				authorName="John Doe"
->>>>>>> 18f116b3
 				description="<h1>Some description with words. And some <strong>HTML</strong> that will get stripped.</h1>"
 				src="https://yoast.com/app/uploads/2015/09/Author_Joost_x2.png"
 			/>
