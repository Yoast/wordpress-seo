--- conflicted
+++ resolved
@@ -14,17 +14,13 @@
 			<h2>FacebookPreview Landscape</h2>
 			<FacebookPreview
 				siteName="SiteName.com"
-<<<<<<< HEAD
 				title="YoastCon Workshops"
-=======
 				description="Some description with words. In two whole sentences."
->>>>>>> a484d27e
 				src="https://yoast.com/app/uploads/2015/06/How_to_choose_keywords_FI.png"
 			/>
 			<h2>FacebookPreview Landscape very large image</h2>
 			<FacebookPreview
 				siteName="SiteName.com"
-<<<<<<< HEAD
 				title={
 					"A very long title. A very long title. A very long title. A very long title. " +
 					"A very long title. A very long title. A very long title. A very long title. " +
@@ -35,7 +31,7 @@
 					"A very long title. A very long title. A very long title. A very long title. " +
 					"A very long title. A very long title. A very long title. A very long title. " +
 					"A very long title. A very long title. A very long title. A very long title."
-=======
+				}
 				description={
 					"A very long description. A very long description. A very long description. A very long description. " +
 					"A very long description. A very long description. A very long description. A very long description. " +
@@ -46,58 +42,42 @@
 					"A very long description. A very long description. A very long description. A very long description. " +
 					"A very long description. A very long description. A very long description. A very long description. " +
 					"A very long description. A very long description. A very long description. A very long description."
->>>>>>> a484d27e
 				}
 				src="https://yoast.com/app/uploads/2019/02/horizontal-1200x400.jpg"
 			/>
 			<h2>FacebookPreview Portrait</h2>
 			<FacebookPreview
 				siteName="SiteName.com"
-<<<<<<< HEAD
 				title="YoastCon Workshops"
-=======
 				description="<h1>Some description with words. And some <strong>HTML</strong> that will get stripped.</h1>"
->>>>>>> a484d27e
 				src="https://yoast.com/app/uploads/2015/09/Author_Joost_x2.png"
 			/>
 			<h2>FacebookPreview Portrait very tall image</h2>
 			<FacebookPreview
 				siteName="SiteName.com"
-<<<<<<< HEAD
 				title="YoastCon Workshops"
-=======
 				description=""
->>>>>>> a484d27e
 				src="https://yoast.com/app/uploads/2019/02/vertical-300x580.jpg"
 			/>
 			<h2>FacebookPreview Square</h2>
 			<FacebookPreview
 				siteName="SiteName.com"
-<<<<<<< HEAD
 				title="YoastCon Workshops"
-=======
 				description="Some description with words. In two whole sentences."
->>>>>>> a484d27e
 				src="https://yoast.com/app/uploads/2018/09/avatar_user_1_1537774226.png"
 			/>
 			<h2>FacebookPreview image too small</h2>
 			<FacebookPreview
 				siteName="SiteName.com"
-<<<<<<< HEAD
 				title="YoastCon Workshops"
-=======
 				description="Some description with words. In two whole sentences."
->>>>>>> a484d27e
 				src="https://yoast.com/app/uploads/2018/11/Logo_TYPO3-250x105.png"
 			/>
 			<h2>FacebookPreview faulty image</h2>
 			<FacebookPreview
 				siteName="SiteName.com"
-<<<<<<< HEAD
 				title="YoastCon Workshops"
-=======
 				description="Some description with words. In two whole sentences."
->>>>>>> a484d27e
 				src="thisisnoimage"
 			/>
 		</ExamplesContainer>
