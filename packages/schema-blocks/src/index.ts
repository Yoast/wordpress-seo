--- conflicted
+++ resolved
@@ -1,78 +1,8 @@
-<<<<<<< HEAD
-import { registerBlockType } from "@wordpress/blocks";
-import { processSchema, processBlock } from "./functions/process";
-import watch from "./functions/gutenberg/watch";
-import filter from "./functions/gutenberg/filter";
-import logger, { LogLevel } from "./functions/logger";
-import { initializeSchemaBlocksStore } from "./functions/redux";
-import { WarningBlock } from "./blocks/warning-block/configuration";
-import "./instructions";
-=======
 import { initialize } from "./functions/initialize";
 import BlockInstruction from "./core/blocks/BlockInstruction";
 import { RenderEditProps, RenderSaveProps } from "./core/blocks/BlockDefinition";
 import { LogLevel } from "./functions/logger";
->>>>>>> 0aea553d
 
 export { BlockInstruction, RenderSaveProps, RenderEditProps, LogLevel };
 
-<<<<<<< HEAD
-/**
- * Removes all whitespace including line breaks from a string.
- *
- * @param text The text to remove the whitespace from.
- *
- * @returns {string} The converted string.
- */
-function removeWhitespace( text: string ): string {
-	return text.split( "\n" ).map( ( s: string ) => s.trim() ).join( "" );
-}
-
-/**
- * Initializes the Schema templates and block templates.
- *
- * @param logLevel The required minimum severity for a log message to appear in logs.
- */
-export default function initialize( logLevel: LogLevel = LogLevel.ERROR ) {
-	logger.setLogLevel( logLevel );
-
-	initializeSchemaBlocksStore();
-
-	registerInternalBlocks();
-
-	jQuery( 'script[type="text/schema-template"]' ).each( function() {
-		try {
-			const template = removeWhitespace( this.innerHTML );
-			const definition = processSchema( template );
-			definition.register();
-		} catch ( e ) {
-			logger.error( "Failed to parse schema-template", e, this );
-		}
-	} );
-
-	// Filter in our schema definitions with Gutenberg.
-	filter();
-
-	jQuery( 'script[type="text/block-template"]' ).each( function() {
-		try {
-			const template = removeWhitespace( this.innerHTML );
-			const definition = processBlock( template );
-			definition.register();
-		} catch ( e ) {
-			logger.error( "Failed to parse gutenberg-template", e, this );
-		}
-	} );
-
-	// Watch Gutenberg for block changes that require schema updates.
-	watch();
-}
-
-/**
- * Registers additional blocks needed for schema blocks use cases.
- */
-function registerInternalBlocks() {
-	registerBlockType( "yoast/warning-block", WarningBlock );
-}
-=======
-export default initialize;
->>>>>>> 0aea553d
+export default initialize;