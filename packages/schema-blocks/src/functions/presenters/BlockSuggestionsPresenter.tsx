import { get } from "lodash";
import { YOAST_SCHEMA_BLOCKS_STORE_NAME } from "../redux";
import { ReactElement } from "react";
import { createBlock } from "@wordpress/blocks";
import { PanelBody } from "@wordpress/components";
import { withSelect } from "@wordpress/data";
import { createElement } from "@wordpress/element";
import { insertBlock } from "../innerBlocksHelper";
import { isEmptyResult, isMissingResult, isValidResult } from "../validators/validateResults";
import { BlockValidationResult } from "../../core/validation";
import logger from "../logger";

type BlockSuggestionAddedProps = {
	blockTitle: string;
	isValid: boolean;
}

type BlockSuggestionProps = {
	suggestedBlockTitle: string;
	suggestedBlockName: string;
	parentBlockClientId: string;
}

export type SuggestionDetails = BlockValidationResult & {
	title: string;
}

export interface BlockSuggestionsProps {
	heading: string;
	parentClientId: string;
	blockNames: string[];
}

export interface SuggestionsProps extends BlockSuggestionsProps {
	suggestions: SuggestionDetails[];
}

/**
 * Renders a block suggestion with the possibility to add one.
 *
 * @param blockTitle          The title to show.
 * @param suggestedBlockName  The name of the block to add.
 * @param parentBlockClientId The clientId of the target to add the block to.
 *
 * @returns The rendered block suggestion.
 */
function BlockSuggestion( { suggestedBlockTitle, suggestedBlockName, parentBlockClientId }: BlockSuggestionProps ): ReactElement {
	/**
	 * Onclick handler for the remove block.
	 */
	const addBlockClick = () => {
		const blockToAdd = createBlock( suggestedBlockName );
		insertBlock( blockToAdd, parentBlockClientId );
	};
	return (
<<<<<<< HEAD
		<li className="yoast-block-suggestion" key={ blockTitle }>
			{ blockTitle }
			{ /* eslint-disable-next-line react/jsx-no-bind */ }
=======
		<li className="yoast-block-suggestion" key={ suggestedBlockTitle }>
			{ suggestedBlockTitle }
>>>>>>> bbb9e829
			<button className="yoast-block-suggestion-button" onClick={ addBlockClick }> Add </button>
		</li>
	);
}

/**
 * Renders a block suggestion that has already been added.
 *
 * @param blockTitle The block title.
 * @param isValid    Is the added block valid.
 *
 * @returns The rendered element.
 */
function BlockSuggestionAdded( { blockTitle, isValid }: BlockSuggestionAddedProps ): ReactElement {
	const heroIconCheck = <svg xmlns="http://www.w3.org/2000/svg" fill="none" viewBox="-2 3 18 16" stroke="currentColor" height="12" width="22">
		<path strokeLinecap="round" strokeLinejoin="round" strokeWidth={ 2.5 } d="M5 13l4 4L19 7" />
	</svg>;

	const checkmark = <span className="yoast-block-suggestion-checkmark">{ heroIconCheck }</span>;

	return (
		<li className="yoast-block-suggestion yoast-block-suggestion--added" key={ "BlockSuggestionAdded" + blockTitle }>
			{ blockTitle }
			{ isValid ? checkmark : null }
		</li>
	);
}

/**
 * Renders a list of block suggestions.
 * @param props The BlockValidationResults and the Blocks' titles.
 * @returns The appropriate Block Suggestion elements.
 */
export function PureBlockSuggestionsPresenter( { heading, parentClientId, suggestions, blockNames }: SuggestionsProps ): ReactElement {
	if ( ! suggestions || suggestions.length < 1 || ! blockNames || blockNames.length < 1 ) {
		return null;
	}

	return (
		<PanelBody key={ heading + parentClientId }>
			<div className="yoast-block-sidebar-title">{ heading }</div>
			<ul className="yoast-block-suggestions">
				{
					blockNames.map( ( blockName, index: number ) => {
						const suggestion = suggestions.find( sug => sug.name === blockName );

						const isValid = suggestion && isValidResult( suggestion.result );
						const isMissing = suggestion && isMissingResult( suggestion.result );
						const isEmpty = suggestion && isEmptyResult( suggestion.result );

						if ( isValid || isEmpty ) {
							// Show the validation result.
							return <BlockSuggestionAdded
								key={ index }
								isValid={ isValid }
								blockTitle={ suggestion.title }
							/>;
						}

						if ( isMissing ) {
							// Show the suggestion to add an instance of this block.
							return <BlockSuggestion
								key={ index }
								suggestedBlockTitle={ suggestion.title }
								suggestedBlockName={ suggestion.name }
								parentBlockClientId={ parentClientId }
							/>;
						}

						logger.debug( "No use case for block ", blockName );
					}, this )
				}
			</ul>
		</PanelBody>
	);
}

/**
 * Appends metadata to validation results retreived from the store.
 *
 * @param props The props containing the parent clientId and blocknames we're interested in.
 *
 * @returns The props extended with suggestion data.
 */
export default withSelect<Partial<SuggestionsProps>, BlockSuggestionsProps, SuggestionsProps>( ( select, props: BlockSuggestionsProps ) => {
	const validations: BlockValidationResult[] =
		select( YOAST_SCHEMA_BLOCKS_STORE_NAME ).getInnerblockValidations( props.parentClientId, props.blockNames );

	const suggestionDetails = validations.map( validation => {
		const type = select( "core/blocks" ).getBlockType( validation.name );
		return {
			title: get( type, "title", "" ),
			...validation,
		};
	} );

	// The return object also includes properties from props.
	return {
		suggestions: suggestionDetails,
	};
} )( PureBlockSuggestionsPresenter );<|MERGE_RESOLUTION|>--- conflicted
+++ resolved
@@ -53,14 +53,9 @@
 		insertBlock( blockToAdd, parentBlockClientId );
 	};
 	return (
-<<<<<<< HEAD
-		<li className="yoast-block-suggestion" key={ blockTitle }>
-			{ blockTitle }
-			{ /* eslint-disable-next-line react/jsx-no-bind */ }
-=======
 		<li className="yoast-block-suggestion" key={ suggestedBlockTitle }>
 			{ suggestedBlockTitle }
->>>>>>> bbb9e829
+			{ /* eslint-disable-next-line react/jsx-no-bind */ }
 			<button className="yoast-block-suggestion-button" onClick={ addBlockClick }> Add </button>
 		</li>
 	);
