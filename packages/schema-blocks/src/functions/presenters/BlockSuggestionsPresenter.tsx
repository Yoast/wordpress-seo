--- conflicted
+++ resolved
@@ -60,25 +60,16 @@
  *
  * @returns The rendered element.
  */
-<<<<<<< HEAD
 function BlockSuggestionAdded( { blockTitle, isValid }: BlockSuggestionAddedDto ): ReactElement {
+	const heroIconCheck = <svg xmlns="http://www.w3.org/2000/svg" fill="none" viewBox="-2 3 18 16" stroke="currentColor" height="12" width="22">
+		<path strokeLinecap="round" strokeLinejoin="round" strokeWidth={ 2.5 } d="M5 13l4 4L19 7" />
+	</svg>;
 	return (
 		<li className="yoast-block-suggestion yoast-block-suggestion--added" key={ "BlockSuggestionAdded" + blockTitle }>
 			{ blockTitle }
 			{ isValid &&
-				<span className="yoast-block-suggestion-checkmark"> OK </span>
+				<span className="yoast-block-suggestion-checkmark">{ heroIconCheck }</span>
 			}
-=======
-function BlockSuggestionAdded( { blockTitle }: BlockSuggestionAddedDto ): ReactElement {
-	const heroIconCheck = <svg xmlns="http://www.w3.org/2000/svg" fill="none" viewBox="-2 3 18 16" stroke="currentColor" height="12" width="22">
-		<path strokeLinecap="round" strokeLinejoin="round" strokeWidth={ 2.5 } d="M5 13l4 4L19 7" />
-	</svg>;
-
-	return (
-		<li className="yoast-block-suggestion yoast-block-suggestion--added" key={ "BlockSuggestionAdded" + blockTitle }>
-			{ blockTitle }
-			<span className="yoast-block-suggestion-checkmark">{ heroIconCheck }</span>
->>>>>>> 8b80c9a5
 		</li>
 	);
 }
