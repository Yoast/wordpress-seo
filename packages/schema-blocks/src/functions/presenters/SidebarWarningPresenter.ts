import { select } from "@wordpress/data";
<<<<<<< HEAD
import { __ } from "@wordpress/i18n";
import { get } from "lodash";
import { BlockValidationResult } from "../../core/validation";
import { BlockValidation } from "../../core/validation";
import { BlockPresence } from "../../core/validation/BlockValidationResult";
import { getBlockType } from "../BlockHelper";
import { YOAST_SCHEMA_BLOCKS_STORE_NAME } from "../redux";
=======
import { __, sprintf } from "@wordpress/i18n";
>>>>>>> f3593eac

import { BlockValidation, BlockValidationResult } from "../../core/validation";
import { getHumanReadableBlockName } from "../BlockHelper";
import { BlockPresence } from "../../core/validation/BlockValidationResult";

type clientIdValidation = Record<string, BlockValidationResult>;

/**
 * A warning message for in the sidebar schema analysis.
 */
export type SidebarWarning = {
	/**
	 * The warning message.
	 */
	text: string;
	/**
	 * Color of the warning.
	 */
	color: "red" | "orange" | "green";
}

/**
 * Gets the validation results from the store for a block instance with the given clientId.
 *
 * @param clientId The clientId to request validation results for.
 *
 * @returns {BlockValidationResult} The validation results, or null if none were found.
 */
function getValidationResult( clientId: string ): BlockValidationResult | null {
	const validationResults: clientIdValidation = select( YOAST_SCHEMA_BLOCKS_STORE_NAME ).getSchemaBlocksValidationResults();
	if ( ! validationResults ) {
		return null;
	}

	return validationResults[ clientId ];
}

/**
 * If some required blocks are missing.
 *
 * @param issues The block validation issues to check.
 *
 * @return `true` if some required blocks are missing, `false` if not.
 */
function someMissingRequiredBlocks( issues: BlockValidationResult[] ) {
	return issues.some( issue => issue.result === BlockValidation.MissingBlock && issue.blockPresence === BlockPresence.Required );
}

/**
 * Adds analysis conclusions to the footer.
 *
 * @param validation The validation result for the current block.
 * @param issues     The detected issues.
 *
 * @returns Any analysis conclusions that should be in the footer.
 */
function getAnalysisConclusion( validation: BlockValidationResult, issues: BlockValidationResult[] ): SidebarWarning {
	let conclusionText = "";

	// Show a red bullet when not all required blocks have been completed.
	if ( someMissingRequiredBlocks( issues ) ) {
		conclusionText = sprintf(
			/* translators: %s expands to the schema block name. */
			__( "Not all required blocks have been completed! No %s schema will be generated for your page.", "yoast-schema-blocks" ),
			sanitizeParentName( getHumanReadableBlockName( validation.name ) ),
		);

		return { text: conclusionText, color: "red" };
	}

	conclusionText = __( "Good job! All required blocks have been completed.", "yoast-schema-blocks" );

	return { text: conclusionText, color: "green" };
}

/**
 * Gathers all validation issues recursively and flattens them into one list.
 *
 * @param validation The root validation result.
 *
 * @return All validation results.
 */
function getAllDescendantIssues( validation: BlockValidationResult ): BlockValidationResult[] {
	let results = [ validation ];
	validation.issues.forEach( issue => {
		results = results.concat( getAllDescendantIssues( issue ) );
	} );
	return results;
}

/**
 * Get a list of (red) error messages.
 *
 * @param issues The block validation issues.
 *
 * @return The error messages.
 */
function getErrorMessages( issues: BlockValidationResult[] ): SidebarWarning[] {
	const requiredBlockIssues = issues.filter( issue => issue.message && issue.blockPresence === BlockPresence.Required );

	return requiredBlockIssues.map( issue => ( {
		color: "red",
		text: issue.message,
	} ) );
}

/**
 * Get a list of (orange) warning messages.
 *
 * @param issues The block validation issues.
 *
 * @return The warning messages.
 */
function getWarningMessages( issues: BlockValidationResult[] ): SidebarWarning[] {
	const recommendedBlockIssues = issues.filter( issue => issue.message && issue.blockPresence === BlockPresence.Recommended );

	return recommendedBlockIssues.map( issue => ( {
		color: "orange",
		text: issue.message,
	} ) );
}

/**
 * Creates an array of warning messages from a block validation result.
 *
 * @param validation The block being validated.
 *
 * @returns {SidebarWarning[]} The formatted warnings.
 */
export function createAnalysisMessages( validation: BlockValidationResult ): SidebarWarning[] {
	const issues = getAllDescendantIssues( validation );

	const messages = [];

	messages.push( ...getErrorMessages( issues ) );
	messages.push( ...getWarningMessages( issues ) );

	messages.push( getAnalysisConclusion( validation, issues ) );

	return messages;
}

/**
 * Strips "Yoast " of the name of the block and converts the string to lower case.
 *
 * @param parent The parent block name.
 *
 * @returns {string} The sanitized parent block name.
 */
export function sanitizeParentName( parent: string ): string {
	if ( parent.startsWith( "Yoast " ) ) {
		return parent.substr( 6 ).toLowerCase();
	}

	return parent.toLowerCase();
}

/**
 * Converts the validation results for a block instance with the given clientId to a presentable text.
 *
 * @param clientId The clientId to request validation results for.
 *
 * @returns {string} The presentable warning message, or null if no warnings are found.
 */
export default function getWarnings( clientId: string ): SidebarWarning[] {
	const validation: BlockValidationResult = getValidationResult( clientId );
	if ( ! validation ) {
		return null;
	}

	return createAnalysisMessages( validation );
}<|MERGE_RESOLUTION|>--- conflicted
+++ resolved
@@ -1,15 +1,7 @@
 import { select } from "@wordpress/data";
-<<<<<<< HEAD
-import { __ } from "@wordpress/i18n";
-import { get } from "lodash";
-import { BlockValidationResult } from "../../core/validation";
-import { BlockValidation } from "../../core/validation";
-import { BlockPresence } from "../../core/validation/BlockValidationResult";
+import { __, sprintf } from "@wordpress/i18n";
 import { getBlockType } from "../BlockHelper";
 import { YOAST_SCHEMA_BLOCKS_STORE_NAME } from "../redux";
-=======
-import { __, sprintf } from "@wordpress/i18n";
->>>>>>> f3593eac
 
 import { BlockValidation, BlockValidationResult } from "../../core/validation";
 import { getHumanReadableBlockName } from "../BlockHelper";
