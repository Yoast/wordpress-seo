--- conflicted
+++ resolved
@@ -1,38 +1,16 @@
 import { select } from "@wordpress/data";
-<<<<<<< HEAD
 import { __, sprintf } from "@wordpress/i18n";
 
 import { BlockValidation, BlockValidationResult } from "../../core/validation";
 import { getHumanReadableBlockName } from "../BlockHelper";
+import { BlockPresence } from "../../core/validation/BlockValidationResult";
 
 type clientIdValidation = Record<string, BlockValidationResult>;
 
 /**
  * A warning message for in the sidebar schema analysis.
  */
-=======
-import { __ } from "@wordpress/i18n";
-import { get } from "lodash";
-import { BlockValidationResult } from "../../core/validation";
-import { BlockValidation } from "../../core/validation";
-import { BlockPresence } from "../../core/validation/BlockValidationResult";
-
-const analysisMessageTemplates: Record<number, string> = {
-	[ BlockValidation.MissingBlock ]: "The '{child}' block is {presence} but missing.",
-	[ BlockValidation.MissingAttribute ]: "The '{child}' block is empty.",
-};
-
-type clientIdValidation = Record<string, BlockValidationResult>;
-
-type analysisIssue = {
-	name: string;
-	parent: string;
-	result: BlockValidation;
-	presence: string;
-};
-
->>>>>>> 5f326140
-export type sidebarWarning = {
+export type SidebarWarning = {
 	/**
 	 * The warning message.
 	 */
@@ -40,7 +18,7 @@
 	/**
 	 * Color of the warning.
 	 */
-	color: "red" | "green";
+	color: "red" | "orange" | "green";
 }
 
 /**
@@ -60,23 +38,17 @@
 }
 
 /**
-<<<<<<< HEAD
-=======
- * Transforms a template into a warning message given validation details.
+ * If some required blocks are missing.
  *
- * @param issue Details about the current issue.
+ * @param issues The block validation issues to check.
  *
- * @returns {string} The presentable warning message appropriate for this issue.
+ * @return `true` if some required blocks are missing, `false` if not.
  */
-export function replaceVariables( issue: analysisIssue ): string {
-	const warning = get( analysisMessageTemplates, issue.result, "" );
-	return warning.replace( "{parent}", __( issue.parent, "wpseo-schema-blocks" ) )
-		.replace( "{child}", __( issue.name, "wpseo-schema-blocks" ) )
-		.replace( "{presence}", __( issue.presence, "wpseo-schema-blocks" ) );
+function someMissingRequiredBlocks( issues: BlockValidationResult[] ) {
+	return issues.some( issue => issue.result === BlockValidation.MissingBlock && issue.blockPresence === BlockPresence.Required );
 }
 
 /**
->>>>>>> 5f326140
  * Adds analysis conclusions to the footer.
  *
  * @param validation The validation result for the current block.
@@ -84,46 +56,21 @@
  *
  * @returns Any analysis conclusions that should be in the footer.
  */
-<<<<<<< HEAD
-function getAnalysisConclusion( validation: BlockValidationResult, issues: BlockValidationResult[] ): sidebarWarning {
+function getAnalysisConclusion( validation: BlockValidationResult, issues: BlockValidationResult[] ): SidebarWarning {
 	let conclusionText = "";
 
-	if ( issues.some( issue => issue.result === BlockValidation.MissingBlock ) ) {
+	// Show a red bullet when not all required blocks have been completed.
+	if ( someMissingRequiredBlocks( issues ) ) {
 		conclusionText = sprintf(
 			/* translators: %s expands to the schema block name. */
-			__( "Not all required blocks are completed! No %s schema will be generated for your page.", "yoast-schema-blocks" ),
+			__( "Not all required blocks have been completed! No %s schema will be generated for your page.", "yoast-schema-blocks" ),
 			sanitizeParentName( getHumanReadableBlockName( validation.name ) ),
 		);
 
 		return { text: conclusionText, color: "red" };
-=======
-function getAnalysisConclusion( validation: BlockValidation, issues: analysisIssue[] ): sidebarWarning {
-	// Show a red bullet when not all required blocks have been completed.
-	if ( issues.some( issue => issue.result === BlockValidation.MissingBlock && issue.presence === BlockPresence.Required ||
-		issue.result === BlockValidation.MissingAttribute ) ) {
-		return {
-			text: __( "Not all required blocks have been completed! No " + issues[ 0 ].parent +
-				" schema will be generated for your page.", "wpseo-schema-blocks" ),
-			color: "red",
-		} as sidebarWarning;
 	}
 
-	// Show a green bullet when all required blocks have been completed.
-	const requiredBlockIssues = issues.filter( issue => {
-		return issue.presence === BlockPresence.Required;
-	} );
-
-	if ( validation === BlockValidation.Valid ||
-		requiredBlockIssues.every( issue => issue.result !== BlockValidation.MissingAttribute &&
-			issue.result !== BlockValidation.MissingBlock ) ) {
-		return {
-			text: __( "Good job! All required blocks have been completed.", "wpseo-schema-blocks" ),
-			color: "green",
-		} as sidebarWarning;
->>>>>>> 5f326140
-	}
-
-	conclusionText = __( "Good job! All required blocks are completed.", "yoast-schema-blocks" );
+	conclusionText = __( "Good job! All required blocks have been completed.", "yoast-schema-blocks" );
 
 	return { text: conclusionText, color: "green" };
 }
@@ -144,40 +91,51 @@
 }
 
 /**
+ * Get a list of (red) error messages.
+ *
+ * @param issues The block validation issues.
+ *
+ * @return The error messages.
+ */
+function getErrorMessages( issues: BlockValidationResult[] ): SidebarWarning[] {
+	const requiredBlockIssues = issues.filter( issue => issue.message && issue.blockPresence === BlockPresence.Required );
+
+	return requiredBlockIssues.map( issue => ( {
+		color: "red",
+		text: issue.message,
+	} ) );
+}
+
+/**
+ * Get a list of (orange) warning messages.
+ *
+ * @param issues The block validation issues.
+ *
+ * @return The warning messages.
+ */
+function getWarningMessages( issues: BlockValidationResult[] ): SidebarWarning[] {
+	const recommendedBlockIssues = issues.filter( issue => issue.message && issue.blockPresence === BlockPresence.Recommended );
+
+	return recommendedBlockIssues.map( issue => ( {
+		color: "orange",
+		text: issue.message,
+	} ) );
+}
+
+/**
  * Creates an array of warning messages from a block validation result.
  *
  * @param validation The block being validated.
  *
- * @returns {sidebarWarning[]} The formatted warnings.
+ * @returns {SidebarWarning[]} The formatted warnings.
  */
-export function createAnalysisMessages( validation: BlockValidationResult ): sidebarWarning[] {
-<<<<<<< HEAD
-	let issues = getAllDescendantIssues( validation );
-=======
-	const parent = sanitizeBlockName( validation.name );
+export function createAnalysisMessages( validation: BlockValidationResult ): SidebarWarning[] {
+	const issues = getAllDescendantIssues( validation );
 
-	// Create a message if there are any validation issues we have a template for.
-	const messageData: analysisIssue[] = getAllDescendantIssues( validation )
-		.filter( ( issue: BlockValidationResult ) => issue.result in analysisMessageTemplates )
-		.map( ( issue: BlockValidationResult ) => ( {
-			name: sanitizeBlockName( issue.name ),
-			parent: sanitizeParentName( parent ),
-			result: issue.result,
-			presence: issue.blockPresence,
-		} ) );
+	const messages = [];
 
-	const messages = messageData.map( msg => {
-		return { text: replaceVariables( msg ), color: ( msg.presence === BlockPresence.Recommended ? "orange" : "red" ) } as sidebarWarning;
-	} );
->>>>>>> 5f326140
-
-	// We are only interested in showing results that have a message ( missing blocks or results with a custom message).
-	issues = issues.filter( issue => issue.message );
-
-	const messages: sidebarWarning[] = issues.map( issue => ( {
-		color: "red",
-		text: issue.message,
-	} ) );
+	messages.push( ...getErrorMessages( issues ) );
+	messages.push( ...getWarningMessages( issues ) );
 
 	messages.push( getAnalysisConclusion( validation, issues ) );
 
@@ -206,7 +164,7 @@
  *
  * @returns {string} The presentable warning message, or null if no warnings are found.
  */
-export default function getWarnings( clientId: string ): sidebarWarning[] {
+export default function getWarnings( clientId: string ): SidebarWarning[] {
 	const validation: BlockValidationResult = getValidationResult( clientId );
 	if ( ! validation ) {
 		return null;
