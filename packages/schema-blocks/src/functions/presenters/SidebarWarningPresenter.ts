import { __, sprintf } from "@wordpress/i18n";
import { BlockValidation, BlockValidationResult } from "../../core/validation";
import { getHumanReadableBlockName } from "../BlockHelper";
import { BlockPresence } from "../../core/validation/BlockValidationResult";
import { getAllDescendantIssues } from "../validators";

/**
 * A warning message for in the sidebar schema analysis.
 */
export type SidebarWarning = {
	/**
	 * The warning message.
	 */
	text: string;

	/**
	 * Color of the warning.
	 */
	color: "red" | "orange" | "green";
}

/**
<<<<<<< HEAD
 * If some required blocks are missing and/or not filled in.
 *
 * @param issues The block validation issues to check.
 *
 * @return `true` if some required blocks are missing or not completed, `false` if not.
 */
function someRequiredBlocksNotCompleted( issues: BlockValidationResult[] ) {
	return issues.some( issue => issue.result === BlockValidation.MissingRequiredBlock ||
		issue.result === BlockValidation.MissingRequiredAttribute );
=======
 * Gets the validation results from the store for a block instance with the given clientId.
 *
 * @param clientId The clientId to request validation results for.
 *
 * @returns {BlockValidationResult} The validation results, or null if none were found.
 */
function getValidationResult( clientId: string ): BlockValidationResult | null {
	const validationResults: clientIdValidation = select( YOAST_SCHEMA_BLOCKS_STORE_NAME ).getSchemaBlocksValidationResults();
	if ( ! validationResults ) {
		return null;
	}

	return validationResults[ clientId ];
>>>>>>> 0c23b170
}

/**
 * Adds analysis conclusions to the footer.
 *
 * @param validation The validation result for the current block.
 *
 * @returns Any analysis conclusions that should be in the footer.
 */
function getAnalysisConclusion( validation: BlockValidationResult ): SidebarWarning {
	let conclusionText = "";

	// Show a red bullet when the block is invalid.
	if ( validation.result >= BlockValidation.Invalid ) {
		conclusionText = sprintf(
			/* translators: %s expands to the schema block name. */
			__( "Not all required blocks have been completed! No %s schema will be generated for your page.", "yoast-schema-blocks" ),
			sanitizeParentName( getHumanReadableBlockName( validation.name ) ),
		);

		return { text: conclusionText, color: "red" };
	}

	conclusionText = __( "Good job! All required blocks have been completed.", "yoast-schema-blocks" );

	return { text: conclusionText, color: "green" };
}

/**
 * Get a list of (red) error messages.
 *
 * @param issues The block validation issues.
 *
 * @return The error messages.
 */
function getErrorMessages( issues: BlockValidationResult[] ): SidebarWarning[] {
	const requiredBlockIssues = issues.filter( issue => issue.message && issue.blockPresence === BlockPresence.Required );

	return requiredBlockIssues.map( issue => ( {
		color: "red",
		text: issue.message,
	} ) );
}

/**
 * Get a list of (orange) warning messages.
 *
 * @param issues The block validation issues.
 *
 * @return The warning messages.
 */
function getWarningMessages( issues: BlockValidationResult[] ): SidebarWarning[] {
	const recommendedBlockIssues = issues.filter( issue => issue.message && issue.blockPresence === BlockPresence.Recommended );

	return recommendedBlockIssues.map( issue => ( {
		color: "orange",
		text: issue.message,
	} ) );
}

/**
 * Creates an array of warning messages from a block validation result.
 *
 * @param validation The block being validated.
 *
 * @returns {SidebarWarning[]} The formatted warnings.
 */
export function createAnalysisMessages( validation: BlockValidationResult ): SidebarWarning[] {
	const issues = getAllDescendantIssues( validation );

	const messages = [];

	messages.push( ...getErrorMessages( issues ) );
	messages.push( ...getWarningMessages( issues ) );

	messages.push( getAnalysisConclusion( validation ) );

	return messages;
}

/**
 * Strips "Yoast " of the name of the block and converts the string to lower case.
 *
 * @param parent The parent block name.
 *
 * @returns {string} The sanitized parent block name.
 */
export function sanitizeParentName( parent: string ): string {
	if ( parent.startsWith( "Yoast " ) ) {
		return parent.substr( 6 ).toLowerCase();
	}

	return parent.toLowerCase();
}<|MERGE_RESOLUTION|>--- conflicted
+++ resolved
@@ -17,34 +17,6 @@
 	 * Color of the warning.
 	 */
 	color: "red" | "orange" | "green";
-}
-
-/**
-<<<<<<< HEAD
- * If some required blocks are missing and/or not filled in.
- *
- * @param issues The block validation issues to check.
- *
- * @return `true` if some required blocks are missing or not completed, `false` if not.
- */
-function someRequiredBlocksNotCompleted( issues: BlockValidationResult[] ) {
-	return issues.some( issue => issue.result === BlockValidation.MissingRequiredBlock ||
-		issue.result === BlockValidation.MissingRequiredAttribute );
-=======
- * Gets the validation results from the store for a block instance with the given clientId.
- *
- * @param clientId The clientId to request validation results for.
- *
- * @returns {BlockValidationResult} The validation results, or null if none were found.
- */
-function getValidationResult( clientId: string ): BlockValidationResult | null {
-	const validationResults: clientIdValidation = select( YOAST_SCHEMA_BLOCKS_STORE_NAME ).getSchemaBlocksValidationResults();
-	if ( ! validationResults ) {
-		return null;
-	}
-
-	return validationResults[ clientId ];
->>>>>>> 0c23b170
 }
 
 /**
