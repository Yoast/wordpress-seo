--- conflicted
+++ resolved
@@ -2,14 +2,9 @@
 import { select } from "@wordpress/data";
 import { __ } from "@wordpress/i18n";
 import { get } from "lodash";
-<<<<<<< HEAD
 import { BlockValidation, BlockValidationResult } from "../../core/validation";
 import { getAllDescendantIssues } from "../validators";
-=======
-import { BlockValidationResult } from "../../core/validation";
-import { BlockValidation } from "../../core/validation";
 import { BlockPresence } from "../../core/validation/BlockValidationResult";
->>>>>>> 5f326140
 
 const analysisMessageTemplates: Record<number, string> = {
 	[ BlockValidation.MissingBlock ]: "The '{child}' block is {presence} but missing.",
@@ -95,24 +90,6 @@
 }
 
 /**
-<<<<<<< HEAD
-=======
- * Gathers all validation issues recursively and flattens them into one list.
- *
- * @param validation The root validation result.
- *
- * @return All validation results.
- */
-function getAllDescendantIssues( validation: BlockValidationResult ): BlockValidationResult[] {
-	let results = [ validation ];
-	validation.issues.forEach( issue => {
-		results = results.concat( getAllDescendantIssues( issue ) );
-	} );
-	return results;
-}
-
-/**
->>>>>>> 5f326140
  * Creates an array of warning messages from a block validation result.
  *
  * @param validation The block being validated.
