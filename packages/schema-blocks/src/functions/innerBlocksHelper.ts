import { BlockInstance } from "@wordpress/blocks";
<<<<<<< HEAD
import {dispatch, select} from "@wordpress/data";
=======
>>>>>>> 836b8029
import recurseOverBlocks from "./blocks/recurseOverBlocks";

/**
 * Searches recursively in the inner blocks to get all instances of blocks whose name occurs in blockNames.
 *
 * @param blockInstance The array of blocks you're searching in.
 * @param blockNames    The names of the blocks you're searching for.
 *
 * @returns {BlockInstance[]} The block instances that have a name that occurs in blockNames.
 */
function getInnerblocksByName( blockInstance: BlockInstance, blockNames: string[] ): BlockInstance[] {
	return filterBlocksRecursively( blockInstance, block => blockNames.includes( block.name ) );
}

/**
 * Finds all innerblocks of a blockinstance that conform to the predicate.
 *
 * @param blockInstance The block whose innerblocks should be searched
 * @param predicate     The function to decide which blocks should be kept.
 * @returns {BlockInstance[]} The subset of innerblocks that conform to predicate.
 */
function filterBlocksRecursively( blockInstance: BlockInstance, predicate: ( blockInstance: BlockInstance ) => boolean ): BlockInstance[] {
	const foundBlocks: BlockInstance[] = [];

	recurseOverBlocks( blockInstance.innerBlocks, ( block: BlockInstance ) => {
		// Checks if the current block is one of the required types.
		if ( predicate( block ) ) {
			foundBlocks.push( block );
		}
	} );

	return foundBlocks;
}

<<<<<<< HEAD
/**
 * Gets the inner blocks of the block with the given clientId from the core/block-editor store.
 *
 * @param clientId The clientId of the block whose InnerBlocks you want.
 *
 * @returns {BlockInstance[]} The block's inner blocks.
 */
function getInnerBlocks( clientId: string ): BlockInstance[] {
	/* istanbul ignore next */
	return select( "core/block-editor" ).getBlock( clientId ).innerBlocks;
}
/**
 * Inserts a block to the inner block.
 *
 * @param {BlockInstance} block    The block to insert.
 * @param {string}        clientId Id of the element to insert the block to.
 * @param {number}        index    The location of the block.
 */
function insertBlockToInnerBlock( block: BlockInstance, clientId: string, index?: number ) {
	// @ts-ignore
	dispatch( "core/block-editor" ).insertBlocks( block, index, clientId );
}

export { getInnerBlocks, getInnerblocksByName, insertBlockToInnerBlock };
=======
export { filterBlocksRecursively, getInnerblocksByName };
>>>>>>> 836b8029
<|MERGE_RESOLUTION|>--- conflicted
+++ resolved
@@ -1,8 +1,5 @@
 import { BlockInstance } from "@wordpress/blocks";
-<<<<<<< HEAD
-import {dispatch, select} from "@wordpress/data";
-=======
->>>>>>> 836b8029
+import { dispatch } from "@wordpress/data";
 import recurseOverBlocks from "./blocks/recurseOverBlocks";
 
 /**
@@ -37,18 +34,6 @@
 	return foundBlocks;
 }
 
-<<<<<<< HEAD
-/**
- * Gets the inner blocks of the block with the given clientId from the core/block-editor store.
- *
- * @param clientId The clientId of the block whose InnerBlocks you want.
- *
- * @returns {BlockInstance[]} The block's inner blocks.
- */
-function getInnerBlocks( clientId: string ): BlockInstance[] {
-	/* istanbul ignore next */
-	return select( "core/block-editor" ).getBlock( clientId ).innerBlocks;
-}
 /**
  * Inserts a block to the inner block.
  *
@@ -61,7 +46,4 @@
 	dispatch( "core/block-editor" ).insertBlocks( block, index, clientId );
 }
 
-export { getInnerBlocks, getInnerblocksByName, insertBlockToInnerBlock };
-=======
-export { filterBlocksRecursively, getInnerblocksByName };
->>>>>>> 836b8029
+export { filterBlocksRecursively, getInnerblocksByName, insertBlockToInnerBlock };