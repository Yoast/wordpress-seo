--- conflicted
+++ resolved
@@ -14,21 +14,11 @@
 	logger.debug( "Updating the store with the validation results." );
 
 	const store = dispatch( "yoast-seo/editor" );
-<<<<<<< HEAD
 	if ( store ) {
 		store.resetBlockValidation();
 		validations.forEach( blockValidation => {
-			// eslint-disable-next-line no-console
-			console.log( blockValidation );
-
+		logger.debug( "storing validation: ", blockValidation );
 			store.addBlockValidation( blockValidation );
 		} );
 	}
-=======
-	store.resetBlockValidation();
-	validations.forEach( blockValidation => {
-		logger.debug( "storing validation: ", blockValidation );
-		store.addBlockValidation( blockValidation );
-	} );
->>>>>>> 8571e1a3
 }