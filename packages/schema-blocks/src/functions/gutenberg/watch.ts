import { isEqual } from "lodash";
import { subscribe, select, dispatch } from "@wordpress/data";
import SchemaDefinition, { schemaDefinitions } from "../../core/schema/SchemaDefinition";
import { BlockInstance } from "@wordpress/blocks";
<<<<<<< HEAD
import { getBlockDefinition } from "../../core/blocks/BlockDefinitionRepository";
import { BlockValidation, BlockValidationResult } from "../../core/validation";
import storeBlockValidation from "./storeBlockValidation";
=======
import warningWatcher from "./watchers/warningWatcher";
>>>>>>> fdefd7f4

let updatingSchema = false;
let previousRootBlocks: BlockInstance[];

/**
 * Returns whether or not a schema definition should be rendered.
 *
 * @param definition      The definition.
 * @param parentHasSchema Whether or not a parent has already rendered schema.
 *
 * @returns Whether or not this schema should be rendered.
 */
function shouldRenderSchema( definition: SchemaDefinition, parentHasSchema: boolean ): boolean {
	if ( typeof definition === "undefined" ) {
		return false;
	}
	if ( parentHasSchema && definition.separateInGraph() ) {
		return true;
	}
	if ( ! parentHasSchema && ! definition.onlyNested() ) {
		return true;
	}
	return false;
}

/**
 * Renders a block's schema and updates the attributes if it has changed.
 *
 * @param block      The block to render schema for.
 * @param definition The definition of the schema.
 */
function renderSchema( block: BlockInstance, definition: SchemaDefinition ) {
	const schema = definition.render( block );

	// eslint-disable-next-line no-console
	console.log( "Generated schema for block: ", block, schema );

	if ( isEqual( schema, block.attributes[ "yoast-schema" ] ) ) {
		return;
	}

	dispatch( "core/block-editor" ).updateBlockAttributes( block.clientId, { "yoast-schema": schema } );
}

/**
 * Generates schema for blocks.
 *
 * @param blocks          The blocks.
 * @param previousBlocks  Optional. The previous blocks used for schema generation.
 * @param parentHasSchema Optional. Whether or not the parent has already rendered schema.
 */
function generateSchemaForBlocks( blocks: BlockInstance[], previousBlocks: BlockInstance[] = [], parentHasSchema = false ) {
	// eslint-disable-next-line no-console
	console.log( "Generating schema!" );
	for ( let i = 0; i < blocks.length; i++ ) {
		const block = blocks[ i ];
		const previousBlock = previousBlocks[ i ];

		if ( block === previousBlock ) {
			continue;
		}

		const definition = schemaDefinitions[ block.name ];
		if ( shouldRenderSchema( definition, parentHasSchema ) ) {
			renderSchema( block, definition );
			if ( Array.isArray( block.innerBlocks ) ) {
				generateSchemaForBlocks( block.innerBlocks, previousBlock ? previousBlock.innerBlocks : [], true );
			}
			continue;
		}
		if ( Array.isArray( block.innerBlocks ) ) {
			generateSchemaForBlocks( block.innerBlocks, previousBlock ? previousBlock.innerBlocks : [], parentHasSchema );
		}
	}
}

/**
 Validates blocks recursively.
@param blocks The block instances to validate.
@returns {BlockValidationResult[]} Validation results for each (inner)block of the given blocks.
 */
export function validateBlocks( blocks: BlockInstance[] ): BlockValidationResult[] {
	const validations: BlockValidationResult[] = [];
	blocks.forEach( block => {
		// This may be a third party block we cannot validate.
		const definition = getBlockDefinition( block.name );
		if ( definition ) {
			validations.push( definition.validate( block ) );
		} else {
			// eslint-disable-next-line no-console
			console.log( "Unable to validate block of type [" + block.name + "] " + block.clientId );
			validations.push( new BlockValidationResult( block.clientId, block.name, BlockValidation.Unknown ) );

			// Recursively validate all blocks' innerblocks.
			if ( block.innerBlocks && block.innerBlocks.length > 0 ) {
				validations.push( ...validateBlocks( block.innerBlocks ) );
			}
		}
	} );
	return validations;
}

/**
 * Watches Gutenberg for relevant changes.
 */
export default function watch() {
	subscribe( () => {
		if ( updatingSchema ) {
			return;
		}

		const rootBlocks: BlockInstance[] = select( "core/block-editor" ).getBlocks();
		if ( rootBlocks === previousRootBlocks ) {
			return;
		}

		updatingSchema = true;
<<<<<<< HEAD
		{
			const validations = validateBlocks( rootBlocks );
			storeBlockValidation( validations );

			generateSchemaForBlocks( rootBlocks, previousRootBlocks );
			previousRootBlocks = rootBlocks;
		}
=======
		warningWatcher( rootBlocks, previousRootBlocks );
		generateSchemaForBlocks( rootBlocks, previousRootBlocks );
		previousRootBlocks = rootBlocks;
>>>>>>> fdefd7f4
		updatingSchema = false;
	} );
}<|MERGE_RESOLUTION|>--- conflicted
+++ resolved
@@ -2,13 +2,10 @@
 import { subscribe, select, dispatch } from "@wordpress/data";
 import SchemaDefinition, { schemaDefinitions } from "../../core/schema/SchemaDefinition";
 import { BlockInstance } from "@wordpress/blocks";
-<<<<<<< HEAD
+import warningWatcher from "./watchers/warningWatcher";
 import { getBlockDefinition } from "../../core/blocks/BlockDefinitionRepository";
 import { BlockValidation, BlockValidationResult } from "../../core/validation";
 import storeBlockValidation from "./storeBlockValidation";
-=======
-import warningWatcher from "./watchers/warningWatcher";
->>>>>>> fdefd7f4
 
 let updatingSchema = false;
 let previousRootBlocks: BlockInstance[];
@@ -126,19 +123,15 @@
 		}
 
 		updatingSchema = true;
-<<<<<<< HEAD
 		{
 			const validations = validateBlocks( rootBlocks );
 			storeBlockValidation( validations );
 
+			warningWatcher( rootBlocks, previousRootBlocks );
+
 			generateSchemaForBlocks( rootBlocks, previousRootBlocks );
 			previousRootBlocks = rootBlocks;
 		}
-=======
-		warningWatcher( rootBlocks, previousRootBlocks );
-		generateSchemaForBlocks( rootBlocks, previousRootBlocks );
-		previousRootBlocks = rootBlocks;
->>>>>>> fdefd7f4
 		updatingSchema = false;
 	} );
 }