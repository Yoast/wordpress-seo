import { debounce, isEqual } from "lodash";
import { subscribe, select, dispatch } from "@wordpress/data";
import SchemaDefinition, { schemaDefinitions } from "../../core/schema/SchemaDefinition";
import { BlockInstance } from "@wordpress/blocks";
import warningWatcher from "./watchers/warningWatcher";
import { getBlockDefinition } from "../../core/blocks/BlockDefinitionRepository";
import { BlockValidation, BlockValidationResult } from "../../core/validation";
import storeBlockValidation from "./storeBlockValidation";
import logger from "../logger";

let updatingSchema = false;
let previousRootBlocks: BlockInstance[];

/**
 * Returns whether or not a schema definition should be rendered.
 *
 * @param definition      The definition.
 * @param parentHasSchema Whether or not a parent has already rendered schema.
 *
 * @returns Whether or not this schema should be rendered.
 */
function shouldRenderSchema( definition: SchemaDefinition, parentHasSchema: boolean ): boolean {
	if ( typeof definition === "undefined" ) {
		return false;
	}
	if ( parentHasSchema && definition.separateInGraph() ) {
		return true;
	}
	if ( ! parentHasSchema && ! definition.onlyNested() ) {
		return true;
	}
	return false;
}

/**
 * Renders a block's schema and updates the attributes if it has changed.
 *
 * @param block      The block to render schema for.
 * @param definition The definition of the schema.
 */
function renderSchema( block: BlockInstance, definition: SchemaDefinition ) {
	const schema = definition.render( block );

	logger.debug( "Generated schema for block: ", block, schema );

	if ( isEqual( schema, block.attributes[ "yoast-schema" ] ) ) {
		return;
	}

	dispatch( "core/block-editor" ).updateBlockAttributes( block.clientId, { "yoast-schema": schema } );
}

/**
 * Generates schema for blocks.
 *
 * @param blocks          The blocks.
 * @param validations     The validation results for the blocks.
 * @param previousBlocks  Optional. The previous blocks used for schema generation.
 * @param parentHasSchema Optional. Whether or not the parent has already rendered schema.
 */
function generateSchemaForBlocks(
	blocks: BlockInstance[], validations: BlockValidationResult[], previousBlocks: BlockInstance[] = [], parentHasSchema = false ) {
	logger.info( "Generating schema!" );
	for ( let i = 0; i < blocks.length; i++ ) {
		const block = blocks[ i ];
		const previousBlock = previousBlocks[ i ];

		if ( block === previousBlock ) {
			continue;
		}

		const validation = validations.find( v => v.clientId === block.clientId );
		if ( validation && validation.result > BlockValidation.Valid ) {
			continue;
		}

		const definition = schemaDefinitions[ block.name ];
		if ( shouldRenderSchema( definition, parentHasSchema ) ) {
			renderSchema( block, definition );
			if ( Array.isArray( block.innerBlocks ) ) {
				generateSchemaForBlocks( block.innerBlocks, validations, previousBlock ? previousBlock.innerBlocks : [], true );
			}
			continue;
		}
		if ( Array.isArray( block.innerBlocks ) ) {
			generateSchemaForBlocks( block.innerBlocks, validations, previousBlock ? previousBlock.innerBlocks : [], parentHasSchema );
		}
	}
}

/**
* Validates blocks recursively.
*
* @param blocks The block instances to validate.
*
* @returns {BlockValidationResult[]} Validation results for each (inner)block of the given blocks.
*/
export function validateBlocks( blocks: BlockInstance[] ): BlockValidationResult[] {
	const validations: BlockValidationResult[] = [];
	blocks.forEach( block => {
		// This may be a third party block we cannot validate.
		const definition = getBlockDefinition( block.name );
		if ( definition ) {
			validations.push( definition.validate( block ) );
		} else {
			logger.warning( "Unable to validate block of type [" + block.name + "] " + block.clientId );
			validations.push( new BlockValidationResult( block.clientId, block.name, BlockValidation.Unknown ) );

			// Recursively validate all blocks' innerblocks.
			if ( block.innerBlocks && block.innerBlocks.length > 0 ) {
				validations.push( ...validateBlocks( block.innerBlocks ) );
			}
		}
	} );
	return validations;
}

/**
 * Watches Gutenberg for relevant changes.
 */
export default function watch() {
	subscribe(
		debounce( () => {
			if ( updatingSchema || select( "core/block-editor" ).isTyping() ) {
				return;
			}

			const rootBlocks: BlockInstance[] = select( "core/block-editor" ).getBlocks();
			if ( rootBlocks === previousRootBlocks ) {
				return;
			}

<<<<<<< HEAD
			updatingSchema = true;
			{
				const validations = validateBlocks( rootBlocks );
				storeBlockValidation( validations );
=======
		updatingSchema = true;
		{
			const validations: BlockValidationResult[] = validateBlocks( rootBlocks );
			storeBlockValidation( validations );
>>>>>>> ae76c105

				warningWatcher( rootBlocks, previousRootBlocks );

<<<<<<< HEAD
				generateSchemaForBlocks( rootBlocks, previousRootBlocks );
				previousRootBlocks = rootBlocks;
			}
			updatingSchema = false;
		}, 250, { trailing: true } ),
	);
=======
			generateSchemaForBlocks( rootBlocks, validations, previousRootBlocks );

			previousRootBlocks = rootBlocks;
		}
		updatingSchema = false;
	} );
>>>>>>> ae76c105
}<|MERGE_RESOLUTION|>--- conflicted
+++ resolved
@@ -130,33 +130,18 @@
 				return;
 			}
 
-<<<<<<< HEAD
 			updatingSchema = true;
 			{
-				const validations = validateBlocks( rootBlocks );
+				const validations: BlockValidationResult[] = validateBlocks( rootBlocks );
 				storeBlockValidation( validations );
-=======
-		updatingSchema = true;
-		{
-			const validations: BlockValidationResult[] = validateBlocks( rootBlocks );
-			storeBlockValidation( validations );
->>>>>>> ae76c105
 
 				warningWatcher( rootBlocks, previousRootBlocks );
 
-<<<<<<< HEAD
-				generateSchemaForBlocks( rootBlocks, previousRootBlocks );
+				generateSchemaForBlocks( rootBlocks, validations, previousRootBlocks );
+
 				previousRootBlocks = rootBlocks;
 			}
 			updatingSchema = false;
 		}, 250, { trailing: true } ),
 	);
-=======
-			generateSchemaForBlocks( rootBlocks, validations, previousRootBlocks );
-
-			previousRootBlocks = rootBlocks;
-		}
-		updatingSchema = false;
-	} );
->>>>>>> ae76c105
 }