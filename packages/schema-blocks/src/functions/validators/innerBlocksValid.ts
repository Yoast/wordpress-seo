import { BlockInstance } from "@wordpress/blocks";
import { countBy } from "lodash";
import { getBlockDefinition } from "../../core/blocks/BlockDefinitionRepository";
import {
	BlockValidation,
	BlockValidationResult,
	RecommendedBlock,
	RequiredBlock,
	RequiredBlockOption,
} from "../../core/validation";
import recurseOverBlocks from "../blocks/recurseOverBlocks";
import { getInnerblocksByName } from "../innerBlocksHelper";
import logger from "../logger";
import isValidResult from "./isValidResult";
<<<<<<< HEAD
import { getHumanReadableBlockName } from "../BlockHelper";
=======
import { BlockPresence } from "../../core/validation/BlockValidationResult";
>>>>>>> 5f326140

/**
 * Finds all blocks that should/could be in the inner blocks, but aren't.
 *
 * @param existingBlocks The actual array of all inner blocks.
 * @param allBlocks      All of the blocks that should occur (required), or could occur (recommended) in the inner blocks.
 * @param blockPresence  The block presence.
 *
 * @returns {BlockValidationResult[]} The names of blocks that should/could occur but don't, with reason 'MissingBlock'.
 */
function findMissingBlocks( existingBlocks: BlockInstance[], allBlocks: RequiredBlock[] | RecommendedBlock[],
	blockPresence: BlockPresence ): BlockValidationResult[] {
	const missingBlocks = allBlocks.filter( block => {
		// If, in the existing blocks, there are not any blocks with the name of block, that block is missing.
		return ! existingBlocks.some( existingBlock => existingBlock.name === block.name );
	} );

	// These blocks should've existed, but they don't.
<<<<<<< HEAD
	return missingRequiredBlocks.map( missingBlock =>
		BlockValidationResult.MissingBlock( getHumanReadableBlockName( missingBlock.name ) ),
	);
=======
	return missingBlocks.map( missingBlock =>
		new BlockValidationResult( null, missingBlock.name, BlockValidation.MissingBlock, blockPresence ) );
>>>>>>> 5f326140
}

/**
 * Finds all blocks that occur more than once in the inner blocks.
 *
 * @param existingBlocks The actual array of all inner blocks.
 * @param allBlocks      All of the blocks that should occur (required), or could occur (recommended) in the inner blocks.
 * @param blockPresence  The block presence.
 *
 * @returns {BlockValidationResult[]} The names of blocks that occur more than once in the inner blocks with reason 'TooMany'.
 */
function findRedundantBlocks( existingBlocks: BlockInstance[], allBlocks: RequiredBlock[] | RecommendedBlock[],
							  blockPresence: BlockPresence ): BlockValidationResult[] {
	const validationResults: BlockValidationResult[] = [];
	const singletons = allBlocks.filter( block => block.option !== RequiredBlockOption.Multiple );

	if ( singletons.length > 0 ) {
		// Count the occurrences of each block so we can find all keys that have too many occurrences.
		const existingSingletons = existingBlocks.filter( block => singletons.some( s => s.name === block.name ) );
		const countPerBlockType = countBy( existingSingletons, ( block: BlockInstance ) => block.name );

		for ( const blockName in countPerBlockType ) {
			if ( countPerBlockType[ blockName ] < 2 ) {
				continue;
			}

			existingSingletons.forEach( ( block: BlockInstance ) => {
				if ( block.name === blockName ) {
					validationResults.push( new BlockValidationResult( block.clientId, blockName, BlockValidation.TooMany, blockPresence ) );
				}
			} );
		}
	}
	return validationResults;
}

/**
 * Finds all blocks that have found themselves invalid.
 *
 * @param blockInstance  The block whose InnerBlocks are validated.
 * @param requiredBlocks Requirements of the blocks that should occur in the inner blocks.
 *
 * @returns {BlockValidationResult[]} The array of blocks that have invalidated themselves.
 */
function validateInnerblockTree( blockInstance: BlockInstance ): BlockValidationResult[] {
	const validations: BlockValidationResult[] = [];

	// An innerblock is only valid if all its innerblocks are valid.
	recurseOverBlocks( blockInstance.innerBlocks, ( block: BlockInstance ) => {
		const definition = getBlockDefinition( block.name );
		if ( definition ) {
			validations.push( definition.validate( block ) );
		} else {
			logger.warning( "Block definition for '" + block.name + "' is not registered." );
			validations.push( new BlockValidationResult( block.clientId, block.name, BlockValidation.Unknown, BlockPresence.Unknown ) );
		}
	} );
	return validations;
}

/**
 * Validates all inner blocks recursively and returns all invalid blocks.
 *
 * @param blockInstance     The block whose inner blocks need to be validated.
 * @param requiredBlocks    The inner blocks that are required.
 * @param recommendedBlocks The inner blocks that are recommended.
 *
 * @returns {BlockValidationResult[]} The names and reasons of the inner blocks that are invalid.
 */
<<<<<<< HEAD
function validateInnerBlocks( blockInstance: BlockInstance, requiredBlocks: RequiredBlock[] = [] ): BlockValidationResult[] {
=======
function validateInnerBlocks( blockInstance: BlockInstance, requiredBlocks: RequiredBlock[] = [],
							  recommendedBlocks: RecommendedBlock[] = [] ): BlockValidationResult[]  {
>>>>>>> 5f326140
	const requiredBlockKeys = requiredBlocks.map( rblock => rblock.name );
	const recommendedBlockKeys = recommendedBlocks.map( rblock => rblock.name );

	let validationResults: BlockValidationResult[] = [];

	// Find all instances of required block types.
	const existingRequiredBlocks = getInnerblocksByName( blockInstance, requiredBlockKeys );

	// Find all required block types that do not occur in existingRequiredBlocks.
	validationResults.push( ...findMissingBlocks( existingRequiredBlocks, requiredBlocks, BlockPresence.Required ) );

	// Find all required block types that allow only one occurrence.
	validationResults.push( ...findRedundantBlocks( existingRequiredBlocks, requiredBlocks, BlockPresence.Required ) );

	// Find all instances of recommended block types.
	const existingRecommendedBlocks = getInnerblocksByName( blockInstance, recommendedBlockKeys );

	// Find all recommended block types that do not occur in existingRecommendedBlocks.
	validationResults.push( ...findMissingBlocks( existingRecommendedBlocks, recommendedBlocks, BlockPresence.Recommended ) );

	// Find all recommended block types that allow only one occurrence.
	validationResults.push( ...findRedundantBlocks( existingRecommendedBlocks, recommendedBlocks, BlockPresence.Recommended ) );

	// Let all innerblocks validate themselves.
	// We differentiate between blocks that are internally valid but are not valid in the context of the innerblock.
	const innerValidations = validateInnerblockTree( blockInstance );
	validationResults.push( ...innerValidations );

	validationResults = validationResults.filter( result =>
		! ( isValidResult( result.result ) &&
			validationResults.some( also => also.clientId === result.clientId && ! isValidResult( also.result ) ) ) );

	return validationResults;
}

export default validateInnerBlocks;
export { findMissingBlocks, findRedundantBlocks, validateInnerblockTree };<|MERGE_RESOLUTION|>--- conflicted
+++ resolved
@@ -12,11 +12,8 @@
 import { getInnerblocksByName } from "../innerBlocksHelper";
 import logger from "../logger";
 import isValidResult from "./isValidResult";
-<<<<<<< HEAD
+import { BlockPresence } from "../../core/validation/BlockValidationResult";
 import { getHumanReadableBlockName } from "../BlockHelper";
-=======
-import { BlockPresence } from "../../core/validation/BlockValidationResult";
->>>>>>> 5f326140
 
 /**
  * Finds all blocks that should/could be in the inner blocks, but aren't.
@@ -35,14 +32,9 @@
 	} );
 
 	// These blocks should've existed, but they don't.
-<<<<<<< HEAD
-	return missingRequiredBlocks.map( missingBlock =>
-		BlockValidationResult.MissingBlock( getHumanReadableBlockName( missingBlock.name ) ),
+	return missingBlocks.map( missingBlock =>
+		BlockValidationResult.MissingBlock( getHumanReadableBlockName( missingBlock.name ), blockPresence ),
 	);
-=======
-	return missingBlocks.map( missingBlock =>
-		new BlockValidationResult( null, missingBlock.name, BlockValidation.MissingBlock, blockPresence ) );
->>>>>>> 5f326140
 }
 
 /**
@@ -112,12 +104,8 @@
  *
  * @returns {BlockValidationResult[]} The names and reasons of the inner blocks that are invalid.
  */
-<<<<<<< HEAD
-function validateInnerBlocks( blockInstance: BlockInstance, requiredBlocks: RequiredBlock[] = [] ): BlockValidationResult[] {
-=======
 function validateInnerBlocks( blockInstance: BlockInstance, requiredBlocks: RequiredBlock[] = [],
-							  recommendedBlocks: RecommendedBlock[] = [] ): BlockValidationResult[]  {
->>>>>>> 5f326140
+							  recommendedBlocks: RecommendedBlock[] = [] ): BlockValidationResult[] {
 	const requiredBlockKeys = requiredBlocks.map( rblock => rblock.name );
 	const recommendedBlockKeys = recommendedBlocks.map( rblock => rblock.name );
 
