--- conflicted
+++ resolved
@@ -7,13 +7,10 @@
 import { RequiredBlock } from "./dto";
 import { getInvalidInnerBlocks } from "../../functions/validators";
 import { InvalidBlockReason } from "./enums";
-<<<<<<< HEAD
-import { InstructionObject } from "../../core/Instruction";
-=======
 import { RenderEditProps } from "../../core/blocks/BlockDefinition";
 import { getBlockByClientId } from "../../functions/BlockHelper";
 import RequiredBlocks from "../../blocks/RequiredBlocks";
->>>>>>> c7a5c5c2
+import { InstructionObject } from "../../core/Instruction";
 
 /**
  * InnerBlocks instruction.
