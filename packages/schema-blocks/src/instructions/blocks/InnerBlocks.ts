import { ReactElement } from "react";
import { createElement, ComponentClass } from "@wordpress/element";
import { InnerBlocks as WordPressInnerBlocks } from "@wordpress/block-editor";
import { BlockInstance, TemplateArray } from "@wordpress/blocks";
<<<<<<< HEAD
import { BlockValidationResult, RequiredBlock } from "../../core/validation";
import BlockInstruction from "../../core/blocks/BlockInstruction";
import validateInnerBlocks from "../../functions/validators/innerBlocksValid";
=======

import BlockInstruction from "../../core/blocks/BlockInstruction";
import { RequiredBlock } from "./dto";
import { getInvalidInnerBlocks } from "../../functions/validators";
import { InvalidBlockReason } from "./enums";
import { RenderEditProps } from "../../core/blocks/BlockDefinition";
import { getBlockByClientId } from "../../functions/BlockHelper";
import RequiredBlocks from "../../blocks/RequiredBlocks";
>>>>>>> 86de6c35

/**
 * InnerBlocks instruction.
 */
export default class InnerBlocks extends BlockInstruction {
	public options: {
		allowedBlocks: string[];
		template: TemplateArray;
		appender: string;
		appenderLabel: string;
		requiredBlocks: RequiredBlock[];
		recommendedBlocks: string[];
	};

	/**
	 * Renders saving the instruction.
	 *
	 * @returns The inner blocks.
	 */
	save(): JSX.Element {
		return createElement( WordPressInnerBlocks.Content );
	}

	/**
	 * Renders editing the instruction.
	 *
	 * @returns The inner blocks.
	 */
	edit(): JSX.Element {
		const properties: WordPressInnerBlocks.Props = {};

		if ( this.options.appender === "button" ) {
			properties.renderAppender = () => {
				// The type definition of InnerBlocks are wrong so cast to fix them.
				return createElement( ( WordPressInnerBlocks as unknown as { ButtonBlockAppender: ComponentClass } ).ButtonBlockAppender );
			};
		} else {
			properties.renderAppender = () => createElement( WordPressInnerBlocks.DefaultBlockAppender );
		}

		if ( typeof this.options.appenderLabel === "string" ) {
			properties.renderAppender = () =>
				createElement(
					"div",
					{ className: "yoast-labeled-inserter", "data-label": this.options.appenderLabel },
					[ createElement( ( WordPressInnerBlocks as unknown as { ButtonBlockAppender: ComponentClass } ).ButtonBlockAppender ) ],
				);
		}

		if ( this.options.allowedBlocks ) {
			properties.allowedBlocks = this.options.allowedBlocks;
		}

		if ( this.options.template ) {
			properties.template = this.options.template;
		}

		return createElement( WordPressInnerBlocks, properties );
	}

	/**
<<<<<<< HEAD
=======
	 * Renders the sidebar.
	 *
	 * @param props The props.
	 *
	 * @returns The sidebar element to render.
	 */
	sidebar( props: RenderEditProps ): ReactElement | string {
		const currentBlock = getBlockByClientId( props.clientId );

		if ( this.options.requiredBlocks ) {
			return RequiredBlocks( currentBlock, this.options.requiredBlocks );
		}

		return "";
	}

	/**
>>>>>>> 86de6c35
	 * Checks if the instruction block is valid.
	 *
	 * @param blockInstance The block instance being validated.
	 *
	 * @returns `true` if the instruction block is valid, `false` if the block contains errors.
	 */
	validate( blockInstance: BlockInstance ): BlockValidationResult[] {
		return validateInnerBlocks( blockInstance, this.options.requiredBlocks );
	}
}

BlockInstruction.register( "inner-blocks", InnerBlocks );<|MERGE_RESOLUTION|>--- conflicted
+++ resolved
@@ -2,20 +2,12 @@
 import { createElement, ComponentClass } from "@wordpress/element";
 import { InnerBlocks as WordPressInnerBlocks } from "@wordpress/block-editor";
 import { BlockInstance, TemplateArray } from "@wordpress/blocks";
-<<<<<<< HEAD
 import { BlockValidationResult, RequiredBlock } from "../../core/validation";
 import BlockInstruction from "../../core/blocks/BlockInstruction";
 import validateInnerBlocks from "../../functions/validators/innerBlocksValid";
-=======
-
-import BlockInstruction from "../../core/blocks/BlockInstruction";
-import { RequiredBlock } from "./dto";
-import { getInvalidInnerBlocks } from "../../functions/validators";
-import { InvalidBlockReason } from "./enums";
 import { RenderEditProps } from "../../core/blocks/BlockDefinition";
 import { getBlockByClientId } from "../../functions/BlockHelper";
 import RequiredBlocks from "../../blocks/RequiredBlocks";
->>>>>>> 86de6c35
 
 /**
  * InnerBlocks instruction.
@@ -77,11 +69,10 @@
 	}
 
 	/**
-<<<<<<< HEAD
-=======
 	 * Renders the sidebar.
 	 *
 	 * @param props The props.
+	 * @param i     The number the rendered element is of it's parent.
 	 *
 	 * @returns The sidebar element to render.
 	 */
@@ -96,7 +87,6 @@
 	}
 
 	/**
->>>>>>> 86de6c35
 	 * Checks if the instruction block is valid.
 	 *
 	 * @param blockInstance The block instance being validated.
