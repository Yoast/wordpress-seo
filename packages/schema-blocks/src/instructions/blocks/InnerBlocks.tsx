import { ReactElement } from "react";
import { createElement, ComponentClass, Fragment, ComponentType } from "@wordpress/element";
import { InnerBlocks as WordPressInnerBlocks } from "@wordpress/block-editor";
import { BlockInstance } from "@wordpress/blocks";
import { BlockValidation, BlockValidationResult } from "../../core/validation";
import BlockInstruction from "../../core/blocks/BlockInstruction";
import validateInnerBlocks from "../../functions/validators/innerBlocksValid";
import { RenderEditProps, RenderSaveProps } from "../../core/blocks/BlockDefinition";
import { getBlockByClientId } from "../../functions/BlockHelper";
import BlockLeaf from "../../core/blocks/BlockLeaf";
import validateMany from "../../functions/validators/validateMany";
import { innerBlocksSidebar } from "../../functions/presenters/InnerBlocksSidebarPresenter";
import { InnerBlocksInstructionOptions } from "./InnerBlocksInstructionOptions";

/**
 * Custom props for InnerBlocks.
 *
 * The definition of the `renderProps` property in the `InnerBlocks.Props` interface
 * is incorrect. It can be `false` to omit the `renderAppender` entirely.
 */
interface InnerBlocksProps extends Omit<WordPressInnerBlocks.Props, "renderAppender"> {
	renderAppender?: ComponentType | false;
}

/**
 * InnerBlocks instruction.
 */
export default class InnerBlocks extends BlockInstruction {
<<<<<<< HEAD
	public options: InnerBlocksInstructionOptions;
=======
	public options: InstructionOptions & {
		allowedBlocks: string[];
		template: TemplateArray;
		appender: string | false ;
		appenderLabel: string;
		requiredBlocks: RequiredBlock[];
		recommendedBlocks: RecommendedBlock[];
		warnings: InstructionObject;
	}
>>>>>>> 98c64bc6

	/**
	 * Renders saving the instruction.
	 *
	 * @param props The props.
	 * @param leaf  The leaf.
	 * @param i     The index.
	 *
	 * @returns The inner blocks.
	 */
	save( props: RenderSaveProps, leaf: BlockLeaf, i: number ): ReactElement | string {
		return createElement( WordPressInnerBlocks.Content, { key: i } );
	}

	/**
	 * Renders editing the instruction.
	 *
	 * @param props The props.
	 * @param leaf  The leaf.
	 * @param i     The index.
	 *
	 * @returns The inner blocks.
	 */
	edit( props: RenderEditProps, leaf: BlockLeaf, i: number ): ReactElement | string {
		const properties: React.ClassAttributes<unknown> & InnerBlocksProps = {
			key: i,
		};

		this.options.requiredBlocks = this.options.requiredBlocks || [];
		this.options.recommendedBlocks = this.options.recommendedBlocks || [];

		this.renderAppender( properties );

		this.arrangeAllowedBlocks( properties );

		if ( this.options.template ) {
			properties.template = this.options.template;
		}

		return createElement( WordPressInnerBlocks, properties as WordPressInnerBlocks.Props );
	}

	/**
	 * Renders the appender to add innerblocks as React elements.
	 *
	 * @param properties The properties of the innerblock.
	 */
	private renderAppender( properties: React.ClassAttributes<unknown> & InnerBlocksProps ) {
		if ( this.options.appender === false ) {
			properties.renderAppender = false;
			return;
		}

		if ( this.options.appender === "button" ) {
			properties.renderAppender = () => {
				// The type definition of InnerBlocks are wrong so cast to fix them.
				return createElement( ( WordPressInnerBlocks as unknown as { ButtonBlockAppender: ComponentClass } ).ButtonBlockAppender );
			};
		} else {
			properties.renderAppender = () => createElement( WordPressInnerBlocks.DefaultBlockAppender );
		}

		if ( typeof this.options.appenderLabel === "string" ) {
			properties.renderAppender = () => {
				return createElement(
					"div",
					{ className: "yoast-labeled-inserter", "data-label": this.options.appenderLabel },
					// The type definition of InnerBlocks are wrong so cast to fix them.
					createElement( ( WordPressInnerBlocks as unknown as { ButtonBlockAppender: ComponentClass } ).ButtonBlockAppender ),
				);
			};
		}
	}

	/**
	 * Ensures all required and recommended blocks are allowed blocks.
	 *
	 * @param properties The properties of the current block.
	 */
	private arrangeAllowedBlocks( properties: React.ClassAttributes<unknown> & InnerBlocksProps ) {
		properties.allowedBlocks = [ "yoast/warning-block" ];

		if ( this.options.allowedBlocks ) {
			properties.allowedBlocks = this.options.allowedBlocks.concat( properties.allowedBlocks );
		}

		properties.allowedBlocks = properties.allowedBlocks
			.concat( this.options.requiredBlocks.map( block => block.name ) )
			.concat( this.options.recommendedBlocks.map( block => block.name ) );
	}

	/**
	 * Renders the sidebar.
	 *
	 * @param props The props.
	 *
	 * @returns The sidebar element to render.
	 */
	sidebar( props: RenderEditProps ): ReactElement {
		const currentBlock = getBlockByClientId( props.clientId );
		if ( ! currentBlock ) {
			return null;
		}

		const elements: ReactElement[] = innerBlocksSidebar( currentBlock, this.options );

		if ( elements.length === 0 ) {
			return null;
		}

		return (
			<Fragment>
			{ ...elements }
			</Fragment>
		);
	}

	/**
	 * Checks if the instruction block is valid.
	 *
	 * @param blockInstance The block instance being validated.
	 *
	 * @returns {BlockValidationResult} The validation result.
	 */
	validate( blockInstance: BlockInstance ): BlockValidationResult {
		const validation = new BlockValidationResult( blockInstance.clientId, blockInstance.name, BlockValidation.Unknown );
		validation.issues = validateInnerBlocks( blockInstance, this.options.requiredBlocks );
		return validateMany( validation );
	}
}

BlockInstruction.register( "inner-blocks", InnerBlocks );<|MERGE_RESOLUTION|>--- conflicted
+++ resolved
@@ -1,5 +1,5 @@
-import { ReactElement } from "react";
-import { createElement, ComponentClass, Fragment, ComponentType } from "@wordpress/element";
+import { ComponentType, ReactElement } from "react";
+import { createElement, ComponentClass, Fragment } from "@wordpress/element";
 import { InnerBlocks as WordPressInnerBlocks } from "@wordpress/block-editor";
 import { BlockInstance } from "@wordpress/blocks";
 import { BlockValidation, BlockValidationResult } from "../../core/validation";
@@ -7,10 +7,12 @@
 import validateInnerBlocks from "../../functions/validators/innerBlocksValid";
 import { RenderEditProps, RenderSaveProps } from "../../core/blocks/BlockDefinition";
 import { getBlockByClientId } from "../../functions/BlockHelper";
-import BlockLeaf from "../../core/blocks/BlockLeaf";
+import BlockSuggestions from "../../blocks/BlockSuggestions";
 import validateMany from "../../functions/validators/validateMany";
 import { innerBlocksSidebar } from "../../functions/presenters/InnerBlocksSidebarPresenter";
 import { InnerBlocksInstructionOptions } from "./InnerBlocksInstructionOptions";
+import BlockLeaf from "../../core/blocks/BlockLeaf";
+import { __ } from "@wordpress/i18n";
 
 /**
  * Custom props for InnerBlocks.
@@ -26,19 +28,7 @@
  * InnerBlocks instruction.
  */
 export default class InnerBlocks extends BlockInstruction {
-<<<<<<< HEAD
 	public options: InnerBlocksInstructionOptions;
-=======
-	public options: InstructionOptions & {
-		allowedBlocks: string[];
-		template: TemplateArray;
-		appender: string | false ;
-		appenderLabel: string;
-		requiredBlocks: RequiredBlock[];
-		recommendedBlocks: RecommendedBlock[];
-		warnings: InstructionObject;
-	}
->>>>>>> 98c64bc6
 
 	/**
 	 * Renders saving the instruction.
@@ -145,6 +135,13 @@
 
 		const elements: ReactElement[] = innerBlocksSidebar( currentBlock, this.options );
 
+		if ( this.options.requiredBlocks ) {
+			elements.push( BlockSuggestions( __( "Required Blocks", "wpseo-schema-blocks" ), currentBlock, this.options.requiredBlocks ) );
+		}
+		if ( this.options.recommendedBlocks ) {
+			elements.push( BlockSuggestions( __( "Recommended Blocks", "wpseo-schema-blocks" ),  currentBlock, this.options.recommendedBlocks ) );
+		}
+
 		if ( elements.length === 0 ) {
 			return null;
 		}
