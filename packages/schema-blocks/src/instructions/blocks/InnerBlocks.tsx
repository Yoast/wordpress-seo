--- conflicted
+++ resolved
@@ -26,19 +26,7 @@
  * InnerBlocks instruction.
  */
 export default class InnerBlocks extends BlockInstruction {
-<<<<<<< HEAD
-	public options: InstructionOptions & {
-		allowedBlocks: string[];
-		template: TemplateArray;
-		appender: string | false;
-		appenderLabel: string;
-		requiredBlocks: RequiredBlock[];
-		recommendedBlocks: RecommendedBlock[];
-		warnings: InstructionObject;
-	}
-=======
 	public options: InnerBlocksInstructionOptions;
->>>>>>> ae76c105
 
 	/**
 	 * Renders saving the instruction.
@@ -139,18 +127,8 @@
 	 */
 	sidebar( props: RenderEditProps ): ReactElement {
 		const currentBlock = getBlockByClientId( props.clientId );
-<<<<<<< HEAD
-		const elements: ReactElement[] = [];
-
-		if ( this.options.requiredBlocks ) {
-			elements.push( BlockSuggestions( __( "Required Blocks", "wpseo-schema-blocks" ), currentBlock, this.options.requiredBlocks ) );
-		}
-		if ( this.options.recommendedBlocks ) {
-			elements.push( BlockSuggestions( __( "Recommended Blocks", "wpseo-schema-blocks" ), currentBlock, this.options.recommendedBlocks ) );
-=======
 		if ( ! currentBlock ) {
 			return null;
->>>>>>> ae76c105
 		}
 
 		const elements: ReactElement[] = innerBlocksSidebar( currentBlock, this.options );
