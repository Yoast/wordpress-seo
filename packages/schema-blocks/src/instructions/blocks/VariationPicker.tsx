import BlockInstruction from "../../core/blocks/BlockInstruction";
<<<<<<< HEAD
import { useDispatch, useSelect } from "@wordpress/data";
=======
import { useSelect } from "@wordpress/data";
>>>>>>> f10d63e8
import { RenderEditProps } from "../../core/blocks/BlockDefinition";
import BlockLeaf from "../../core/blocks/BlockLeaf";
import { BlockInstance } from "@wordpress/blocks";
// eslint-disable-next-line @typescript-eslint/no-unused-vars
import { createElement } from "@wordpress/element";
import { BlockValidationResult } from "../../core/validation";
<<<<<<< HEAD
import { BlockPresence } from "../../core/validation/BlockValidationResult";
import { getBlockByClientId } from "../../functions/BlockHelper";
=======
import VariationPickerPresenter from "../../functions/presenters/VariationPickerPresenter";
>>>>>>> f10d63e8

/**
 * Helper function to check whether the block instance includes a picked variation.
 *
 * @param blockInstance The block instance to check.
 *
 * @returns Whether the block instance includes a variation.
 */
function includesAVariation( blockInstance: BlockInstance ): boolean {
	return blockInstance.innerBlocks && blockInstance.innerBlocks.length > 0;
}

/**
 * VariationPicker instruction.
 */
class VariationPicker extends BlockInstruction {
	/**
	 * Renders the variation picker if the block doesn't have any inner blocks.
	 * Otherwise, renders null.
	 *
	 * @param props The render edit props.
	 * @param leaf  The leaf being rendered.
	 * @param index The number the rendered element is of its parent.
	 *
	 * @returns The variation picker or null.
	 */
<<<<<<< HEAD
	edit( props: RenderEditProps, leaf: BlockLeaf, index: number ): JSX.Element {
		const { clientId } = props;
		const blockInstance = getBlockByClientId( clientId );
		const hasInnerBlocks = includesAVariation( blockInstance );
=======
	edit( props: RenderEditProps, leaf: BlockLeaf, index: number ) {
		const { innerBlocks } = useSelect(
			select => select( "core/block-editor" ).getBlock( props.clientId ),
			[ props.clientId ],
		);
		const hasInnerBlocks = innerBlocks.length > 0;
>>>>>>> f10d63e8

		if ( hasInnerBlocks ) {
			return null;
		}

		return <VariationPickerPresenter { ...props } key={ "variation-picker-" + index } />;
	}

	/**
	 * Checks if the variation picker instruction is valid.
	 *
	 * @param blockInstance The attributes from the block.
	 *
	 * @returns {BlockValidationResult} The validation result.
	 */
	validate( blockInstance: BlockInstance ): BlockValidationResult {
		if ( includesAVariation( blockInstance ) ) {
			return BlockValidationResult.Valid( blockInstance );
		}

		const required = this.options.required;
		return BlockValidationResult.MissingAttribute( blockInstance, null, required ? BlockPresence.Required : BlockPresence.Recommended );
	}
}

BlockInstruction.register( "variation-picker", VariationPicker );<|MERGE_RESOLUTION|>--- conflicted
+++ resolved
@@ -1,21 +1,12 @@
 import BlockInstruction from "../../core/blocks/BlockInstruction";
-<<<<<<< HEAD
-import { useDispatch, useSelect } from "@wordpress/data";
-=======
 import { useSelect } from "@wordpress/data";
->>>>>>> f10d63e8
 import { RenderEditProps } from "../../core/blocks/BlockDefinition";
 import BlockLeaf from "../../core/blocks/BlockLeaf";
 import { BlockInstance } from "@wordpress/blocks";
 // eslint-disable-next-line @typescript-eslint/no-unused-vars
 import { createElement } from "@wordpress/element";
-import { BlockValidationResult } from "../../core/validation";
-<<<<<<< HEAD
-import { BlockPresence } from "../../core/validation/BlockValidationResult";
-import { getBlockByClientId } from "../../functions/BlockHelper";
-=======
+import { BlockPresence, BlockValidationResult } from "../../core/validation";
 import VariationPickerPresenter from "../../functions/presenters/VariationPickerPresenter";
->>>>>>> f10d63e8
 
 /**
  * Helper function to check whether the block instance includes a picked variation.
@@ -42,19 +33,12 @@
 	 *
 	 * @returns The variation picker or null.
 	 */
-<<<<<<< HEAD
-	edit( props: RenderEditProps, leaf: BlockLeaf, index: number ): JSX.Element {
-		const { clientId } = props;
-		const blockInstance = getBlockByClientId( clientId );
-		const hasInnerBlocks = includesAVariation( blockInstance );
-=======
 	edit( props: RenderEditProps, leaf: BlockLeaf, index: number ) {
 		const { innerBlocks } = useSelect(
 			select => select( "core/block-editor" ).getBlock( props.clientId ),
 			[ props.clientId ],
 		);
 		const hasInnerBlocks = innerBlocks.length > 0;
->>>>>>> f10d63e8
 
 		if ( hasInnerBlocks ) {
 			return null;
