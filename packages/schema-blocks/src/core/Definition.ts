import { BlockValidation, BlockValidationResult } from "./validation";
import { BlockInstance } from "@wordpress/blocks";
import { isArray, mergeWith } from "lodash";
import Instruction from "./Instruction";
import Leaf from "./Leaf";
import logger from "../functions/logger";
<<<<<<< HEAD
import validateMany from "../functions/validators/validateMany";
import { getAllDescendantIssues } from "../functions/validators";
=======
import { BlockPresence } from "./validation/BlockValidationResult";
>>>>>>> 5f326140

export type DefinitionClass<T extends Definition> = {
	new( separator: string, template?: string, instructions?: Record<string, Instruction>, tree?: Leaf ): T;
	separatorCharacters: string[];
	parser: ( definition: T ) => T;
};

/**
 * Definition class.
 */
export default abstract class Definition {
	public separator: string;
	public template: string;
	public instructions: Record<string, Instruction>;
	public tree: Leaf;

	/**
	 * Creates a block BlockDefinition.
	 *
	 * @param separator    The separator used.
	 * @param template     The template.
	 * @param instructions The parsed instructions.
	 * @param tree         The parsed leaves.
	 */
	constructor(
		separator: string,
		template = "",
		instructions: Record<string, Instruction> = {},
		tree: Leaf = null,
	) {
		this.separator = separator;
		this.template = template;
		this.instructions = instructions;
		this.tree = tree;
	}

	/**
	 * Customizes the way in which a merge is performed.
	 * Concatenates arrays rather than having the first array be overwritten by a second.
	 *
	 * @see https://lodash.com/docs/4.17.15#mergeWith
	 *
	 * @param existingConfig The configuration that should be appended to.
	 * @param newConfig      The configuration to append to the existing configuration.
	 *
	 * @returns array The appended configurations.
	 */
	customizer( existingConfig: string[], newConfig: string[] ) {
		if ( isArray( existingConfig ) ) {
			return existingConfig.concat( newConfig );
		}
	}

	/**
	 * Returns the configuration of this BlockDefinition.
	 * Applying the customizer makes sure that the configurations of multiple instructions are concatenated rather than overwritten.
	 *
	 * @returns The configuration.
	 */
	configuration(): Record<string, unknown> {
		return Object.values( this.instructions ).reduce( ( config, instruction ) =>
			mergeWith( config, instruction.configuration(), this.customizer ), {} );
	}

	/**
	 * Checks if the Definition block is valid.
	 *
	 * @param blockInstance The block to be validated.
	 *
	 * @returns {BlockValidationResult | null} The validation result for the given block.
	 */
	validate( blockInstance: BlockInstance ): BlockValidationResult {
		if ( ! blockInstance ) {
			return null;
		}

		const validation = new BlockValidationResult( blockInstance.clientId, blockInstance.name, BlockValidation.Unknown, BlockPresence.Unknown );

		logger.startGroup( `Validation results: ${ blockInstance.name }` );

		validation.issues = Object.values( this.instructions ).map( instruction => {
			const issue = instruction.validate( blockInstance );
			logger.debug( `${ instruction.options.name} => ${ BlockValidation[ issue.result ] }` );
			return issue;
		} ).filter( issue => issue.result !== BlockValidation.Skipped );

		logger.endGroup();

		// In case of a block with just one validated (i.e., not skipped) instruction, this prevents a duplicate, identical wrapper.
		if ( validation.issues.length === 1 ) {
			return validation.issues[ 0 ];
			// eslint-disable-next-line no-inline-comments,brace-style
		} // If a block has multiple validated instructions, we should `validateMany` to avoid returning a BlockValidation.Unknown (-1).
		else if ( validation.issues.length > 1 ) {
			const descendantIssues = getAllDescendantIssues( validation );
			// The first of the descendant issues is the parent, so we exclude it from the slice to avoid an infinite loop.
			validation.issues = descendantIssues.slice( 1 );
			return validateMany( validation );
		}

		return validation;
	}

	/**
	 * Registers a definition.
	 */
	abstract register(): void;
}<|MERGE_RESOLUTION|>--- conflicted
+++ resolved
@@ -1,15 +1,12 @@
 import { BlockValidation, BlockValidationResult } from "./validation";
 import { BlockInstance } from "@wordpress/blocks";
+import { BlockPresence } from "./validation/BlockValidationResult";
 import { isArray, mergeWith } from "lodash";
 import Instruction from "./Instruction";
 import Leaf from "./Leaf";
 import logger from "../functions/logger";
-<<<<<<< HEAD
 import validateMany from "../functions/validators/validateMany";
 import { getAllDescendantIssues } from "../functions/validators";
-=======
-import { BlockPresence } from "./validation/BlockValidationResult";
->>>>>>> 5f326140
 
 export type DefinitionClass<T extends Definition> = {
 	new( separator: string, template?: string, instructions?: Record<string, Instruction>, tree?: Leaf ): T;
