--- conflicted
+++ resolved
@@ -1,11 +1,6 @@
-<<<<<<< HEAD
+import { BlockValidation, BlockValidationResult } from "./validation";
 import { BlockInstance } from "@wordpress/blocks";
 import { isArray, mergeWith } from "lodash";
-=======
-import { merge } from "lodash";
-import { BlockInstance } from "@wordpress/blocks";
-import { BlockValidation, BlockValidationResult } from "./validation";
->>>>>>> 7ea92419
 import Instruction from "./Instruction";
 import Leaf from "./Leaf";
 
