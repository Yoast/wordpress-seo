--- conflicted
+++ resolved
@@ -1,11 +1,6 @@
 import BlockLeaf from "./BlockLeaf";
-<<<<<<< HEAD
 import { RenderEditProps, RenderSaveProps } from "./BlockDefinition";
 import { ReactElement } from "react";
-=======
-import { ReactElement } from "@wordpress/element";
-import { RenderEditProps, RenderSaveProps } from "./BlockDefinition";
->>>>>>> bbb9e829
 import { BlockConfiguration, BlockInstance } from "@wordpress/blocks";
 import { BlockValidation, BlockValidationResult, BlockPresence } from "../validation";
 import Instruction from "../Instruction";
