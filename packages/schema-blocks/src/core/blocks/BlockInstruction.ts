--- conflicted
+++ resolved
@@ -1,11 +1,6 @@
 import BlockLeaf from "./BlockLeaf";
-<<<<<<< HEAD
-import { RenderSaveProps, RenderEditProps } from "./BlockDefinition";
+import { RenderEditProps, RenderSaveProps } from "./BlockDefinition";
 import { ReactElement } from "react";
-=======
-import { RenderEditProps, RenderSaveProps } from "./BlockDefinition";
-import { ReactElement } from "@wordpress/element";
->>>>>>> 04b4bb1d
 import { BlockConfiguration, BlockInstance } from "@wordpress/blocks";
 import { BlockValidation, BlockValidationResult } from "../validation";
 import Instruction, { InstructionOptions } from "../Instruction";
