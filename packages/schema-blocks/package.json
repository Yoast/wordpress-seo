{
  "name": "@yoast/schema-blocks",
<<<<<<< HEAD
  "version": "1.2.0-rc.0",
=======
  "version": "1.1.1",
>>>>>>> da6325a6
  "main": "dist/index.js",
  "license": "MIT",
  "private": false,
  "dependencies": {
    "tokenizr": "^1.5.2"
  },
  "devDependencies": {
    "@types/enzyme": "^3.10.8",
    "@types/enzyme-adapter-react-16": "^1.0.6",
    "@types/jest": "^26.0.15",
    "@types/jquery": "^3.3.31",
    "@types/lodash": "^4.14.149",
    "@types/node": "^13.7.4",
    "@types/react-test-renderer": "^17.0.0",
    "@types/tokenizr": "^1.5.1",
    "@types/wordpress__block-editor": "^2.2.5",
    "@types/wordpress__blocks": "^6.4.4",
    "@types/wordpress__compose": "^3.4.0",
    "@types/wordpress__data": "^4.6.6",
    "@types/wordpress__editor": "^9.4.1",
    "@types/wordpress__element": "^2.4.0",
    "@types/wordpress__hooks": "^2.4.0",
    "@types/wordpress__i18n": "^3.4.0",
    "@typescript-eslint/eslint-plugin": "^2.15.0",
    "@typescript-eslint/parser": "^2.15.0",
    "@wordpress/block-editor": "^3.3.0",
    "@wordpress/blocks": "^6.8.0",
    "@wordpress/components": "^8.4.0",
    "@wordpress/compose": "^3.11.0",
    "@wordpress/data": "^4.14.0",
    "@wordpress/editor": "^9.12.2",
    "@wordpress/element": "^2.9.0",
    "@wordpress/hooks": "^2.7.0",
    "@wordpress/i18n": "^3.9.0",
    "eslint": "^6.8.0",
    "eslint-config-yoast": "^5.0.7",
    "eslint-plugin-jsx-a11y": "^6.2.3",
    "eslint-plugin-react": "^7.17.0",
    "jest": "^26.0.15",
    "lodash": "^4.17.15",
    "moment": "^2.24.0",
    "react-test-renderer": "^17.0.1",
    "react-with-direction": "^1.3.1",
    "ts-jest": "^26.0.15",
    "typescript": "^3.7.4",
    "xmldom": "^0.1.27"
  },
  "peerDependencies": {
    "react": "^16.12.0",
    "react-dom": "^16.12.0"
  },
  "scripts": {
    "build": "tsc",
    "watch": "tsc --watch",
    "prepare": "yarn build",
    "lint": "eslint \"src/**\"",
    "lint-fix": "eslint \"src/**\" --fix",
    "test": "jest",
    "prepublishOnly": "rm -rf dist && tsc && mkdir dist/css && cp -r css/*.css dist/css && cp package.json dist/package.json && json -I -f dist/package.json -e \"this.main='index.js'\""
  },
  "publishConfig": {
    "access": "public"
  },
  "types": "/dist/index.d.ts"
}<|MERGE_RESOLUTION|>--- conflicted
+++ resolved
@@ -1,10 +1,6 @@
 {
   "name": "@yoast/schema-blocks",
-<<<<<<< HEAD
   "version": "1.2.0-rc.0",
-=======
-  "version": "1.1.1",
->>>>>>> da6325a6
   "main": "dist/index.js",
   "license": "MIT",
   "private": false,
