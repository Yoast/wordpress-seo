--- conflicted
+++ resolved
@@ -8,7 +8,6 @@
   "dependencies": {
     "@wordpress/block-editor": "^5.2.1",
     "@wordpress/blocks": "^6.8.0",
-<<<<<<< HEAD
     "@wordpress/components": "^8.5.0",
     "@wordpress/compose": "^3.25.0",
     "@wordpress/data": "^4.27.0",
@@ -16,17 +15,7 @@
     "@wordpress/element": "^2.20.0",
     "@wordpress/hooks": "^2.12.0",
     "@wordpress/i18n": "^3.19.0",
-    "@yoast/components": "^2.15.0",
-=======
-    "@wordpress/components": "^8.4.0",
-    "@wordpress/compose": "^3.11.0",
-    "@wordpress/data": "^4.14.0",
-    "@wordpress/editor": "^9.12.2",
-    "@wordpress/element": "^2.9.0",
-    "@wordpress/hooks": "^2.7.0",
-    "@wordpress/i18n": "^3.9.0",
     "@yoast/components": "^2.18.0-rc.0",
->>>>>>> 04b4bb1d
     "lodash": "^4.17.15",
     "tokenizr": "^1.6.4"
   },
