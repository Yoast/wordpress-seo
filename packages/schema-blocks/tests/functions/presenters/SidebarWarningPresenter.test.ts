--- conflicted
+++ resolved
@@ -1,10 +1,6 @@
 import { BlockValidation, BlockValidationResult } from "../../../src/core/validation";
-<<<<<<< HEAD
 import getWarnings, { createAnalysisMessages } from "../../../src/functions/presenters/SidebarWarningPresenter";
-=======
-import getWarnings, { createAnalysisMessages, sanitizeBlockName } from "../../../src/functions/presenters/SidebarWarningPresenter";
 import { BlockPresence } from "../../../src/core/validation/BlockValidationResult";
->>>>>>> 5f326140
 
 const validations: Record<string, BlockValidationResult> = {};
 
@@ -20,7 +16,6 @@
 	};
 } );
 
-<<<<<<< HEAD
 jest.mock( "../../../src/functions/BlockHelper", () => {
 	return {
 		getHumanReadableBlockName: jest.fn( name => name ),
@@ -30,70 +25,30 @@
 describe( "The SidebarWarningPresenter ", () => {
 	describe( "The createAnalysisMessages method ", () => {
 		it( "creates a compliment for valid blocks.", () => {
-			const testcase = new BlockValidationResult( "1", "mijnblock", BlockValidation.Valid );
+			const testcase = new BlockValidationResult( "1", "mijnblock", BlockValidation.Valid, BlockPresence.Required );
 
 			const result = createAnalysisMessages( testcase );
-=======
-describe( "The createAnalysisMessages method ", () => {
-	it( "creates a compliment for valid blocks.", () => {
-		const testcase = new BlockValidationResult( "1", "mijnblock", BlockValidation.Valid, BlockPresence.Required );
 
-		const result = createAnalysisMessages( testcase );
-
-		expect( result ).toEqual( [ { text: "Good job! All required blocks have been completed.", color: "green" } ] );
-	} );
-
-	it( "creates a compliment for validation results we have no copy for.", () => {
-		const testcase = new BlockValidationResult( "1", "mijnblock", BlockValidation.Skipped, BlockPresence.Required );
-
-		const result = createAnalysisMessages( testcase );
-
-		expect( result ).toEqual( [ { text: "Good job! All required blocks have been completed.", color: "green" } ] );
-	} );
-
-	it( "creates warning messages for missing attributes, with a footer message.", () => {
-		const testcase = new BlockValidationResult( "1", "mijnblock", BlockValidation.Invalid, BlockPresence.Required );
-		testcase.issues.push( new BlockValidationResult( null, "missingblockattribute", BlockValidation.MissingAttribute, BlockPresence.Required ) );
->>>>>>> 5f326140
-
-			expect( result ).toEqual( [ { text: "Good job! All required blocks are completed.", color: "green" } ] );
+			expect( result ).toEqual( [ {
+				text: "Good job! All required blocks have been completed.",
+				color: "green",
+			} ] );
 		} );
 
-<<<<<<< HEAD
 		it( "creates a compliment for validation results we have no copy for.", () => {
-			const testcase = new BlockValidationResult( "1", "mijnblock", BlockValidation.Skipped );
+			const testcase = new BlockValidationResult( "1", "mijnblock", BlockValidation.Skipped, BlockPresence.Required );
 
 			const result = createAnalysisMessages( testcase );
-=======
-		expect( result.length ).toEqual( 2 );
-		expect( result[ 0 ] ).toEqual( { text: "The 'missingblockattribute' block is empty.", color: "red" } );
-		expect( result[ 1 ] ).toEqual(
-			{
-				text: "Not all required blocks have been completed! No mijnblock schema will be generated for your page.",
-				color: "red",
-			},
-		);
-	} );
 
-	it( "creates warning messages for missing required blocks, with a footer message.", () => {
-		const testcase = new BlockValidationResult( "1", "mijnblock", BlockValidation.Invalid, BlockPresence.Required );
-		testcase.issues.push( new BlockValidationResult( null, "missingblock", BlockValidation.MissingBlock, BlockPresence.Required ) );
->>>>>>> 5f326140
-
-			expect( result ).toEqual( [ { text: "Good job! All required blocks are completed.", color: "green" } ] );
+			expect( result ).toEqual( [ {
+				text: "Good job! All required blocks have been completed.",
+				color: "green",
+			} ] );
 		} );
 
-<<<<<<< HEAD
-		it( "creates warning messages for missing blocks, with a footer message.", () => {
-			const testcase = new BlockValidationResult( "1", "mijnblock", BlockValidation.Invalid );
-			testcase.issues.push(
-				new BlockValidationResult(
-					null,
-					"missingblock",
-					BlockValidation.MissingBlock,
-					"The 'missingblock' block is required but missing.",
-				),
-			);
+		it( "creates warning messages for missing required blocks, with a footer message.", () => {
+			const testcase = new BlockValidationResult( "1", "mijnblock", BlockValidation.Invalid, BlockPresence.Required );
+			testcase.issues.push( BlockValidationResult.MissingBlock( "missingblock", BlockPresence.Required ) );
 
 			const result = createAnalysisMessages( testcase );
 
@@ -104,139 +59,82 @@
 			} );
 			expect( result[ 1 ] ).toEqual(
 				{
-					text: "Not all required blocks are completed! No mijnblock schema will be generated for your page.",
+					text: "Not all required blocks have been completed! No mijnblock schema will be generated for your page.",
 					color: "red",
 				},
 			);
 		} );
-=======
-		expect( result.length ).toEqual( 2 );
-		expect( result[ 0 ] ).toEqual( { text: "The 'missingblock' block is required but missing.", color: "red" } );
-		expect( result[ 1 ] ).toEqual(
-			{
-				text: "Not all required blocks have been completed! No mijnblock schema will be generated for your page.",
-				color: "red",
-			},
-		);
+		it( "creates a warning for missing recommended blocks, but when all the required blocks are present " +
+			"the conclusion should still be green.", () => {
+			const testcase = new BlockValidationResult( "1", "mijnblock", BlockValidation.Invalid, BlockPresence.Recommended );
+			testcase.issues.push(
+				BlockValidationResult.MissingBlock( "missing recommended block", BlockPresence.Recommended ),
+			);
+			testcase.issues.push(
+				BlockValidationResult.MissingBlock( "missing recommended block 2", BlockPresence.Recommended ),
+			);
+
+			const result = createAnalysisMessages( testcase );
+
+			expect( result.length ).toEqual( 3 );
+			expect( result[ 0 ] ).toEqual( {
+				text: "The 'missing recommended block' block is recommended but missing.",
+				color: "orange",
+			} );
+			expect( result[ 1 ] ).toEqual( {
+				text: "The 'missing recommended block 2' block is recommended but missing.",
+				color: "orange",
+			} );
+			expect( result[ 2 ] ).toEqual( {
+				text: "Good job! All required blocks have been completed.",
+				color: "green",
+			} );
+		} );
 	} );
 
-	it( "creates a warning for missing recommended blocks, but when all the required blocks are present " +
-		"the conclusion should still be green.", () => {
-		const testcase = new BlockValidationResult( "1", "mijnblock", BlockValidation.Invalid, BlockPresence.Recommended );
-		testcase.issues.push( new BlockValidationResult( null, "missing recommended block", BlockValidation.MissingBlock, BlockPresence.Recommended ) );
-		testcase.issues.push( new BlockValidationResult( null, "missing recommended block 2", BlockValidation.MissingBlock, BlockPresence.Recommended ) );
-
-		const result = createAnalysisMessages( testcase );
-
-		expect( result.length ).toEqual( 3 );
-		expect( result[ 0 ] ).toEqual( { text: "The 'missing recommended block' block is recommended but missing.", color: "orange" } );
-		expect( result[ 1 ] ).toEqual( { text: "The 'missing recommended block 2' block is recommended but missing.", color: "orange" } );
-		expect( result[ 2 ] ).toEqual( { text: "Good job! All required blocks have been completed.", color: "green" } );
-	} );
-} );
-
-describe( "The sanitizeBlockName method ", () => {
-	it( "returns a block title from the wordpress store based on its name", () => {
-		blockTypes[ "yoast/testblock" ] = "testBlockWithoutPrefix";
-
-		const result = sanitizeBlockName( "yoast/testblock" );
-
-		expect( result ).toEqual( "testBlockWithoutPrefix" );
-	} );
-
-	it( "uses a fallback method to reduce technical block names to human-readable ones.", () => {
-		const testcases = [
-			"test/blok",
-			"test-erde-test/test/blok",
-			"/blok",
-			"blok",
-			"blok/",
-		];
-
-		const results = testcases.map( input => sanitizeBlockName( input ) );
-
-		expect( results ).toEqual( [ "blok", "blok", "blok", "blok", "blok/" ] );
->>>>>>> 5f326140
-	} );
-
-<<<<<<< HEAD
 	describe( "The getWarnings method ", () => {
-		it( "creates a compliment for valid blocks.", () => {
-			validations[ "1" ] = new BlockValidationResult( "1", "myBlock", BlockValidation.Valid );
-=======
-describe( "The getWarnings method ", () => {
-	it( "creates a compliment for required valid blocks.", () => {
-		validations[ "1" ] = new BlockValidationResult( "1", "myBlock", BlockValidation.Valid, BlockPresence.Required );
->>>>>>> 5f326140
+		it( "creates a compliment for required valid blocks.", () => {
+			validations[ "1" ] = new BlockValidationResult( "1", "myBlock", BlockValidation.Valid, BlockPresence.Required );
 
 			const result = getWarnings( "1" );
 
-<<<<<<< HEAD
-			expect( result ).toEqual( [ { text: "Good job! All required blocks are completed.", color: "green" } ] );
+			expect( result ).toEqual( [ {
+				text: "Good job! All required blocks have been completed.",
+				color: "green"
+			} ] );
 		} );
 
-		it( "creates a compliment if we do not have copy for any of the validations.", () => {
-			const testcase = new BlockValidationResult( "1", "myBlock", BlockValidation.Invalid );
-			testcase.issues.push( new BlockValidationResult( "2", "innerblock1", BlockValidation.Skipped ) );
-			testcase.issues.push( new BlockValidationResult( "3", "anotherinnerblock", BlockValidation.TooMany ) );
-			testcase.issues.push( new BlockValidationResult( "4", "anotherinnerblock", BlockValidation.Unknown ) );
+		it( "creates a compliment if we do not have copy for any of the validations of the required blocks.", () => {
+			const testcase = new BlockValidationResult( "1", "myBlock", BlockValidation.Invalid, BlockPresence.Required );
+			testcase.issues.push( new BlockValidationResult( "2", "innerblock1", BlockValidation.Skipped, BlockPresence.Required ) );
+			testcase.issues.push( new BlockValidationResult( "3", "anotherinnerblock", BlockValidation.TooMany, BlockPresence.Required ) );
+			testcase.issues.push( new BlockValidationResult( "4", "anotherinnerblock", BlockValidation.Unknown, BlockPresence.Required ) );
 			validations[ "1" ] = testcase;
-=======
-		expect( result ).toEqual( [ { text: "Good job! All required blocks have been completed.", color: "green" } ] );
-	} );
-
-	it( "creates a compliment if we do not have copy for any of the validations of the required blocks.", () => {
-		const testcase = new BlockValidationResult( "1", "myBlock", BlockValidation.Invalid, BlockPresence.Required );
-		testcase.issues.push( new BlockValidationResult( "2", "innerblock1", BlockValidation.Skipped, BlockPresence.Required ) );
-		testcase.issues.push( new BlockValidationResult( "3", "anotherinnerblock", BlockValidation.TooMany, BlockPresence.Required ) );
-		testcase.issues.push( new BlockValidationResult( "4", "anotherinnerblock", BlockValidation.Unknown, BlockPresence.Required ) );
-		validations[ "1" ] = testcase;
->>>>>>> 5f326140
 
 			const result = getWarnings( "1" );
 
-<<<<<<< HEAD
-			expect( result ).toEqual( [ { text: "Good job! All required blocks are completed.", color: "green" } ] );
+			expect( result ).toEqual( [ {
+				text: "Good job! All required blocks have been completed.",
+				color: "green"
+			} ] );
 		} );
 
-		it( "creates a warning for a block with validation problems.", () => {
-			const testcase = new BlockValidationResult( "1", "myBlock", BlockValidation.Invalid );
-			testcase.issues.push(
-				new BlockValidationResult( "2", "innerblock1", BlockValidation.MissingBlock, "The 'innerblock1' block is required but missing." ),
-			);
+		it( "creates a warning for a required block with validation problems.", () => {
+			const testcase = new BlockValidationResult( "1", "myBlock", BlockValidation.Invalid, BlockPresence.Required );
+			testcase.issues.push( BlockValidationResult.MissingBlock( "innerblock1", BlockPresence.Required ) );
 			validations[ "1" ] = testcase;
-=======
-		expect( result ).toEqual( [ { text: "Good job! All required blocks have been completed.", color: "green" } ] );
-	} );
-
-	it( "creates a warning for a required block with validation problems.", () => {
-		const testcase = new BlockValidationResult( "1", "myBlock", BlockValidation.Invalid, BlockPresence.Required );
-		testcase.issues.push( new BlockValidationResult( "2", "innerblock1", BlockValidation.MissingBlock, BlockPresence.Required ) );
-		validations[ "1" ] = testcase;
->>>>>>> 5f326140
 
 			const result = getWarnings( "1" );
 
-<<<<<<< HEAD
 			expect( result.length ).toEqual( 2 );
 			expect( result[ 0 ] ).toEqual( {
 				text: "The 'innerblock1' block is required but missing.",
 				color: "red",
 			} );
 			expect( result[ 1 ] ).toEqual( {
-				text: "Not all required blocks are completed! No myblock schema will be generated for your page.",
+				text: "Not all required blocks have been completed! No myblock schema will be generated for your page.",
 				color: "red",
 			} );
-=======
-		expect( result.length ).toEqual( 2 );
-		expect( result[ 0 ] ).toEqual( {
-			text: "The 'innerblock1' block is required but missing.",
-			color: "red",
-		} );
-		expect( result[ 1 ] ).toEqual( {
-			text: "Not all required blocks have been completed! No myblock schema will be generated for your page.",
-			color: "red",
->>>>>>> 5f326140
 		} );
 	} );
 
