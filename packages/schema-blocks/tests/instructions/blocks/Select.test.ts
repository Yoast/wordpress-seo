--- conflicted
+++ resolved
@@ -48,11 +48,7 @@
 			};
 
 			const props: RenderEditProps = {
-<<<<<<< HEAD
-				clientId: "abcd-1234",
-=======
 				clientId: "1234-abcd",
->>>>>>> 9a29f39f
 				className: "",
 				isSelected: false,
 				setAttributes: jest.fn(),
@@ -84,11 +80,7 @@
 			};
 
 			const props: RenderEditProps = {
-<<<<<<< HEAD
-				clientId: "abcd-1234",
-=======
 				clientId: "1234-abcd",
->>>>>>> 9a29f39f
 				className: "",
 				isSelected: false,
 				setAttributes: jest.fn(),
@@ -118,11 +110,7 @@
 			};
 
 			const props: RenderEditProps = {
-<<<<<<< HEAD
-				clientId: "abcd-1234",
-=======
 				clientId: "1234-abcd",
->>>>>>> 9a29f39f
 				className: "",
 				isSelected: false,
 				setAttributes: jest.fn(),
@@ -152,11 +140,7 @@
 			};
 
 			const props: RenderEditProps = {
-<<<<<<< HEAD
-				clientId: "abcd-1234",
-=======
 				clientId: "1234-abcd",
->>>>>>> 9a29f39f
 				className: "",
 				isSelected: false,
 				setAttributes: jest.fn(),
