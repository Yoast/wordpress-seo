import * as renderer from "react-test-renderer";

<<<<<<< HEAD
import { BlockConfiguration, BlockInstance } from "@wordpress/blocks";
=======
import { ReactElement } from "@wordpress/element";
import { BlockConfiguration } from "@wordpress/blocks";
>>>>>>> bbb9e829

import Select from "../../../src/instructions/blocks/Select";
import { RenderSaveProps } from "../../../src/core/blocks/BlockDefinition";
import { RenderEditProps } from "../../../src/core/blocks/BlockDefinition";

describe( "The Select instruction", () => {
	const options: Select["options"] = {
		name: "cuisine",
		label: "Cuisine",
		options: [
			{ label: "Korean", value: "korean" },
			{ label: "Tanzanian", value: "tanzanian" },
			{ label: "Australian", value: "australian" },
		],
		hideLabelFromVision: false,
	};

	describe( "the save method", () => {
		it( "renders the correct React tree.", () => {
			const props: RenderSaveProps = {
				attributes: {
					cuisine: "korean",
				},
			};

			const selectInstruction = new Select( 123, options );

			const tree = renderer
				.create( selectInstruction.save( props ) as any )
				.toJSON();

			expect( tree ).toMatchSnapshot();
		} );
	} );

	describe( "the configuration method", () => {
		it( "returns the correct configuration.", () => {
			const newOptions = Object.assign( {}, options, { required: true } );

			const expectedConfiguration: Partial<BlockConfiguration> = {
				attributes: {
					cuisine: {
						required: true,
					},
				},
			};

			const selectInstruction = new Select( 123, newOptions );

			expect( selectInstruction.configuration() ).toEqual( expectedConfiguration );
		} );
	} );

	/**
	 * Skipped because React hooks do not work in the tests yet.
	 */
	describe.skip( "The edit method", () => {
		it( "renders the correct React tree", () => {
			const props: RenderEditProps = {
				clientId: "abcd-1234",
				className: "",
				attributes: {
					cuisine: "korean",
				},
				isSelected: true,
				setAttributes: jest.fn(),
			};

			const selectInstruction = new Select( 123, options );

			const tree = renderer
				.create( selectInstruction.edit( props ) as any )
				.toJSON();

			expect( tree ).toMatchSnapshot();
		} );
	} );
} );<|MERGE_RESOLUTION|>--- conflicted
+++ resolved
@@ -1,11 +1,6 @@
 import * as renderer from "react-test-renderer";
 
-<<<<<<< HEAD
-import { BlockConfiguration, BlockInstance } from "@wordpress/blocks";
-=======
-import { ReactElement } from "@wordpress/element";
 import { BlockConfiguration } from "@wordpress/blocks";
->>>>>>> bbb9e829
 
 import Select from "../../../src/instructions/blocks/Select";
 import { RenderSaveProps } from "../../../src/core/blocks/BlockDefinition";
