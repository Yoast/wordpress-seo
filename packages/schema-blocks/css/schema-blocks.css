--- conflicted
+++ resolved
@@ -15,38 +15,6 @@
 	width: 100%;
 }
 
-<<<<<<< HEAD
-.yoast-block-sidebar-title {
-	font-weight: 600;
-	color: #303030;
-}
-
-.yoast-block-suggestions {
-	width:100%;
-	padding: 0 0 0 15px;
-}
-
-.yoast-block-suggestion {
-	list-style: disc;
-	color: #707070;
-}
-
-.yoast-block-suggestion--added {
-	color: #404040;
-}
-
-.yoast-block-suggestion-checkmark {
-	color: #6EA029;
-}
-
-.yoast-block-suggestion-button {
-	cursor: pointer;
-	float:right;
-	color: #006DAC;
-	text-decoration: underline;
-	border: 0;
-	background: 0;
-=======
 .yoast-warning-block {
 	border-width: 0 0 0 4px;
 	border-style: solid;
@@ -84,5 +52,36 @@
 
 .yoast-warning-block > div > button:not(:last-child) {
 	margin-right: 24px;
->>>>>>> 73762a98
+}
+
+.yoast-block-sidebar-title {
+	font-weight: 600;
+	color: #303030;
+}
+
+.yoast-block-suggestions {
+	width:100%;
+	padding: 0 0 0 15px;
+}
+
+.yoast-block-suggestion {
+	list-style: disc;
+	color: #707070;
+}
+
+.yoast-block-suggestion--added {
+	color: #404040;
+}
+
+.yoast-block-suggestion-checkmark {
+	color: #6EA029;
+}
+
+.yoast-block-suggestion-button {
+	cursor: pointer;
+	float:right;
+	color: #006DAC;
+	text-decoration: underline;
+	border: 0;
+	background: 0;
 }