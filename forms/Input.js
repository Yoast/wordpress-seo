--- conflicted
+++ resolved
@@ -23,7 +23,6 @@
  * @returns {JSX} A representation of the input HTML element based on the passed props.
  * @constructor
  */
-<<<<<<< HEAD
 class Input extends React.Component {
 
 	/**
@@ -57,19 +56,12 @@
 			<input ref={this.setReference.bind( this )}
 			       type={this.props.type}
 			       name={this.props.name}
-			       value={this.props.value}
+			       defaultValue={this.props.value}
 			       onChange={this.props.onChange}
 			       {...this.props.optionalAttributes} />
 		);
 	}
 }
-=======
-const Input = ( props ) => {
-	return (
-		<input type={props.type} name={props.name} defaultValue={props.value} onChange={props.onChange} {...props.optionalAttributes} />
-	);
-};
->>>>>>> 857b9256
 
 /**
  * Adds validation for the properties.
