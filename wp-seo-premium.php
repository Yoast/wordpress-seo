--- conflicted
+++ resolved
@@ -10,11 +10,7 @@
  *
  * @wordpress-plugin
  * Plugin Name: Yoast SEO Premium
-<<<<<<< HEAD
- * Version:     6.3.1
-=======
  * Version:     7.0
->>>>>>> 06e0cc6b
  * Plugin URI:  https://yoast.com/wordpress/plugins/seo/#utm_source=wpadmin&utm_medium=plugin&utm_campaign=wpseoplugin
  * Description: The first true all-in-one SEO solution for WordPress, including on-page content analysis, XML sitemaps and much more.
  * Author:      Team Yoast
