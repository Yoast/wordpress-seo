<?php
/*
Plugin Name: WordPress SEO Premium
<<<<<<< HEAD
Version: 1.1.0-beta1
=======
Version: 1.0.4
>>>>>>> 7b61d546
Plugin URI: http://yoast.com/wordpress/seo-premium/#utm_source=wpadmin&utm_medium=plugin&utm_campaign=wpseoplugin
Description: The first true all-in-one SEO solution for WordPress, including on-page content analysis, XML sitemaps and much more.
Author: Joost de Valk
Author URI: http://yoast.com/
Text Domain: wordpress-seo
Domain Path: /languages/
License: GPL v3

WordPress SEO Plugin
Copyright (C) 2008-2014, Joost de Valk - joost@yoast.com

This program is free software: you can redistribute it and/or modify
it under the terms of the GNU General Public License as published by
the Free Software Foundation, either version 3 of the License, or
(at your option) any later version.

This program is distributed in the hope that it will be useful,
but WITHOUT ANY WARRANTY; without even the implied warranty of
MERCHANTABILITY or FITNESS FOR A PARTICULAR PURPOSE.  See the
GNU General Public License for more details.

You should have received a copy of the GNU General Public License
along with this program.  If not, see <http://www.gnu.org/licenses/>.
*/

<<<<<<< HEAD
define( 'WPSEO_VERSION', '1.4.25' ); // this will be moved to wp-seo-main.php after wordpress-seo/release/1.5 is merged

=======
>>>>>>> 7b61d546
if ( ! defined( 'WPSEO_FILE' ) ) {
	define( 'WPSEO_FILE', __FILE__ );
}

// Load the WordPress SEO plugin
require_once( 'wp-seo-main.php' );

// Premium setup
function wpseo_premium_init() {
	if ( file_exists( WPSEO_PATH . 'premium/class-premium.php' ) ) {
		require_once( WPSEO_PATH . 'premium/class-premium.php' );

		new WPSEO_Premium();
	}
}

add_action( 'plugins_loaded', 'wpseo_premium_init', 14 );

// Activation hook
if ( is_admin() ) {
	require_once( WPSEO_PATH . 'premium/class-premium.php' );
	register_activation_hook( __FILE__, array( 'WPSEO_Premium', 'install' ) );
}<|MERGE_RESOLUTION|>--- conflicted
+++ resolved
@@ -1,11 +1,7 @@
 <?php
 /*
 Plugin Name: WordPress SEO Premium
-<<<<<<< HEAD
 Version: 1.1.0-beta1
-=======
-Version: 1.0.4
->>>>>>> 7b61d546
 Plugin URI: http://yoast.com/wordpress/seo-premium/#utm_source=wpadmin&utm_medium=plugin&utm_campaign=wpseoplugin
 Description: The first true all-in-one SEO solution for WordPress, including on-page content analysis, XML sitemaps and much more.
 Author: Joost de Valk
@@ -31,11 +27,6 @@
 along with this program.  If not, see <http://www.gnu.org/licenses/>.
 */
 
-<<<<<<< HEAD
-define( 'WPSEO_VERSION', '1.4.25' ); // this will be moved to wp-seo-main.php after wordpress-seo/release/1.5 is merged
-
-=======
->>>>>>> 7b61d546
 if ( ! defined( 'WPSEO_FILE' ) ) {
 	define( 'WPSEO_FILE', __FILE__ );
 }
