--- conflicted
+++ resolved
@@ -6,12 +6,6 @@
 		"./packages/ui-library/src/**/!(stories).js",
 		"./packages/js/src/**/*.js",
 	],
-<<<<<<< HEAD
-	important: true,
-	corePlugins: {
-		preflight: false,
-	},
-	prefix: "yst-",
 	safelist: process.env.NODE_ENV === "development" ? [ { pattern: /.*/ } ] : [
 		"yst-border-l",
 		"yst-space-x-8",
@@ -24,6 +18,4 @@
 		"sm:yst-mb-0",
 		"sm:yst-ml-3",
 	],
-=======
->>>>>>> 93332d47
 };