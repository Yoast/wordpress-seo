<<<<<<< HEAD
<wpml-config>
    <custom-fields>
        <custom-field action="translate">_yoast_wpseo_title</custom-field>
        <custom-field action="translate">_yoast_wpseo_bctitle</custom-field>
        <custom-field action="translate">_yoast_wpseo_metadesc</custom-field>
        <custom-field action="translate">_yoast_wpseo_metakeywords</custom-field>
        <custom-field action="translate">_yoast_wpseo_focuskw</custom-field>
        <custom-field action="copy">_yoast_wpseo_meta-robots-noindex</custom-field>
        <custom-field action="copy">_yoast_wpseo_meta-robots-nofollow</custom-field>
        <custom-field action="copy">_yoast_wpseo_meta-robots-adv</custom-field>
        <custom-field action="ignore">_yoast_wpseo_canonical</custom-field>
        <custom-field action="ignore">_yoast_wpseo_redirect</custom-field>
    </custom-fields>   
    <admin-texts>
        <key name="wpseo_titles">
            <key name="title-home" />
            <key name="metadesc-home" />
            <key name="metakey-home" />
            <key name="title-post" />
            <key name="metadesc-post" />
            <key name="metakey-post" />
            <key name="title-page" />
            <key name="metadesc-page" />
            <key name="metakey-page" />
            <key name="title-attachment" />
            <key name="metadesc-attachment" />
            <key name="metakey-attachment" />
            <key name="title-category" />
            <key name="metadesc-category" />
            <key name="metakey-category" />
            <key name="title-post_tag" />
            <key name="metadesc-post_tag" />
            <key name="metakey-post_tag" />
            <key name="title-author" />
            <key name="metadesc-author" />
            <key name="metakey-author" />
            <key name="title-archive" />
            <key name="metadesc-archive" />
            <key name="title-search" />
            <key name="title-404" />
        </key>
        <key name="wpseo_internallinks">
            <key name="breadcrumbs-sep" />
            <key name="breadcrumbs-home" />
            <key name="breadcrumbs-prefix" />
            <key name="breadcrumbs-archiveprefix" />
            <key name="breadcrumbs-searchprefix" />
            <key name="breadcrumbs-404crumb" />
        </key>
        <key name="wpseo_rss">
            <key name="rssbefore" />
            <key name="rssafter" />
        </key>
    </admin-texts>
</wpml-config>

=======
<wpml-config>
    <custom-fields>
        <custom-field action="translate">_yoast_wpseo_title</custom-field>
        <custom-field action="translate">_yoast_wpseo_bctitle</custom-field>
        <custom-field action="translate">_yoast_wpseo_metadesc</custom-field>
        <custom-field action="translate">_yoast_wpseo_metakeywords</custom-field>
        <custom-field action="translate">_yoast_wpseo_focuskw</custom-field>
        <custom-field action="copy">_yoast_wpseo_meta-robots-noindex</custom-field>
        <custom-field action="copy">_yoast_wpseo_meta-robots-nofollow</custom-field>
        <custom-field action="copy">_yoast_wpseo_meta-robots-adv</custom-field>
        <custom-field action="ignore">_yoast_wpseo_canonical</custom-field>
        <custom-field action="ignore">_yoast_wpseo_redirect</custom-field>
        <custom-field action="translate">_yoast_wpseo_opengraph-description</custom-field>
        <custom-field action="translate">_yoast_wpseo_google-plus-description</custom-field>
    </custom-fields>
    <admin-texts>
        <key name="wpseo_titles">
            <key name="title-home-wpseo" />
            <key name="metadesc-home-wpseo" />
            <key name="metakey-home-wpseo" />
            <key name="title-post" />
            <key name="metadesc-post" />
            <key name="metakey-post" />
            <key name="title-page" />
            <key name="metadesc-page" />
            <key name="metakey-page" />
            <key name="title-attachment" />
            <key name="metadesc-attachment" />
            <key name="metakey-attachment" />
            <key name="title-category" />
            <key name="metadesc-category" />
            <key name="metakey-category" />
            <key name="title-post_tag" />
            <key name="metadesc-post_tag" />
            <key name="metakey-post_tag" />
            <key name="title-author-wpseo" />
            <key name="metadesc-author-wpseo" />
            <key name="metakey-author-wpseo" />
            <key name="title-archive-wpseo" />
            <key name="metadesc-archive-wpseo" />
            <key name="title-search-wpseo" />
            <key name="title-404-wpseo" />
        </key>
        <key name="wpseo_internallinks">
            <key name="breadcrumbs-sep" />
            <key name="breadcrumbs-home" />
            <key name="breadcrumbs-prefix" />
            <key name="breadcrumbs-archiveprefix" />
            <key name="breadcrumbs-searchprefix" />
            <key name="breadcrumbs-404crumb" />
        </key>
        <key name="wpseo_rss">
            <key name="rssbefore" />
            <key name="rssafter" />
        </key>
    </admin-texts>
</wpml-config>
>>>>>>> 4a6ff2c6
<|MERGE_RESOLUTION|>--- conflicted
+++ resolved
@@ -1,61 +1,3 @@
-<<<<<<< HEAD
-<wpml-config>
-    <custom-fields>
-        <custom-field action="translate">_yoast_wpseo_title</custom-field>
-        <custom-field action="translate">_yoast_wpseo_bctitle</custom-field>
-        <custom-field action="translate">_yoast_wpseo_metadesc</custom-field>
-        <custom-field action="translate">_yoast_wpseo_metakeywords</custom-field>
-        <custom-field action="translate">_yoast_wpseo_focuskw</custom-field>
-        <custom-field action="copy">_yoast_wpseo_meta-robots-noindex</custom-field>
-        <custom-field action="copy">_yoast_wpseo_meta-robots-nofollow</custom-field>
-        <custom-field action="copy">_yoast_wpseo_meta-robots-adv</custom-field>
-        <custom-field action="ignore">_yoast_wpseo_canonical</custom-field>
-        <custom-field action="ignore">_yoast_wpseo_redirect</custom-field>
-    </custom-fields>   
-    <admin-texts>
-        <key name="wpseo_titles">
-            <key name="title-home" />
-            <key name="metadesc-home" />
-            <key name="metakey-home" />
-            <key name="title-post" />
-            <key name="metadesc-post" />
-            <key name="metakey-post" />
-            <key name="title-page" />
-            <key name="metadesc-page" />
-            <key name="metakey-page" />
-            <key name="title-attachment" />
-            <key name="metadesc-attachment" />
-            <key name="metakey-attachment" />
-            <key name="title-category" />
-            <key name="metadesc-category" />
-            <key name="metakey-category" />
-            <key name="title-post_tag" />
-            <key name="metadesc-post_tag" />
-            <key name="metakey-post_tag" />
-            <key name="title-author" />
-            <key name="metadesc-author" />
-            <key name="metakey-author" />
-            <key name="title-archive" />
-            <key name="metadesc-archive" />
-            <key name="title-search" />
-            <key name="title-404" />
-        </key>
-        <key name="wpseo_internallinks">
-            <key name="breadcrumbs-sep" />
-            <key name="breadcrumbs-home" />
-            <key name="breadcrumbs-prefix" />
-            <key name="breadcrumbs-archiveprefix" />
-            <key name="breadcrumbs-searchprefix" />
-            <key name="breadcrumbs-404crumb" />
-        </key>
-        <key name="wpseo_rss">
-            <key name="rssbefore" />
-            <key name="rssafter" />
-        </key>
-    </admin-texts>
-</wpml-config>
-
-=======
 <wpml-config>
     <custom-fields>
         <custom-field action="translate">_yoast_wpseo_title</custom-field>
@@ -112,5 +54,4 @@
             <key name="rssafter" />
         </key>
     </admin-texts>
-</wpml-config>
->>>>>>> 4a6ff2c6
+</wpml-config>