{
	"name": "yoast/wordpress-seo",
	"description": "Improve your WordPress SEO: Write better content and have a fully optimized WordPress site using the Yoast SEO plugin.",
	"keywords": [
		"wordpress",
		"seo"
	],
	"homepage": "https://yoa.st/1ui",
	"license": "GPL-2.0-or-later",
	"authors": [
		{
			"name": "Team Yoast",
			"email": "support@yoast.com",
			"homepage": "https://yoa.st/1--"
		}
	],
	"type": "wordpress-plugin",
	"support": {
		"issues": "https://github.com/Yoast/wordpress-seo/issues",
		"forum": "https://wordpress.org/support/plugin/wordpress-seo",
		"wiki": "https://github.com/Yoast/wordpress-seo/wiki",
		"source": "https://github.com/Yoast/wordpress-seo"
	},
	"require": {
		"php": "^5.6.20||^7.0",
		"composer/installers": "~1.0",
		"yoast/license-manager": "1.6.0",
		"yoast/i18n-module": "^3.1.1",
		"pimple/pimple": "^3.2",
		"psr/log": "^1.0",
		"league/oauth2-client": "^2.4",
		"symfony/dependency-injection": "^3.4"
	},
	"require-dev": {
		"yoast/php-development-environment": "^1.0",
		"yoast/yoastcs": "^2.0.0",
		"humbug/php-scoper": "^0.12.0",
		"brain/monkey": "^2.4",
		"phpunit/phpunit": "^5.7",
		"atanamo/php-codeshift": "^1.0",
		"symfony/config": "^3.4",
		"php-parallel-lint/php-parallel-lint": "^1.2.0",
		"php-parallel-lint/php-console-highlighter": "^0.5"
	},
	"minimum-stability": "dev",
	"prefer-stable": true,
	"autoload": {
		"classmap": [
			"admin/",
			"inc/",
			"vendor_prefixed/",
			"src/",
			"lib/"
		]
	},
	"autoload-dev": {
		"classmap": [
			"tests/",
			"config/"
		]
	},
	"scripts": {
		"test": [
			"@php ./vendor/phpunit/phpunit/phpunit"
		],
		"integration-test": [
			"@php ./vendor/phpunit/phpunit/phpunit -c phpunit-integration.xml.dist"
		],
		"lint": [
			"@php ./vendor/php-parallel-lint/php-parallel-lint/parallel-lint . -e php --exclude vendor --exclude vendor_prefixed --exclude node_modules --exclude .git"
		],
		"lint-files": [
			"@php ./vendor/php-parallel-lint/php-parallel-lint/parallel-lint"
		],
		"lint-branch": [
			"Yoast\\WP\\SEO\\Composer\\Actions::lint_branch"
		],
		"lint-staged": [
			"Yoast\\WP\\SEO\\Composer\\Actions::lint_staged"
		],
		"cs": [
			"Yoast\\WP\\SEO\\Composer\\Actions::check_coding_standards"
		],
		"check-cs-thresholds": [
<<<<<<< HEAD
			"@putenv YOASTCS_THRESHOLD_ERRORS=957",
=======
			"@putenv YOASTCS_THRESHOLD_ERRORS=952",
>>>>>>> 518ab35f
			"@putenv YOASTCS_THRESHOLD_WARNINGS=264",
			"Yoast\\WP\\SEO\\Composer\\Actions::check_cs_thresholds"
		],
		"check-cs-summary": [
			"@check-cs-warnings --report=summary"
		],
		"check-cs": [
			"@check-cs-warnings -n"
		],
		"check-cs-errors": [
			"echo You can now just use check-cs, running that command now.",
			"composer check-cs"
		],
		"check-cs-warnings": [
			"@php ./vendor/squizlabs/php_codesniffer/bin/phpcs"
		],
		"check-staged-cs": [
			"@check-cs-warnings --filter=GitStaged"
		],
		"check-branch-cs": [
			"Yoast\\WP\\SEO\\Composer\\Actions::check_branch_cs"
		],
		"fix-cs": [
			"@php ./vendor/squizlabs/php_codesniffer/bin/phpcbf"
		],
		"prefix-dependencies": [
			"composer prefix-oauth2-client",
			"composer prefix-symfony"
		],
		"prefix-oauth2-client": [
			"@php ./vendor/humbug/php-scoper/bin/php-scoper add-prefix --prefix=YoastSEO_Vendor --output-dir=./vendor_prefixed/league/oauth2-client --config=config/php-scoper/oauth2-client.inc.php --force --quiet",
			"@php ./vendor/humbug/php-scoper/bin/php-scoper add-prefix --prefix=YoastSEO_Vendor --output-dir=./vendor_prefixed/guzzlehttp --config=config/php-scoper/guzzlehttp.inc.php --force --quiet",
			"@php ./vendor/humbug/php-scoper/bin/php-scoper add-prefix --prefix=YoastSEO_Vendor --output-dir=./vendor_prefixed/psr --config=config/php-scoper/psr.inc.php --force --quiet"
		],
		"prefix-symfony": [
			"@php ./vendor/humbug/php-scoper/bin/php-scoper add-prefix --prefix=YoastSEO_Vendor --output-dir=./vendor_prefixed/symfony/dependency-injection --config=config/php-scoper/dependency-injection.inc.php --force --quiet"
		],
		"remove-vendor-prefixed-uses": [
			"@php ./vendor/atanamo/php-codeshift/bin/codeshift --mod=config/php-codeshift/remove-vendor-prefixing-codemod.php --src=artifact-composer/src",
			"@php ./vendor/atanamo/php-codeshift/bin/codeshift --mod=config/php-codeshift/remove-vendor-prefixing-codemod.php --src=artifact-composer/src/config/migrations",
			"@php ./vendor/atanamo/php-codeshift/bin/codeshift --mod=config/php-codeshift/remove-vendor-prefixing-codemod.php --src=artifact-composer/lib"
		],
		"compile-di": [
			"rm -f ./src/generated/container.php",
			"rm -f ./src/generated/container.php.meta",
			"composer du --no-scripts",
			"Yoast\\WP\\SEO\\Composer\\Actions::compile_dependency_injection_container"
		],
		"post-autoload-dump": [
			"Yoast\\WP\\SEO\\Composer\\Actions::prefix_dependencies",
			"composer compile-di"
		],
		"generate-migration": [
			"Yoast\\WP\\SEO\\Composer\\Actions::generate_migration"
		]
	}
}<|MERGE_RESOLUTION|>--- conflicted
+++ resolved
@@ -82,11 +82,7 @@
 			"Yoast\\WP\\SEO\\Composer\\Actions::check_coding_standards"
 		],
 		"check-cs-thresholds": [
-<<<<<<< HEAD
-			"@putenv YOASTCS_THRESHOLD_ERRORS=957",
-=======
-			"@putenv YOASTCS_THRESHOLD_ERRORS=952",
->>>>>>> 518ab35f
+			"@putenv YOASTCS_THRESHOLD_ERRORS=948",
 			"@putenv YOASTCS_THRESHOLD_WARNINGS=264",
 			"Yoast\\WP\\SEO\\Composer\\Actions::check_cs_thresholds"
 		],
