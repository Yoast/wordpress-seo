{
	"name": "yoast/wordpress-seo",
	"description": "Improve your WordPress SEO: Write better content and have a fully optimized WordPress site using the Yoast SEO plugin.",
	"keywords": [
		"wordpress",
		"seo"
	],
	"homepage": "https://yoa.st/1ui",
	"license": "GPL-2.0-or-later",
	"authors": [
		{
			"name": "Team Yoast",
			"email": "support@yoast.com",
			"homepage": "https://yoa.st/1--"
		}
	],
	"type": "wordpress-plugin",
	"support": {
		"issues": "https://github.com/Yoast/wordpress-seo/issues",
		"forum": "https://wordpress.org/support/plugin/wordpress-seo",
		"wiki": "https://github.com/Yoast/wordpress-seo/wiki",
		"source": "https://github.com/Yoast/wordpress-seo"
	},
	"require": {
		"php": "^5.6.20||^7.0",
		"composer/installers": "^1.9.0",
		"yoast/i18n-module": "^3.1.1",
		"pimple/pimple": "^3.2",
		"psr/log": "^1.0",
		"league/oauth2-client": "2.4.1",
		"symfony/dependency-injection": "^3.4"
	},
	"require-dev": {
		"yoast/php-development-environment": "^1.0",
		"yoast/yoastcs": "^2.1.0",
		"humbug/php-scoper": "^0.12.0",
		"brain/monkey": "^2.4",
		"phpunit/phpunit": "^5.7",
		"atanamo/php-codeshift": "^1.0",
		"symfony/config": "^3.4",
		"php-parallel-lint/php-parallel-lint": "^1.2.0",
		"php-parallel-lint/php-console-highlighter": "^0.5"
	},
	"minimum-stability": "dev",
	"prefer-stable": true,
	"autoload": {
		"classmap": [
			"admin/",
			"inc/",
			"vendor_prefixed/",
			"src/",
			"lib/"
		]
	},
	"autoload-dev": {
		"classmap": [
			"tests/",
			"config/"
		]
	},
	"scripts": {
		"test": [
			"@php ./vendor/phpunit/phpunit/phpunit"
		],
		"integration-test": [
			"@php ./vendor/phpunit/phpunit/phpunit -c phpunit-integration.xml.dist"
		],
		"lint": [
			"@php ./vendor/php-parallel-lint/php-parallel-lint/parallel-lint . -e php --exclude vendor --exclude vendor_prefixed --exclude node_modules --exclude .git"
		],
		"lint-files": [
			"@php ./vendor/php-parallel-lint/php-parallel-lint/parallel-lint"
		],
		"lint-branch": [
			"Yoast\\WP\\SEO\\Composer\\Actions::lint_branch"
		],
		"lint-staged": [
			"Yoast\\WP\\SEO\\Composer\\Actions::lint_staged"
		],
		"cs": [
			"Yoast\\WP\\SEO\\Composer\\Actions::check_coding_standards"
		],
		"check-cs-thresholds": [
<<<<<<< HEAD
			"@putenv YOASTCS_THRESHOLD_ERRORS=819",
			"@putenv YOASTCS_THRESHOLD_WARNINGS=262",
=======
			"@putenv YOASTCS_THRESHOLD_ERRORS=757",
			"@putenv YOASTCS_THRESHOLD_WARNINGS=257",
>>>>>>> f494ea73
			"Yoast\\WP\\SEO\\Composer\\Actions::check_cs_thresholds"
		],
		"check-cs-summary": [
			"@check-cs-warnings --report=summary"
		],
		"check-cs": [
			"@check-cs-warnings -n"
		],
		"check-cs-errors": [
			"echo You can now just use check-cs, running that command now.",
			"composer check-cs"
		],
		"check-cs-warnings": [
			"@php ./vendor/squizlabs/php_codesniffer/bin/phpcs"
		],
		"check-staged-cs": [
			"@check-cs-warnings --filter=GitStaged"
		],
		"check-branch-cs": [
			"Yoast\\WP\\SEO\\Composer\\Actions::check_branch_cs"
		],
		"fix-cs": [
			"@php ./vendor/squizlabs/php_codesniffer/bin/phpcbf"
		],
		"prefix-dependencies": [
			"composer prefix-oauth2-client",
			"composer prefix-symfony"
		],
		"prefix-oauth2-client": [
			"@php ./vendor/humbug/php-scoper/bin/php-scoper add-prefix --prefix=YoastSEO_Vendor --output-dir=./vendor_prefixed/league/oauth2-client --config=config/php-scoper/oauth2-client.inc.php --force --quiet",
			"@php ./vendor/humbug/php-scoper/bin/php-scoper add-prefix --prefix=YoastSEO_Vendor --output-dir=./vendor_prefixed/guzzlehttp --config=config/php-scoper/guzzlehttp.inc.php --force --quiet",
			"@php ./vendor/humbug/php-scoper/bin/php-scoper add-prefix --prefix=YoastSEO_Vendor --output-dir=./vendor_prefixed/psr --config=config/php-scoper/psr.inc.php --force --quiet"
		],
		"prefix-symfony": [
			"@php ./vendor/humbug/php-scoper/bin/php-scoper add-prefix --prefix=YoastSEO_Vendor --output-dir=./vendor_prefixed/symfony/dependency-injection --config=config/php-scoper/dependency-injection.inc.php --force --quiet"
		],
		"remove-vendor-prefixed-uses": [
			"@php ./vendor/atanamo/php-codeshift/bin/codeshift --mod=config/php-codeshift/remove-vendor-prefixing-codemod.php --src=artifact-composer/src",
			"@php ./vendor/atanamo/php-codeshift/bin/codeshift --mod=config/php-codeshift/remove-vendor-prefixing-codemod.php --src=artifact-composer/src/config/migrations",
			"@php ./vendor/atanamo/php-codeshift/bin/codeshift --mod=config/php-codeshift/remove-vendor-prefixing-codemod.php --src=artifact-composer/lib"
		],
		"compile-di": [
			"rm -f ./src/generated/container.php",
			"rm -f ./src/generated/container.php.meta",
			"composer du --no-scripts",
			"Yoast\\WP\\SEO\\Composer\\Actions::compile_dependency_injection_container"
		],
		"post-autoload-dump": [
			"Yoast\\WP\\SEO\\Composer\\Actions::prefix_dependencies",
			"composer compile-di"
		],
		"generate-migration": [
			"Yoast\\WP\\SEO\\Composer\\Actions::generate_migration"
		]
	}
}<|MERGE_RESOLUTION|>--- conflicted
+++ resolved
@@ -81,13 +81,8 @@
 			"Yoast\\WP\\SEO\\Composer\\Actions::check_coding_standards"
 		],
 		"check-cs-thresholds": [
-<<<<<<< HEAD
-			"@putenv YOASTCS_THRESHOLD_ERRORS=819",
-			"@putenv YOASTCS_THRESHOLD_WARNINGS=262",
-=======
 			"@putenv YOASTCS_THRESHOLD_ERRORS=757",
 			"@putenv YOASTCS_THRESHOLD_WARNINGS=257",
->>>>>>> f494ea73
 			"Yoast\\WP\\SEO\\Composer\\Actions::check_cs_thresholds"
 		],
 		"check-cs-summary": [
