{
	"name": "yoast/wordpress-seo",
	"description": "Improve your WordPress SEO: Write better content and have a fully optimized WordPress site using the Yoast SEO plugin.",
	"keywords": [
		"wordpress",
		"seo"
	],
	"homepage": "https://yoa.st/1ui",
	"license": "GPL-2.0-or-later",
	"authors": [
		{
			"name": "Team Yoast",
			"email": "support@yoast.com",
			"homepage": "https://yoa.st/1--"
		}
	],
	"type": "wordpress-plugin",
	"support": {
		"issues": "https://github.com/Yoast/wordpress-seo/issues",
		"forum": "https://wordpress.org/support/plugin/wordpress-seo",
		"wiki": "https://github.com/Yoast/wordpress-seo/wiki",
		"source": "https://github.com/Yoast/wordpress-seo"
	},
	"require": {
		"php": "^5.6.20||^7.0",
		"composer/installers": "~1.0",
		"yoast/license-manager": "1.6.0",
		"yoast/i18n-module": "^3.1.1",
		"pimple/pimple": "^3.2",
		"psr/log": "^1.0",
		"league/oauth2-client": "^2.4",
		"symfony/dependency-injection": "^3.4",
		"symfony/polyfill-intl-idn": "^1.11"
	},
	"require-dev": {
		"yoast/php-development-environment": "^1.0",
		"yoast/yoastcs": "^2.0.0",
		"humbug/php-scoper": "^0.12.0",
		"brain/monkey": "^2.4",
		"phpunit/phpunit": "^5.7",
		"atanamo/php-codeshift": "^1.0",
		"symfony/config": "^3.4",
		"php-parallel-lint/php-parallel-lint": "^1.2.0",
		"php-parallel-lint/php-console-highlighter": "^0.5"
	},
	"minimum-stability": "dev",
	"prefer-stable": true,
	"autoload": {
		"classmap": [
			"admin/",
			"inc/",
			"vendor_prefixed/",
			"src/",
			"lib/"
		]
	},
	"autoload-dev": {
		"classmap": [
			"tests/",
			"config/"
		]
	},
	"scripts": {
		"test": [
			"@php ./vendor/phpunit/phpunit/phpunit"
		],
		"integration-test": [
			"@php ./vendor/phpunit/phpunit/phpunit -c phpunit-integration.xml.dist"
		],
		"lint": [
			"@php ./vendor/php-parallel-lint/php-parallel-lint/parallel-lint . -e php --exclude vendor --exclude vendor_prefixed --exclude node_modules --exclude .git"
		],
		"lint-files": [
			"@php ./vendor/php-parallel-lint/php-parallel-lint/parallel-lint"
		],
		"lint-branch": [
			"Yoast\\WP\\SEO\\Composer\\Actions::lint_branch"
		],
		"lint-staged": [
			"Yoast\\WP\\SEO\\Composer\\Actions::lint_staged"
		],
		"cs": [
			"Yoast\\WP\\SEO\\Composer\\Actions::check_coding_standards"
		],
		"check-cs-thresholds": [
<<<<<<< HEAD
			"@putenv YOASTCS_THRESHOLD_ERRORS=951",
=======
			"@putenv YOASTCS_THRESHOLD_ERRORS=948",
>>>>>>> ceaccffb
			"@putenv YOASTCS_THRESHOLD_WARNINGS=264",
			"Yoast\\WP\\SEO\\Composer\\Actions::check_cs_thresholds"
		],
		"check-cs-summary": [
			"@check-cs-warnings --report=summary"
		],
		"check-cs": [
			"@check-cs-warnings -n"
		],
		"check-cs-errors": [
			"echo You can now just use check-cs, running that command now.",
			"composer check-cs"
		],
		"check-cs-warnings": [
			"@php ./vendor/squizlabs/php_codesniffer/bin/phpcs"
		],
		"check-staged-cs": [
			"@check-cs-warnings --filter=GitStaged"
		],
		"check-branch-cs": [
			"Yoast\\WP\\SEO\\Composer\\Actions::check_branch_cs"
		],
		"fix-cs": [
			"@php ./vendor/squizlabs/php_codesniffer/bin/phpcbf"
		],
		"prefix-dependencies": [
			"composer prefix-oauth2-client",
			"composer prefix-symfony"
		],
		"prefix-oauth2-client": [
			"@php ./vendor/humbug/php-scoper/bin/php-scoper add-prefix --prefix=YoastSEO_Vendor --output-dir=./vendor_prefixed/league/oauth2-client --config=config/php-scoper/oauth2-client.inc.php --force --quiet",
			"@php ./vendor/humbug/php-scoper/bin/php-scoper add-prefix --prefix=YoastSEO_Vendor --output-dir=./vendor_prefixed/guzzlehttp --config=config/php-scoper/guzzlehttp.inc.php --force --quiet",
			"@php ./vendor/humbug/php-scoper/bin/php-scoper add-prefix --prefix=YoastSEO_Vendor --output-dir=./vendor_prefixed/psr --config=config/php-scoper/psr.inc.php --force --quiet"
		],
		"prefix-symfony": [
			"@php ./vendor/humbug/php-scoper/bin/php-scoper add-prefix --prefix=YoastSEO_Vendor --output-dir=./vendor_prefixed/symfony/dependency-injection --config=config/php-scoper/dependency-injection.inc.php --force --quiet",
			"@php ./vendor/humbug/php-scoper/bin/php-scoper add-prefix --prefix=YoastSEO_Vendor --output-dir=./vendor_prefixed/symfony/polyfill-intl-idn --config=config/php-scoper/polyfill-intl-idn.inc.php --force --quiet"
		],
		"remove-vendor-prefixed-uses": [
			"@php ./vendor/atanamo/php-codeshift/bin/codeshift --mod=config/php-codeshift/remove-vendor-prefixing-codemod.php --src=artifact-composer/src",
			"@php ./vendor/atanamo/php-codeshift/bin/codeshift --mod=config/php-codeshift/remove-vendor-prefixing-codemod.php --src=artifact-composer/src/config/migrations",
			"@php ./vendor/atanamo/php-codeshift/bin/codeshift --mod=config/php-codeshift/remove-vendor-prefixing-codemod.php --src=artifact-composer/lib"
		],
		"compile-di": [
			"rm -f ./src/generated/container.php",
			"rm -f ./src/generated/container.php.meta",
			"composer du --no-scripts",
			"Yoast\\WP\\SEO\\Composer\\Actions::compile_dependency_injection_container"
		],
		"post-autoload-dump": [
			"Yoast\\WP\\SEO\\Composer\\Actions::prefix_dependencies",
			"composer compile-di"
		],
		"generate-migration": [
			"Yoast\\WP\\SEO\\Composer\\Actions::generate_migration"
		]
	}
}<|MERGE_RESOLUTION|>--- conflicted
+++ resolved
@@ -83,11 +83,7 @@
 			"Yoast\\WP\\SEO\\Composer\\Actions::check_coding_standards"
 		],
 		"check-cs-thresholds": [
-<<<<<<< HEAD
-			"@putenv YOASTCS_THRESHOLD_ERRORS=951",
-=======
 			"@putenv YOASTCS_THRESHOLD_ERRORS=948",
->>>>>>> ceaccffb
 			"@putenv YOASTCS_THRESHOLD_WARNINGS=264",
 			"Yoast\\WP\\SEO\\Composer\\Actions::check_cs_thresholds"
 		],
