--- conflicted
+++ resolved
@@ -91,13 +91,8 @@
 			"Yoast\\WP\\SEO\\Composer\\Actions::check_coding_standards"
 		],
 		"check-cs-thresholds": [
-<<<<<<< HEAD
-			"@putenv YOASTCS_THRESHOLD_ERRORS=2546",
-			"@putenv YOASTCS_THRESHOLD_WARNINGS=267",
-=======
 			"@putenv YOASTCS_THRESHOLD_ERRORS=2514",
 			"@putenv YOASTCS_THRESHOLD_WARNINGS=253",
->>>>>>> a14c7cb5
 			"Yoast\\WP\\SEO\\Composer\\Actions::check_cs_thresholds"
 		],
 		"check-cs": [
