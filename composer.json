--- conflicted
+++ resolved
@@ -92,13 +92,8 @@
 			"Yoast\\WP\\SEO\\Composer\\Actions::check_coding_standards"
 		],
 		"check-cs-thresholds": [
-<<<<<<< HEAD
-			"@putenv YOASTCS_THRESHOLD_ERRORS=2548",
-			"@putenv YOASTCS_THRESHOLD_WARNINGS=267",
-=======
-			"@putenv YOASTCS_THRESHOLD_ERRORS=2545",
+			"@putenv YOASTCS_THRESHOLD_ERRORS=2544",
 			"@putenv YOASTCS_THRESHOLD_WARNINGS=253",
->>>>>>> 640f7b16
 			"Yoast\\WP\\SEO\\Composer\\Actions::check_cs_thresholds"
 		],
 		"check-cs": [
