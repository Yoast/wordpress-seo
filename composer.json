--- conflicted
+++ resolved
@@ -91,11 +91,7 @@
 			"Yoast\\WP\\SEO\\Composer\\Actions::check_coding_standards"
 		],
 		"check-cs-thresholds": [
-<<<<<<< HEAD
-			"@putenv YOASTCS_THRESHOLD_ERRORS=2569",
-=======
 			"@putenv YOASTCS_THRESHOLD_ERRORS=2566",
->>>>>>> 10c1c93f
 			"@putenv YOASTCS_THRESHOLD_WARNINGS=267",
 			"Yoast\\WP\\SEO\\Composer\\Actions::check_cs_thresholds"
 		],
