{
	"name": "yoast/wordpress-seo",
	"description": "Improve your WordPress SEO: Write better content and have a fully optimized WordPress site using the Yoast SEO plugin.",
	"keywords": [
		"wordpress",
		"seo"
	],
	"homepage": "https://yoa.st/1ui",
	"license": "GPL-2.0-or-later",
	"authors": [
		{
			"name": "Team Yoast",
			"email": "support@yoast.com",
			"homepage": "https://yoa.st/1--"
		}
	],
	"type": "wordpress-plugin",
	"support": {
		"issues": "https://github.com/Yoast/wordpress-seo/issues",
		"forum": "https://wordpress.org/support/plugin/wordpress-seo",
		"wiki": "https://github.com/Yoast/wordpress-seo/wiki",
		"source": "https://github.com/Yoast/wordpress-seo"
	},
	"require": {
		"php": "^5.6.20||^7.0",
		"composer/installers": "^1.9.0",
		"yoast/i18n-module": "^3.1.1",
		"pimple/pimple": "^3.2",
		"psr/log": "^1.0",
		"league/oauth2-client": "2.4.1",
		"symfony/dependency-injection": "^3.4"
	},
	"require-dev": {
		"yoast/php-development-environment": "^1.0",
		"yoast/yoastcs": "^2.1.0",
		"humbug/php-scoper": "^0.13.4",
		"phpunit/phpunit": "^5.7",
		"atanamo/php-codeshift": "^1.0",
		"symfony/config": "^3.4",
		"php-parallel-lint/php-parallel-lint": "^1.2.0",
		"php-parallel-lint/php-console-highlighter": "^0.5",
		"yoast/wp-test-utils": "^0.2.1"
	},
	"minimum-stability": "dev",
	"prefer-stable": true,
	"autoload": {
		"classmap": [
			"admin/",
			"inc/",
			"vendor_prefixed/",
			"src/",
			"lib/"
		]
	},
	"autoload-dev": {
		"classmap": [
			"tests/",
			"config/"
		]
	},
	"scripts": {
		"test": [
			"@php ./vendor/phpunit/phpunit/phpunit"
		],
		"integration-test": [
			"@php ./vendor/phpunit/phpunit/phpunit -c phpunit-integration.xml.dist"
		],
		"lint": [
			"@php ./vendor/php-parallel-lint/php-parallel-lint/parallel-lint . -e php --exclude vendor --exclude vendor_prefixed --exclude node_modules --exclude .git"
		],
		"lint-files": [
			"@php ./vendor/php-parallel-lint/php-parallel-lint/parallel-lint"
		],
		"lint-branch": [
			"Yoast\\WP\\SEO\\Composer\\Actions::lint_branch"
		],
		"lint-staged": [
			"Yoast\\WP\\SEO\\Composer\\Actions::lint_staged"
		],
		"cs": [
			"Yoast\\WP\\SEO\\Composer\\Actions::check_coding_standards"
		],
		"check-cs-thresholds": [
<<<<<<< HEAD
			"@putenv YOASTCS_THRESHOLD_ERRORS=455",
=======
			"@putenv YOASTCS_THRESHOLD_ERRORS=457",
>>>>>>> 987967a2
			"@putenv YOASTCS_THRESHOLD_WARNINGS=228",
			"Yoast\\WP\\SEO\\Composer\\Actions::check_cs_thresholds"
		],
		"check-cs-summary": [
			"@check-cs-warnings --report=summary"
		],
		"check-cs": [
			"@check-cs-warnings -n"
		],
		"check-cs-errors": [
			"echo You can now just use check-cs, running that command now.",
			"composer check-cs"
		],
		"check-cs-warnings": [
			"@php ./vendor/squizlabs/php_codesniffer/bin/phpcs"
		],
		"check-staged-cs": [
			"@check-cs-warnings --filter=GitStaged"
		],
		"check-branch-cs": [
			"Yoast\\WP\\SEO\\Composer\\Actions::check_branch_cs"
		],
		"fix-cs": [
			"@php ./vendor/squizlabs/php_codesniffer/bin/phpcbf"
		],
		"prefix-dependencies": [
			"composer prefix-oauth2-client",
			"composer prefix-symfony"
		],
		"prefix-oauth2-client": [
			"@php ./vendor/humbug/php-scoper/bin/php-scoper add-prefix --prefix=YoastSEO_Vendor --output-dir=./vendor_prefixed/league/oauth2-client --config=config/php-scoper/oauth2-client.inc.php --force --quiet",
			"@php ./vendor/humbug/php-scoper/bin/php-scoper add-prefix --prefix=YoastSEO_Vendor --output-dir=./vendor_prefixed/guzzlehttp --config=config/php-scoper/guzzlehttp.inc.php --force --quiet",
			"@php ./vendor/humbug/php-scoper/bin/php-scoper add-prefix --prefix=YoastSEO_Vendor --output-dir=./vendor_prefixed/psr --config=config/php-scoper/psr.inc.php --force --quiet"
		],
		"prefix-symfony": [
			"@php ./vendor/humbug/php-scoper/bin/php-scoper add-prefix --prefix=YoastSEO_Vendor --output-dir=./vendor_prefixed/symfony/dependency-injection --config=config/php-scoper/dependency-injection.inc.php --force --quiet"
		],
		"remove-vendor-prefixed-uses": [
			"@php ./vendor/atanamo/php-codeshift/bin/codeshift --mod=config/php-codeshift/remove-vendor-prefixing-codemod.php --src=artifact-composer/src",
			"@php ./vendor/atanamo/php-codeshift/bin/codeshift --mod=config/php-codeshift/remove-vendor-prefixing-codemod.php --src=artifact-composer/src/config/migrations",
			"@php ./vendor/atanamo/php-codeshift/bin/codeshift --mod=config/php-codeshift/remove-vendor-prefixing-codemod.php --src=artifact-composer/lib"
		],
		"compile-di": [
			"rm -f ./src/generated/container.php",
			"rm -f ./src/generated/container.php.meta",
			"composer du --no-scripts",
			"Yoast\\WP\\SEO\\Composer\\Actions::compile_dependency_injection_container"
		],
		"post-autoload-dump": [
			"Yoast\\WP\\SEO\\Composer\\Actions::prefix_dependencies",
			"composer compile-di"
		],
		"generate-migration": [
			"Yoast\\WP\\SEO\\Composer\\Actions::generate_migration"
		],
        "generate-unit-test": [
          "Yoast\\WP\\SEO\\Composer\\Actions::generate_unit_test"
        ]
	}
}<|MERGE_RESOLUTION|>--- conflicted
+++ resolved
@@ -81,11 +81,7 @@
 			"Yoast\\WP\\SEO\\Composer\\Actions::check_coding_standards"
 		],
 		"check-cs-thresholds": [
-<<<<<<< HEAD
 			"@putenv YOASTCS_THRESHOLD_ERRORS=455",
-=======
-			"@putenv YOASTCS_THRESHOLD_ERRORS=457",
->>>>>>> 987967a2
 			"@putenv YOASTCS_THRESHOLD_WARNINGS=228",
 			"Yoast\\WP\\SEO\\Composer\\Actions::check_cs_thresholds"
 		],
