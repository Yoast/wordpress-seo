{
	"name": "yoast/wordpress-seo",
	"description": "Improve your WordPress SEO: Write better content and have a fully optimized WordPress site using the Yoast SEO plugin.",
	"license": "GPL-2.0-or-later",
	"type": "wordpress-plugin",
	"keywords": [
		"wordpress",
		"seo"
	],
	"authors": [
		{
			"name": "Team Yoast",
			"email": "support@yoast.com",
			"homepage": "https://yoa.st/1--"
		}
	],
	"homepage": "https://yoa.st/1ui",
	"support": {
		"issues": "https://github.com/Yoast/wordpress-seo/issues",
		"forum": "https://wordpress.org/support/plugin/wordpress-seo",
		"wiki": "https://github.com/Yoast/wordpress-seo/wiki",
		"source": "https://github.com/Yoast/wordpress-seo",
		"security": "https://yoast.com/security-program/"
	},
	"require": {
		"php": "^7.2.5 || ^8.0",
		"ext-filter": "*",
		"composer/installers": "^1.12 || ^2.0"
	},
	"require-dev": {
		"guzzlehttp/guzzle": "7.8.1",
		"humbug/php-scoper": "^0.13.4",
		"league/oauth2-client": "2.7.0",
		"psr/container": "1.0.0",
		"psr/log": "^1.0",
		"symfony/config": "^3.4",
		"symfony/dependency-injection": "^3.4",
		"wordproof/wordpress-sdk": "1.3.5",
		"yoast/wp-test-utils": "^1.2",
		"yoast/yoastcs": "^3.0"
	},
	"suggest": {
		"ext-bcmath": "For more accurate calculations",
		"ext-dom": "Improves image sitemap",
		"ext-libxml": "Improves image sitemap",
		"ext-mbstring": "For cyrillic support"
	},
	"minimum-stability": "dev",
	"prefer-stable": true,
	"autoload": {
		"classmap": [
			"admin/",
			"inc/",
			"vendor_prefixed/",
			"src/",
			"lib/"
		]
	},
	"autoload-dev": {
		"classmap": [
			"config/"
		],
		"psr-4": {
			"Yoast\\WP\\SEO\\Tests\\": "tests/"
		}
	},
	"config": {
		"allow-plugins": {
			"dealerdirect/phpcodesniffer-composer-installer": true,
			"composer/package-versions-deprecated": true,
			"composer/installers": true
		},
		"platform": {
			"php": "7.2.5"
		}
	},
	"scripts": {
		"lint": [
			"@php ./vendor/php-parallel-lint/php-parallel-lint/parallel-lint . -e php --show-deprecated --exclude vendor --exclude node_modules --exclude .git"
		],
		"lint-files": [
			"@php ./vendor/php-parallel-lint/php-parallel-lint/parallel-lint -e php --show-deprecated"
		],
		"lint-branch": [
			"Yoast\\WP\\SEO\\Composer\\Actions::lint_branch"
		],
		"lint-staged": [
			"Yoast\\WP\\SEO\\Composer\\Actions::lint_staged"
		],
		"cs": [
			"Yoast\\WP\\SEO\\Composer\\Actions::check_coding_standards"
		],
		"check-cs-thresholds": [
<<<<<<< HEAD
			"@putenv YOASTCS_THRESHOLD_ERRORS=2653",
			"@putenv YOASTCS_THRESHOLD_WARNINGS=297",
=======
			"@putenv YOASTCS_THRESHOLD_ERRORS=2638",
			"@putenv YOASTCS_THRESHOLD_WARNINGS=294",
>>>>>>> 4c2ca9b5
			"Yoast\\WP\\SEO\\Composer\\Actions::check_cs_thresholds"
		],
		"check-cs": [
			"@check-cs-warnings -n"
		],
		"check-cs-errors": [
			"echo You can now just use check-cs, running that command now.",
			"composer check-cs"
		],
		"check-cs-warnings": [
			"@php ./vendor/squizlabs/php_codesniffer/bin/phpcs"
		],
		"check-staged-cs": [
			"@check-cs-warnings --filter=GitStaged"
		],
		"check-branch-cs": [
			"Yoast\\WP\\SEO\\Composer\\Actions::check_branch_cs"
		],
		"fix-cs": [
			"@php ./vendor/squizlabs/php_codesniffer/bin/phpcbf"
		],
		"test": [
			"@php ./vendor/phpunit/phpunit/phpunit --no-coverage"
		],
		"coverage": [
			"@php ./vendor/phpunit/phpunit/phpunit"
		],
		"test-wp": [
			"@php ./vendor/phpunit/phpunit/phpunit -c phpunit-wp.xml.dist --no-coverage"
		],
		"coverage-wp": [
			"@php ./vendor/phpunit/phpunit/phpunit -c phpunit-wp.xml.dist"
		],
		"integration-test": [
			"@test-wp"
		],
		"integration-coverage": [
			"@coverage-wp"
		],
		"prefix-dependencies": [
			"composer prefix-oauth2-client",
			"composer prefix-symfony",
			"composer prefix-wordproof"
		],
		"prefix-oauth2-client": [
			"@php ./vendor/humbug/php-scoper/bin/php-scoper add-prefix --prefix=YoastSEO_Vendor --output-dir=./vendor_prefixed/symfony/deprecation-contracts --config=config/php-scoper/deprecation-contracts.inc.php --force --quiet",
			"@php ./vendor/humbug/php-scoper/bin/php-scoper add-prefix --prefix=YoastSEO_Vendor --output-dir=./vendor_prefixed/league/oauth2-client --config=config/php-scoper/oauth2-client.inc.php --force --quiet",
			"@php ./vendor/humbug/php-scoper/bin/php-scoper add-prefix --prefix=YoastSEO_Vendor --output-dir=./vendor_prefixed/guzzlehttp --config=config/php-scoper/guzzlehttp.inc.php --force --quiet",
			"@php ./vendor/humbug/php-scoper/bin/php-scoper add-prefix --prefix=YoastSEO_Vendor --output-dir=./vendor_prefixed/psr --config=config/php-scoper/psr.inc.php --force --quiet"
		],
		"prefix-symfony": [
			"@php ./vendor/humbug/php-scoper/bin/php-scoper add-prefix --prefix=YoastSEO_Vendor --output-dir=./vendor_prefixed/symfony/dependency-injection --config=config/php-scoper/dependency-injection.inc.php --force --quiet"
		],
		"prefix-wordproof": [
			"@php ./vendor/humbug/php-scoper/bin/php-scoper add-prefix --prefix=YoastSEO_Vendor --output-dir=./vendor_prefixed/wordproof/wordpress-sdk --config=config/php-scoper/wordproof.inc.php --force --quiet"
		],
		"compile-di": [
			"rm -f ./src/generated/container.php",
			"rm -f ./src/generated/container.php.meta",
			"composer du --no-scripts",
			"Yoast\\WP\\SEO\\Composer\\Actions::compile_dependency_injection_container"
		],
		"generate-migration": [
			"Yoast\\WP\\SEO\\Composer\\Actions::generate_migration"
		],
		"generate-unit-test": [
			"Yoast\\WP\\SEO\\Composer\\Actions::generate_unit_test"
		],
		"post-autoload-dump": [
			"Yoast\\WP\\SEO\\Composer\\Actions::prefix_dependencies",
			"composer compile-di"
		]
	},
	"scripts-descriptions": {
		"lint": "Check the PHP files for parse errors.",
		"lint-files": "Internal use.",
		"lint-branch": "Check the PHP files changed in the current branch for parse errors.",
		"lint-staged": "Check the staged PHP files for parse errors.",
		"cs": "See a menu with the code style checking script options.",
		"check-cs-thresholds": "Check the PHP files for code style violations and best practices and verify the number of issues does not exceed predefined thresholds.",
		"check-cs": "Check the PHP files for code style violations and best practices, ignoring warnings.",
		"check-cs-errors": "Alias for check-cs command",
		"check-cs-warnings": "Check the PHP files for code style violations and best practices, including warnings.",
		"check-staged-cs": "Check the staged PHP files for code style violations and best practices.",
		"check-branch-cs": "Check the PHP files changed in the current branch for code style violations and best practices.",
		"fix-cs": "Auto-fix code style violations in the PHP files.",
		"test": "Run the unit tests without code coverage.",
		"coverage": "Run the unit tests with code coverage.",
		"test-wp": "Run the WP unit tests without code coverage.",
		"coverage-wp": "Run the WP unit tests with code coverage.",
		"integration-test": "Deprecated. Alias for the \"test-wp\" script.",
		"integration-coverage": "Deprecated. Alias for the \"coverage-wp\" script.",
		"prefix-dependencies": "Create the vendor_prefixed directory.",
		"prefix-oauth2-client": "Prefix the OAuth2 Client dependencies and place them in the vendor_prefixed directory.",
		"prefix-symfony": "Prefix the Symfony dependencies and place them in the vendor_prefixed directory.",
		"prefix-wordproof": "Prefix the WordProof dependencies and place them in the vendor_prefixed directory.",
		"compile-di": "Compile the dependency injection layer.",
		"generate-migration": "Generate a migration.",
		"generate-unit-test": "Generates a unit test template for the fully qualified class provided as a CLI arg."
	}
}<|MERGE_RESOLUTION|>--- conflicted
+++ resolved
@@ -91,13 +91,8 @@
 			"Yoast\\WP\\SEO\\Composer\\Actions::check_coding_standards"
 		],
 		"check-cs-thresholds": [
-<<<<<<< HEAD
-			"@putenv YOASTCS_THRESHOLD_ERRORS=2653",
-			"@putenv YOASTCS_THRESHOLD_WARNINGS=297",
-=======
-			"@putenv YOASTCS_THRESHOLD_ERRORS=2638",
+			"@putenv YOASTCS_THRESHOLD_ERRORS=2624",
 			"@putenv YOASTCS_THRESHOLD_WARNINGS=294",
->>>>>>> 4c2ca9b5
 			"Yoast\\WP\\SEO\\Composer\\Actions::check_cs_thresholds"
 		],
 		"check-cs": [
