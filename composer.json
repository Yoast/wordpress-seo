{
	"name": "yoast/wordpress-seo",
	"description": "Improve your WordPress SEO: Write better content and have a fully optimized WordPress site using the Yoast SEO plugin.",
	"keywords": [
		"wordpress",
		"seo"
	],
	"homepage": "https://yoa.st/1ui",
	"license": "GPL-2.0-or-later",
	"authors": [
		{
			"name": "Team Yoast",
			"email": "support@yoast.com",
			"homepage": "https://yoa.st/1--"
		}
	],
	"type": "wordpress-plugin",
	"support": {
		"issues": "https://github.com/Yoast/wordpress-seo/issues",
		"forum": "https://wordpress.org/support/plugin/wordpress-seo",
		"wiki": "https://github.com/Yoast/wordpress-seo/wiki",
		"source": "https://github.com/Yoast/wordpress-seo"
	},
	"require": {
		"php": "^5.6.20||^7.0",
		"composer/installers": "^1.9.0",
		"yoast/i18n-module": "^3.1.1"
	},
	"require-dev": {
		"humbug/php-scoper": "^0.13.4",
		"league/oauth2-client": "2.4.1",
		"php-parallel-lint/php-console-highlighter": "^0.5",
		"php-parallel-lint/php-parallel-lint": "^1.2.0",
		"phpunit/phpunit": "^5.7",
		"psr/log": "^1.0",
		"symfony/config": "^3.4",
		"symfony/dependency-injection": "^3.4",
		"yoast/php-development-environment": "^1.0",
		"yoast/wp-test-utils": "^0.2.1",
		"yoast/yoastcs": "^2.1.0"
	},
	"minimum-stability": "dev",
	"prefer-stable": true,
	"autoload": {
		"classmap": [
			"admin/",
			"inc/",
			"vendor_prefixed/",
			"src/",
			"lib/"
		]
	},
	"autoload-dev": {
		"classmap": [
			"tests/",
			"config/"
		]
	},
	"scripts": {
		"test": [
			"@php ./vendor/phpunit/phpunit/phpunit"
		],
		"integration-test": [
			"@php ./vendor/phpunit/phpunit/phpunit -c phpunit-integration.xml.dist"
		],
		"lint": [
			"@php ./vendor/php-parallel-lint/php-parallel-lint/parallel-lint . -e php --exclude vendor --exclude vendor_prefixed --exclude node_modules --exclude .git"
		],
		"lint-files": [
			"@php ./vendor/php-parallel-lint/php-parallel-lint/parallel-lint"
		],
		"lint-branch": [
			"Yoast\\WP\\SEO\\Composer\\Actions::lint_branch"
		],
		"lint-staged": [
			"Yoast\\WP\\SEO\\Composer\\Actions::lint_staged"
		],
		"cs": [
			"Yoast\\WP\\SEO\\Composer\\Actions::check_coding_standards"
		],
		"check-cs-thresholds": [
			"@putenv YOASTCS_THRESHOLD_ERRORS=340",
<<<<<<< HEAD
			"@putenv YOASTCS_THRESHOLD_WARNINGS=225",
=======
			"@putenv YOASTCS_THRESHOLD_WARNINGS=227",
>>>>>>> 43d3de44
			"Yoast\\WP\\SEO\\Composer\\Actions::check_cs_thresholds"
		],
		"check-cs-summary": [
			"@check-cs-warnings --report=summary"
		],
		"check-cs": [
			"@check-cs-warnings -n"
		],
		"check-cs-errors": [
			"echo You can now just use check-cs, running that command now.",
			"composer check-cs"
		],
		"check-cs-warnings": [
			"@php ./vendor/squizlabs/php_codesniffer/bin/phpcs"
		],
		"check-staged-cs": [
			"@check-cs-warnings --filter=GitStaged"
		],
		"check-branch-cs": [
			"Yoast\\WP\\SEO\\Composer\\Actions::check_branch_cs"
		],
		"fix-cs": [
			"@php ./vendor/squizlabs/php_codesniffer/bin/phpcbf"
		],
		"prefix-dependencies": [
			"composer prefix-oauth2-client",
			"composer prefix-symfony"
		],
		"prefix-oauth2-client": [
			"@php ./vendor/humbug/php-scoper/bin/php-scoper add-prefix --prefix=YoastSEO_Vendor --output-dir=./vendor_prefixed/league/oauth2-client --config=config/php-scoper/oauth2-client.inc.php --force --quiet",
			"@php ./vendor/humbug/php-scoper/bin/php-scoper add-prefix --prefix=YoastSEO_Vendor --output-dir=./vendor_prefixed/guzzlehttp --config=config/php-scoper/guzzlehttp.inc.php --force --quiet",
			"@php ./vendor/humbug/php-scoper/bin/php-scoper add-prefix --prefix=YoastSEO_Vendor --output-dir=./vendor_prefixed/psr --config=config/php-scoper/psr.inc.php --force --quiet"
		],
		"prefix-symfony": [
			"@php ./vendor/humbug/php-scoper/bin/php-scoper add-prefix --prefix=YoastSEO_Vendor --output-dir=./vendor_prefixed/symfony/dependency-injection --config=config/php-scoper/dependency-injection.inc.php --force --quiet"
		],
		"compile-di": [
			"rm -f ./src/generated/container.php",
			"rm -f ./src/generated/container.php.meta",
			"composer du --no-scripts",
			"Yoast\\WP\\SEO\\Composer\\Actions::compile_dependency_injection_container"
		],
		"post-autoload-dump": [
			"Yoast\\WP\\SEO\\Composer\\Actions::prefix_dependencies",
			"composer compile-di"
		],
		"generate-migration": [
			"Yoast\\WP\\SEO\\Composer\\Actions::generate_migration"
		],
		"generate-unit-test": [
			"Yoast\\WP\\SEO\\Composer\\Actions::generate_unit_test"
		]
	}
}<|MERGE_RESOLUTION|>--- conflicted
+++ resolved
@@ -80,11 +80,7 @@
 		],
 		"check-cs-thresholds": [
 			"@putenv YOASTCS_THRESHOLD_ERRORS=340",
-<<<<<<< HEAD
-			"@putenv YOASTCS_THRESHOLD_WARNINGS=225",
-=======
 			"@putenv YOASTCS_THRESHOLD_WARNINGS=227",
->>>>>>> 43d3de44
 			"Yoast\\WP\\SEO\\Composer\\Actions::check_cs_thresholds"
 		],
 		"check-cs-summary": [
