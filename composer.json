{
	"name": "yoast/wordpress-seo-premium",
	"description": "Improve your WordPress SEO: Write better content and have a fully optimized WordPress site using the Yoast SEO plugin.",
	"keywords": [
		"wordpress",
		"seo"
	],
	"homepage": "https://yoa.st/1ui",
	"license": "GPL-2.0-or-later",
	"authors": [
		{
			"name": "Team Yoast",
			"email": "support@yoast.com",
			"homepage": "https://yoa.st/1--"
		}
	],
	"type": "wordpress-plugin",
	"support": {
		"issues": "https://github.com/Yoast/wordpress-seo/issues",
		"forum": "https://wordpress.org/support/plugin/wordpress-seo",
		"wiki": "https://github.com/Yoast/wordpress-seo/wiki",
		"source": "https://github.com/Yoast/wordpress-seo"
	},
	"require": {
		"composer/installers": "~1.0",
		"yoast/license-manager": "1.6.0",
		"yoast/i18n-module": "^3.0",
		"yoast/api-libs": "^2.0",
		"xrstf/composer-php52": "^1.0.20",
		"yoast/wp-helpscout": "^2.0",
		"yoast/whip": "^1.1"
	},
	"require-dev": {
		"yoast/php-development-environment": "^1.0",
		"yoast/yoastcs": "~0.4.3",
		"roave/security-advisories": "dev-master"
	},
	"minimum-stability": "dev",
	"prefer-stable": true,
	"autoload": {
		"classmap": [
			"admin/",
			"frontend/",
			"inc/",
			"deprecated/",
<<<<<<< HEAD
			"cli/"
=======
			"cli/",
			"premium/cli/"
>>>>>>> 637ff45c
		]
	},
	"autoload-dev": {
		"classmap": [
			"tests/"
		]
	},
	"scripts": {
		"config-yoastcs": [
			"\"vendor/bin/phpcs\" --config-set installed_paths ../../../vendor/wp-coding-standards/wpcs,../../../vendor/yoast/yoastcs",
			"\"vendor/bin/phpcs\" --config-set default_standard Yoast"
		],
		"check-cs": [
			"\"vendor/bin/phpcs\""
		],
		"check-cs-errors": [
			"\"vendor/bin/phpcs\" --error-severity=1 --warning-severity=6"
		],
		"fix-cs": [
			"\"vendor/bin/phpcbf\""
		],
		"post-install-cmd": [
			"xrstf\\Composer52\\Generator::onPostInstallCmd"
		],
		"post-update-cmd": [
			"xrstf\\Composer52\\Generator::onPostInstallCmd"
		],
		"post-autoload-dump": [
			"xrstf\\Composer52\\Generator::onPostInstallCmd"
		]
	}
}<|MERGE_RESOLUTION|>--- conflicted
+++ resolved
@@ -43,12 +43,8 @@
 			"frontend/",
 			"inc/",
 			"deprecated/",
-<<<<<<< HEAD
-			"cli/"
-=======
 			"cli/",
 			"premium/cli/"
->>>>>>> 637ff45c
 		]
 	},
 	"autoload-dev": {
