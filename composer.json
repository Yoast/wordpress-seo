{
	"name": "yoast/wordpress-seo",
	"description": "Improve your WordPress SEO: Write better content and have a fully optimized WordPress site using the Yoast SEO plugin.",
	"keywords": [
		"wordpress",
		"seo"
	],
	"homepage": "https://yoa.st/1ui",
	"license": "GPL-2.0-or-later",
	"authors": [
		{
			"name": "Team Yoast",
			"email": "support@yoast.com",
			"homepage": "https://yoa.st/1--"
		}
	],
	"type": "wordpress-plugin",
	"support": {
		"issues": "https://github.com/Yoast/wordpress-seo/issues",
		"forum": "https://wordpress.org/support/plugin/wordpress-seo",
		"wiki": "https://github.com/Yoast/wordpress-seo/wiki",
		"source": "https://github.com/Yoast/wordpress-seo"
	},
	"require": {
		"php": "^5.6.20||^7.0",
		"composer/installers": "~1.0",
		"yoast/license-manager": "1.6.0",
		"yoast/i18n-module": "^3.1.1",
		"pimple/pimple": "^3.2",
		"psr/log": "^1.0",
		"league/oauth2-client": "2.4.1",
		"symfony/dependency-injection": "^3.4"
	},
	"require-dev": {
		"yoast/php-development-environment": "^1.0",
		"yoast/yoastcs": "^2.0.0",
		"humbug/php-scoper": "^0.12.0",
		"brain/monkey": "^2.4",
		"phpunit/phpunit": "^5.7",
		"atanamo/php-codeshift": "^1.0",
		"symfony/config": "^3.4",
		"php-parallel-lint/php-parallel-lint": "^1.2.0",
		"php-parallel-lint/php-console-highlighter": "^0.5"
	},
	"minimum-stability": "dev",
	"prefer-stable": true,
	"autoload": {
		"classmap": [
			"admin/",
			"inc/",
			"vendor_prefixed/",
			"src/",
			"lib/"
		]
	},
	"autoload-dev": {
		"classmap": [
			"tests/",
			"config/"
		]
	},
	"scripts": {
		"test": [
			"@php ./vendor/phpunit/phpunit/phpunit"
		],
		"integration-test": [
			"@php ./vendor/phpunit/phpunit/phpunit -c phpunit-integration.xml.dist"
		],
		"lint": [
			"@php ./vendor/php-parallel-lint/php-parallel-lint/parallel-lint . -e php --exclude vendor --exclude vendor_prefixed --exclude node_modules --exclude .git"
		],
		"lint-files": [
			"@php ./vendor/php-parallel-lint/php-parallel-lint/parallel-lint"
		],
		"lint-branch": [
			"Yoast\\WP\\SEO\\Composer\\Actions::lint_branch"
		],
		"lint-staged": [
			"Yoast\\WP\\SEO\\Composer\\Actions::lint_staged"
		],
		"cs": [
			"Yoast\\WP\\SEO\\Composer\\Actions::check_coding_standards"
		],
		"check-cs-thresholds": [
<<<<<<< HEAD
			"@putenv YOASTCS_THRESHOLD_ERRORS=812",
=======
			"@putenv YOASTCS_THRESHOLD_ERRORS=831",
>>>>>>> 35811e46
			"@putenv YOASTCS_THRESHOLD_WARNINGS=259",
			"Yoast\\WP\\SEO\\Composer\\Actions::check_cs_thresholds"
		],
		"check-cs-summary": [
			"@check-cs-warnings --report=summary"
		],
		"check-cs": [
			"@check-cs-warnings -n"
		],
		"check-cs-errors": [
			"echo You can now just use check-cs, running that command now.",
			"composer check-cs"
		],
		"check-cs-warnings": [
			"@php ./vendor/squizlabs/php_codesniffer/bin/phpcs"
		],
		"check-staged-cs": [
			"@check-cs-warnings --filter=GitStaged"
		],
		"check-branch-cs": [
			"Yoast\\WP\\SEO\\Composer\\Actions::check_branch_cs"
		],
		"fix-cs": [
			"@php ./vendor/squizlabs/php_codesniffer/bin/phpcbf"
		],
		"prefix-dependencies": [
			"composer prefix-oauth2-client",
			"composer prefix-symfony"
		],
		"prefix-oauth2-client": [
			"@php ./vendor/humbug/php-scoper/bin/php-scoper add-prefix --prefix=YoastSEO_Vendor --output-dir=./vendor_prefixed/league/oauth2-client --config=config/php-scoper/oauth2-client.inc.php --force --quiet",
			"@php ./vendor/humbug/php-scoper/bin/php-scoper add-prefix --prefix=YoastSEO_Vendor --output-dir=./vendor_prefixed/guzzlehttp --config=config/php-scoper/guzzlehttp.inc.php --force --quiet",
			"@php ./vendor/humbug/php-scoper/bin/php-scoper add-prefix --prefix=YoastSEO_Vendor --output-dir=./vendor_prefixed/psr --config=config/php-scoper/psr.inc.php --force --quiet"
		],
		"prefix-symfony": [
			"@php ./vendor/humbug/php-scoper/bin/php-scoper add-prefix --prefix=YoastSEO_Vendor --output-dir=./vendor_prefixed/symfony/dependency-injection --config=config/php-scoper/dependency-injection.inc.php --force --quiet"
		],
		"remove-vendor-prefixed-uses": [
			"@php ./vendor/atanamo/php-codeshift/bin/codeshift --mod=config/php-codeshift/remove-vendor-prefixing-codemod.php --src=artifact-composer/src",
			"@php ./vendor/atanamo/php-codeshift/bin/codeshift --mod=config/php-codeshift/remove-vendor-prefixing-codemod.php --src=artifact-composer/src/config/migrations",
			"@php ./vendor/atanamo/php-codeshift/bin/codeshift --mod=config/php-codeshift/remove-vendor-prefixing-codemod.php --src=artifact-composer/lib"
		],
		"compile-di": [
			"rm -f ./src/generated/container.php",
			"rm -f ./src/generated/container.php.meta",
			"composer du --no-scripts",
			"Yoast\\WP\\SEO\\Composer\\Actions::compile_dependency_injection_container"
		],
		"post-autoload-dump": [
			"Yoast\\WP\\SEO\\Composer\\Actions::prefix_dependencies",
			"composer compile-di"
		],
		"generate-migration": [
			"Yoast\\WP\\SEO\\Composer\\Actions::generate_migration"
		]
	}
}<|MERGE_RESOLUTION|>--- conflicted
+++ resolved
@@ -82,12 +82,8 @@
 			"Yoast\\WP\\SEO\\Composer\\Actions::check_coding_standards"
 		],
 		"check-cs-thresholds": [
-<<<<<<< HEAD
-			"@putenv YOASTCS_THRESHOLD_ERRORS=812",
-=======
-			"@putenv YOASTCS_THRESHOLD_ERRORS=831",
->>>>>>> 35811e46
-			"@putenv YOASTCS_THRESHOLD_WARNINGS=259",
+			"@putenv YOASTCS_THRESHOLD_ERRORS=800",
+			"@putenv YOASTCS_THRESHOLD_WARNINGS=258",
 			"Yoast\\WP\\SEO\\Composer\\Actions::check_cs_thresholds"
 		],
 		"check-cs-summary": [
