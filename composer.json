{
	"name": "yoast/wordpress-seo",
	"description": "Improve your WordPress SEO: Write better content and have a fully optimized WordPress site using the Yoast SEO plugin.",
	"keywords": [
		"wordpress",
		"seo"
	],
	"homepage": "https://yoa.st/1ui",
	"license": "GPL-2.0-or-later",
	"authors": [
		{
			"name": "Team Yoast",
			"email": "support@yoast.com",
			"homepage": "https://yoa.st/1--"
		}
	],
	"type": "wordpress-plugin",
	"support": {
		"issues": "https://github.com/Yoast/wordpress-seo/issues",
		"forum": "https://wordpress.org/support/plugin/wordpress-seo",
		"wiki": "https://github.com/Yoast/wordpress-seo/wiki",
		"source": "https://github.com/Yoast/wordpress-seo"
	},
	"require": {
		"php": "^5.6.20||^7.0",
		"composer/installers": "~1.0",
		"yoast/license-manager": "1.6.0",
		"yoast/i18n-module": "^3.1.1",
		"j4mie/idiorm": "^1.5",
		"pimple/pimple": "^3.2",
		"ruckusing/ruckusing-migrations": "^1.1",
		"psr/log": "^1.0",
		"league/oauth2-client": "^2.4",
		"symfony/dependency-injection": "^3.4"
	},
	"require-dev": {
		"yoast/php-development-environment": "^1.0",
		"yoast/yoastcs": "~0.4.3",
		"phpcompatibility/phpcompatibility-wp": "^2.0.0",
		"humbug/php-scoper": "^0.12.0",
		"brain/monkey": "^2.4",
		"phpunit/phpunit": "^5.7",
		"atanamo/php-codeshift": "^1.0",
		"symfony/config": "^3.4"
	},
	"minimum-stability": "dev",
	"prefer-stable": true,
	"autoload": {
		"classmap": [
			"admin/",
			"frontend/",
			"inc/",
			"deprecated/",
			"cli/",
			"deprecated/",
			"vendor_prefixed/",
			"src/"
		]
	},
	"autoload-dev": {
		"classmap": [
			"tests/",
			"integration-tests/",
			"config/"
		]
	},
	"scripts": {
		"test": [
			"@php ./vendor/phpunit/phpunit/phpunit"
		],
		"integration-test": [
			"@php ./vendor/phpunit/phpunit/phpunit -c phpunit-integration.xml.dist"
		],
		"config-yoastcs": [
			"@php ./vendor/bin/phpcs --config-set installed_paths ../../../vendor/wp-coding-standards/wpcs,../../../vendor/yoast/yoastcs,../../../vendor/phpcompatibility/php-compatibility,../../../vendor/phpcompatibility/phpcompatibility-paragonie,../../../vendor/phpcompatibility/phpcompatibility-wp",
			"@php ./vendor/bin/phpcs --config-set default_standard Yoast"
		],
		"check-cs": [
			"@php ./vendor/bin/phpcs"
		],
		"premium-check-cs": [
			"@before-premium-cs",
<<<<<<< HEAD
			"@php ./vendor/bin/phpcs --ignore=*/premium/cli/,*/tests/load/wp-seo-premium.php,*/tests/premium/,*/premium/src/ --runtime-set ignore_warnings_on_exit 1",
			"@php ./vendor/bin/phpcs ./premium/cli/ --runtime-set testVersion 5.3- --runtime-set ignore_warnings_on_exit 1",
			"@php ./vendor/bin/phpcs ./tests/load/wp-seo-premium.php ./tests/premium/ ./premium/src/ --runtime-set testVersion 5.6- --runtime-set ignore_warnings_on_exit 1",
=======
			"@php ./vendor/squizlabs/php_codesniffer/bin/phpcs --runtime-set ignore_warnings_on_exit 1",
>>>>>>> 8bf991c1
			"@after-premium-cs"
		],
		"check-cs-errors": [
			"@check-cs -n"
		],
		"check-staged-cs": [
			"Yoast\\WP\\Free\\Composer\\Actions::check_staged_cs"
		],
		"check-branch-cs": [
			"Yoast\\WP\\Free\\Composer\\Actions::check_branch_cs"
		],
		"fix-cs": [
			"@php ./vendor/bin/phpcbf"
		],
		"premium-fix-cs": [
			"@before-premium-cs",
			"@php ./vendor/bin/phpcbf || true",
			"@after-premium-cs"
		],
		"before-premium-cs": [
			"composer require --dev yoast/yoastcs:~2.0.0 --update-with-dependencies --no-suggest --no-interaction  --no-scripts",
			"composer config-yoastcs"
		],
		"after-premium-cs": [
			"composer require --dev yoast/yoastcs:~0.4.3 --update-with-dependencies --no-suggest --no-interaction --no-scripts",
			"@php ./scripts/maybe-restore-composer-lock.php",
			"composer config-yoastcs"
		],
		"prefix-dependencies": [
			"composer prefix-ruckusing",
			"composer prefix-idiorm",
			"composer prefix-oauth2-client",
			"composer prefix-symfony",
			"touch ./vendor_prefixed/dependencies-prefixed.txt"
		],
		"prefix-ruckusing": [
			"@php ./vendor/bin/php-scoper add-prefix --prefix=YoastSEO_Vendor --output-dir=./vendor_prefixed/ruckusing --config=config/php-scoper/ruckusing.inc.php --force --quiet"
		],
		"prefix-idiorm": [
			"@php ./vendor/bin/php-scoper add-prefix --prefix=YoastSEO_Vendor --output-dir=./vendor_prefixed/j4mie/idiorm --config=config/php-scoper/idiorm.inc.php --force --quiet"
		],
		"prefix-oauth2-client": [
			"@php ./vendor/bin/php-scoper add-prefix --prefix=YoastSEO_Vendor --output-dir=./vendor_prefixed/league/oauth2-client --config=config/php-scoper/oauth2-client.inc.php --force --quiet",
			"@php ./vendor/bin/php-scoper add-prefix --prefix=YoastSEO_Vendor --output-dir=./vendor_prefixed/guzzlehttp --config=config/php-scoper/guzzlehttp.inc.php --force --quiet",
			"@php ./vendor/bin/php-scoper add-prefix --prefix=YoastSEO_Vendor --output-dir=./vendor_prefixed/psr --config=config/php-scoper/psr.inc.php --force --quiet"
		],
		"prefix-symfony": [
			"@php ./vendor/bin/php-scoper add-prefix --prefix=YoastSEO_Vendor --output-dir=./vendor_prefixed/symfony/dependency-injection --config=config/php-scoper/dependency-injection.inc.php --force --quiet"
		],
		"remove-vendor-prefixed-uses": [
			"@php ./vendor/bin/codeshift --mod=config/php-codeshift/remove-vendor-prefixing-codemod.php --src=artifact-composer/src",
			"@php ./vendor/bin/codeshift --mod=config/php-codeshift/remove-vendor-prefixing-codemod.php --src=artifact-composer/migrations"
		],
		"compile-di": [
			"rm -f ./src/generated/container.php",
			"rm -f ./src/generated/container.php.meta",
			"composer du --no-scripts",
			"Yoast\\WP\\Free\\Composer\\Actions::compile_dependency_injection_container"
		],
		"post-autoload-dump": [
			"Yoast\\WP\\Free\\Composer\\Actions::prefix_dependencies",
			"composer compile-di"
		],
		"generate-migration": [
			"./vendor/bin/ruckus.php db:generate"
		]
	}
}<|MERGE_RESOLUTION|>--- conflicted
+++ resolved
@@ -80,13 +80,7 @@
 		],
 		"premium-check-cs": [
 			"@before-premium-cs",
-<<<<<<< HEAD
-			"@php ./vendor/bin/phpcs --ignore=*/premium/cli/,*/tests/load/wp-seo-premium.php,*/tests/premium/,*/premium/src/ --runtime-set ignore_warnings_on_exit 1",
-			"@php ./vendor/bin/phpcs ./premium/cli/ --runtime-set testVersion 5.3- --runtime-set ignore_warnings_on_exit 1",
-			"@php ./vendor/bin/phpcs ./tests/load/wp-seo-premium.php ./tests/premium/ ./premium/src/ --runtime-set testVersion 5.6- --runtime-set ignore_warnings_on_exit 1",
-=======
 			"@php ./vendor/squizlabs/php_codesniffer/bin/phpcs --runtime-set ignore_warnings_on_exit 1",
->>>>>>> 8bf991c1
 			"@after-premium-cs"
 		],
 		"check-cs-errors": [
