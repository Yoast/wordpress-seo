--- conflicted
+++ resolved
@@ -81,13 +81,8 @@
 			"Yoast\\WP\\SEO\\Composer\\Actions::check_coding_standards"
 		],
 		"check-cs-thresholds": [
-<<<<<<< HEAD
-			"@putenv YOASTCS_THRESHOLD_ERRORS=488",
+			"@putenv YOASTCS_THRESHOLD_ERRORS=465",
 			"@putenv YOASTCS_THRESHOLD_WARNINGS=228",
-=======
-			"@putenv YOASTCS_THRESHOLD_ERRORS=465",
-			"@putenv YOASTCS_THRESHOLD_WARNINGS=229",
->>>>>>> 054f6587
 			"Yoast\\WP\\SEO\\Composer\\Actions::check_cs_thresholds"
 		],
 		"check-cs-summary": [
