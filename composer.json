--- conflicted
+++ resolved
@@ -27,12 +27,8 @@
 		"yoast/i18n-module": "^2.0.1",
 		"yoast/api-libs": "^2.0",
 		"xrstf/composer-php52": "^1.0.20",
-<<<<<<< HEAD
-		"yoast/wp-helpscout": "^2.0",
-		"yoast/whip": "1.1.0-RC1"
-=======
+        "yoast/wp-helpscout": "^2.0",
 		"yoast/whip": "1.1.0-RC2"
->>>>>>> 64805050
 	},
 	"require-dev": {
 		"yoast/yoastcs": "0.3",
