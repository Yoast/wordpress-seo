--- conflicted
+++ resolved
@@ -26,19 +26,12 @@
 		"yoast/license-manager": "^1.2",
 		"yoast/i18n-module": "^1.0",
 		"yoast/api-libs": "^2.0",
-<<<<<<< HEAD
 		"xrstf/composer-php52": "^1.0.20",
 		"yoast/wp-helpscout": "^1.0"
 	},
 	"require-dev": {
-		"yoast/yoastcs": "0.2"
-=======
-		"xrstf/composer-php52": "^1.0.20"
-	},
-	"require-dev": {
 		"yoast/yoastcs": "0.3",
 		"codeclimate/php-test-reporter": "dev-master"
->>>>>>> e067a7b9
 	},
 	"minimum-stability": "dev",
 	"prefer-stable": true,
