{
	"name": "yoast/wordpress-seo",
	"description": "Improve your WordPress SEO: Write better content and have a fully optimized WordPress site using the Yoast SEO plugin.",
	"license": "GPL-2.0-or-later",
	"type": "wordpress-plugin",
	"keywords": [
		"wordpress",
		"seo"
	],
	"authors": [
		{
			"name": "Team Yoast",
			"email": "support@yoast.com",
			"homepage": "https://yoa.st/1--"
		}
	],
	"homepage": "https://yoa.st/1ui",
	"support": {
		"issues": "https://github.com/Yoast/wordpress-seo/issues",
		"forum": "https://wordpress.org/support/plugin/wordpress-seo",
		"wiki": "https://github.com/Yoast/wordpress-seo/wiki",
		"source": "https://github.com/Yoast/wordpress-seo",
		"security": "https://yoast.com/security-program/"
	},
	"require": {
		"php": "^7.2.5 || ^8.0",
		"ext-filter": "*",
		"composer/installers": "^1.12 || ^2.0"
	},
	"require-dev": {
		"guzzlehttp/guzzle": "7.8.1",
		"humbug/php-scoper": "^0.13.4",
		"league/oauth2-client": "2.7.0",
		"psr/container": "1.0.0",
		"psr/log": "^1.0",
		"symfony/config": "^3.4",
		"symfony/dependency-injection": "^3.4",
		"wordproof/wordpress-sdk": "1.3.5",
		"yoast/wp-test-utils": "^1.2",
		"yoast/yoastcs": "^3.0"
	},
	"suggest": {
		"ext-bcmath": "For more accurate calculations",
		"ext-dom": "Improves image sitemap",
		"ext-libxml": "Improves image sitemap",
		"ext-mbstring": "For cyrillic support"
	},
	"minimum-stability": "dev",
	"prefer-stable": true,
	"autoload": {
		"classmap": [
			"admin/",
			"inc/",
			"vendor_prefixed/",
			"src/",
			"lib/"
		]
	},
	"autoload-dev": {
		"classmap": [
			"config/"
		],
		"psr-4": {
			"Yoast\\WP\\SEO\\Tests\\": "tests/"
		}
	},
	"config": {
		"allow-plugins": {
			"dealerdirect/phpcodesniffer-composer-installer": true,
			"composer/package-versions-deprecated": true,
			"composer/installers": true
		},
		"platform": {
			"php": "7.2.5"
		}
	},
	"scripts": {
		"lint": [
			"@php ./vendor/php-parallel-lint/php-parallel-lint/parallel-lint . -e php --show-deprecated --exclude vendor --exclude node_modules --exclude .git"
		],
		"lint-files": [
			"@php ./vendor/php-parallel-lint/php-parallel-lint/parallel-lint -e php --show-deprecated"
		],
		"lint-branch": [
			"Yoast\\WP\\SEO\\Composer\\Actions::lint_branch"
		],
		"lint-staged": [
			"Yoast\\WP\\SEO\\Composer\\Actions::lint_staged"
		],
		"cs": [
			"Yoast\\WP\\SEO\\Composer\\Actions::check_coding_standards"
		],
		"check-cs-thresholds": [
<<<<<<< HEAD
			"@putenv YOASTCS_THRESHOLD_ERRORS=124",
			"@putenv YOASTCS_THRESHOLD_WARNINGS=197",
=======
			"@putenv YOASTCS_THRESHOLD_ERRORS=2713",
			"@putenv YOASTCS_THRESHOLD_WARNINGS=301",
>>>>>>> 0cbafda0
			"Yoast\\WP\\SEO\\Composer\\Actions::check_cs_thresholds"
		],
		"check-cs": [
			"@check-cs-warnings -n"
		],
		"check-cs-errors": [
			"echo You can now just use check-cs, running that command now.",
			"composer check-cs"
		],
		"check-cs-warnings": [
			"@php ./vendor/squizlabs/php_codesniffer/bin/phpcs"
		],
		"check-staged-cs": [
			"@check-cs-warnings --filter=GitStaged"
		],
		"check-branch-cs": [
			"Yoast\\WP\\SEO\\Composer\\Actions::check_branch_cs"
		],
		"fix-cs": [
			"@php ./vendor/squizlabs/php_codesniffer/bin/phpcbf"
		],
		"test": [
			"@php ./vendor/phpunit/phpunit/phpunit --no-coverage"
		],
		"coverage": [
			"@php ./vendor/phpunit/phpunit/phpunit"
		],
		"test-wp": [
			"@php ./vendor/phpunit/phpunit/phpunit -c phpunit-wp.xml.dist --no-coverage"
		],
		"coverage-wp": [
			"@php ./vendor/phpunit/phpunit/phpunit -c phpunit-wp.xml.dist"
		],
		"integration-test": [
			"@test-wp"
		],
		"integration-coverage": [
			"@coverage-wp"
		],
		"prefix-dependencies": [
			"composer prefix-oauth2-client",
			"composer prefix-symfony",
			"composer prefix-wordproof"
		],
		"prefix-oauth2-client": [
			"@php ./vendor/humbug/php-scoper/bin/php-scoper add-prefix --prefix=YoastSEO_Vendor --output-dir=./vendor_prefixed/symfony/deprecation-contracts --config=config/php-scoper/deprecation-contracts.inc.php --force --quiet",
			"@php ./vendor/humbug/php-scoper/bin/php-scoper add-prefix --prefix=YoastSEO_Vendor --output-dir=./vendor_prefixed/league/oauth2-client --config=config/php-scoper/oauth2-client.inc.php --force --quiet",
			"@php ./vendor/humbug/php-scoper/bin/php-scoper add-prefix --prefix=YoastSEO_Vendor --output-dir=./vendor_prefixed/guzzlehttp --config=config/php-scoper/guzzlehttp.inc.php --force --quiet",
			"@php ./vendor/humbug/php-scoper/bin/php-scoper add-prefix --prefix=YoastSEO_Vendor --output-dir=./vendor_prefixed/psr --config=config/php-scoper/psr.inc.php --force --quiet"
		],
		"prefix-symfony": [
			"@php ./vendor/humbug/php-scoper/bin/php-scoper add-prefix --prefix=YoastSEO_Vendor --output-dir=./vendor_prefixed/symfony/dependency-injection --config=config/php-scoper/dependency-injection.inc.php --force --quiet"
		],
		"prefix-wordproof": [
			"@php ./vendor/humbug/php-scoper/bin/php-scoper add-prefix --prefix=YoastSEO_Vendor --output-dir=./vendor_prefixed/wordproof/wordpress-sdk --config=config/php-scoper/wordproof.inc.php --force --quiet"
		],
		"compile-di": [
			"rm -f ./src/generated/container.php",
			"rm -f ./src/generated/container.php.meta",
			"composer du --no-scripts",
			"Yoast\\WP\\SEO\\Composer\\Actions::compile_dependency_injection_container"
		],
		"generate-migration": [
			"Yoast\\WP\\SEO\\Composer\\Actions::generate_migration"
		],
		"generate-unit-test": [
			"Yoast\\WP\\SEO\\Composer\\Actions::generate_unit_test"
		],
		"post-autoload-dump": [
			"Yoast\\WP\\SEO\\Composer\\Actions::prefix_dependencies",
			"composer compile-di"
		]
	},
	"scripts-descriptions": {
		"lint": "Check the PHP files for parse errors.",
		"lint-files": "Internal use.",
		"lint-branch": "Check the PHP files changed in the current branch for parse errors.",
		"lint-staged": "Check the staged PHP files for parse errors.",
		"cs": "See a menu with the code style checking script options.",
		"check-cs-thresholds": "Check the PHP files for code style violations and best practices and verify the number of issues does not exceed predefined thresholds.",
		"check-cs": "Check the PHP files for code style violations and best practices, ignoring warnings.",
		"check-cs-errors": "Alias for check-cs command",
		"check-cs-warnings": "Check the PHP files for code style violations and best practices, including warnings.",
		"check-staged-cs": "Check the staged PHP files for code style violations and best practices.",
		"check-branch-cs": "Check the PHP files changed in the current branch for code style violations and best practices.",
		"fix-cs": "Auto-fix code style violations in the PHP files.",
		"test": "Run the unit tests without code coverage.",
		"coverage": "Run the unit tests with code coverage.",
		"test-wp": "Run the WP unit tests without code coverage.",
		"coverage-wp": "Run the WP unit tests with code coverage.",
		"integration-test": "Deprecated. Alias for the \"test-wp\" script.",
		"integration-coverage": "Deprecated. Alias for the \"coverage-wp\" script.",
		"prefix-dependencies": "Create the vendor_prefixed directory.",
		"prefix-oauth2-client": "Prefix the OAuth2 Client dependencies and place them in the vendor_prefixed directory.",
		"prefix-symfony": "Prefix the Symfony dependencies and place them in the vendor_prefixed directory.",
		"prefix-wordproof": "Prefix the WordProof dependencies and place them in the vendor_prefixed directory.",
		"compile-di": "Compile the dependency injection layer.",
		"generate-migration": "Generate a migration.",
		"generate-unit-test": "Generates a unit test template for the fully qualified class provided as a CLI arg."
	}
}<|MERGE_RESOLUTION|>--- conflicted
+++ resolved
@@ -91,13 +91,8 @@
 			"Yoast\\WP\\SEO\\Composer\\Actions::check_coding_standards"
 		],
 		"check-cs-thresholds": [
-<<<<<<< HEAD
-			"@putenv YOASTCS_THRESHOLD_ERRORS=124",
-			"@putenv YOASTCS_THRESHOLD_WARNINGS=197",
-=======
 			"@putenv YOASTCS_THRESHOLD_ERRORS=2713",
 			"@putenv YOASTCS_THRESHOLD_WARNINGS=301",
->>>>>>> 0cbafda0
 			"Yoast\\WP\\SEO\\Composer\\Actions::check_cs_thresholds"
 		],
 		"check-cs": [
