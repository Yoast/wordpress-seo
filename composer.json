--- conflicted
+++ resolved
@@ -85,11 +85,7 @@
 			"Yoast\\WP\\SEO\\Composer\\Actions::check_coding_standards"
 		],
 		"check-cs-thresholds": [
-<<<<<<< HEAD
-			"@putenv YOASTCS_THRESHOLD_ERRORS=224",
-=======
 			"@putenv YOASTCS_THRESHOLD_ERRORS=173",
->>>>>>> 53fcb076
 			"@putenv YOASTCS_THRESHOLD_WARNINGS=217",
 			"Yoast\\WP\\SEO\\Composer\\Actions::check_cs_thresholds"
 		],
