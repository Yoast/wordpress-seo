{
	"name": "yoast/wordpress-seo",
	"description": "Improve your WordPress SEO: Write better content and have a fully optimized WordPress site using the Yoast SEO plugin.",
	"license": "GPL-2.0-or-later",
	"type": "wordpress-plugin",
	"keywords": [
		"wordpress",
		"seo"
	],
	"authors": [
		{
			"name": "Team Yoast",
			"email": "support@yoast.com",
			"homepage": "https://yoa.st/1--"
		}
	],
	"homepage": "https://yoa.st/1ui",
	"support": {
		"issues": "https://github.com/Yoast/wordpress-seo/issues",
		"forum": "https://wordpress.org/support/plugin/wordpress-seo",
		"wiki": "https://github.com/Yoast/wordpress-seo/wiki",
		"source": "https://github.com/Yoast/wordpress-seo",
		"security": "https://yoast.com/security-program/"
	},
	"require": {
		"php": "^7.2.5 || ^8.0",
		"ext-filter": "*",
		"composer/installers": "^1.12 || ^2.0",
		"yoast/whip": "^2.0"
	},
	"require-dev": {
		"guzzlehttp/guzzle": "7.8.1",
		"humbug/php-scoper": "^0.13.4",
		"league/oauth2-client": "2.7.0",
		"psr/container": "1.0.0",
		"psr/log": "^1.0",
		"symfony/config": "^3.4",
		"symfony/dependency-injection": "^3.4",
		"wordproof/wordpress-sdk": "1.3.5",
		"yoast/wp-test-utils": "^1.2",
		"yoast/yoastcs": "^3.1.0"
	},
	"suggest": {
		"ext-bcmath": "For more accurate calculations",
		"ext-dom": "Improves image sitemap",
		"ext-libxml": "Improves image sitemap",
		"ext-mbstring": "For cyrillic support"
	},
	"minimum-stability": "dev",
	"prefer-stable": true,
	"autoload": {
		"classmap": [
			"admin/",
			"inc/",
			"vendor_prefixed/",
			"src/",
			"lib/"
		]
	},
	"autoload-dev": {
		"classmap": [
			"config/"
		],
		"psr-4": {
			"Yoast\\WP\\SEO\\Tests\\": "tests/"
		}
	},
	"config": {
		"allow-plugins": {
			"dealerdirect/phpcodesniffer-composer-installer": true,
			"composer/package-versions-deprecated": true,
			"composer/installers": true
		},
		"platform": {
			"php": "7.2.5"
		}
	},
	"scripts": {
		"lint": [
			"@php ./vendor/php-parallel-lint/php-parallel-lint/parallel-lint . -e php --show-deprecated --exclude vendor --exclude node_modules --exclude .git"
		],
		"lint-files": [
			"@php ./vendor/php-parallel-lint/php-parallel-lint/parallel-lint -e php --show-deprecated"
		],
		"lint-branch": [
			"Yoast\\WP\\SEO\\Composer\\Actions::lint_branch"
		],
		"lint-staged": [
			"Yoast\\WP\\SEO\\Composer\\Actions::lint_staged"
		],
		"cs": [
			"Yoast\\WP\\SEO\\Composer\\Actions::check_coding_standards"
		],
		"check-cs-thresholds": [
<<<<<<< HEAD
			"@putenv YOASTCS_THRESHOLD_ERRORS=2525",
=======
			"@putenv YOASTCS_THRESHOLD_ERRORS=2523",
>>>>>>> 5026f0cf
			"@putenv YOASTCS_THRESHOLD_WARNINGS=253",
			"Yoast\\WP\\SEO\\Composer\\Actions::check_cs_thresholds"
		],
		"check-cs": [
			"@check-cs-warnings -n"
		],
		"check-cs-errors": [
			"echo You can now just use check-cs, running that command now.",
			"composer check-cs"
		],
		"check-cs-warnings": [
			"@php ./vendor/squizlabs/php_codesniffer/bin/phpcs"
		],
		"check-staged-cs": [
			"@check-cs-warnings --filter=GitStaged"
		],
		"check-branch-cs": [
			"Yoast\\WP\\SEO\\Composer\\Actions::check_branch_cs"
		],
		"fix-cs": [
			"@php ./vendor/squizlabs/php_codesniffer/bin/phpcbf"
		],
		"test": [
			"@php ./vendor/phpunit/phpunit/phpunit --no-coverage"
		],
		"coverage": [
			"@php ./vendor/phpunit/phpunit/phpunit"
		],
		"test-wp": [
			"@php ./vendor/phpunit/phpunit/phpunit -c phpunit-wp.xml.dist --no-coverage"
		],
		"coverage-wp": [
			"@php ./vendor/phpunit/phpunit/phpunit -c phpunit-wp.xml.dist"
		],
		"integration-test": [
			"@test-wp"
		],
		"integration-coverage": [
			"@coverage-wp"
		],
		"prefix-dependencies": [
			"composer prefix-oauth2-client",
			"composer prefix-symfony",
			"composer prefix-wordproof"
		],
		"prefix-oauth2-client": [
			"@php ./vendor/humbug/php-scoper/bin/php-scoper add-prefix --prefix=YoastSEO_Vendor --output-dir=./vendor_prefixed/symfony/deprecation-contracts --config=config/php-scoper/deprecation-contracts.inc.php --force --quiet",
			"@php ./vendor/humbug/php-scoper/bin/php-scoper add-prefix --prefix=YoastSEO_Vendor --output-dir=./vendor_prefixed/league/oauth2-client --config=config/php-scoper/oauth2-client.inc.php --force --quiet",
			"@php ./vendor/humbug/php-scoper/bin/php-scoper add-prefix --prefix=YoastSEO_Vendor --output-dir=./vendor_prefixed/guzzlehttp --config=config/php-scoper/guzzlehttp.inc.php --force --quiet",
			"@php ./vendor/humbug/php-scoper/bin/php-scoper add-prefix --prefix=YoastSEO_Vendor --output-dir=./vendor_prefixed/psr --config=config/php-scoper/psr.inc.php --force --quiet"
		],
		"prefix-symfony": [
			"@php ./vendor/humbug/php-scoper/bin/php-scoper add-prefix --prefix=YoastSEO_Vendor --output-dir=./vendor_prefixed/symfony/dependency-injection --config=config/php-scoper/dependency-injection.inc.php --force --quiet"
		],
		"prefix-wordproof": [
			"@php ./vendor/humbug/php-scoper/bin/php-scoper add-prefix --prefix=YoastSEO_Vendor --output-dir=./vendor_prefixed/wordproof/wordpress-sdk --config=config/php-scoper/wordproof.inc.php --force --quiet"
		],
		"compile-di": [
			"rm -f ./src/generated/container.php",
			"rm -f ./src/generated/container.php.meta",
			"composer du --no-scripts",
			"Yoast\\WP\\SEO\\Composer\\Actions::compile_dependency_injection_container"
		],
		"generate-migration": [
			"Yoast\\WP\\SEO\\Composer\\Actions::generate_migration"
		],
		"generate-unit-test": [
			"Yoast\\WP\\SEO\\Composer\\Actions::generate_unit_test"
		],
		"post-autoload-dump": [
			"Yoast\\WP\\SEO\\Composer\\Actions::prefix_dependencies",
			"composer compile-di"
		]
	},
	"scripts-descriptions": {
		"lint": "Check the PHP files for parse errors.",
		"lint-files": "Internal use.",
		"lint-branch": "Check the PHP files changed in the current branch for parse errors.",
		"lint-staged": "Check the staged PHP files for parse errors.",
		"cs": "See a menu with the code style checking script options.",
		"check-cs-thresholds": "Check the PHP files for code style violations and best practices and verify the number of issues does not exceed predefined thresholds.",
		"check-cs": "Check the PHP files for code style violations and best practices, ignoring warnings.",
		"check-cs-errors": "Alias for check-cs command",
		"check-cs-warnings": "Check the PHP files for code style violations and best practices, including warnings.",
		"check-staged-cs": "Check the staged PHP files for code style violations and best practices.",
		"check-branch-cs": "Check the PHP files changed in the current branch for code style violations and best practices.",
		"fix-cs": "Auto-fix code style violations in the PHP files.",
		"test": "Run the unit tests without code coverage.",
		"coverage": "Run the unit tests with code coverage.",
		"test-wp": "Run the WP unit tests without code coverage.",
		"coverage-wp": "Run the WP unit tests with code coverage.",
		"integration-test": "Deprecated. Alias for the \"test-wp\" script.",
		"integration-coverage": "Deprecated. Alias for the \"coverage-wp\" script.",
		"prefix-dependencies": "Create the vendor_prefixed directory.",
		"prefix-oauth2-client": "Prefix the OAuth2 Client dependencies and place them in the vendor_prefixed directory.",
		"prefix-symfony": "Prefix the Symfony dependencies and place them in the vendor_prefixed directory.",
		"prefix-wordproof": "Prefix the WordProof dependencies and place them in the vendor_prefixed directory.",
		"compile-di": "Compile the dependency injection layer.",
		"generate-migration": "Generate a migration.",
		"generate-unit-test": "Generates a unit test template for the fully qualified class provided as a CLI arg."
	}
}<|MERGE_RESOLUTION|>--- conflicted
+++ resolved
@@ -92,11 +92,7 @@
 			"Yoast\\WP\\SEO\\Composer\\Actions::check_coding_standards"
 		],
 		"check-cs-thresholds": [
-<<<<<<< HEAD
-			"@putenv YOASTCS_THRESHOLD_ERRORS=2525",
-=======
-			"@putenv YOASTCS_THRESHOLD_ERRORS=2523",
->>>>>>> 5026f0cf
+			"@putenv YOASTCS_THRESHOLD_ERRORS=2521",
 			"@putenv YOASTCS_THRESHOLD_WARNINGS=253",
 			"Yoast\\WP\\SEO\\Composer\\Actions::check_cs_thresholds"
 		],
