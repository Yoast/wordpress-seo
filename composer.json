{
	"name": "yoast/wordpress-seo",
	"description": "Improve your WordPress SEO: Write better content and have a fully optimized WordPress site using the Yoast SEO plugin.",
	"keywords": [
		"wordpress",
		"seo"
	],
	"homepage": "https://yoa.st/1ui",
	"license": "GPL-2.0-or-later",
	"authors": [
		{
			"name": "Team Yoast",
			"email": "support@yoast.com",
			"homepage": "https://yoa.st/1--"
		}
	],
	"type": "wordpress-plugin",
	"support": {
		"issues": "https://github.com/Yoast/wordpress-seo/issues",
		"forum": "https://wordpress.org/support/plugin/wordpress-seo",
		"wiki": "https://github.com/Yoast/wordpress-seo/wiki",
		"source": "https://github.com/Yoast/wordpress-seo"
	},
	"require": {
		"php": "^5.3.2||^7.0",
		"composer/installers": "~1.0",
		"yoast/license-manager": "1.6.0",
		"yoast/i18n-module": "^3.0",
		"yoast/api-libs": "^2.0",
		"xrstf/composer-php52": "^1.0.20",
		"yoast/whip": "^1.1.0",
		"j4mie/paris": "^1.5",
		"pimple/pimple": "^3.2",
		"ruckusing/ruckusing-migrations": "^1.1"
	},
	"require-dev": {
<<<<<<< HEAD
		"php": "^7.0",
		"codeclimate/php-test-reporter": "dev-master",
		"yoast/php-development-environment": "^1.0",
		"yoast/yoastcs": "~0.4.3",
		"humbug/php-scoper": "dev-master"
=======
		"yoast/php-development-environment": "^1.0",
		"yoast/yoastcs": "~0.4.3",
		"roave/security-advisories": "dev-master"
>>>>>>> 6a129533
	},
	"minimum-stability": "dev",
	"prefer-stable": true,
	"autoload": {
		"psr-4": {
			"Yoast\\YoastSEO\\": "src/"
		},
		"classmap": [
			"admin/",
			"frontend/",
			"inc/",
			"deprecated/",
			"vendor_prefixed/"
		]
	},
	"autoload-dev": {
		"psr-4": {
			"Yoast\\Tests\\": "tests/src/"
		},
		"classmap": [
			"tests/"
		]
	},
	"scripts": {
		"config-yoastcs": [
			"\"vendor/bin/phpcs\" --config-set installed_paths ../../../vendor/wp-coding-standards/wpcs,../../../vendor/yoast/yoastcs",
			"\"vendor/bin/phpcs\" --config-set default_standard Yoast"
		],
		"check-cs": [
			"\"vendor/bin/phpcs\""
		],
		"check-cs-errors": [
			"\"vendor/bin/phpcs\" --error-severity=1 --warning-severity=6"
		],
		"fix-cs": [
			"\"vendor/bin/phpcbf\""
		],
		"prefix-dependencies": [
			"composer prefix-ruckusing",
			"composer prefix-idiorm",
			"composer prefix-paris",
			"touch ./vendor_prefixed/dependencies-prefixed.txt",
			"composer du"
		],
		"prefix-ruckusing": [
			"./vendor/bin/php-scoper add-prefix --prefix=YoastSEO_Vendor --output-dir=./vendor_prefixed/ruckusing --config=config/php-scoper/ruckusing.inc.php --force --quiet"
		],
		"prefix-idiorm": [
			"./vendor/bin/php-scoper add-prefix --prefix=YoastSEO_Vendor --output-dir=./vendor_prefixed/j4mie/idiorm --config=config/php-scoper/idiorm.inc.php --force --quiet"
		],
		"prefix-paris": [
			"./vendor/bin/php-scoper add-prefix --prefix=YoastSEO_Vendor --output-dir=./vendor_prefixed/j4mie/paris --config=config/php-scoper/paris.inc.php --force --quiet"
		],
		"post-install-cmd": [
			"xrstf\\Composer52\\Generator::onPostInstallCmd",
			"Yoast\\YoastSEO\\Config\\Dependency_Management::prefix_dependencies"
		],
		"post-update-cmd": [
			"xrstf\\Composer52\\Generator::onPostInstallCmd"
		],
		"post-autoload-dump": [
			"xrstf\\Composer52\\Generator::onPostInstallCmd"
		]
	}
}<|MERGE_RESOLUTION|>--- conflicted
+++ resolved
@@ -34,17 +34,12 @@
 		"ruckusing/ruckusing-migrations": "^1.1"
 	},
 	"require-dev": {
-<<<<<<< HEAD
-		"php": "^7.0",
+		"php": "^7.1",
 		"codeclimate/php-test-reporter": "dev-master",
 		"yoast/php-development-environment": "^1.0",
 		"yoast/yoastcs": "~0.4.3",
-		"humbug/php-scoper": "dev-master"
-=======
-		"yoast/php-development-environment": "^1.0",
-		"yoast/yoastcs": "~0.4.3",
-		"roave/security-advisories": "dev-master"
->>>>>>> 6a129533
+		"roave/security-advisories": "dev-master",
+		"humbug/php-scoper": "^0.6.0"
 	},
 	"minimum-stability": "dev",
 	"prefer-stable": true,
