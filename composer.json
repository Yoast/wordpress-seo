{
	"name": "yoast/wordpress-seo",
	"description": "Improve your WordPress SEO: Write better content and have a fully optimized WordPress site using the Yoast SEO plugin.",
	"keywords": [
		"wordpress",
		"seo"
	],
	"homepage": "https://yoa.st/1ui",
	"license": "GPL-2.0-or-later",
	"authors": [
		{
			"name": "Team Yoast",
			"email": "support@yoast.com",
			"homepage": "https://yoa.st/1--"
		}
	],
	"type": "wordpress-plugin",
	"support": {
		"issues": "https://github.com/Yoast/wordpress-seo/issues",
		"forum": "https://wordpress.org/support/plugin/wordpress-seo",
		"wiki": "https://github.com/Yoast/wordpress-seo/wiki",
		"source": "https://github.com/Yoast/wordpress-seo"
	},
	"require": {
		"php": "^5.6.20 || ^7.0 || ^8.0",
		"composer/installers": "^1.12.0",
		"yoast/i18n-module": "^3.1.1"
	},
	"require-dev": {
		"humbug/php-scoper": "^0.13.4",
		"league/oauth2-client": "2.4.1",
		"phpunit/phpunit": "^5.7",
		"psr/container": "1.0.0",
		"psr/log": "^1.0",
		"symfony/config": "^3.4",
		"symfony/dependency-injection": "^3.4",
		"yoast/php-development-environment": "^1.0",
		"yoast/wp-test-utils": "^1.0.0",
		"yoast/yoastcs": "^2.2.0"
	},
	"minimum-stability": "dev",
	"prefer-stable": true,
	"autoload": {
		"classmap": [
			"admin/",
			"inc/",
			"vendor_prefixed/",
			"src/",
			"lib/"
		]
	},
	"autoload-dev": {
		"classmap": [
			"tests/",
			"config/"
		]
	},
	"scripts": {
		"test": [
			"@php ./vendor/phpunit/phpunit/phpunit"
		],
		"integration-test": [
			"@php ./vendor/phpunit/phpunit/phpunit -c phpunit-integration.xml.dist"
		],
		"lint": [
			"@php ./vendor/php-parallel-lint/php-parallel-lint/parallel-lint . -e php --exclude vendor --exclude vendor_prefixed --exclude node_modules --exclude .git"
		],
		"lint-files": [
			"@php ./vendor/php-parallel-lint/php-parallel-lint/parallel-lint"
		],
		"lint-branch": [
			"Yoast\\WP\\SEO\\Composer\\Actions::lint_branch"
		],
		"lint-staged": [
			"Yoast\\WP\\SEO\\Composer\\Actions::lint_staged"
		],
		"cs": [
			"Yoast\\WP\\SEO\\Composer\\Actions::check_coding_standards"
		],
		"check-cs-thresholds": [
<<<<<<< HEAD
			"@putenv YOASTCS_THRESHOLD_ERRORS=250",
			"@putenv YOASTCS_THRESHOLD_WARNINGS=221",
=======
			"@putenv YOASTCS_THRESHOLD_ERRORS=251",
			"@putenv YOASTCS_THRESHOLD_WARNINGS=220",
>>>>>>> 67d8e3ff
			"Yoast\\WP\\SEO\\Composer\\Actions::check_cs_thresholds"
		],
		"check-cs": [
			"@check-cs-warnings -n"
		],
		"check-cs-errors": [
			"echo You can now just use check-cs, running that command now.",
			"composer check-cs"
		],
		"check-cs-warnings": [
			"@php ./vendor/squizlabs/php_codesniffer/bin/phpcs"
		],
		"check-staged-cs": [
			"@check-cs-warnings --filter=GitStaged"
		],
		"check-branch-cs": [
			"Yoast\\WP\\SEO\\Composer\\Actions::check_branch_cs"
		],
		"fix-cs": [
			"@php ./vendor/squizlabs/php_codesniffer/bin/phpcbf"
		],
		"prefix-dependencies": [
			"composer prefix-oauth2-client",
			"composer prefix-symfony"
		],
		"prefix-oauth2-client": [
			"@php ./vendor/humbug/php-scoper/bin/php-scoper add-prefix --prefix=YoastSEO_Vendor --output-dir=./vendor_prefixed/league/oauth2-client --config=config/php-scoper/oauth2-client.inc.php --force --quiet",
			"@php ./vendor/humbug/php-scoper/bin/php-scoper add-prefix --prefix=YoastSEO_Vendor --output-dir=./vendor_prefixed/guzzlehttp --config=config/php-scoper/guzzlehttp.inc.php --force --quiet",
			"@php ./vendor/humbug/php-scoper/bin/php-scoper add-prefix --prefix=YoastSEO_Vendor --output-dir=./vendor_prefixed/psr --config=config/php-scoper/psr.inc.php --force --quiet"
		],
		"prefix-symfony": [
			"@php ./vendor/humbug/php-scoper/bin/php-scoper add-prefix --prefix=YoastSEO_Vendor --output-dir=./vendor_prefixed/symfony/dependency-injection --config=config/php-scoper/dependency-injection.inc.php --force --quiet"
		],
		"compile-di": [
			"rm -f ./src/generated/container.php",
			"rm -f ./src/generated/container.php.meta",
			"composer du --no-scripts",
			"Yoast\\WP\\SEO\\Composer\\Actions::compile_dependency_injection_container"
		],
		"post-autoload-dump": [
			"Yoast\\WP\\SEO\\Composer\\Actions::prefix_dependencies",
			"composer compile-di"
		],
		"generate-migration": [
			"Yoast\\WP\\SEO\\Composer\\Actions::generate_migration"
		],
		"generate-unit-test": [
			"Yoast\\WP\\SEO\\Composer\\Actions::generate_unit_test"
		]
	}
}<|MERGE_RESOLUTION|>--- conflicted
+++ resolved
@@ -78,13 +78,8 @@
 			"Yoast\\WP\\SEO\\Composer\\Actions::check_coding_standards"
 		],
 		"check-cs-thresholds": [
-<<<<<<< HEAD
 			"@putenv YOASTCS_THRESHOLD_ERRORS=250",
-			"@putenv YOASTCS_THRESHOLD_WARNINGS=221",
-=======
-			"@putenv YOASTCS_THRESHOLD_ERRORS=251",
 			"@putenv YOASTCS_THRESHOLD_WARNINGS=220",
->>>>>>> 67d8e3ff
 			"Yoast\\WP\\SEO\\Composer\\Actions::check_cs_thresholds"
 		],
 		"check-cs": [
