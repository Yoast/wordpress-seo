{
	"name": "yoast/wordpress-seo",
	"description": "Improve your WordPress SEO: Write better content and have a fully optimized WordPress site using the Yoast SEO plugin.",
	"keywords": [
		"wordpress",
		"seo"
	],
	"homepage": "https://yoa.st/1ui",
	"license": "GPL-2.0-or-later",
	"authors": [
		{
			"name": "Team Yoast",
			"email": "support@yoast.com",
			"homepage": "https://yoa.st/1--"
		}
	],
	"type": "wordpress-plugin",
	"support": {
		"issues": "https://github.com/Yoast/wordpress-seo/issues",
		"forum": "https://wordpress.org/support/plugin/wordpress-seo",
		"wiki": "https://github.com/Yoast/wordpress-seo/wiki",
		"source": "https://github.com/Yoast/wordpress-seo"
	},
	"require": {
		"php": "^5.6.20||^7.0",
		"composer/installers": "^1.9.0",
		"yoast/i18n-module": "^3.1.1"
	},
	"require-dev": {
		"humbug/php-scoper": "^0.13.4",
		"league/oauth2-client": "2.4.1",
		"php-parallel-lint/php-console-highlighter": "^0.5",
		"php-parallel-lint/php-parallel-lint": "^1.3.0",
		"phpunit/phpunit": "^5.7",
		"psr/container": "1.0.0",
		"psr/log": "^1.0",
		"symfony/config": "^3.4",
		"symfony/dependency-injection": "^3.4",
		"yoast/php-development-environment": "^1.0",
		"yoast/wp-test-utils": "^0.2.1",
		"yoast/yoastcs": "^2.1.0"
	},
	"minimum-stability": "dev",
	"prefer-stable": true,
	"autoload": {
		"classmap": [
			"admin/",
			"inc/",
			"vendor_prefixed/",
			"src/",
			"lib/"
		]
	},
	"autoload-dev": {
		"classmap": [
			"tests/",
			"config/"
		]
	},
	"scripts": {
		"test": [
			"@php ./vendor/phpunit/phpunit/phpunit"
		],
		"integration-test": [
			"@php ./vendor/phpunit/phpunit/phpunit -c phpunit-integration.xml.dist"
		],
		"lint": [
			"@php ./vendor/php-parallel-lint/php-parallel-lint/parallel-lint . -e php --exclude vendor --exclude vendor_prefixed --exclude node_modules --exclude .git"
		],
		"lint-files": [
			"@php ./vendor/php-parallel-lint/php-parallel-lint/parallel-lint"
		],
		"lint-branch": [
			"Yoast\\WP\\SEO\\Composer\\Actions::lint_branch"
		],
		"lint-staged": [
			"Yoast\\WP\\SEO\\Composer\\Actions::lint_staged"
		],
		"cs": [
			"Yoast\\WP\\SEO\\Composer\\Actions::check_coding_standards"
		],
		"check-cs-thresholds": [
<<<<<<< HEAD
			"@putenv YOASTCS_THRESHOLD_ERRORS=309",
=======
			"@putenv YOASTCS_THRESHOLD_ERRORS=315",
>>>>>>> 941dc085
			"@putenv YOASTCS_THRESHOLD_WARNINGS=224",
			"Yoast\\WP\\SEO\\Composer\\Actions::check_cs_thresholds"
		],
		"check-cs-summary": [
			"@check-cs-warnings --report=summary"
		],
		"check-cs": [
			"@check-cs-warnings -n"
		],
		"check-cs-errors": [
			"echo You can now just use check-cs, running that command now.",
			"composer check-cs"
		],
		"check-cs-warnings": [
			"@php ./vendor/squizlabs/php_codesniffer/bin/phpcs"
		],
		"check-staged-cs": [
			"@check-cs-warnings --filter=GitStaged"
		],
		"check-branch-cs": [
			"Yoast\\WP\\SEO\\Composer\\Actions::check_branch_cs"
		],
		"fix-cs": [
			"@php ./vendor/squizlabs/php_codesniffer/bin/phpcbf"
		],
		"prefix-dependencies": [
			"composer prefix-oauth2-client",
			"composer prefix-symfony"
		],
		"prefix-oauth2-client": [
			"@php ./vendor/humbug/php-scoper/bin/php-scoper add-prefix --prefix=YoastSEO_Vendor --output-dir=./vendor_prefixed/league/oauth2-client --config=config/php-scoper/oauth2-client.inc.php --force --quiet",
			"@php ./vendor/humbug/php-scoper/bin/php-scoper add-prefix --prefix=YoastSEO_Vendor --output-dir=./vendor_prefixed/guzzlehttp --config=config/php-scoper/guzzlehttp.inc.php --force --quiet",
			"@php ./vendor/humbug/php-scoper/bin/php-scoper add-prefix --prefix=YoastSEO_Vendor --output-dir=./vendor_prefixed/psr --config=config/php-scoper/psr.inc.php --force --quiet"
		],
		"prefix-symfony": [
			"@php ./vendor/humbug/php-scoper/bin/php-scoper add-prefix --prefix=YoastSEO_Vendor --output-dir=./vendor_prefixed/symfony/dependency-injection --config=config/php-scoper/dependency-injection.inc.php --force --quiet"
		],
		"compile-di": [
			"rm -f ./src/generated/container.php",
			"rm -f ./src/generated/container.php.meta",
			"composer du --no-scripts",
			"Yoast\\WP\\SEO\\Composer\\Actions::compile_dependency_injection_container"
		],
		"post-autoload-dump": [
			"Yoast\\WP\\SEO\\Composer\\Actions::prefix_dependencies",
			"composer compile-di"
		],
		"generate-migration": [
			"Yoast\\WP\\SEO\\Composer\\Actions::generate_migration"
		],
		"generate-unit-test": [
			"Yoast\\WP\\SEO\\Composer\\Actions::generate_unit_test"
		]
	}
}<|MERGE_RESOLUTION|>--- conflicted
+++ resolved
@@ -80,12 +80,8 @@
 			"Yoast\\WP\\SEO\\Composer\\Actions::check_coding_standards"
 		],
 		"check-cs-thresholds": [
-<<<<<<< HEAD
 			"@putenv YOASTCS_THRESHOLD_ERRORS=309",
-=======
-			"@putenv YOASTCS_THRESHOLD_ERRORS=315",
->>>>>>> 941dc085
-			"@putenv YOASTCS_THRESHOLD_WARNINGS=224",
+			"@putenv YOASTCS_THRESHOLD_WARNINGS=223",
 			"Yoast\\WP\\SEO\\Composer\\Actions::check_cs_thresholds"
 		],
 		"check-cs-summary": [
