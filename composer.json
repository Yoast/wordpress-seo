--- conflicted
+++ resolved
@@ -27,11 +27,7 @@
 		"yoast/i18n-module": "^3.0",
 		"yoast/api-libs": "^2.0",
 		"xrstf/composer-php52": "^1.0.20",
-<<<<<<< HEAD
-        "yoast/wp-helpscout": "^2.0",
-=======
 		"yoast/wp-helpscout": "^2.0",
->>>>>>> 1392ea1d
 		"yoast/whip": "^1.1"
 	},
 	"require-dev": {
