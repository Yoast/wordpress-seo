--- conflicted
+++ resolved
@@ -33,14 +33,9 @@
 		"league/oauth2-client": "2.7.0",
 		"psr/container": "1.1.1",
 		"psr/log": "^1.0",
-<<<<<<< HEAD
 		"symfony/config": "^5.4",
 		"symfony/dependency-injection": "^5.4",
-=======
-		"symfony/config": "^3.4",
-		"symfony/dependency-injection": "^3.4",
-		"wpackagist-plugin/google-site-kit": "dev-trunk",
->>>>>>> 827b9dfc
+    "wpackagist-plugin/google-site-kit": "dev-trunk",
 		"yoast/wp-test-utils": "^1.2",
 		"yoast/yoastcs": "^3.2.0"
 	},
