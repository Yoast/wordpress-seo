--- conflicted
+++ resolved
@@ -91,11 +91,7 @@
 			"Yoast\\WP\\SEO\\Composer\\Actions::check_coding_standards"
 		],
 		"check-cs-thresholds": [
-<<<<<<< HEAD
-			"@putenv YOASTCS_THRESHOLD_ERRORS=2605",
-=======
 			"@putenv YOASTCS_THRESHOLD_ERRORS=2601",
->>>>>>> 0c840790
 			"@putenv YOASTCS_THRESHOLD_WARNINGS=294",
 			"Yoast\\WP\\SEO\\Composer\\Actions::check_cs_thresholds"
 		],
