--- conflicted
+++ resolved
@@ -26,12 +26,8 @@
 		"yoast/license-manager": "^1.2",
 		"yoast/i18n-module": "^1.0",
 		"yoast/api-libs": "^2.0",
-<<<<<<< HEAD
-		"xrstf/composer-php52": "^1.0.19",
+		"xrstf/composer-php52": "^1.0.20",
 		"yoast/wp-helpscout": "^1.0"
-=======
-		"xrstf/composer-php52": "^1.0.20"
->>>>>>> fdcc27ec
 	},
 	"require-dev": {
 		"yoast/yoastcs": "0.2"
