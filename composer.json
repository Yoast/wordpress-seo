--- conflicted
+++ resolved
@@ -91,11 +91,7 @@
 			"Yoast\\WP\\SEO\\Composer\\Actions::check_coding_standards"
 		],
 		"check-cs-thresholds": [
-<<<<<<< HEAD
-			"@putenv YOASTCS_THRESHOLD_ERRORS=2544",
-=======
 			"@putenv YOASTCS_THRESHOLD_ERRORS=2493",
->>>>>>> 5596f6ef
 			"@putenv YOASTCS_THRESHOLD_WARNINGS=253",
 			"Yoast\\WP\\SEO\\Composer\\Actions::check_cs_thresholds"
 		],
