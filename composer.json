{
	"name": "yoast/wordpress-seo",
	"description": "Improve your WordPress SEO: Write better content and have a fully optimized WordPress site using the Yoast SEO plugin.",
	"license": "GPL-2.0-or-later",
	"type": "wordpress-plugin",
	"keywords": [
		"wordpress",
		"seo"
	],
	"authors": [
		{
			"name": "Team Yoast",
			"email": "support@yoast.com",
			"homepage": "https://yoa.st/1--"
		}
	],
	"homepage": "https://yoa.st/1ui",
	"support": {
		"issues": "https://github.com/Yoast/wordpress-seo/issues",
		"forum": "https://wordpress.org/support/plugin/wordpress-seo",
		"wiki": "https://github.com/Yoast/wordpress-seo/wiki",
		"source": "https://github.com/Yoast/wordpress-seo",
		"security": "https://yoast.com/security-program/"
	},
	"require": {
		"php": "^7.2.5 || ^8.0",
		"ext-filter": "*",
		"composer/installers": "^1.12 || ^2.0",
		"yoast/whip": "^2.0"
	},
	"require-dev": {
		"guzzlehttp/guzzle": "7.8.1",
		"humbug/php-scoper": "^0.13.4",
		"league/oauth2-client": "2.7.0",
		"psr/container": "1.0.0",
		"psr/log": "^1.0",
		"symfony/config": "^3.4",
		"symfony/dependency-injection": "^3.4",
		"yoast/wp-test-utils": "^1.2",
		"yoast/yoastcs": "^3.1.0"
	},
	"suggest": {
		"ext-bcmath": "For more accurate calculations",
		"ext-dom": "Improves image sitemap",
		"ext-libxml": "Improves image sitemap",
		"ext-mbstring": "For cyrillic support"
	},
	"minimum-stability": "dev",
	"prefer-stable": true,
	"autoload": {
		"classmap": [
			"admin/",
			"inc/",
			"vendor_prefixed/",
			"src/",
			"lib/"
		]
	},
	"autoload-dev": {
		"classmap": [
			"config/"
		],
		"psr-4": {
			"Yoast\\WP\\SEO\\Tests\\": "tests/"
		}
	},
	"config": {
		"allow-plugins": {
			"dealerdirect/phpcodesniffer-composer-installer": true,
			"composer/package-versions-deprecated": true,
			"composer/installers": true
		},
		"platform": {
			"php": "7.2.5"
		}
	},
	"scripts": {
		"lint": [
			"@php ./vendor/php-parallel-lint/php-parallel-lint/parallel-lint . -e php --show-deprecated --exclude vendor --exclude node_modules --exclude .git"
		],
		"lint-files": [
			"@php ./vendor/php-parallel-lint/php-parallel-lint/parallel-lint -e php --show-deprecated"
		],
		"lint-branch": [
			"Yoast\\WP\\SEO\\Composer\\Actions::lint_branch"
		],
		"lint-staged": [
			"Yoast\\WP\\SEO\\Composer\\Actions::lint_staged"
		],
		"cs": [
			"Yoast\\WP\\SEO\\Composer\\Actions::check_coding_standards"
		],
		"check-cs-thresholds": [
<<<<<<< HEAD
			"@putenv YOASTCS_THRESHOLD_ERRORS=2482",
			"@putenv YOASTCS_THRESHOLD_WARNINGS=252",
=======
			"@putenv YOASTCS_THRESHOLD_ERRORS=2491",
			"@putenv YOASTCS_THRESHOLD_WARNINGS=253",
>>>>>>> b3b2bad8
			"Yoast\\WP\\SEO\\Composer\\Actions::check_cs_thresholds"
		],
		"check-cs": [
			"@check-cs-warnings -n"
		],
		"check-cs-errors": [
			"echo You can now just use check-cs, running that command now.",
			"composer check-cs"
		],
		"check-cs-warnings": [
			"@php ./vendor/squizlabs/php_codesniffer/bin/phpcs"
		],
		"check-staged-cs": [
			"@check-cs-warnings --filter=GitStaged"
		],
		"check-branch-cs": [
			"Yoast\\WP\\SEO\\Composer\\Actions::check_branch_cs"
		],
		"fix-cs": [
			"@php ./vendor/squizlabs/php_codesniffer/bin/phpcbf"
		],
		"test": [
			"@php ./vendor/phpunit/phpunit/phpunit --no-coverage"
		],
		"coverage": [
			"@php ./vendor/phpunit/phpunit/phpunit"
		],
		"test-wp": [
			"@php ./vendor/phpunit/phpunit/phpunit -c phpunit-wp.xml.dist --no-coverage"
		],
		"coverage-wp": [
			"@php ./vendor/phpunit/phpunit/phpunit -c phpunit-wp.xml.dist"
		],
		"integration-test": [
			"@test-wp"
		],
		"integration-coverage": [
			"@coverage-wp"
		],
		"prefix-dependencies": [
			"composer prefix-oauth2-client",
			"composer prefix-symfony"
		],
		"prefix-oauth2-client": [
			"@php ./vendor/humbug/php-scoper/bin/php-scoper add-prefix --prefix=YoastSEO_Vendor --output-dir=./vendor_prefixed/symfony/deprecation-contracts --config=config/php-scoper/deprecation-contracts.inc.php --force --quiet",
			"@php ./vendor/humbug/php-scoper/bin/php-scoper add-prefix --prefix=YoastSEO_Vendor --output-dir=./vendor_prefixed/league/oauth2-client --config=config/php-scoper/oauth2-client.inc.php --force --quiet",
			"@php ./vendor/humbug/php-scoper/bin/php-scoper add-prefix --prefix=YoastSEO_Vendor --output-dir=./vendor_prefixed/guzzlehttp --config=config/php-scoper/guzzlehttp.inc.php --force --quiet",
			"@php ./vendor/humbug/php-scoper/bin/php-scoper add-prefix --prefix=YoastSEO_Vendor --output-dir=./vendor_prefixed/psr --config=config/php-scoper/psr.inc.php --force --quiet"
		],
		"prefix-symfony": [
			"@php ./vendor/humbug/php-scoper/bin/php-scoper add-prefix --prefix=YoastSEO_Vendor --output-dir=./vendor_prefixed/symfony/dependency-injection --config=config/php-scoper/dependency-injection.inc.php --force --quiet"
		],
		"compile-di": [
			"rm -f ./src/generated/container.php",
			"rm -f ./src/generated/container.php.meta",
			"composer du --no-scripts",
			"Yoast\\WP\\SEO\\Composer\\Actions::compile_dependency_injection_container"
		],
		"generate-migration": [
			"Yoast\\WP\\SEO\\Composer\\Actions::generate_migration"
		],
		"generate-unit-test": [
			"Yoast\\WP\\SEO\\Composer\\Actions::generate_unit_test"
		],
		"post-autoload-dump": [
			"Yoast\\WP\\SEO\\Composer\\Actions::prefix_dependencies",
			"composer compile-di"
		]
	},
	"scripts-descriptions": {
		"lint": "Check the PHP files for parse errors.",
		"lint-files": "Internal use.",
		"lint-branch": "Check the PHP files changed in the current branch for parse errors.",
		"lint-staged": "Check the staged PHP files for parse errors.",
		"cs": "See a menu with the code style checking script options.",
		"check-cs-thresholds": "Check the PHP files for code style violations and best practices and verify the number of issues does not exceed predefined thresholds.",
		"check-cs": "Check the PHP files for code style violations and best practices, ignoring warnings.",
		"check-cs-errors": "Alias for check-cs command",
		"check-cs-warnings": "Check the PHP files for code style violations and best practices, including warnings.",
		"check-staged-cs": "Check the staged PHP files for code style violations and best practices.",
		"check-branch-cs": "Check the PHP files changed in the current branch for code style violations and best practices.",
		"fix-cs": "Auto-fix code style violations in the PHP files.",
		"test": "Run the unit tests without code coverage.",
		"coverage": "Run the unit tests with code coverage.",
		"test-wp": "Run the WP unit tests without code coverage.",
		"coverage-wp": "Run the WP unit tests with code coverage.",
		"integration-test": "Deprecated. Alias for the \"test-wp\" script.",
		"integration-coverage": "Deprecated. Alias for the \"coverage-wp\" script.",
		"prefix-dependencies": "Create the vendor_prefixed directory.",
		"prefix-oauth2-client": "Prefix the OAuth2 Client dependencies and place them in the vendor_prefixed directory.",
		"prefix-symfony": "Prefix the Symfony dependencies and place them in the vendor_prefixed directory.",
		"prefix-wordproof": "Prefix the WordProof dependencies and place them in the vendor_prefixed directory.",
		"compile-di": "Compile the dependency injection layer.",
		"generate-migration": "Generate a migration.",
		"generate-unit-test": "Generates a unit test template for the fully qualified class provided as a CLI arg."
	}
}<|MERGE_RESOLUTION|>--- conflicted
+++ resolved
@@ -91,13 +91,8 @@
 			"Yoast\\WP\\SEO\\Composer\\Actions::check_coding_standards"
 		],
 		"check-cs-thresholds": [
-<<<<<<< HEAD
-			"@putenv YOASTCS_THRESHOLD_ERRORS=2482",
+			"@putenv YOASTCS_THRESHOLD_ERRORS=2483",
 			"@putenv YOASTCS_THRESHOLD_WARNINGS=252",
-=======
-			"@putenv YOASTCS_THRESHOLD_ERRORS=2491",
-			"@putenv YOASTCS_THRESHOLD_WARNINGS=253",
->>>>>>> b3b2bad8
 			"Yoast\\WP\\SEO\\Composer\\Actions::check_cs_thresholds"
 		],
 		"check-cs": [
