--- conflicted
+++ resolved
@@ -82,13 +82,8 @@
 			"Yoast\\WP\\SEO\\Composer\\Actions::check_coding_standards"
 		],
 		"check-cs-thresholds": [
-<<<<<<< HEAD
-			"@putenv YOASTCS_THRESHOLD_ERRORS=838",
-			"@putenv YOASTCS_THRESHOLD_WARNINGS=263",
-=======
 			"@putenv YOASTCS_THRESHOLD_ERRORS=831",
 			"@putenv YOASTCS_THRESHOLD_WARNINGS=259",
->>>>>>> 0e4464a4
 			"Yoast\\WP\\SEO\\Composer\\Actions::check_cs_thresholds"
 		],
 		"check-cs-summary": [
