--- conflicted
+++ resolved
@@ -79,14 +79,9 @@
 		"cs": [
 			"Yoast\\WP\\SEO\\Composer\\Actions::check_coding_standards"
 		],
-		"check-cs-thresholds": [
-<<<<<<< HEAD
+		"check-cs-thresholds":
 			"@putenv YOASTCS_THRESHOLD_ERRORS=302",
-			"@putenv YOASTCS_THRESHOLD_WARNINGS=224",
-=======
-			"@putenv YOASTCS_THRESHOLD_ERRORS=309",
 			"@putenv YOASTCS_THRESHOLD_WARNINGS=223",
->>>>>>> 75f7d92a
 			"Yoast\\WP\\SEO\\Composer\\Actions::check_cs_thresholds"
 		],
 		"check-cs-summary": [
