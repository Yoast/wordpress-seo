--- conflicted
+++ resolved
@@ -99,7 +99,6 @@
     ]
   },
   "eslintConfig": {
-<<<<<<< HEAD
     "extends": [
       "react-app",
       "yoast"
@@ -107,8 +106,5 @@
   },
   "devDependencies": {
     "ts-loader": "^3.5.0"
-=======
-    "extends": "react-app"
->>>>>>> f33946f4
   }
 }