// External dependencies.
import React from "react";
import PropTypes from "prop-types";
import { connect } from "react-redux";
import { bindActionCreators } from "redux";

// YoastSEO.js dependencies.
import AnalysisWorkerWrapper from "yoastseo/worker/AnalysisWorkerWrapper";
import testPapers from "yoastspec/fullTextTests/testTexts";

// Internal dependencies.
import "./App.css";
import Button from "./components/Button";
import Checkbox from "./components/Checkbox";
import Input from "./components/Input";
import TextArea from "./components/TextArea";
import * as configurationActionCreators from "./redux/actionCreators/configuration";
import * as paperActionCreators from "./redux/actionCreators/paper";
import * as resultsActionCreators from "./redux/actionCreators/results";
import Results from "./Results";
import { clearStorage } from "./redux/utils/localstorage";

class App extends React.Component {
	/**
	 * Initializes the App component.
	 *
	 * @param {Object} props               The props.
	 * @param {Object} props.configuration The store configuration.
	 * @param {Object} props.paper         The store paper.
	 * @param {Object} props.results       The store analyses results.
	 * @param {Object} props.actions       The dispatch actions.
	 *
	 * @constructor
	 */
	constructor( props ) {
		super( props );

		this.analysisWorker = new AnalysisWorkerWrapper();

		this.initialize = this.initialize.bind( this );
		this.analyze = this.analyze.bind( this );
		this.analyzeSpam = this.analyzeSpam.bind( this );
	}

	/**
	 * Initialize the analysis worker.
	 *
	 * @returns {void}
	 */
	initialize() {
		const { configuration } = this.props;

		this.analysisWorker.initialize( configuration )
		    .then( data => console.log( "initialization done!", data ) );
	}

	/**
	 * Requests the analyses results from the worker.
	 *
	 * @param {paper} paper The paper to analyze.
	 *
	 * @returns {void}
	 */
	analyze( paper = this.props.paper ) {
		this.analysisWorker.analyze( paper )
<<<<<<< HEAD
		    .then(
		    	data => {
		    		console.log( "analysis done!", data );
					this.props.setResults( {
						readability: data.readability.results,
						seo: data.seo.results,
					} );
			    }
		    );
=======
			.then( data => {
				this.props.actions.setResults( {
					readability: data.results,
				} );
			} );
	}

	/**
	 * Runs analysis on the full-text test papers.
	 *
	 * @returns {void}
	 */
	analyzeSpam() {
		for ( let i = 0; i < 10; i++ ) {
			testPapers.forEach( ( { paper: paper } ) => {
				this.analyze( {
					text: paper._text,
					...paper._attributes,
				} );
			} );
		}
>>>>>>> 4f8024c4
	}

	/**
	 * Renders a form input for a paper attribute.
	 *
	 * @param {string}         id           The id.
	 * @param {string}         placeholder  The placeholder.
	 * @param {string}         label        The label.
	 * @param {ReactComponent} Component    The component.
	 * @param {string}         defaultValue The default value.
	 *
	 * @returns {ReactElement} The form input for a paper attribute.
	 */
	renderPaperAttribute( id, placeholder, label = null, Component = Input, defaultValue = "" ) {
		const { actions, paper } = this.props;

		return (
			<Component
				id={ id }
				value={ paper[ id ] || defaultValue }
				label={ label || id }
				placeholder={ placeholder }
				onChange={ value => actions.setPaperAttribute( id, value ) }
			/>
		);
	}

	/**
	 * Renders the app.
	 *
	 * @returns {ReactElement} The app.
	 */
	render() {
		const { paper, actions } = this.props;

		return (
			<div className="app">
				<div className="left-container">
					<div className="form-container">
						<h2>Analysis Worker</h2>
						<div className="button-container">
							<Button onClick={
								this.initialize
							}>Initialize</Button>
							<Button onClick={
								this.analyze
							}>Analyze</Button>
							<Button onClick={
								() => {
									clearStorage(); window.location.reload();
								}
							}>Clear</Button>
							<Button onClick={
								this.analyzeSpam
							}>Analyze Spam</Button>
						</div>

						{ this.renderPaperAttribute( "text", "Write a text", null, TextArea ) }
						{ this.renderPaperAttribute( "keyword", "Choose a focus keyword", "focus keyword" ) }
						{ this.renderPaperAttribute( "synonyms", "Choose keyword synonyms" ) }
						{ this.renderPaperAttribute( "title", "Write the SEO title" ) }
						{ this.renderPaperAttribute( "description", "Write a meta description" ) }
						{ this.renderPaperAttribute( "locale", "en_US" ) }

						<h2>Configuration</h2>
						<Checkbox
							id="premium"
							value={ paper.premium !== false }
							label="Premium"
							onChange={ value => {
								actions.setConfigurationAttribute( "useKeywordDistribution", value );
							} }
						/>
					</div>
					<div className="output-container">
						<h2>SEO assessments</h2>
						<Results results={ this.props.results.seo } />
						<div id="output" className="output">

						</div>
						<h2>Content assessments</h2>
						<Results results={ this.props.results.readability } />
						<div id="contentOutput" className="output">

						</div>
					</div>
				</div>
				<div className="right-container">
					<h2>The SEO score</h2>

					<p>This is the overall score for the text and snippet preview.</p>

					<div id="overallScore" className="overallScore">
						<svg version="1.1" xmlns="http://www.w3.org/2000/svg" x="0px" y="0px" viewBox="0 0 500 500"
						     enableBackground="new 0 0 500 500" width="100" height="100" role="img" aria-hidden="true"
						     focusable="false">
							<g id="BG"/>
							<g id="BG_dark"/>
							<g id="bg_light">
								<path fill="#5B2942"
								      d={ "M415,500H85c-46.8,0-85-38.2-85-85V85C0,38.2,38.2,0,85,0" +
								          "h330c46.8,0,85,38.2,85,85v330 C500,461.8,461.8,500,415,500z" }/>
								<path fill="none" stroke="#7EADB9" strokeWidth="17" strokeMiterlimit="10"
								      d={ "M404.6,467H95.4C61.1,467,33,438.9,33,404.6V95.4 C33,61.1,61.1,33,95.4,33" +
								          "h309.2c34.3,0,62.4,28.1,62.4,62.4v309.2C467,438.9,438.9,467,404.6,467z" }/>
							</g>
							<g id="Layer_2">
								<circle id="score_circle_shadow" fill="#77B227" cx="250" cy="250" r="155"/>
								<path id="score_circle" fill="#9FDA4F"
								      d="M172.5,384.2C98.4,341.4,73,246.6,115.8,172.5S253.4,73,327.5,115.8"/>
								<g>
									<g>
										<g display="none">
											<path display="inline" fill="#FEC228"
											      d="M668,338.4c-30.4,0-55-24.6-55-55s24.6-55,55-55"/>
											<path display="inline" fill="#8BDA53"
											      d="M668,215.1c-30.4,0-55-24.6-55-55s24.6-55,55-55"/>
											<path display="inline" fill="#FF443D"
											      d="M668,461.7c-30.4,0-55-24.6-55-55s24.6-55,55-55"/>
										</g>
									</g>
								</g>
							</g>
						</svg>

						<h2>Marked text</h2>
						<div className="marked-text"/>
						<hr/>
						<h2>Raw marked text</h2>
						<pre className="marked-text-raw"/>
					</div>

				</div>
			</div>
		);
	}
}

App.propTypes = {
	actions: PropTypes.object.isRequired,
	configuration: PropTypes.object.isRequired,
	paper: PropTypes.object.isRequired,
	results: PropTypes.object.isRequired,
};

/**
 * Maps state to props.
 *
 * @param {Object} state The store's state.
 *
 * @returns {Object} Selection from the state.
 */
function mapStateToProps( state ) {
	return state;
}

/**
 * Maps dispatch to props.
 *
 * @param {function} dispatch The store's dispatch.
 *
 * @returns {Object} Dispatch actions.
 */
function mapDispatchToProps( dispatch ) {
	return {
		actions: bindActionCreators( {
			...configurationActionCreators,
			...paperActionCreators,
			...resultsActionCreators,
		}, dispatch ),
	};
}

export default connect( mapStateToProps, mapDispatchToProps )( App );<|MERGE_RESOLUTION|>--- conflicted
+++ resolved
@@ -63,22 +63,13 @@
 	 */
 	analyze( paper = this.props.paper ) {
 		this.analysisWorker.analyze( paper )
-<<<<<<< HEAD
-		    .then(
-		    	data => {
-		    		console.log( "analysis done!", data );
-					this.props.setResults( {
-						readability: data.readability.results,
-						seo: data.seo.results,
-					} );
-			    }
-		    );
-=======
-			.then( data => {
+		    .then( data => {
+	            console.log( "analysis done!", data );
 				this.props.actions.setResults( {
-					readability: data.results,
+					readability: data.readability.results,
+					seo: data.seo.results,
 				} );
-			} );
+		    } );
 	}
 
 	/**
@@ -95,7 +86,6 @@
 				} );
 			} );
 		}
->>>>>>> 4f8024c4
 	}
 
 	/**
