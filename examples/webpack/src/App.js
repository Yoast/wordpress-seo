// External dependencies.
import React from "react";
import PropTypes from "prop-types";
import { connect } from "react-redux";
import { bindActionCreators } from "redux";

// YoastSEO.js dependencies.
import AnalysisWorkerWrapper from "yoastseo/worker/AnalysisWorkerWrapper";
import testPapers from "yoastspec/fullTextTests/testTexts";

// Internal dependencies.
import "./App.css";
import Button from "./components/Button";
import Checkbox from "./components/Checkbox";
import Input from "./components/Input";
import TextArea from "./components/TextArea";
import * as configurationActionCreators from "./redux/actionCreators/configuration";
import * as paperActionCreators from "./redux/actionCreators/paper";
import * as resultsActionCreators from "./redux/actionCreators/results";
import Results from "./Results";
import { clearStorage } from "./redux/utils/localstorage";

class App extends React.Component {
	/**
	 * Initializes the App component.
	 *
	 * @param {Object} props               The props.
	 * @param {Object} props.configuration The store configuration.
	 * @param {Object} props.paper         The store paper.
	 * @param {Object} props.results       The store analyses results.
	 * @param {Object} props.actions       The dispatch actions.
	 *
	 * @constructor
	 */
	constructor( props ) {
		super( props );

		this.analysisWorker = new AnalysisWorkerWrapper();

		this.initialize = this.initialize.bind( this );
		this.analyze = this.analyze.bind( this );
		this.analyzeSpam = this.analyzeSpam.bind( this );
	}

	/**
	 * Initialize the analysis worker.
	 *
	 * @returns {void}
	 */
	initialize() {
		const { configuration } = this.props;

		this.analysisWorker.initialize( configuration )
		    .then( data => console.log( "initialization done!", data ) );
	}

<<<<<<< HEAD
	/**
	 * Requests the analyses results from the worker.
	 *
	 * @returns {void}
	 */
	analyze() {
		const { actions, paper } = this.props;

=======
	analyze( paper = this.props.paper ) {
>>>>>>> c19b50ed
		this.analysisWorker.analyze( paper )
			.then( data => {
				actions.setResults( {
					readability: data.results,
				} );
			} );
	}

<<<<<<< HEAD
	/**
	 * Renders a form input for a paper attribute.
	 *
	 * @param {string}         id           The id.
	 * @param {string}         placeholder  The placeholder.
	 * @param {string}         label        The label.
	 * @param {ReactComponent} Component    The component.
	 * @param {string}         defaultValue The default value.
	 *
	 * @returns {ReactElement} The form input for a paper attribute.
	 */
=======
	analyzeSpam() {
		for ( let i = 0; i < 10; i++ ) {
			testPapers.forEach( ( { paper: paper } ) => {
				this.analyze( {
					text: paper._text,
					...paper._attributes,
				} );
			} );
		}
	}

>>>>>>> c19b50ed
	renderPaperAttribute( id, placeholder, label = null, Component = Input, defaultValue = "" ) {
		const { actions, paper } = this.props;

		return (
			<Component
				id={ id }
				value={ paper[ id ] || defaultValue }
				label={ label || id }
				placeholder={ placeholder }
				onChange={ value => actions.setPaperAttribute( id, value ) }
			/>
		);
	}

	/**
	 * Renders the app.
	 *
	 * @returns {ReactElement} The app.
	 */
	render() {
		const { paper, actions } = this.props;

		return (
			<div className="app">
				<div className="left-container">
					<div className="form-container">
						<h2>Analysis Worker</h2>
						<div className="button-container">
							<Button onClick={ this.initialize }>Initialize</Button>
							<Button onClick={ this.analyze }>Analyze</Button>
							<Button onClick={ () => { clearStorage(); window.location.reload(); } }>Clear</Button>
							<Button onClick={ this.analyzeSpam }>Analyze Spam</Button>
						</div>

						{ this.renderPaperAttribute( "text", "Write a text", null, TextArea ) }
						{ this.renderPaperAttribute( "keyword", "Choose a focus keyword", "focus keyword" ) }
						{ this.renderPaperAttribute( "synonyms", "Choose keyword synonyms" ) }
						{ this.renderPaperAttribute( "title", "Write the SEO title" ) }
						{ this.renderPaperAttribute( "description", "Write a meta description" ) }
						{ this.renderPaperAttribute( "locale", "en_US" ) }

						<h2>Configuration</h2>
						<Checkbox
							id="premium"
							value={ paper.premium !== false }
							label="Premium"
							onChange={ value => {
								actions.setConfigurationAttribute( "useKeywordDistribution", value );
							} }
						/>
					</div>
					<div className="output-container">
						<h2>SEO assessments</h2>
						<div id="output" className="output">

						</div>
						<h2>Content assessments</h2>
						<Results results={ this.props.results.readability } />
						<div id="contentOutput" className="output">

						</div>
					</div>
				</div>
				<div className="right-container">
					<h2>The SEO score</h2>

					<p>This is the overall score for the text and snippet preview.</p>

					<div id="overallScore" className="overallScore">
						<svg version="1.1" xmlns="http://www.w3.org/2000/svg" x="0px" y="0px" viewBox="0 0 500 500"
						     enableBackground="new 0 0 500 500" width="100" height="100" role="img" aria-hidden="true"
						     focusable="false">
							<g id="BG"/>
							<g id="BG_dark"/>
							<g id="bg_light">
								<path fill="#5B2942"
								      d={ "M415,500H85c-46.8,0-85-38.2-85-85V85C0,38.2,38.2,0,85,0" +
								          "h330c46.8,0,85,38.2,85,85v330 C500,461.8,461.8,500,415,500z" }/>
								<path fill="none" stroke="#7EADB9" strokeWidth="17" strokeMiterlimit="10"
								      d={ "M404.6,467H95.4C61.1,467,33,438.9,33,404.6V95.4 C33,61.1,61.1,33,95.4,33" +
								          "h309.2c34.3,0,62.4,28.1,62.4,62.4v309.2C467,438.9,438.9,467,404.6,467z" }/>
							</g>
							<g id="Layer_2">
								<circle id="score_circle_shadow" fill="#77B227" cx="250" cy="250" r="155"/>
								<path id="score_circle" fill="#9FDA4F"
								      d="M172.5,384.2C98.4,341.4,73,246.6,115.8,172.5S253.4,73,327.5,115.8"/>
								<g>
									<g>
										<g display="none">
											<path display="inline" fill="#FEC228"
											      d="M668,338.4c-30.4,0-55-24.6-55-55s24.6-55,55-55"/>
											<path display="inline" fill="#8BDA53"
											      d="M668,215.1c-30.4,0-55-24.6-55-55s24.6-55,55-55"/>
											<path display="inline" fill="#FF443D"
											      d="M668,461.7c-30.4,0-55-24.6-55-55s24.6-55,55-55"/>
										</g>
									</g>
								</g>
							</g>
						</svg>

						<h2>Marked text</h2>
						<div className="marked-text"/>
						<hr/>
						<h2>Raw marked text</h2>
						<pre className="marked-text-raw"/>
					</div>

				</div>
			</div>
		);
	}
}

App.propTypes = {
	actions: PropTypes.object.isRequired,
	configuration: PropTypes.object.isRequired,
	paper: PropTypes.object.isRequired,
	results: PropTypes.object.isRequired,
};

/**
 * Maps state to props.
 *
 * @param {Object} state The store's state.
 *
 * @returns {Object} Selection from the state.
 */
function mapStateToProps( state ) {
	return state;
}

/**
 * Maps dispatch to props.
 *
 * @param {function} dispatch The store's dispatch.
 *
 * @returns {Object} Dispatch actions.
 */
function mapDispatchToProps( dispatch ) {
	return {
		actions: bindActionCreators( {
			...configurationActionCreators,
			...paperActionCreators,
			...resultsActionCreators,
		}, dispatch ),
	};
}

export default connect( mapStateToProps, mapDispatchToProps )( App );<|MERGE_RESOLUTION|>--- conflicted
+++ resolved
@@ -54,18 +54,12 @@
 		    .then( data => console.log( "initialization done!", data ) );
 	}
 
-<<<<<<< HEAD
 	/**
 	 * Requests the analyses results from the worker.
 	 *
 	 * @returns {void}
 	 */
-	analyze() {
-		const { actions, paper } = this.props;
-
-=======
 	analyze( paper = this.props.paper ) {
->>>>>>> c19b50ed
 		this.analysisWorker.analyze( paper )
 			.then( data => {
 				actions.setResults( {
@@ -74,19 +68,6 @@
 			} );
 	}
 
-<<<<<<< HEAD
-	/**
-	 * Renders a form input for a paper attribute.
-	 *
-	 * @param {string}         id           The id.
-	 * @param {string}         placeholder  The placeholder.
-	 * @param {string}         label        The label.
-	 * @param {ReactComponent} Component    The component.
-	 * @param {string}         defaultValue The default value.
-	 *
-	 * @returns {ReactElement} The form input for a paper attribute.
-	 */
-=======
 	analyzeSpam() {
 		for ( let i = 0; i < 10; i++ ) {
 			testPapers.forEach( ( { paper: paper } ) => {
@@ -97,8 +78,18 @@
 			} );
 		}
 	}
-
->>>>>>> c19b50ed
+	
+	/**
+	 * Renders a form input for a paper attribute.
+	 *
+	 * @param {string}         id           The id.
+	 * @param {string}         placeholder  The placeholder.
+	 * @param {string}         label        The label.
+	 * @param {ReactComponent} Component    The component.
+	 * @param {string}         defaultValue The default value.
+	 *
+	 * @returns {ReactElement} The form input for a paper attribute.
+	 */
 	renderPaperAttribute( id, placeholder, label = null, Component = Input, defaultValue = "" ) {
 		const { actions, paper } = this.props;
 
