--- conflicted
+++ resolved
@@ -265,26 +265,20 @@
 		 */
 		global $wpdb;
 
-<<<<<<< HEAD
 		$show_errors = $wpdb->show_errors;
 
 		if ( YoastSEO()->classes->get( Migration_Status::class )->get_error( 'free' ) ) {
 			$wpdb->show_errors = false;
 		}
 
-		$parameters = \array_filter( $parameters, function ( $parameter ) {
-			return $parameter !== null;
-		} );
-		$query  = $wpdb->prepare( $query, $parameters );
-		$result = $wpdb->query( $query );
-=======
 		$parameters = \array_filter( $parameters, function( $parameter ) {
 			return $parameter !== null;
 		} );
 		if ( ! empty( $parameters ) ) {
-			$query = $wpdb->prepare( $query, $parameters );
-		}
->>>>>>> fc06a0b3
+			$query  = $wpdb->prepare( $query, $parameters );
+		}
+
+		$result = $wpdb->query( $query );
 
 		$wpdb->show_errors = $show_errors;
 
