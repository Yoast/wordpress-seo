<?php
/**
 * Yoast ORM class.
 *
 * @package Yoast\WP\Lib
 */

namespace Yoast\WP\Lib;

use wpdb;
use Yoast\WP\SEO\Config\Migration_Status;

/**
 *
 * Based on Idiorm
 *
 * URL: http://github.com/j4mie/idiorm/
 *
 * A single-class super-simple database abstraction layer for PHP.
 * Provides (nearly) zero-configuration object-relational mapping
 * and a fluent interface for building basic, commonly-used queries.
 *
 * BSD Licensed.
 *
 * Copyright (c) 2010, Jamie Matthews
 * All rights reserved.
 *
 * Redistribution and use in source and binary forms, with or without
 * modification, are permitted provided that the following conditions are met:
 *
 * * Redistributions of source code must retain the above copyright notice, this
 *   list of conditions and the following disclaimer.
 *
 * * Redistributions in binary form must reproduce the above copyright notice,
 *   this list of conditions and the following disclaimer in the documentation
 *   and/or other materials provided with the distribution.
 *
 * THIS SOFTWARE IS PROVIDED BY THE COPYRIGHT HOLDERS AND CONTRIBUTORS "AS IS"
 * AND ANY EXPRESS OR IMPLIED WARRANTIES, INCLUDING, BUT NOT LIMITED TO, THE
 * IMPLIED WARRANTIES OF MERCHANTABILITY AND FITNESS FOR A PARTICULAR PURPOSE ARE
 * DISCLAIMED. IN NO EVENT SHALL THE COPYRIGHT OWNER OR CONTRIBUTORS BE LIABLE
 * FOR ANY DIRECT, INDIRECT, INCIDENTAL, SPECIAL, EXEMPLARY, OR CONSEQUENTIAL
 * DAMAGES (INCLUDING, BUT NOT LIMITED TO, PROCUREMENT OF SUBSTITUTE GOODS OR
 * SERVICES; LOSS OF USE, DATA, OR PROFITS; OR BUSINESS INTERRUPTION) HOWEVER
 * CAUSED AND ON ANY THEORY OF LIABILITY, WHETHER IN CONTRACT, STRICT LIABILITY,
 * OR TORT (INCLUDING NEGLIGENCE OR OTHERWISE) ARISING IN ANY WAY OUT OF THE USE
 * OF THIS SOFTWARE, EVEN IF ADVISED OF THE POSSIBILITY OF SUCH DAMAGE.
 *
 *
 * The methods documented below are magic methods that conform to PSR-1.
 * This documentation exposes these methods to doc generators and IDEs.
 *
 * @see http://www.php-fig.org/psr/psr-1/
 */
class ORM implements \ArrayAccess {

	// ----------------------- //
	// --- CLASS CONSTANTS --- //
	// ----------------------- //
	// WHERE and HAVING condition array keys.
	const CONDITION_FRAGMENT = 0;
	const CONDITION_VALUES = 1;

	// --------------------------- //
	// --- INSTANCE PROPERTIES --- //
	// --------------------------- //
	/**
	 * Holds the class name. Wrapped find_one and find_many classes will return an instance or instances of this class.
	 *
	 * @var string
	 */
	protected $class_name;

	/**
	 * Holds the name of the table the current ORM instance is associated with.
	 *
	 * @var string
	 */
	protected $_table_name;

	/**
	 * Holds the alias for the table to be used in SELECT queries.
	 *
	 * @var string
	 */
	protected $_table_alias = null;

	/**
	 * Values to be bound to the query.
	 *
	 * @var array
	 */
	protected $_values = [];

	/**
	 * Columns to select in the result.
	 *
	 * @var array
	 */
	protected $_result_columns = [ '*' ];

	/**
	 * Are we using the default result column or have these been manually changed?
	 *
	 * @var boolean
	 */
	protected $_using_default_result_columns = true;

	/**
	 * Holds the join sources.
	 *
	 * @var array
	 */
	protected $_join_sources = [];

	/**
	 * Should the query include a DISTINCT keyword?
	 *
	 * @var boolean
	 */
	protected $_distinct = false;

	/**
	 * Is this a raw query?
	 *
	 * @var boolean
	 */
	protected $_is_raw_query = false;

	/**
	 * The raw query.
	 *
	 * @var string
	 */
	protected $_raw_query = '';

	/**
	 * The raw query parameters.
	 *
	 * @var array
	 */
	protected $_raw_parameters = [];

	/**
	 * Array of WHERE clauses.
	 *
	 * @var array
	 */
	protected $_where_conditions = [];

	/**
	 * LIMIT.
	 *
	 * @var int
	 */
	protected $_limit = null;

	/**
	 * OFFSET.
	 *
	 * @var int
	 */
	protected $_offset = null;

	/**
	 * ORDER BY.
	 *
	 * @var array
	 */
	protected $_order_by = [];

	/**
	 * GROUP BY.
	 *
	 * @var array
	 */
	protected $_group_by = [];

	/**
	 * HAVING.
	 *
	 * @var array
	 */
	protected $_having_conditions = [];

	/**
	 * The data for a hydrated instance of the class.
	 *
	 * @var array
	 */
	protected $_data = [];

	/**
	 * Lifetime of the object.
	 *
	 * @var array
	 */
	protected $_dirty_fields = [];

	/**
	 * Fields that are to be inserted in the DB raw.
	 *
	 * @var array
	 */
	protected $_expr_fields = [];

	/**
	 * Is this a new object (has create() been called)?
	 *
	 * @var boolean
	 */
	protected $_is_new = false;

	/**
	 * Name of the column to use as the primary key for
	 * this instance only. Overrides the config settings.
	 *
	 * @var string
	 */
	protected $_instance_id_column = null;

	// ---------------------- //
	// --- STATIC METHODS --- //
	// ---------------------- //
	/**
	 * Factory method, return an instance of this class bound to the supplied
	 * table name.
	 *
	 * A repeat of content in parent::for_table, so that created class is ORM.
	 *
	 * @param string $table_name The table to create instance for.
	 *
	 * @return ORM Instance of the ORM.
	 */
	public static function for_table( $table_name ) {
		return new static( $table_name, [] );
	}

	/**
	 * Executes a raw query as a wrapper for wpdb::query.
	 * Useful for queries that can't be accomplished through Idiorm,
	 * particularly those using engine-specific features.
	 *
	 * @param string $query      The raw SQL query.
	 * @param array  $parameters Optional bound parameters.
	 *
	 * @return bool Success.
	 * @example raw_execute('INSERT OR REPLACE INTO `widget` (`id`, `name`) SELECT `id`, `name` FROM `other_table`')
	 *
	 * @example raw_execute('SELECT `name`, AVG(`order`) FROM `customer` GROUP BY `name` HAVING AVG(`order`) > 10')
	 */
	public static function raw_execute( $query, $parameters = [] ) {
		return self::_execute( $query, $parameters );
	}

	/**
	 * Internal helper method for executing statements.
	 *
	 * @param string $query      The query.
	 * @param array  $parameters An array of parameters to be bound in to the query.
	 *
	 * @return bool|int Response of wpdb::query
	 */
	protected static function _execute( $query, $parameters = [] ) {
		/**
		 * The global WordPress database variable.
		 *
		 * @var wpdb
		 */
		global $wpdb;

		$show_errors = $wpdb->show_errors;

		if ( YoastSEO()->classes->get( Migration_Status::class )->get_error( 'free' ) ) {
			$wpdb->show_errors = false;
		}

		$parameters = \array_filter( $parameters, function( $parameter ) {
			return $parameter !== null;
		} );
<<<<<<< HEAD
		$query      = $wpdb->prepare( $query, $parameters );
=======
		if ( ! empty( $parameters ) ) {
			$query  = $wpdb->prepare( $query, $parameters );
		}

		$result = $wpdb->query( $query );
>>>>>>> b66cf40d

		$wpdb->show_errors = $show_errors;

		return $result;
	}

	// ------------------------ //
	// --- INSTANCE METHODS --- //
	// ------------------------ //
	/**
	 * "Private" constructor; shouldn't be called directly.
	 * Use the ORM::for_table factory method instead.
	 *
	 * @param string $table_name Table name.
	 * @param array  $data       Data to populate table.
	 */
	protected function __construct( $table_name, $data = [] ) {
		$this->_table_name = $table_name;
		$this->_data       = $data;
	}

	/**
	 * Sets the name of the class which the wrapped methods should return instances of.
	 *
	 * @param string $class_name The classname to set.
	 *
	 * @return void
	 */
	public function set_class_name( $class_name ) {
		$this->class_name = $class_name;
	}

	/**
	 * Creates a new, empty instance of the class. Used to add a new row to your database. May optionally be passed an
	 * associative array of data to populate the instance. If so, all fields will be flagged as dirty so all will be
	 * saved to the database when save() is called.
	 *
	 * @param array|null $data Data to populate table.
	 *
	 * @return bool|Model|ORM
	 */
	public function create( $data = null ) {
		$this->_is_new = true;
		if ( ! \is_null( $data ) ) {
			$this->hydrate( $data )->force_all_dirty();
		}

		return $this->create_model_instance( $this );
	}

	/**
	 * Specifies the ID column to use for this instance or array of instances only.
	 * This overrides the id_column and id_column_overrides settings.
	 *
	 * This is mostly useful for libraries built on top of Idiorm, and will not normally be used in manually built
	 * queries. If you don't know why you would want to use this, you should probably just ignore it.
	 *
	 * @param string $id_column The ID column.
	 *
	 * @return ORM
	 */
	public function use_id_column( $id_column ) {
		$this->_instance_id_column = $id_column;

		return $this;
	}

	/**
	 * Creates an ORM instance from the given row (an associative array of data fetched from the database).
	 *
	 * @param array $row A row from the database.
	 *
	 * @return bool|Model
	 */
	protected function _create_instance_from_row( $row ) {
		$instance = self::for_table( $this->_table_name );
		$instance->use_id_column( $this->_instance_id_column );
		$instance->hydrate( $row );

		return $this->create_model_instance( $instance );
	}

	/**
	 * Tells the ORM that you are expecting a single result back from your query, and execute it. Will return a single
	 * instance of the ORM class, or false if no rows were returned. As a shortcut, you may supply an ID as a parameter
	 * to this method. This will perform a primary key lookup on the table.
	 *
	 * @param null|int $id An (optional) ID.
	 *
	 * @return bool|Model
	 */
	public function find_one( $id = null ) {
		if ( ! \is_null( $id ) ) {
			$this->where_id_is( $id );
		}
		$this->limit( 1 );
		$rows = $this->_run();
		if ( empty( $rows ) ) {
			return false;
		}

		return $this->_create_instance_from_row( $rows[0] );
	}

	/**
	 * Tells the ORM that you are expecting multiple results from your query, and execute it. Will return an array of
	 * instances of the ORM class, or an empty array if no rows were returned.
	 *
	 * @return array
	 */
	public function find_many() {
		$rows = $this->_run();

		if ( $rows === false ) {
			return [];
		}

		return \array_map( [ $this, '_create_instance_from_row' ], $rows );
	}

	/**
	 * Creates an instance of the model class associated with this wrapper and populate it with the supplied Idiorm
	 * instance.
	 *
	 * @param ORM $orm The ORM used by model.
	 *
	 * @return bool|Model Instance of the model class.
	 */
	protected function create_model_instance( $orm ) {
		if ( $orm === false ) {
			return false;
		}

		/**
		 * An instance of Model is being made.
		 *
		 * @var Model $model
		 */
		$model = new $this->class_name();
		$model->set_orm( $orm );

		return $model;
	}

	/**
	 * Tells the ORM that you are expecting multiple results from your query, and execute it. Will return an array, or
	 * an empty array if no rows were returned.
	 *
	 * @return array The query results.
	 */
	public function find_array() {
		return $this->_run();
	}

	/**
	 * Tells the ORM that you wish to execute a COUNT query.
	 *
	 * @param string $column The table column.
	 *
	 * @return float|int An integer representing the number of rows returned.
	 */
	public function count( $column = '*' ) {
		return $this->_call_aggregate_db_function( __FUNCTION__, $column );
	}

	/**
	 * Tells the ORM that you wish to execute a MAX query.
	 *
	 * @param string $column The table column.
	 *
	 * @return float|int The max value of the chosen column.
	 */
	public function max( $column ) {
		return $this->_call_aggregate_db_function( __FUNCTION__, $column );
	}

	/**
	 * Tells the ORM that you wish to execute a MIN query.
	 *
	 * @param string $column The table column.
	 *
	 * @return float|int The min value of the chosen column.
	 */
	public function min( $column ) {
		return $this->_call_aggregate_db_function( __FUNCTION__, $column );
	}

	/**
	 * Tells the ORM that you wish to execute a AVG query.
	 *
	 * @param string $column The table column.
	 *
	 * @return float|int The average value of the chosen column.
	 */
	public function avg( $column ) {
		return $this->_call_aggregate_db_function( __FUNCTION__, $column );
	}

	/**
	 * Tells the ORM that you wish to execute a SUM query.
	 *
	 * @param string $column The table column.
	 *
	 * @return float|int The sum of the chosen column.
	 */
	public function sum( $column ) {
		return $this->_call_aggregate_db_function( __FUNCTION__, $column );
	}

	/**
	 * Returns the select query as SQL.
	 *
	 * @return string The select query in SQL.
	 */
	public function get_sql() {
		return $this->_build_select();
	}

	/**
	 * Returns the update query as SQL.
	 *
	 * @return string The update query in SQL.
	 */
	public function get_update_sql() {
		return $this->_build_update();
	}

	/**
	 * Executes an aggregate query on the current connection.
	 *
	 * @param string $sql_function The aggregate function to call eg. MIN, COUNT, etc.
	 * @param string $column       The column to execute the aggregate query against.
	 *
	 * @return int
	 */
	protected function _call_aggregate_db_function( $sql_function, $column ) {
		$alias        = \strtolower( $sql_function );
		$sql_function = \strtoupper( $sql_function );
		if ( '*' !== $column ) {
			$column = $this->_quote_identifier( $column );
		}
		$result_columns        = $this->_result_columns;
		$this->_result_columns = [];
		$this->select_expr( "{$sql_function}({$column})", $alias );
		$result                = $this->find_one();
		$this->_result_columns = $result_columns;
		$return_value          = 0;
		if ( $result !== false && isset( $result->{$alias} ) ) {
			if ( ! \is_numeric( $result->{$alias} ) ) {
				$return_value = $result->{$alias};
			}
			elseif ( (int) $result->{$alias} == (float) $result->{$alias} ) {
				$return_value = (int) $result->{$alias};
			}
			else {
				$return_value = (float) $result->{$alias};
			}
		}

		return $return_value;
	}

	/**
	 * Hydrates (populate) this instance of the class from an associative array of data. This will usually be called
	 * only from inside the class, but it's public in case you need to call it directly.
	 *
	 * @param array $data Data to populate table.
	 *
	 * @return ORM
	 */
	public function hydrate( $data = [] ) {
		$this->_data = $data;

		return $this;
	}

	/**
	 * Forces the ORM to flag all the fields in the $data array as "dirty" and therefore update them when save() is
	 * called.
	 *
	 * @return ORM
	 */
	public function force_all_dirty() {
		$this->_dirty_fields = $this->_data;

		return $this;
	}

	/**
	 * Performs a raw query. The query can contain placeholders in either named or question mark style. If placeholders
	 * are used, the parameters should be an array of values which will be bound to the placeholders in the query.
	 * If this method is called, all other query building methods will be ignored.
	 *
	 * @param array $query      The query.
	 * @param array $parameters The parameters. Defaults to an empty array.
	 *
	 * @return ORM
	 */
	public function raw_query( $query, $parameters = [] ) {
		$this->_is_raw_query   = true;
		$this->_raw_query      = $query;
		$this->_raw_parameters = $parameters;

		return $this;
	}

	/**
	 * Adds an alias for the main table to be used in SELECT queries.
	 *
	 * @param string $alias The alias.
	 *
	 * @return ORM
	 */
	public function table_alias( $alias ) {
		$this->_table_alias = $alias;

		return $this;
	}

	/**
	 * Adds an unquoted expression to the set of columns returned by the SELECT query. Internal method.
	 *
	 * @param string      $expr  The expression.
	 * @param null|string $alias The alias to return the expression as. Defaults to null.
	 *
	 * @return ORM
	 */
	protected function _add_result_column( $expr, $alias = null ) {
		if ( ! \is_null( $alias ) ) {
			$expr .= ' AS ' . $this->_quote_identifier( $alias );
		}
		if ( $this->_using_default_result_columns ) {
			$this->_result_columns               = [ $expr ];
			$this->_using_default_result_columns = false;
		}
		else {
			$this->_result_columns[] = $expr;
		}

		return $this;
	}

	/**
	 * Counts the number of columns that belong to the primary key and their value is null.
	 *
	 * @throws \Exception Primary key ID contains null value(s).
	 * @throws \Exception Primary key ID missing from row or is null.
	 *
	 * @return int The amount of null columns.
	 */
	public function count_null_id_columns() {
		if ( \is_array( $this->_get_id_column_name() ) ) {
			return \count( \array_filter( $this->id(), 'is_null' ) );
		}
		else {
			return \is_null( $this->id() ) ? 1 : 0;
		}
	}

	/**
	 * Adds a column to the list of columns returned by the SELECT query.
	 *
	 * @param string      $column The column. Defaults to '*'.
	 * @param null|string $alias  The alias to return the column as. Defaults to null.
	 *
	 * @return ORM
	 */
	public function select( $column, $alias = null ) {
		$column = $this->_quote_identifier( $column );

		return $this->_add_result_column( $column, $alias );
	}

	/**
	 * Adds an unquoted expression to the list of columns returned by the SELECT query.
	 *
	 * @param string      $expr  The expression.
	 * @param null|string $alias The alias to return the column as. Defaults to null.
	 *
	 * @return ORM
	 */
	public function select_expr( $expr, $alias = null ) {
		return $this->_add_result_column( $expr, $alias );
	}

	/**
	 * Adds columns to the list of columns returned by the SELECT query.
	 *
	 * This defaults to '*'.
	 * Many columns can be supplied as either an array or as a list of parameters to the method.
	 * Note that the alias must not be numeric - if you want a numeric alias then prepend it with some alpha chars. eg.
	 * a1.
	 *
	 * @return ORM
	 * @example select_many(array('column', 'column2', 'column3'), 'column4', 'column5');
	 * @example select_many(array('alias' => 'column', 'column2', 'alias2' => 'column3'), 'column4', 'column5');
	 *
	 * @example select_many('column', 'column2', 'column3');
	 */
	public function select_many() {
		$columns = \func_get_args();
		if ( ! empty( $columns ) ) {
			$columns = $this->_normalise_select_many_columns( $columns );
			foreach ( $columns as $alias => $column ) {
				if ( \is_numeric( $alias ) ) {
					$alias = null;
				}
				$this->select( $column, $alias );
			}
		}

		return $this;
	}

	/**
	 * Adds an unquoted expression to the list of columns returned by the SELECT query.
	 *
	 * Many columns can be supplied as either an array or as a list of parameters to the method.
	 * Note that the alias must not be numeric - if you want a numeric alias then prepend it with some alpha chars. eg.
	 * a1
	 *
	 * @return ORM
	 * @example select_many_expr(array('alias' => 'column', 'column2', 'alias2' => 'column3'), 'column4', 'column5')
	 * @example select_many_expr('column', 'column2', 'column3')
	 *
	 * @example select_many_expr(array('column', 'column2', 'column3'), 'column4', 'column5')
	 */
	public function select_many_expr() {
		$columns = \func_get_args();
		if ( ! empty( $columns ) ) {
			$columns = $this->_normalise_select_many_columns( $columns );
			foreach ( $columns as $alias => $column ) {
				if ( \is_numeric( $alias ) ) {
					$alias = null;
				}
				$this->select_expr( $column, $alias );
			}
		}

		return $this;
	}

	/**
	 * Takes a column specification for the select many methods and convert it into a normalised array of columns and
	 * aliases.
	 *
	 * It is designed to turn the following styles into a normalised array:
	 * array(array('alias' => 'column', 'column2', 'alias2' => 'column3'), 'column4', 'column5'))
	 *
	 * @param array $columns The columns.
	 *
	 * @return array
	 */
	protected function _normalise_select_many_columns( $columns ) {
		$return = [];
		foreach ( $columns as $column ) {
			if ( \is_array( $column ) ) {
				foreach ( $column as $key => $value ) {
					if ( ! \is_numeric( $key ) ) {
						$return[ $key ] = $value;
					}
					else {
						$return[] = $value;
					}
				}
			}
			else {
				$return[] = $column;
			}
		}

		return $return;
	}

	/**
	 * Adds a DISTINCT keyword before the list of columns in the SELECT query.
	 *
	 * @return ORM
	 */
	public function distinct() {
		$this->_distinct = true;

		return $this;
	}

	/**
	 * Add a JOIN source to the query. Internal method.
	 *
	 * The join_operator should be one of INNER, LEFT OUTER, CROSS etc - this
	 * will be prepended to JOIN.
	 *
	 * The table should be the name of the table to join to.
	 *
	 * The constraint may be either a string or an array with three elements. If it
	 * is a string, it will be compiled into the query as-is, with no escaping. The
	 * recommended way to supply the constraint is as an array with three elements:
	 *
	 * first_column, operator, second_column
	 *
	 * Example: array('user.id', '=', 'profile.user_id')
	 *
	 * will compile to
	 *
	 * ON `user`.`id` = `profile`.`user_id`
	 *
	 * The final (optional) argument specifies an alias for the joined table.
	 *
	 * @param string      $join_operator The join_operator should be one of INNER, LEFT OUTER, CROSS etc - this will be
	 *                                   prepended to JOIN.
	 * @param string      $table         The table should be the name of the table to join to.
	 * @param string      $constraint    The constraint.
	 * @param string|null $table_alias   The alias for the joined table. Defaults to null.
	 *
	 * @return ORM
	 */
	protected function _add_join_source( $join_operator, $table, $constraint, $table_alias = null ) {
		$join_operator = \trim( "{$join_operator} JOIN" );
		$table         = $this->_quote_identifier( $table );
		// Add table alias if present.
		if ( ! \is_null( $table_alias ) ) {
			$table_alias = $this->_quote_identifier( $table_alias );
			$table       .= " {$table_alias}";
		}
		// Build the constraint.
		if ( \is_array( $constraint ) ) {
			list( $first_column, $operator, $second_column ) = $constraint;
			$first_column  = $this->_quote_identifier( $first_column );
			$second_column = $this->_quote_identifier( $second_column );
			$constraint    = "{$first_column} {$operator} {$second_column}";
		}
		$this->_join_sources[] = "{$join_operator} {$table} ON {$constraint}";

		return $this;
	}

	/**
	 * Adds a RAW JOIN source to the query.
	 *
	 * @param string $table       The table name.
	 * @param string $constraint  The constraint.
	 * @param string $table_alias The table alias.
	 * @param array  $parameters  The parameters. Defaults to an empty array.
	 *
	 * @return ORM
	 */
	public function raw_join( $table, $constraint, $table_alias, $parameters = [] ) {
		// Add table alias if present.
		if ( ! \is_null( $table_alias ) ) {
			$table_alias = $this->_quote_identifier( $table_alias );
			$table       .= " {$table_alias}";
		}
		$this->_values = \array_merge( $this->_values, $parameters );
		// Build the constraint.
		if ( \is_array( $constraint ) ) {
			list( $first_column, $operator, $second_column ) = $constraint;
			$first_column  = $this->_quote_identifier( $first_column );
			$second_column = $this->_quote_identifier( $second_column );
			$constraint    = "{$first_column} {$operator} {$second_column}";
		}
		$this->_join_sources[] = "{$table} ON {$constraint}";

		return $this;
	}

	/**
	 * Adds a simple JOIN source to the query.
	 *
	 * @param string      $table       The table name.
	 * @param string      $constraint  The constraint.
	 * @param string|null $table_alias The table alias. Defaults to null.
	 *
	 * @return ORM
	 */
	public function join( $table, $constraint, $table_alias = null ) {
		return $this->_add_join_source( '', $table, $constraint, $table_alias );
	}

	/**
	 * Adds an INNER JOIN source to the query.
	 *
	 * @param string      $table       The table name.
	 * @param string      $constraint  The constraint.
	 * @param string|null $table_alias The table alias. Defaults to null.
	 *
	 * @return ORM
	 */
	public function inner_join( $table, $constraint, $table_alias = null ) {
		return $this->_add_join_source( 'INNER', $table, $constraint, $table_alias );
	}

	/**
	 * Adds a LEFT OUTER JOIN source to the query.
	 *
	 * @param string      $table       The table name.
	 * @param string      $constraint  The constraint.
	 * @param string|null $table_alias The table alias. Defaults to null.
	 *
	 * @return ORM
	 */
	public function left_outer_join( $table, $constraint, $table_alias = null ) {
		return $this->_add_join_source( 'LEFT OUTER', $table, $constraint, $table_alias );
	}

	/**
	 * Adds a RIGHT OUTER JOIN source to the query.
	 *
	 * @param string      $table       The table name.
	 * @param string      $constraint  The constraint.
	 * @param string|null $table_alias The table alias. Defaults to null.
	 *
	 * @return ORM
	 */
	public function right_outer_join( $table, $constraint, $table_alias = null ) {
		return $this->_add_join_source( 'RIGHT OUTER', $table, $constraint, $table_alias );
	}

	/**
	 * Adds a FULL OUTER JOIN source to the query.
	 *
	 * @param string      $table       The table name.
	 * @param string      $constraint  The constraint.
	 * @param string|null $table_alias The table alias. Defaults to null.
	 *
	 * @return ORM
	 */
	public function full_outer_join( $table, $constraint, $table_alias = null ) {
		return $this->_add_join_source( 'FULL OUTER', $table, $constraint, $table_alias );
	}

	/**
	 * Adds a HAVING condition to the query. Internal method.
	 *
	 * @param string $fragment The fragment.
	 * @param array  $values   The values. Defaults to an empty array.
	 *
	 * @return ORM
	 */
	protected function _add_having( $fragment, $values = [] ) {
		return $this->_add_condition( 'having', $fragment, $values );
	}

	/**
	 * Adds a HAVING condition to the query. Internal method.
	 *
	 * @param string $column_name The table column.
	 * @param string $separator   The separator.
	 * @param mixed  $value       The value.
	 *
	 * @return ORM
	 */
	protected function _add_simple_having( $column_name, $separator, $value ) {
		return $this->_add_simple_condition( 'having', $column_name, $separator, $value );
	}

	/**
	 * Adds a HAVING clause with multiple values (like IN and NOT IN). Internal method.
	 *
	 * @param string|array $column_name The table column.
	 * @param string       $separator   The separator.
	 * @param array        $values      The values.
	 *
	 * @return ORM
	 */
	public function _add_having_placeholder( $column_name, $separator, $values ) {
		if ( ! \is_array( $column_name ) ) {
			$data = [ $column_name => $values ];
		}
		else {
			$data = $column_name;
		}
		$result = $this;
		foreach ( $data as $key => $val ) {
			$column       = $result->_quote_identifier( $key );
			$placeholders = $result->_create_placeholders( $val );
			$result       = $result->_add_having( "{$column} {$separator} ({$placeholders})", $val );
		}

		return $result;
	}

	/**
	 * Adds a HAVING clause with no parameters(like IS NULL and IS NOT NULL). Internal method.
	 *
	 * @param string $column_name The column name.
	 * @param string $operator    The operator.
	 *
	 * @return ORM
	 */
	public function _add_having_no_value( $column_name, $operator ) {
		$conditions = \is_array( $column_name ) ? $column_name : [ $column_name ];
		$result     = $this;
		foreach ( $conditions as $column ) {
			$column = $this->_quote_identifier( $column );
			$result = $result->_add_having( "{$column} {$operator}" );
		}

		return $result;
	}

	/**
	 * Adds a WHERE condition to the query. Internal method.
	 *
	 * @param string $fragment The fragment.
	 * @param array  $values   The values. Defaults to an empty array.
	 *
	 * @return ORM
	 */
	protected function _add_where( $fragment, $values = [] ) {
		return $this->_add_condition( 'where', $fragment, $values );
	}

	/**
	 * Adds a WHERE condition to the query. Internal method.
	 *
	 * @param string|array $column_name The table column.
	 * @param string       $separator   The separator.
	 * @param mixed        $value       The value.
	 *
	 * @return ORM
	 */
	protected function _add_simple_where( $column_name, $separator, $value ) {
		return $this->_add_simple_condition( 'where', $column_name, $separator, $value );
	}

	/**
	 * Adds a WHERE clause with multiple values (like IN and NOT IN).
	 *
	 * @param string|array $column_name The table column.
	 * @param string       $separator   The separator.
	 * @param array        $values      The values.
	 *
	 * @return ORM
	 */
	public function _add_where_placeholder( $column_name, $separator, $values ) {
		if ( ! \is_array( $column_name ) ) {
			$data = [ $column_name => $values ];
		}
		else {
			$data = $column_name;
		}
		$result = $this;
		foreach ( $data as $key => $val ) {
			$column       = $result->_quote_identifier( $key );
			$placeholders = $result->_create_placeholders( $val );
			$result       = $result->_add_where( "{$column} {$separator} ({$placeholders})", $val );
		}

		return $result;
	}

	/**
	 * Adds a WHERE clause with no parameters(like IS NULL and IS NOT NULL).
	 *
	 * @param string $column_name The column name.
	 * @param string $operator    The operator.
	 *
	 * @return ORM
	 */
	public function _add_where_no_value( $column_name, $operator ) {
		$conditions = \is_array( $column_name ) ? $column_name : [ $column_name ];
		$result     = $this;
		foreach ( $conditions as $column ) {
			$column = $this->_quote_identifier( $column );
			$result = $result->_add_where( "{$column} {$operator}" );
		}

		return $result;
	}

	/**
	 * Adds a HAVING or WHERE condition to the query. Internal method.
	 *
	 * @param string $type     The type.
	 * @param string $fragment The fragment.
	 * @param array  $values   The values. Defaults to empty array.
	 *
	 * @return ORM
	 */
	protected function _add_condition( $type, $fragment, $values = [] ) {
		$conditions_class_property_name = "_{$type}_conditions";
		if ( ! \is_array( $values ) ) {
			$values = [ $values ];
		}
		\array_push( $this->{$conditions_class_property_name}, [
			self::CONDITION_FRAGMENT => $fragment,
			self::CONDITION_VALUES   => $values,
		] );

		return $this;
	}

	/**
	 * Compiles a simple COLUMN SEPARATOR VALUE style HAVING or WHERE condition into a string and value ready to be
	 * passed to the _add_condition method.
	 *
	 * Avoids duplication of the call to _quote_identifier.
	 * If column_name is an associative array, it will add a condition for each column.
	 *
	 * @param string       $type        The type.
	 * @param string|array $column_name The table column.
	 * @param string       $separator   The separator.
	 * @param mixed        $value       The value.
	 *
	 * @return ORM
	 */
	protected function _add_simple_condition( $type, $column_name, $separator, $value ) {
		$multiple = \is_array( $column_name ) ? $column_name : [ $column_name => $value ];
		$result   = $this;
		foreach ( $multiple as $key => $val ) {
			// Add the table name in case of ambiguous columns.
			if ( \count( $result->_join_sources ) > 0 && \strpos( $key, '.' ) === false ) {
				$table = $result->_table_name;
				if ( ! \is_null( $result->_table_alias ) ) {
					$table = $result->_table_alias;
				}
				$key = "{$table}.{$key}";
			}
			$key         = $result->_quote_identifier( $key );
			$placeholder = ( $val === null ) ? 'NULL' : '%s';
			$result      = $result->_add_condition( $type, "{$key} {$separator} {$placeholder}", $val );
		}

		return $result;
	}

	/**
	 * Returns a string containing the given number of question marks, separated by commas. Eg "?, ?, ?".
	 *
	 * @param array $fields Fields to create placeholder for.
	 *
	 * @return string
	 */
	protected function _create_placeholders( $fields ) {
		if ( ! empty( $fields ) ) {
			$db_fields = [];
			foreach ( $fields as $key => $value ) {
				// Process expression fields directly into the query.
				if ( \array_key_exists( $key, $this->_expr_fields ) ) {
					$db_fields[] = $value;
				}
				else {
					$db_fields[] = '%s';
				}
			}

			return \implode( ', ', $db_fields );
		}

		return '';
	}

	/**
	 * Filters a column/value array returning only those columns that belong to a compound primary key.
	 *
	 * If the key contains a column that does not exist in the given array, a null value will be returned for it.
	 *
	 * @param mixed $value The value.
	 *
	 * @return array
	 */
	protected function _get_compound_id_column_values( $value ) {
		$filtered = [];
		foreach ( $this->_get_id_column_name() as $key ) {
			$filtered[ $key ] = isset( $value[ $key ] ) ? $value[ $key ] : null;
		}

		return $filtered;
	}

	/**
	 * Filters an array containing compound column/value arrays.
	 *
	 * @param array $values The values.
	 *
	 * @return array
	 */
	protected function _get_compound_id_column_values_array( $values ) {
		$filtered = [];
		foreach ( $values as $value ) {
			$filtered[] = $this->_get_compound_id_column_values( $value );
		}

		return $filtered;
	}

	/**
	 * Add a WHERE column = value clause to your query. Each time this is called in the chain, an additional WHERE will
	 * be added, and these will be ANDed together when the final query is built.
	 *
	 * If you use an array in $column_name, a new clause will be added for each element. In this case, $value is
	 * ignored.
	 *
	 * @param string|array $column_name The table column.
	 * @param mixed|null   $value       The value. Defaults to null.
	 *
	 * @return ORM
	 */
	public function where( $column_name, $value = null ) {
		return $this->where_equal( $column_name, $value );
	}

	/**
	 * More explicitly named version of for the where() method. Can be used if preferred.
	 *
	 * @param string|array $column_name The table column.
	 * @param mixed|null   $value       The value. Defaults to null.
	 *
	 * @return ORM
	 */
	public function where_equal( $column_name, $value = null ) {
		return $this->_add_simple_where( $column_name, '=', $value );
	}

	/**
	 * Add a WHERE column != value clause to your query.
	 *
	 * @param string|array $column_name The table column.
	 * @param mixed|null   $value       The value. Defaults to null.
	 *
	 * @return ORM
	 */
	public function where_not_equal( $column_name, $value = null ) {
		return $this->_add_simple_where( $column_name, '!=', $value );
	}

	/**
	 * Queries the table by its primary key. Special method.
	 *
	 * If primary key is compound, only the columns that belong to they key will be used for the query.
	 *
	 * @param string $id The ID.
	 *
	 * @return ORM
	 */
	public function where_id_is( $id ) {
		return \is_array( $this->_get_id_column_name() ) ? $this->where( $this->_get_compound_id_column_values( $id ), null ) : $this->where( $this->_get_id_column_name(), $id );
	}

	/**
	 * Allows adding a WHERE clause that matches any of the conditions specified in the array. Each element in the
	 * associative array will be a different condition, where the key will be the column name.
	 *
	 * By default, an equal operator will be used against all columns, but it can be overriden for any or every column
	 * using the second parameter.
	 *
	 * Each condition will be ORed together when added to the final query.
	 *
	 * @param array  $values   The values.
	 * @param string $operator The operator.
	 *
	 * @return ORM
	 */
	public function where_any_is( $values, $operator = '=' ) {
		$data  = [];
		$query = [ '((' ];
		$first = true;
		foreach ( $values as $value ) {
			if ( $first ) {
				$first = false;
			}
			else {
				$query[] = ') OR (';
			}
			$firstsub = true;
			foreach ( $value as $key => $item ) {
				$op = \is_string( $operator ) ? $operator : ( isset( $operator[ $key ] ) ? $operator[ $key ] : '=' );
				if ( $firstsub ) {
					$firstsub = false;
				}
				else {
					$query[] = 'AND';
				}
				$query[] = $this->_quote_identifier( $key );
				$data[]  = $item;
				$query[] = $op . ( ( $item === null ) ? 'NULL' : '%s' );
			}
		}
		$query[] = '))';

		return $this->where_raw( \join( ' ', $query ), $data );
	}

	/**
	 * Queries the table by its primary key.
	 *
	 * Similar to where_id_is() but allowing multiple primary keys.
	 * If primary key is compound, only the columns that belong to they key will be used for the query.
	 *
	 * @param string[] $ids The IDs.
	 *
	 * @return ORM
	 */
	public function where_id_in( $ids ) {
		return \is_array( $this->_get_id_column_name() ) ? $this->where_any_is( $this->_get_compound_id_column_values_array( $ids ) ) : $this->where_in( $this->_get_id_column_name(), $ids );
	}

	/**
	 * Adds a WHERE ... LIKE clause to your query.
	 *
	 * @param string|array $column_name The table column.
	 * @param mixed|null   $value       The value. Defaults to null.
	 *
	 * @return ORM
	 */
	public function where_like( $column_name, $value = null ) {
		return $this->_add_simple_where( $column_name, 'LIKE', $value );
	}

	/**
	 * Adds where WHERE ... NOT LIKE clause to your query.
	 *
	 * @param string|array $column_name The table column.
	 * @param mixed|null   $value       The value. Defaults to null.
	 *
	 * @return ORM
	 */
	public function where_not_like( $column_name, $value = null ) {
		return $this->_add_simple_where( $column_name, 'NOT LIKE', $value );
	}

	/**
	 * Adds a WHERE ... > clause to your query.
	 *
	 * @param string|array $column_name The table column.
	 * @param mixed|null   $value       The value. Defaults to null.
	 *
	 * @return ORM
	 */
	public function where_gt( $column_name, $value = null ) {
		return $this->_add_simple_where( $column_name, '>', $value );
	}

	/**
	 * Adds a WHERE ... < clause to your query.
	 *
	 * @param string|array $column_name The table column.
	 * @param mixed|null   $value       The value. Defaults to null.
	 *
	 * @return ORM
	 */
	public function where_lt( $column_name, $value = null ) {
		return $this->_add_simple_where( $column_name, '<', $value );
	}

	/**
	 * Adds a WHERE ... >= clause to your query.
	 *
	 * @param string|array $column_name The table column.
	 * @param mixed|null   $value       The value. Defaults to null.
	 *
	 * @return ORM
	 */
	public function where_gte( $column_name, $value = null ) {
		return $this->_add_simple_where( $column_name, '>=', $value );
	}

	/**
	 * Adds a WHERE ... <= clause to your query.
	 *
	 * @param string|array $column_name The table column.
	 * @param mixed|null   $value       The value. Defaults to null.
	 *
	 * @return ORM
	 */
	public function where_lte( $column_name, $value = null ) {
		return $this->_add_simple_where( $column_name, '<=', $value );
	}

	/**
	 * Adds a WHERE ... IN clause to your query.
	 *
	 * @param string|array $column_name The table column.
	 * @param array        $values      The values.
	 *
	 * @return ORM
	 */
	public function where_in( $column_name, $values ) {
		return $this->_add_where_placeholder( $column_name, 'IN', $values );
	}

	/**
	 * Adds a WHERE ... NOT IN clause to your query.
	 *
	 * @param string|array $column_name The table column.
	 * @param array        $values      The values.
	 *
	 * @return ORM
	 */
	public function where_not_in( $column_name, $values ) {
		return $this->_add_where_placeholder( $column_name, 'NOT IN', $values );
	}

	/**
	 * Adds a WHERE column IS NULL clause to your query.
	 *
	 * @param string|array $column_name The table column.
	 *
	 * @return ORM
	 */
	public function where_null( $column_name ) {
		return $this->_add_where_no_value( $column_name, 'IS NULL' );
	}

	/**
	 * Adds a WHERE column IS NOT NULL clause to your query.
	 *
	 * @param string|array $column_name The table column.
	 *
	 * @return ORM
	 */
	public function where_not_null( $column_name ) {
		return $this->_add_where_no_value( $column_name, 'IS NOT NULL' );
	}

	/**
	 * Adds a raw WHERE clause to the query. The clause should contain question mark placeholders, which will be bound
	 * to the parameters supplied in the second argument.
	 *
	 * @param string $clause     The clause that should contain question mark placeholders.
	 * @param array  $parameters The parameters to include in the query.
	 *
	 * @return ORM
	 */
	public function where_raw( $clause, $parameters = [] ) {
		return $this->_add_where( $clause, $parameters );
	}

	/**
	 * Adds a LIMIT to the query.
	 *
	 * @param int $limit The limit.
	 *
	 * @return ORM
	 */
	public function limit( $limit ) {
		$this->_limit = $limit;

		return $this;
	}

	/**
	 * Adds an OFFSET to the query.
	 *
	 * @param int $offset The offset.
	 *
	 * @return ORM
	 */
	public function offset( $offset ) {
		$this->_offset = $offset;

		return $this;
	}

	/**
	 * Adds an ORDER BY clause to the query.
	 *
	 * @param string $column_name The column name.
	 * @param string $ordering    The ordering. DESC or ASC.
	 *
	 * @return ORM
	 */
	protected function _add_order_by( $column_name, $ordering ) {
		$column_name       = $this->_quote_identifier( $column_name );
		$this->_order_by[] = "{$column_name} {$ordering}";

		return $this;
	}

	/**
	 * Adds an ORDER BY column DESC clause.
	 *
	 * @param string|array $column_name The table column.
	 *
	 * @return ORM
	 */
	public function order_by_desc( $column_name ) {
		return $this->_add_order_by( $column_name, 'DESC' );
	}

	/**
	 * Adds an ORDER BY column ASC clause.
	 *
	 * @param string|array $column_name The table column.
	 *
	 * @return ORM
	 */
	public function order_by_asc( $column_name ) {
		return $this->_add_order_by( $column_name, 'ASC' );
	}

	/**
	 * Adds an unquoted expression as an ORDER BY clause.
	 *
	 * @param string $clause The clause.
	 *
	 * @return ORM
	 */
	public function order_by_expr( $clause ) {
		$this->_order_by[] = $clause;

		return $this;
	}

	/**
	 * Adds a column to the list of columns to GROUP BY.
	 *
	 * @param string|array $column_name The table column.
	 *
	 * @return ORM
	 */
	public function group_by( $column_name ) {
		$column_name       = $this->_quote_identifier( $column_name );
		$this->_group_by[] = $column_name;

		return $this;
	}

	/**
	 * Adds an unquoted expression to the list of columns to GROUP BY.
	 *
	 * @param string $expr The expression.
	 *
	 * @return ORM
	 */
	public function group_by_expr( $expr ) {
		$this->_group_by[] = $expr;

		return $this;
	}

	/**
	 * Adds a HAVING column = value clause to your query.
	 *
	 * Each time this is called in the chain, an additional HAVING will be added, and these will be ANDed together when
	 * the final query is built.
	 *
	 * If you use an array in $column_name, a new clause will be added for each element. In this case, $value is
	 * ignored.
	 *
	 * @param string|array $column_name The table column.
	 * @param mixed|null   $value       The value.
	 *
	 * @return ORM
	 */
	public function having( $column_name, $value = null ) {
		return $this->having_equal( $column_name, $value );
	}

	/**
	 * Adds a having equal to your query.
	 *
	 * More explicitly named version of for the having() method. Can be used if preferred.
	 *
	 * @param string|array $column_name The table column.
	 * @param mixed|null   $value       The value.
	 *
	 * @return ORM
	 */
	public function having_equal( $column_name, $value = null ) {
		return $this->_add_simple_having( $column_name, '=', $value );
	}

	/**
	 * Adds a HAVING column != value clause to your query.
	 *
	 * @param string|array $column_name The table column.
	 * @param mixed|null   $value       The value.
	 *
	 * @return ORM
	 */
	public function having_not_equal( $column_name, $value = null ) {
		return $this->_add_simple_having( $column_name, '!=', $value );
	}

	/**
	 * Queries the table by its primary key. Special method.
	 *
	 * If primary key is compound, only the columns that belong to they key will be used for the query.
	 *
	 * @param string $id The ID.
	 *
	 * @return ORM
	 */
	public function having_id_is( $id ) {
		return \is_array( $this->_get_id_column_name() ) ? $this->having( $this->_get_compound_id_column_values( $id ), null ) : $this->having( $this->_get_id_column_name(), $id );
	}

	/**
	 * Adds a HAVING ... LIKE clause to your query.
	 *
	 * @param string|array $column_name The table column.
	 * @param null         $value       The value.
	 *
	 * @return ORM
	 */
	public function having_like( $column_name, $value = null ) {
		return $this->_add_simple_having( $column_name, 'LIKE', $value );
	}

	/**
	 * Adds where HAVING ... NOT LIKE clause to your query.
	 *
	 * @param string|array $column_name The table column.
	 * @param null         $value       The value.
	 *
	 * @return ORM
	 */
	public function having_not_like( $column_name, $value = null ) {
		return $this->_add_simple_having( $column_name, 'NOT LIKE', $value );
	}

	/**
	 * Adds a HAVING ... > clause to your query.
	 *
	 * @param string|array $column_name The table column.
	 * @param null         $value       The value.
	 *
	 * @return ORM
	 */
	public function having_gt( $column_name, $value = null ) {
		return $this->_add_simple_having( $column_name, '>', $value );
	}

	/**
	 * Adds a HAVING ... < clause to your query.
	 *
	 * @param string|array $column_name The table column.
	 * @param null         $value       The value.
	 *
	 * @return ORM
	 */
	public function having_lt( $column_name, $value = null ) {
		return $this->_add_simple_having( $column_name, '<', $value );
	}

	/**
	 * Adds a HAVING ... >= clause to your query.
	 *
	 * @param string|array $column_name The table column.
	 * @param null         $value       The value. Defaults to null.
	 *
	 * @return ORM
	 */
	public function having_gte( $column_name, $value = null ) {
		return $this->_add_simple_having( $column_name, '>=', $value );
	}

	/**
	 * Adds a HAVING ... <= clause to your query.
	 *
	 * @param string|array $column_name The table column.
	 * @param null         $value       The value.
	 *
	 * @return ORM
	 */
	public function having_lte( $column_name, $value = null ) {
		return $this->_add_simple_having( $column_name, '<=', $value );
	}

	/**
	 * Adds a HAVING ... IN clause to your query.
	 *
	 * @param string|array $column_name The table column.
	 * @param null         $values      The values. Defaults to null.
	 *
	 * @return ORM
	 */
	public function having_in( $column_name, $values = null ) {
		return $this->_add_having_placeholder( $column_name, 'IN', $values );
	}

	/**
	 * Adds a HAVING ... NOT IN clause to your query.
	 *
	 * @param string|array $column_name The table column.
	 * @param null         $values      The values. Defaults to null.
	 *
	 * @return ORM
	 */
	public function having_not_in( $column_name, $values = null ) {
		return $this->_add_having_placeholder( $column_name, 'NOT IN', $values );
	}

	/**
	 * Adds a HAVING column IS NULL clause to your query.
	 *
	 * @param string|array $column_name The table column.
	 *
	 * @return ORM
	 */
	public function having_null( $column_name ) {
		return $this->_add_having_no_value( $column_name, 'IS NULL' );
	}

	/**
	 * Adds a HAVING column IS NOT NULL clause to your query.
	 *
	 * @param string|array $column_name The table column.
	 *
	 * @return ORM
	 */
	public function having_not_null( $column_name ) {
		return $this->_add_having_no_value( $column_name, 'IS NOT NULL' );
	}

	/**
	 * Adds a raw HAVING clause to the query. The clause should contain question mark placeholders, which will be bound
	 * to the parameters supplied in the second argument.
	 *
	 * @param string $clause     The clause that should contain question mark placeholders.
	 * @param array  $parameters The parameters to include in the query.
	 *
	 * @return ORM
	 */
	public function having_raw( $clause, $parameters = [] ) {
		return $this->_add_having( $clause, $parameters );
	}

	/**
	 * Builds a SELECT statement based on the clauses that have been passed to this instance by chaining method calls.
	 *
	 * @return string
	 */
	protected function _build_select() {
		// If the query is raw, just set the $this->_values to be the raw query parameters and return the raw query.
		if ( $this->_is_raw_query ) {
			$this->_values = $this->_raw_parameters;

			return $this->_raw_query;
		}

		// Build and return the full SELECT statement by concatenating the results of calling each separate builder method.
		return $this->_join_if_not_empty( ' ', [
			$this->_build_select_start(),
			$this->_build_join(),
			$this->_build_where(),
			$this->_build_group_by(),
			$this->_build_having(),
			$this->_build_order_by(),
			$this->_build_limit(),
			$this->_build_offset(),
		] );
	}

	/**
	 * Builds the start of the SELECT statement.
	 *
	 * @return string
	 */
	protected function _build_select_start() {
		$fragment       = 'SELECT ';
		$result_columns = \join( ', ', $this->_result_columns );
		if ( $this->_distinct ) {
			$result_columns = 'DISTINCT ' . $result_columns;
		}
		$fragment .= "{$result_columns} FROM " . $this->_quote_identifier( $this->_table_name );
		if ( ! \is_null( $this->_table_alias ) ) {
			$fragment .= ' ' . $this->_quote_identifier( $this->_table_alias );
		}

		return $fragment;
	}

	/**
	 * Builds the JOIN sources.
	 *
	 * @return string
	 */
	protected function _build_join() {
		if ( \count( $this->_join_sources ) === 0 ) {
			return '';
		}

		return \join( ' ', $this->_join_sources );
	}

	/**
	 * Builds the WHERE clause(s).
	 *
	 * @return string
	 */
	protected function _build_where() {
		return $this->_build_conditions( 'where' );
	}

	/**
	 * Build the HAVING clause(s)
	 *
	 * @return string
	 */
	protected function _build_having() {
		return $this->_build_conditions( 'having' );
	}

	/**
	 * Builds GROUP BY.
	 *
	 * @return string
	 */
	protected function _build_group_by() {
		if ( \count( $this->_group_by ) === 0 ) {
			return '';
		}

		return 'GROUP BY ' . \join( ', ', $this->_group_by );
	}

	/**
	 * Builds a WHERE or HAVING clause.
	 *
	 * @param string $type Where or having.
	 *
	 * @return string
	 */
	protected function _build_conditions( $type ) {
		$conditions_class_property_name = "_{$type}_conditions";
		// If there are no clauses, return empty string.
		if ( \count( $this->{$conditions_class_property_name} ) === 0 ) {
			return '';
		}
		$conditions = [];
		foreach ( $this->{$conditions_class_property_name} as $condition ) {
			$conditions[]  = $condition[ self::CONDITION_FRAGMENT ];
			$this->_values = \array_merge( $this->_values, $condition[ self::CONDITION_VALUES ] );
		}

		return \strtoupper( $type ) . ' ' . \join( ' AND ', $conditions );
	}

	/**
	 * Builds ORDER BY.
	 */
	protected function _build_order_by() {
		if ( \count( $this->_order_by ) === 0 ) {
			return '';
		}

		return 'ORDER BY ' . \join( ', ', $this->_order_by );
	}

	/**
	 * Builds LIMIT.
	 */
	protected function _build_limit() {
		if ( ! \is_null( $this->_limit ) ) {
			return "LIMIT {$this->_limit}";
		}

		return '';
	}

	/**
	 * Builds OFFSET.
	 */
	protected function _build_offset() {
		if ( ! \is_null( $this->_offset ) ) {
			return 'OFFSET ' . $this->_offset;
		}

		return '';
	}

	/**
	 * Joins strings if they are not empty.
	 *
	 * @param string   $glue   Glue.
	 * @param string[] $pieces Pieces to join.
	 *
	 * @return string
	 */
	protected function _join_if_not_empty( $glue, $pieces ) {
		$filtered_pieces = [];
		foreach ( $pieces as $piece ) {
			if ( \is_string( $piece ) ) {
				$piece = \trim( $piece );
			}
			if ( ! empty( $piece ) ) {
				$filtered_pieces[] = $piece;
			}
		}

		return \join( $glue, $filtered_pieces );
	}

	/**
	 * Quotes a string that is used as an identifier (table names, column names etc).
	 * This method can also deal with dot-separated identifiers eg table.column.
	 *
	 * @param string|string[] $identifier One or more identifiers.
	 *
	 * @return string
	 */
	protected function _quote_one_identifier( $identifier ) {
		$parts = \explode( '.', $identifier );
		$parts = \array_map( [ $this, '_quote_identifier_part' ], $parts );

		return \join( '.', $parts );
	}

	/**
	 * Quotes a string that is used as an identifier (table names, column names etc) or an array containing multiple
	 * identifiers. This method can also deal with dot-separated identifiers eg table.column.
	 *
	 * @param string|string[] $identifier One or more identifiers.
	 *
	 * @return string
	 */
	protected function _quote_identifier( $identifier ) {
		if ( \is_array( $identifier ) ) {
			$result = \array_map( [ $this, '_quote_one_identifier' ], $identifier );

			return \join( ', ', $result );
		}
		else {
			return $this->_quote_one_identifier( $identifier );
		}
	}

	/**
	 * Quotes a single part of an identifier, using the identifier quote character specified in the config
	 * (or autodetected).
	 *
	 * @param string $part The part to quote.
	 *
	 * @return string
	 */
	protected function _quote_identifier_part( $part ) {
		if ( $part === '*' ) {
			return $part;
		}
		$quote_character = '`';

		// Double up any identifier quotes to escape them.
		return $quote_character . \str_replace( $quote_character, $quote_character . $quote_character, $part ) . $quote_character;
	}

	/**
	 * Executes the SELECT query that has been built up by chaining methods on this class.
	 * Return an array of rows as associative arrays.
	 *
	 * @return array|false The result rows. False if the query failed.
	 */
	protected function _run() {
		global $wpdb;

		$query   = $this->_build_select();
		$success = self::_execute( $query, $this->_values );

		if ( $success === false ) {
			// If the query fails run the migrations and try again.
			// Action is intentionally undocumented and should not be used by third-parties.
			\do_action( '_yoast_run_migrations' );
			$success = self::_execute( $query, $this->_values );
		}

		$this->_reset_idiorm_state();

		if ( $success === false ) {
			return false;
		}

		$rows = [];
		foreach ( $wpdb->last_result as $row ) {
			$rows[] = \get_object_vars( $row );
		}

		return $rows;
	}

	/**
	 * Resets the Idiorm instance state.
	 */
	private function _reset_idiorm_state() {
		$this->_values                       = [];
		$this->_result_columns               = [ '*' ];
		$this->_using_default_result_columns = true;
	}

	/**
	 * Returns the raw data wrapped by this ORM instance as an associative array. Column names may optionally be
	 * supplied as arguments, if so, only those keys will be returned.
	 *
	 * @return array Associative array of the raw data.
	 */
	public function as_array() {
		if ( \func_num_args() === 0 ) {
			return $this->_data;
		}
		$args = \func_get_args();

		return \array_intersect_key( $this->_data, \array_flip( $args ) );
	}

	/**
	 * Returns the value of a property of this object (database row) or null if not present.
	 *
	 * If a column-names array is passed, it will return a associative array with the value of each column or null if
	 * it is not present.
	 *
	 * @param string|array $key Key.
	 *
	 * @return array|mixed|null
	 */
	public function get( $key ) {
		if ( \is_array( $key ) ) {
			$result = [];
			foreach ( $key as $column ) {
				$result[ $column ] = isset( $this->_data[ $column ] ) ? $this->_data[ $column ] : null;
			}

			return $result;
		}
		else {
			return isset( $this->_data[ $key ] ) ? $this->_data[ $key ] : null;
		}
	}

	/**
	 * Returns the name of the column in the database table which contains the primary key ID of the row.
	 *
	 * @return string The primary key ID of the row.
	 */
	protected function _get_id_column_name() {
		if ( ! \is_null( $this->_instance_id_column ) ) {
			return $this->_instance_id_column;
		}

		return 'id';
	}

	/**
	 * Gets the primary key ID of this object.
	 *
	 * @param bool $disallow_null Whether to allow null IDs.
	 *
	 * @throws \Exception Primary key ID contains null value(s).
	 * @throws \Exception Primary key ID missing from row or is null.
	 *
	 * @return array|mixed|null
	 */
	public function id( $disallow_null = false ) {
		$id = $this->get( $this->_get_id_column_name() );
		if ( $disallow_null ) {
			if ( \is_array( $id ) ) {
				foreach ( $id as $id_part ) {
					if ( $id_part === null ) {
						throw new \Exception( 'Primary key ID contains null value(s)' );
					}
				}
			}
			else {
				if ( $id === null ) {
					throw new \Exception( 'Primary key ID missing from row or is null' );
				}
			}
		}

		return $id;
	}

	/**
	 * Sets a property to a particular value on this object.
	 *
	 * To set multiple properties at once, pass an associative array as the first parameter and leave out the second
	 * parameter. Flags the properties as 'dirty' so they will be saved to the database when save() is called.
	 *
	 * @param string|array $key   Key.
	 * @param string|null  $value Value.
	 *
	 * @return ORM
	 */
	public function set( $key, $value = null ) {
		return $this->_set_orm_property( $key, $value );
	}

	/**
	 * Set a property to a particular value on this object as expression.
	 *
	 * To set multiple properties at once, pass an associative array as the first parameter and leave out the second
	 * parameter. Flags the properties as 'dirty' so they will be saved to the database when save() is called.
	 *
	 * @param string|array $key   Key.
	 * @param string|null  $value Value.
	 *
	 * @return ORM
	 */
	public function set_expr( $key, $value = null ) {
		return $this->_set_orm_property( $key, $value, true );
	}

	/**
	 * Sets a property on the ORM object.
	 *
	 * @param string|array $key   Key.
	 * @param string|null  $value Value.
	 * @param bool         $expr  Expression.
	 *
	 * @return ORM
	 */
	protected function _set_orm_property( $key, $value = null, $expr = false ) {
		if ( ! \is_array( $key ) ) {
			$key = [ $key => $value ];
		}
		foreach ( $key as $field => $value ) {
			$this->_data[ $field ]         = $value;
			$this->_dirty_fields[ $field ] = $value;
			if ( false === $expr and isset( $this->_expr_fields[ $field ] ) ) {
				unset( $this->_expr_fields[ $field ] );
			}
			else {
				if ( true === $expr ) {
					$this->_expr_fields[ $field ] = true;
				}
			}
		}

		return $this;
	}

	/**
	 * Checks whether the given field has been changed since this object was saved.
	 *
	 * @param mixed $key Key.
	 *
	 * @return bool
	 */
	public function is_dirty( $key ) {
		return \array_key_exists( $key, $this->_dirty_fields );
	}

	/**
	 * Checks whether the model was the result of a call to create() or not.
	 *
	 * @return bool
	 */
	public function is_new() {
		return $this->_is_new;
	}

	/**
	 * Saves any fields which have been modified on this object to the database.
	 *
	 * @throws \Exception Primary key ID contains null value(s).
	 * @throws \Exception Primary key ID missing from row or is null.
	 *
	 * @return bool True on success.
	 */
	public function save() {
		global $wpdb;

		// Remove any expression fields as they are already baked into the query.
		$values = \array_values( \array_diff_key( $this->_dirty_fields, $this->_expr_fields ) );
		if ( ! $this->_is_new ) {
			// UPDATE.
			// If there are no dirty values, do nothing.
			if ( empty( $values ) && empty( $this->_expr_fields ) ) {
				return true;
			}
			$query = $this->_build_update();
			$id    = $this->id( true );
			if ( \is_array( $id ) ) {
				$values = \array_merge( $values, \array_values( $id ) );
			}
			else {
				$values[] = $id;
			}
		}
		else {
			// INSERT.
			$query = $this->_build_insert();
		}
		$success = self::_execute( $query, $values );
		// If we've just inserted a new record, set the ID of this object.
		if ( $this->_is_new ) {
			$this->_is_new = false;
			if ( $this->count_null_id_columns() !== 0 ) {
				$column = $this->_get_id_column_name();
				// If the primary key is compound, assign the last inserted id to the first column.
				if ( \is_array( $column ) ) {
					$column = \reset( $column );
				}
				$this->_data[ $column ] = $wpdb->insert_id;
			}
		}
		$this->_dirty_fields = $this->_expr_fields = [];

		return $success;
	}

	/**
	 * Adds a WHERE clause for every column that belongs to the primary key.
	 *
	 * @param array $query The query.
	 */
	public function _add_id_column_conditions( &$query ) {
		$query[] = 'WHERE';
		$keys    = \is_array( $this->_get_id_column_name() ) ? $this->_get_id_column_name() : [ $this->_get_id_column_name() ];
		$first   = true;
		foreach ( $keys as $key ) {
			if ( $first ) {
				$first = false;
			}
			else {
				$query[] = 'AND';
			}
			$query[] = $this->_quote_identifier( $key );
			$query[] = '= %s';
		}
	}

	/**
	 * Builds an UPDATE query.
	 *
	 * @return string The update query.
	 */
	protected function _build_update() {
		$query      = [];
		$query[]    = "UPDATE {$this->_quote_identifier($this->_table_name)} SET";
		$field_list = [];
		foreach ( $this->_dirty_fields as $key => $value ) {
			if ( ! \array_key_exists( $key, $this->_expr_fields ) ) {
				$value = ( $value === null ) ? 'NULL' : '%s';
			}
			$field_list[] = "{$this->_quote_identifier($key)} = {$value}";
		}
		$query[] = \join( ', ', $field_list );
		$this->_add_id_column_conditions( $query );

		return \join( ' ', $query );
	}

	/**
	 * Builds an INSERT query.
	 *
	 * @return string The insert query.
	 */
	protected function _build_insert() {
		$query[]      = 'INSERT INTO';
		$query[]      = $this->_quote_identifier( $this->_table_name );
		$field_list   = \array_map( [ $this, '_quote_identifier' ], \array_keys( $this->_dirty_fields ) );
		$query[]      = '(' . \join( ', ', $field_list ) . ')';
		$query[]      = 'VALUES';
		$placeholders = $this->_create_placeholders( $this->_dirty_fields );
		$query[]      = "({$placeholders})";

		return \join( ' ', $query );
	}

	/**
	 * Deletes this record from the database.
	 *
	 * @throws \Exception Primary key ID contains null value(s).
	 * @throws \Exception Primary key ID missing from row or is null.
	 *
	 * @return string The delete query.
	 */
	public function delete() {
		$query = [ 'DELETE FROM', $this->_quote_identifier( $this->_table_name ) ];
		$this->_add_id_column_conditions( $query );

		return self::_execute( \join( ' ', $query ), \is_array( $this->id( true ) ) ? \array_values( $this->id( true ) ) : [ $this->id( true ) ] );
	}

	/**
	 * Deletes many records from the database.
	 *
	 * @return bool|int Response of wpdb::query.
	 */
	public function delete_many() {
		// Build and return the full DELETE statement by concatenating
		// the results of calling each separate builder method.
		$query = $this->_join_if_not_empty( ' ', [
			'DELETE FROM',
			$this->_quote_identifier( $this->_table_name ),
			$this->_build_where(),
		] );

		return self::_execute( $query, $this->_values );
	}

	// --------------------- //
	// ---  ArrayAccess  --- //
	// --------------------- //
	/**
	 * Checks whether the data has the key.
	 *
	 * @param mixed $key Key.
	 *
	 * @return bool Whether the data has the key.
	 */
	public function offsetExists( $key ) {
		return \array_key_exists( $key, $this->_data );
	}

	/**
	 * Retrieves the value of the key.
	 *
	 * @param mixed $key Key.
	 *
	 * @return array|mixed|null The value.
	 */
	public function offsetGet( $key ) {
		return $this->get( $key );
	}

	/**
	 * Sets the value of the key.
	 *
	 * @param string|int $key   Key.
	 * @param mixed      $value Value.
	 */
	public function offsetSet( $key, $value ) {
		if ( \is_null( $key ) ) {
			return;
		}
		$this->set( $key, $value );
	}

	/**
	 * Removes the given key from the data.
	 *
	 * @param mixed $key Key.
	 */
	public function offsetUnset( $key ) {
		unset( $this->_data[ $key ] );
		unset( $this->_dirty_fields[ $key ] );
	}

	// --------------------- //
	// --- MAGIC METHODS --- //
	// --------------------- //
	/**
	 * Handles magic get via offset.
	 *
	 * @param mixed $key Key.
	 *
	 * @return array|mixed|null The value in the offset.
	 */
	public function __get( $key ) {
		return $this->offsetGet( $key );
	}

	/**
	 * Handles magic set via offset.
	 *
	 * @param string|int $key   Key.
	 * @param mixed      $value Value.
	 */
	public function __set( $key, $value ) {
		$this->offsetSet( $key, $value );
	}

	/**
	 * Handles magic unset via offset.
	 *
	 * @param mixed $key Key.
	 */
	public function __unset( $key ) {
		$this->offsetUnset( $key );
	}

	/**
	 * Handles magic isset via offset.
	 *
	 * @param mixed $key Key.
	 *
	 * @return bool Whether the offset has the key.
	 */
	public function __isset( $key ) {
		return $this->offsetExists( $key );
	}
}<|MERGE_RESOLUTION|>--- conflicted
+++ resolved
@@ -278,15 +278,11 @@
 		$parameters = \array_filter( $parameters, function( $parameter ) {
 			return $parameter !== null;
 		} );
-<<<<<<< HEAD
-		$query      = $wpdb->prepare( $query, $parameters );
-=======
 		if ( ! empty( $parameters ) ) {
-			$query  = $wpdb->prepare( $query, $parameters );
+			$query = $wpdb->prepare( $query, $parameters );
 		}
 
 		$result = $wpdb->query( $query );
->>>>>>> b66cf40d
 
 		$wpdb->show_errors = $show_errors;
 
