--- conflicted
+++ resolved
@@ -783,11 +783,7 @@
 		$deprecation = $this->deprecated_columns[ $property ];
 
 		if ( ! empty( $deprecation['replacement'] ) ) {
-<<<<<<< HEAD
-			// There is no _deprecated_property. This matches our usecase best.
-=======
 			// There is no _deprecated_property() function, so we use the closest match _deprecated_argument().
->>>>>>> 6cf15bfd
 			\_deprecated_argument(
 				__FUNCTION__,
 				esc_html( $deprecation['since'] ),
@@ -800,11 +796,7 @@
 
 			return $property;
 		}
-<<<<<<< HEAD
-		// There is no _deprecated_property. This matches our usecase best.
-=======
 		// There is no _deprecated_property() function, so we use the closest match _deprecated_argument().
->>>>>>> 6cf15bfd
 		\_deprecated_argument( __FUNCTION__, esc_html( $deprecation['since'] ), 'The \"' . esc_html( $property ) . '\" property will be removed in a future version' );
 
 		return $property;
