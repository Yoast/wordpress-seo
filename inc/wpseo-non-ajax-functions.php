--- conflicted
+++ resolved
@@ -297,23 +297,16 @@
 
 	if ( ! is_admin() ) {
 		$wp_admin_bar->add_menu( array( 'parent' => 'wpseo-menu', 'id' => 'wpseo-analysis', 'title' => __( 'Analyze this page', 'wordpress-seo' ), '#', ) );
-<<<<<<< HEAD
 		if ( is_string( $url ) ) {
 			// @todo [JRF => whomever] check if this url shouldn't be encoded either with urlencode or with esc_url or something
 			$wp_admin_bar->add_menu( array( 'parent' => 'wpseo-analysis', 'id' => 'wpseo-inlinks-ose', 'title' => __( 'Check Inlinks (OSE)', 'wordpress-seo' ), 'href' => 'http://www.opensiteexplorer.org/' . str_replace( '/', '%252F', preg_replace( '`^http[s]?://`', '', $url ) ) . '/a!links', 'meta' => array( 'target' => '_blank' ) ) );
 			$wp_admin_bar->add_menu( array( 'parent' => 'wpseo-analysis', 'id' => 'wpseo-kwdensity', 'title' => __( 'Check Keyword Density', 'wordpress-seo' ), 'href' => 'http://tools.davidnaylor.co.uk/keyworddensity/index.php?url=' . urlencode( $url ) . '&keyword=' . urlencode( $focuskw ), 'meta' => array( 'target' => '_blank' ) ) );
 			$wp_admin_bar->add_menu( array( 'parent' => 'wpseo-analysis', 'id' => 'wpseo-cache', 'title' => __( 'Check Google Cache', 'wordpress-seo' ), 'href' => 'http://webcache.googleusercontent.com/search?strip=1&q=cache:' . urlencode( $url ), 'meta' => array( 'target' => '_blank' ) ) );
 			$wp_admin_bar->add_menu( array( 'parent' => 'wpseo-analysis', 'id' => 'wpseo-header', 'title' => __( 'Check Headers', 'wordpress-seo' ), 'href' => 'http://quixapp.com/headers/?r=' . urlencode( $url ), 'meta' => array( 'target' => '_blank' ) ) );
-		}
-=======
-		$wp_admin_bar->add_menu( array( 'parent' => 'wpseo-analysis', 'id' => 'wpseo-inlinks-ose', 'title' => __( 'Check Inlinks (OSE)', 'wordpress-seo' ), 'href' => 'http://www.opensiteexplorer.org/' . str_replace( '/', '%252F', preg_replace( '`^http[s]?://`', '', $url ) ) . '/a!links', 'meta' => array( 'target' => '_blank' ) ) );
-		$wp_admin_bar->add_menu( array( 'parent' => 'wpseo-analysis', 'id' => 'wpseo-kwdensity', 'title' => __( 'Check Keyword Density', 'wordpress-seo' ), 'href' => 'http://tools.davidnaylor.co.uk/keyworddensity/index.php?url=' . $url . '&keyword=' . urlencode( $focuskw ), 'meta' => array( 'target' => '_blank' ) ) );
-		$wp_admin_bar->add_menu( array( 'parent' => 'wpseo-analysis', 'id' => 'wpseo-cache', 'title' => __( 'Check Google Cache', 'wordpress-seo' ), 'href' => 'http://webcache.googleusercontent.com/search?strip=1&q=cache:' . $url, 'meta' => array( 'target' => '_blank' ) ) );
-		$wp_admin_bar->add_menu( array( 'parent' => 'wpseo-analysis', 'id' => 'wpseo-header', 'title' => __( 'Check Headers', 'wordpress-seo' ), 'href' => 'http://quixapp.com/headers/?r=' . urlencode( $url ), 'meta' => array( 'target' => '_blank' ) ) );
-		$wp_admin_bar->add_menu( array( 'parent' => 'wpseo-analysis', 'id' => 'wpseo-richsnippets', 'title' => __( 'Check Rich Snippets', 'wordpress-seo' ), 'href' => 'http://www.google.com/webmasters/tools/richsnippets?q=' . urlencode( $url ), 'meta' => array( 'target' => '_blank' ) ) );
-		$wp_admin_bar->add_menu( array( 'parent' => 'wpseo-analysis', 'id' => 'wpseo-cssvalidation', 'title' => __( 'Check CSS Validation', 'wordpress-seo' ), 'href' => 'http://jigsaw.w3.org/css-validator/validator?profile=css3&warning=0&uri=' . urlencode( $url ), 'meta' => array( 'target' => '_blank' ) ) );
-		$wp_admin_bar->add_menu( array( 'parent' => 'wpseo-analysis', 'id' => 'wpseo-facebookdebug', 'title' => __( 'Facebook Debugger', 'wordpress-seo' ), 'href' => 'https://developers.facebook.com/tools/debug/og/object?q=' . urlencode( $url ), 'meta' => array( 'target' => '_blank' ) ) );
->>>>>>> ce308f4f
+			$wp_admin_bar->add_menu( array( 'parent' => 'wpseo-analysis', 'id' => 'wpseo-richsnippets', 'title' => __( 'Check Rich Snippets', 'wordpress-seo' ), 'href' => 'http://www.google.com/webmasters/tools/richsnippets?q=' . urlencode( $url ), 'meta' => array( 'target' => '_blank' ) ) );
+			$wp_admin_bar->add_menu( array( 'parent' => 'wpseo-analysis', 'id' => 'wpseo-cssvalidation', 'title' => __( 'Check CSS Validation', 'wordpress-seo' ), 'href' => 'http://jigsaw.w3.org/css-validator/validator?profile=css3&warning=0&uri=' . urlencode( $url ), 'meta' => array( 'target' => '_blank' ) ) );
+			$wp_admin_bar->add_menu( array( 'parent' => 'wpseo-analysis', 'id' => 'wpseo-facebookdebug', 'title' => __( 'Facebook Debugger', 'wordpress-seo' ), 'href' => 'https://developers.facebook.com/tools/debug/og/object?q=' . urlencode( $url ), 'meta' => array( 'target' => '_blank' ) ) );
+		}
 	}
 
 	$admin_menu = false;
