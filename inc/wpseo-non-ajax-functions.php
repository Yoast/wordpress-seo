--- conflicted
+++ resolved
@@ -26,14 +26,9 @@
 
 	wpseo_flush_rules();
 	
-<<<<<<< HEAD
 	if ( ! method_exists( 'WPSEO_Options', 'schedule_yoast_tracking' ) )
 		require_once( WPSEO_PATH . 'inc/class-wpseo-options.php' );
-=======
-	if ( ! function_exists( 'schedule_yoast_tracking' ) )
-		require_once( WPSEO_PATH . 'inc/wpseo-functions.php' );
-
->>>>>>> ba35faee
+
 		
 	WPSEO_Options::schedule_yoast_tracking( null, get_option( 'wpseo' ) );
 
@@ -343,17 +338,10 @@
 function wpseo_deactivate() {
 	wpseo_flush_rules();
 	
-<<<<<<< HEAD
 	if ( ! method_exists( 'WPSEO_Options', 'schedule_yoast_tracking' ) )
 		require_once( WPSEO_PATH . 'inc/class-wpseo-options.php' );
 
 	WPSEO_Options::schedule_yoast_tracking( null, get_option( 'wpseo' ) );
-=======
-	if ( ! function_exists( 'schedule_yoast_tracking' ) )
-		require_once( WPSEO_PATH . 'inc/wpseo-functions.php' );
-
-	schedule_yoast_tracking( null, get_option( 'wpseo' ) );
->>>>>>> ba35faee
 
 	// Clear cache so the changes are obvious.
 	if ( function_exists( 'w3tc_pgcache_flush' ) ) {
@@ -525,54 +513,4 @@
 	return $allcaps;
 }
 
-<<<<<<< HEAD
-add_filter( 'user_has_cap', 'allow_custom_field_edits', 0, 3 );
-
-function create_type_sitemap_template( $post_type ) {
-	// $output = '<h2 id="' . $post_type->name . '">' . __( $post_type->label, 'wordpress-seo' ) . '</h2><ul>';
-
-	$output = '';
-	// Get all registered taxonomy of this post type
-	$taxs = get_object_taxonomies( $post_type->name, 'object' );
-
-	// Build the taxonomy tree
-	$walker = new Sitemap_Walker();
-	foreach ( $taxs as $key => $tax ) {
-		if ( $tax->public !== 1 )
-			continue;
-
-		$args  = array(
-			'post_type' => $post_type->name,
-			'tax_query' => array(
-				array(
-					'taxonomy' => $key,
-					'field'    => 'id',
-					'terms'    => -1,
-					'operator' => 'NOT',
-				)
-			)
-		);
-		$query = new WP_Query( $args );
-
-		$title_li = $query->have_posts() ? $tax->labels->name : '';
-
-		$output .= wp_list_categories(
-			array(
-				'title_li'         => $title_li,
-				'echo'             => false,
-				'taxonomy'         => $key,
-				'show_option_none' => '',
-				// 'hierarchical' => 0, // uncomment this for a flat list
-
-				'walker'           => $walker,
-				'post_type'        => $post_type->name // arg used by the Walker class
-			)
-		);
-	}
-
-	$output .= '<br />';
-	return $output;
-}
-=======
-add_filter( 'user_has_cap', 'allow_custom_field_edits', 0, 3 );
->>>>>>> ba35faee
+add_filter( 'user_has_cap', 'allow_custom_field_edits', 0, 3 );