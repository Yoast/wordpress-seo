<?php
/**
 * @package WPSEO\Internals
 */

if ( ! defined( 'WPSEO_VERSION' ) ) {
	header( 'Status: 403 Forbidden' );
	header( 'HTTP/1.1 403 Forbidden' );
	exit();
}

/**
 * Adds an SEO admin bar menu with several options. If the current user is an admin he can also go straight to several settings menu's from here.
 */
function wpseo_admin_bar_menu() {
	// If the current user can't write posts, this is all of no use, so let's not output an admin menu.
	if ( ! current_user_can( 'edit_posts' ) ) {
		return;
	}

	$options = WPSEO_Options::get_options( array( 'wpseo', 'wpseo_ms' ) );

	if ( $options['enable_admin_bar_menu'] !== true ) {
		return;
	}

	global $wp_admin_bar, $post;

	$focuskw = '';
	$score   = '';
	// By default, the top level menu item has no link.
	$seo_url = '';
	// By default, make the no-link top level menu item focusable.
	$top_level_link_tabindex = '0';

	$analysis_seo         = new WPSEO_Metabox_Analysis_SEO();
	$analysis_readability = new WPSEO_Metabox_Analysis_Readability();

	if ( ( is_singular() || ( is_admin() && WPSEO_Metabox::is_post_edit( $GLOBALS['pagenow'] ) ) ) && isset( $post ) && is_object( $post ) && apply_filters( 'wpseo_use_page_analysis', true ) === true
	) {
		$focuskw = WPSEO_Meta::get_value( 'focuskw', $post->ID );

		if ( $analysis_seo->is_enabled() ) {
			$score = wpseo_adminbar_seo_score();
		}
		elseif ( $analysis_readability->is_enabled() ) {
			$score = wpseo_adminbar_content_score();
		}
	}

	if ( is_category() || is_tag() || ( WPSEO_Taxonomy::is_term_edit( $GLOBALS['pagenow'] ) && ! WPSEO_Taxonomy::is_term_overview( $GLOBALS['pagenow'] ) ) || is_tax() ) {
		if ( $analysis_seo->is_enabled() ) {
			$score = wpseo_tax_adminbar_seo_score();
		}
		elseif ( $analysis_readability->is_enabled() ) {
			$score = wpseo_tax_adminbar_content_score();
		}
	}

	// Never display notifications for network admin.
	$counter     = '';
	$alert_popup = '';

	// Determine is user is admin or network admin.
	$can_manage_seo = WPSEO_Capability_Utils::current_user_can( 'wpseo_manage_options' );

	// Set the top level menu item content for admins and network admins.
	if ( $can_manage_seo ) {

		// Link the top level menu item to the Yoast Dashboard page.
		$seo_url = get_admin_url( null, 'admin.php?page=' . WPSEO_Admin::PAGE_IDENTIFIER );
		// Since admins will get a real link, there's no need for a tabindex attribute.
		$top_level_link_tabindex = false;

		if ( '' === $score ) {

			// Notification information.
			$notification_center     = Yoast_Notification_Center::get();
			$notification_count      = $notification_center->get_notification_count();
			$new_notifications       = $notification_center->get_new_notifications();
			$new_notifications_count = count( $new_notifications );

			if ( $notification_count > 0 ) {
				// Always show Alerts page when clicking on the main link.
				/* translators: %s: number of notifications */
				$counter_screen_reader_text = sprintf( _n( '%s notification', '%s notifications', $notification_count, 'wordpress-seo' ), number_format_i18n( $notification_count ) );

				$counter = sprintf( ' <div class="wp-core-ui wp-ui-notification yoast-issue-counter"><span aria-hidden="true">%d</span><span class="screen-reader-text">%s</span></div>', $notification_count, $counter_screen_reader_text );
			}

			if ( $new_notifications_count ) {
				$notification = sprintf(
					/* translators: %d resolves to the number of alerts being added. */
					_n( 'You have %d new issue concerning your SEO!', 'You have %d new issues concerning your SEO!', $new_notifications_count, 'wordpress-seo' ),
					$new_notifications_count
				);
				if ( $new_notifications_count === 1 ) {
					$notification = sprintf(
						__( 'You have a new issue concerning your SEO!', 'wordpress-seo' ),
						$new_notifications_count
					);
				}
				$alert_popup = '<div class="yoast-issue-added">' . $notification . '</div>';
			}
		}
	}

	$title = '<div id="yoast-ab-icon" class="ab-item yoast-logo svg"><span class="screen-reader-text">' . __( 'SEO', 'wordpress-seo' ) . '</span></div>';

	$wp_admin_bar->add_menu( array(
		'id'    => 'wpseo-menu',
		'title' => $title . $score . $counter . $alert_popup,
		'href'  => $seo_url,
		'meta'  => array( 'tabindex' => $top_level_link_tabindex ),
	) );
	if ( ! empty( $notification_count ) ) {
		$wp_admin_bar->add_menu( array(
			'parent' => 'wpseo-menu',
			'id'     => 'wpseo-notifications',
			'title'  => __( 'Notifications', 'wordpress-seo' ) . $counter,
			'href'   => $seo_url,
			'meta'   => array( 'tabindex' => $top_level_link_tabindex ),
		) );
	}

	if ( WPSEO_Capability_Utils::current_user_can( 'wpseo_manage_options' ) ) {
		$wp_admin_bar->add_menu( array(
			'parent' => 'wpseo-menu',
			'id'     => 'wpseo-configuration-wizard',
			'title'  => __( 'Configuration Wizard', 'wordpress-seo' ),
			'href'   => admin_url( 'admin.php?page=' . WPSEO_Configuration_Page::PAGE_IDENTIFIER ),
		) );
	}
	$wp_admin_bar->add_menu( array(
		'parent' => 'wpseo-menu',
		'id'     => 'wpseo-kwresearch',
		'title'  => __( 'Keyword Research', 'wordpress-seo' ),
		'meta'   => array( 'tabindex' => '0' ),
	) );
	$wp_admin_bar->add_menu( array(
		'parent' => 'wpseo-kwresearch',
		'id'     => 'wpseo-adwordsexternal',
		'title'  => __( 'AdWords External', 'wordpress-seo' ),
		'href'   => 'https://adwords.google.com/keywordplanner',
		'meta'   => array( 'target' => '_blank' ),
	) );
	$wp_admin_bar->add_menu( array(
		'parent' => 'wpseo-kwresearch',
		'id'     => 'wpseo-googleinsights',
		'title'  => __( 'Google Trends', 'wordpress-seo' ),
		'href'   => 'https://www.google.com/trends/explore#q=' . urlencode( $focuskw ),
		'meta'   => array( 'target' => '_blank' ),
	) );
	$wp_admin_bar->add_menu( array(
		'parent' => 'wpseo-kwresearch',
		'id'     => 'wpseo-wordtracker',
		'title'  => __( 'SEO Book', 'wordpress-seo' ),
		'href'   => 'http://tools.seobook.com/keyword-tools/seobook/?keyword=' . urlencode( $focuskw ),
		'meta'   => array( 'target' => '_blank' ),
	) );

	if ( ! is_admin() ) {
		$url = WPSEO_Frontend::get_instance()->canonical( false );

		if ( is_string( $url ) ) {
			$wp_admin_bar->add_menu( array(
				'parent' => 'wpseo-menu',
				'id'     => 'wpseo-analysis',
				'title'  => __( 'Analyze this page', 'wordpress-seo' ),
				'meta'   => array( 'tabindex' => '0' ),
			) );
			$wp_admin_bar->add_menu( array(
				'parent' => 'wpseo-analysis',
				'id'     => 'wpseo-inlinks-ose',
				'title'  => __( 'Check Inlinks (OSE)', 'wordpress-seo' ),
				'href'   => '//moz.com/researchtools/ose/links?site=' . urlencode( $url ),
				'meta'   => array( 'target' => '_blank' ),
			) );
			$wp_admin_bar->add_menu( array(
				'parent' => 'wpseo-analysis',
				'id'     => 'wpseo-kwdensity',
				'title'  => __( 'Check Keyword Density', 'wordpress-seo' ),
				// HTTPS not available.
				'href'   => 'http://www.zippy.co.uk/keyworddensity/index.php?url=' . urlencode( $url ) . '&keyword=' . urlencode( $focuskw ),
				'meta'   => array( 'target' => '_blank' ),
			) );
			$wp_admin_bar->add_menu( array(
				'parent' => 'wpseo-analysis',
				'id'     => 'wpseo-cache',
				'title'  => __( 'Check Google Cache', 'wordpress-seo' ),
				'href'   => '//webcache.googleusercontent.com/search?strip=1&q=cache:' . urlencode( $url ),
				'meta'   => array( 'target' => '_blank' ),
			) );
			$wp_admin_bar->add_menu( array(
				'parent' => 'wpseo-analysis',
				'id'     => 'wpseo-header',
				'title'  => __( 'Check Headers', 'wordpress-seo' ),
				'href'   => '//quixapp.com/headers/?r=' . urlencode( $url ),
				'meta'   => array( 'target' => '_blank' ),
			) );
			$wp_admin_bar->add_menu( array(
				'parent' => 'wpseo-analysis',
				'id'     => 'wpseo-structureddata',
				'title'  => __( 'Google Structured Data Test', 'wordpress-seo' ),
				'href'   => 'https://search.google.com/structured-data/testing-tool#url=' . urlencode( $url ),
				'meta'   => array( 'target' => '_blank' ),
			) );
			$wp_admin_bar->add_menu( array(
				'parent' => 'wpseo-analysis',
				'id'     => 'wpseo-facebookdebug',
				'title'  => __( 'Facebook Debugger', 'wordpress-seo' ),
				'href'   => '//developers.facebook.com/tools/debug/og/object?q=' . urlencode( $url ),
				'meta'   => array( 'target' => '_blank' ),
			) );
			$wp_admin_bar->add_menu( array(
				'parent' => 'wpseo-analysis',
				'id'     => 'wpseo-pinterestvalidator',
				'title'  => __( 'Pinterest Rich Pins Validator', 'wordpress-seo' ),
				'href'   => 'https://developers.pinterest.com/tools/url-debugger/?link=' . urlencode( $url ),
				'meta'   => array( 'target' => '_blank' ),
			) );
			$wp_admin_bar->add_menu( array(
				'parent' => 'wpseo-analysis',
				'id'     => 'wpseo-htmlvalidation',
				'title'  => __( 'HTML Validator', 'wordpress-seo' ),
				'href'   => '//validator.w3.org/check?uri=' . urlencode( $url ),
				'meta'   => array( 'target' => '_blank' ),
			) );
			$wp_admin_bar->add_menu( array(
				'parent' => 'wpseo-analysis',
				'id'     => 'wpseo-cssvalidation',
				'title'  => __( 'CSS Validator', 'wordpress-seo' ),
				'href'   => '//jigsaw.w3.org/css-validator/validator?uri=' . urlencode( $url ),
				'meta'   => array( 'target' => '_blank' ),
			) );
			$wp_admin_bar->add_menu( array(
				'parent' => 'wpseo-analysis',
				'id'     => 'wpseo-pagespeed',
				'title'  => __( 'Google Page Speed Test', 'wordpress-seo' ),
				'href'   => '//developers.google.com/speed/pagespeed/insights/?url=' . urlencode( $url ),
				'meta'   => array( 'target' => '_blank' ),
			) );
			$wp_admin_bar->add_menu( array(
				'parent' => 'wpseo-analysis',
				'id'     => 'wpseo-microsoftedge',
				'title'  => __( 'Microsoft Edge Site Scan', 'wordpress-seo' ),
				'href'   => 'https://developer.microsoft.com/en-us/microsoft-edge/tools/staticscan/?url=' . urlencode( $url ),
				'meta'   => array( 'target' => '_blank' ),
			) );
			$wp_admin_bar->add_menu( array(
				'parent' => 'wpseo-analysis',
				'id'     => 'wpseo-google-mobile-friendly',
				'title'  => __( 'Mobile-Friendly Test', 'wordpress-seo' ),
				'href'   => 'https://www.google.com/webmasters/tools/mobile-friendly/?url=' . urlencode( $url ),
				'meta'   => array( 'target' => '_blank' ),
			) );
		}
	}

	if ( $can_manage_seo ) {
		$wp_admin_bar->add_menu( array(
			'parent' => 'wpseo-menu',
			'id'     => 'wpseo-settings',
			'title'  => __( 'SEO Settings', 'wordpress-seo' ),
			'meta'   => array( 'tabindex' => '0' ),
		) );
		$wp_admin_bar->add_menu( array(
			'parent' => 'wpseo-settings',
			'id'     => 'wpseo-general',
			'title'  => __( 'Dashboard', 'wordpress-seo' ),
			'href'   => admin_url( 'admin.php?page=wpseo_dashboard' ),
		) );
		$wp_admin_bar->add_menu( array(
			'parent' => 'wpseo-settings',
			'id'     => 'wpseo-titles',
			'title'  => __( 'Search Appearance', 'wordpress-seo' ),
			'href'   => admin_url( 'admin.php?page=wpseo_titles' ),
		) );
		$wp_admin_bar->add_menu( array(
			'parent' => 'wpseo-settings',
			'id'     => 'wpseo-search-console',
			'title'  => __( 'Search Console', 'wordpress-seo' ),
			'href'   => admin_url( 'admin.php?page=wpseo_search_console' ),
		) );
		$wp_admin_bar->add_menu( array(
			'parent' => 'wpseo-settings',
			'id'     => 'wpseo-social',
			'title'  => __( 'Social', 'wordpress-seo' ),
			'href'   => admin_url( 'admin.php?page=wpseo_social' ),
		) );
		$wp_admin_bar->add_menu( array(
			'parent' => 'wpseo-settings',
			'id'     => 'wpseo-tools',
			'title'  => __( 'Tools', 'wordpress-seo' ),
			'href'   => admin_url( 'admin.php?page=wpseo_tools' ),
		) );
		$wp_admin_bar->add_menu( array(
			'parent' => 'wpseo-settings',
			'id'     => 'wpseo-licenses',
			'title'  => __( 'Premium', 'wordpress-seo' ),
			'href'   => admin_url( 'admin.php?page=wpseo_licenses' ),
		) );
	}
}

/**
 * Returns the SEO score element for the admin bar.
 *
 * @return string
 */
function wpseo_adminbar_seo_score() {
	$rating = WPSEO_Meta::get_value( 'linkdex', get_the_ID() );

	return wpseo_adminbar_score( $rating );
}

/**
 * Returns the content score element for the adminbar.
 *
 * @return string
 */
function wpseo_adminbar_content_score() {
	$rating = WPSEO_Meta::get_value( 'content_score', get_the_ID() );

	return wpseo_adminbar_score( $rating );
}

/**
 * Returns the SEO score element for the adminbar.
 *
 * @return string
 */
function wpseo_tax_adminbar_seo_score() {
	$rating = 0;

	if ( is_tax() || is_category() || is_tag() ) {
		$rating = WPSEO_Taxonomy_Meta::get_meta_without_term( 'linkdex' );
	}

	return wpseo_adminbar_score( $rating );
}

/**
 * Returns the Content score element for the adminbar.
 *
 * @return string
 */
function wpseo_tax_adminbar_content_score() {
	$rating = 0;

	if ( is_tax() || is_category() || is_tag() ) {
		$rating = WPSEO_Taxonomy_Meta::get_meta_without_term( 'content_score' );
	}

	return wpseo_adminbar_score( $rating );
}

/**
 * Takes The SEO score and makes the score icon for the adminbar with it.
 *
 * @param int $score The 0-100 rating of the score. Can be either SEO score or content score.
 *
 * @return string $score_adminbar_element
 */
function wpseo_adminbar_score( $score ) {
	$score = WPSEO_Utils::translate_score( $score );

	$score_adminbar_element = '<div class="wpseo-score-icon adminbar-seo-score ' . $score . '"><span class="adminbar-seo-score-text screen-reader-text"></span></div>';

	return $score_adminbar_element;
}

add_action( 'admin_bar_menu', 'wpseo_admin_bar_menu', 95 );

/**
 * Enqueue CSS to format the Yoast SEO adminbar item.
 */
function wpseo_admin_bar_style() {
	if ( ! is_admin_bar_showing() || WPSEO_Options::get( 'enable_admin_bar_menu' ) !== true ) {
		return;
	}

	$asset_manager = new WPSEO_Admin_Asset_Manager();
	$asset_manager->register_assets();
	$asset_manager->enqueue_style( 'adminbar' );
}

add_action( 'wp_enqueue_scripts', 'wpseo_admin_bar_style' );
add_action( 'admin_enqueue_scripts', 'wpseo_admin_bar_style' );

/**
 * Allows editing of the meta fields through weblog editors like Marsedit.
 *
 * @param array $allcaps Capabilities that must all be true to allow action.
 * @param array $cap     Array of capabilities to be checked, unused here.
 * @param array $args    List of arguments for the specific cap to be checked.
 *
 * @return array $allcaps
 */
function allow_custom_field_edits( $allcaps, $cap, $args ) {
	// $args[0] holds the capability.
	// $args[2] holds the post ID.
	// $args[3] holds the custom field.
	// Make sure the request is to edit or add a post meta (this is usually also the second value in $cap,
	// but this is safer to check).
	if ( in_array( $args[0], array( 'edit_post_meta', 'add_post_meta' ), true ) ) {
		// Only allow editing rights for users who have the rights to edit this post and make sure
		// the meta value starts with _yoast_wpseo (WPSEO_Meta::$meta_prefix).
		if ( ( isset( $args[2] ) && current_user_can( 'edit_post', $args[2] ) ) && ( ( isset( $args[3] ) && $args[3] !== '' ) && strpos( $args[3], WPSEO_Meta::$meta_prefix ) === 0 ) ) {
			$allcaps[ $args[0] ] = true;
		}
	}

	return $allcaps;
}

add_filter( 'user_has_cap', 'allow_custom_field_edits', 0, 3 );

/********************** DEPRECATED FUNCTIONS **********************/

<<<<<<< HEAD
/**
 * Detects if the advanced settings are enabled.
 *
 * @deprecated 7.0
 */
function wpseo_advanced_settings_enabled() {
	_deprecated_function( __FUNCTION__, 'WPSEO 7.0', null );
}

/**
 * Set the default settings.
 *
 * @deprecated 1.5.0
 * @deprecated use WPSEO_Options::initialize()
 * @see        WPSEO_Options::initialize()
 */
function wpseo_defaults() {
	_deprecated_function( __FUNCTION__, 'WPSEO 1.5.0', 'WPSEO_Options::initialize()' );
	WPSEO_Options::initialize();
}

/**
 * Translates a decimal analysis score into a textual one.
 *
 * @deprecated 1.5.6.1
 * @deprecated use WPSEO_Utils::translate_score()
 * @see        WPSEO_Utils::translate_score()
 *
 * @param int  $val       The decimal score to translate.
 * @param bool $css_value Whether to return the i18n translated score or the CSS class value.
 *
 * @return string
 */
function wpseo_translate_score( $val, $css_value = true ) {
	_deprecated_function( __FUNCTION__, 'WPSEO 1.5.6.1', 'WPSEO_Utils::translate_score()' );

	return WPSEO_Utils::translate_score();
}

/**
 * Check whether file editing is allowed for the .htaccess and robots.txt files
 *
 * @deprecated 1.5.6.1
 * @deprecated use WPSEO_Utils::allow_system_file_edit()
 * @see        WPSEO_Utils::allow_system_file_edit()
 *
 * {@internal  current_user_can() checks internally whether a user is on wp-ms and adjusts accordingly.}}
 *
 * @return bool
 */
function wpseo_allow_system_file_edit() {
	_deprecated_function( __FUNCTION__, 'WPSEO 1.5.6.1', 'WPSEO_Utils::allow_system_file_edit()' );

	return WPSEO_Utils::allow_system_file_edit();
}

/**
 * Test whether force rewrite should be enabled or not.
 *
 * @deprecated 3.3
 *
 * @return void
 */
function wpseo_title_test() {
	_deprecated_function( __FUNCTION__, 'WPSEO 3.3.0' );
}

/**
 * Test whether the active theme contains a <meta> description tag.
 *
 * @since      1.4.14 Moved from dashboard.php and adjusted - see changelog
 *
 * @deprecated 3.3
 *
 * @return void
 */
function wpseo_description_test() {
	_deprecated_function( __FUNCTION__, 'WPSEO 3.3.0' );
}

/**
 * Check if the current theme was updated and if so, test the updated theme
 * for the title and meta description tag
 *
 * @since      1.4.14
 *
 * @deprecated 3.3
 *
 * @param WP_Upgrader $upgrader_object Upgrader object instance.
 * @param array       $context_array   Context data array.
 * @param mixed       $themes          Optional themes set.
 *
 * @return  void
 */
function wpseo_upgrader_process_complete( $upgrader_object, $context_array, $themes = null ) {
	_deprecated_function( __FUNCTION__, 'WPSEO 3.3.0' );
}

/**
 * Abuse a filter to check if the current theme was updated and if so, test the updated theme
 * for the title and meta description tag
 *
 * @since      1.4.14
 * @deprecated 3.3
=======
/**
 * Detects if the advanced settings are enabled.
>>>>>>> 2bd99984
 *
 * @deprecated 7.0
 */
function wpseo_advanced_settings_enabled() {
	_deprecated_function( __FUNCTION__, 'WPSEO 7.0', null );
}<|MERGE_RESOLUTION|>--- conflicted
+++ resolved
@@ -418,115 +418,8 @@
 
 /********************** DEPRECATED FUNCTIONS **********************/
 
-<<<<<<< HEAD
 /**
  * Detects if the advanced settings are enabled.
- *
- * @deprecated 7.0
- */
-function wpseo_advanced_settings_enabled() {
-	_deprecated_function( __FUNCTION__, 'WPSEO 7.0', null );
-}
-
-/**
- * Set the default settings.
- *
- * @deprecated 1.5.0
- * @deprecated use WPSEO_Options::initialize()
- * @see        WPSEO_Options::initialize()
- */
-function wpseo_defaults() {
-	_deprecated_function( __FUNCTION__, 'WPSEO 1.5.0', 'WPSEO_Options::initialize()' );
-	WPSEO_Options::initialize();
-}
-
-/**
- * Translates a decimal analysis score into a textual one.
- *
- * @deprecated 1.5.6.1
- * @deprecated use WPSEO_Utils::translate_score()
- * @see        WPSEO_Utils::translate_score()
- *
- * @param int  $val       The decimal score to translate.
- * @param bool $css_value Whether to return the i18n translated score or the CSS class value.
- *
- * @return string
- */
-function wpseo_translate_score( $val, $css_value = true ) {
-	_deprecated_function( __FUNCTION__, 'WPSEO 1.5.6.1', 'WPSEO_Utils::translate_score()' );
-
-	return WPSEO_Utils::translate_score();
-}
-
-/**
- * Check whether file editing is allowed for the .htaccess and robots.txt files
- *
- * @deprecated 1.5.6.1
- * @deprecated use WPSEO_Utils::allow_system_file_edit()
- * @see        WPSEO_Utils::allow_system_file_edit()
- *
- * {@internal  current_user_can() checks internally whether a user is on wp-ms and adjusts accordingly.}}
- *
- * @return bool
- */
-function wpseo_allow_system_file_edit() {
-	_deprecated_function( __FUNCTION__, 'WPSEO 1.5.6.1', 'WPSEO_Utils::allow_system_file_edit()' );
-
-	return WPSEO_Utils::allow_system_file_edit();
-}
-
-/**
- * Test whether force rewrite should be enabled or not.
- *
- * @deprecated 3.3
- *
- * @return void
- */
-function wpseo_title_test() {
-	_deprecated_function( __FUNCTION__, 'WPSEO 3.3.0' );
-}
-
-/**
- * Test whether the active theme contains a <meta> description tag.
- *
- * @since      1.4.14 Moved from dashboard.php and adjusted - see changelog
- *
- * @deprecated 3.3
- *
- * @return void
- */
-function wpseo_description_test() {
-	_deprecated_function( __FUNCTION__, 'WPSEO 3.3.0' );
-}
-
-/**
- * Check if the current theme was updated and if so, test the updated theme
- * for the title and meta description tag
- *
- * @since      1.4.14
- *
- * @deprecated 3.3
- *
- * @param WP_Upgrader $upgrader_object Upgrader object instance.
- * @param array       $context_array   Context data array.
- * @param mixed       $themes          Optional themes set.
- *
- * @return  void
- */
-function wpseo_upgrader_process_complete( $upgrader_object, $context_array, $themes = null ) {
-	_deprecated_function( __FUNCTION__, 'WPSEO 3.3.0' );
-}
-
-/**
- * Abuse a filter to check if the current theme was updated and if so, test the updated theme
- * for the title and meta description tag
- *
- * @since      1.4.14
- * @deprecated 3.3
-=======
-/**
- * Detects if the advanced settings are enabled.
->>>>>>> 2bd99984
  *
  * @deprecated 7.0
  */
