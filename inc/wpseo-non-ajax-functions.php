<?php
/**
 * @package WPSEO\Internals
 */

if ( ! defined( 'WPSEO_VERSION' ) ) {
	header( 'Status: 403 Forbidden' );
	header( 'HTTP/1.1 403 Forbidden' );
	exit();
}

/**
 * Adds an SEO admin bar menu with several options. If the current user is an admin he can also go straight to several settings menu's from here.
 */
function wpseo_admin_bar_menu() {
	// If the current user can't write posts, this is all of no use, so let's not output an admin menu.
	if ( ! current_user_can( 'edit_posts' ) ) {
		return;
	}

	if ( WPSEO_Options::get( 'enable_admin_bar_menu', false ) !== true ) {
		return;
	}

	global $wp_admin_bar, $post;

	$focuskw = '';
	$score   = '';
	// By default, the top level menu item has no link.
	$seo_url = '';
	// By default, make the no-link top level menu item focusable.
	$top_level_link_tabindex = '0';

	$analysis_seo         = new WPSEO_Metabox_Analysis_SEO();
	$analysis_readability = new WPSEO_Metabox_Analysis_Readability();

	if ( ( is_singular() || ( is_admin() && WPSEO_Metabox::is_post_edit( $GLOBALS['pagenow'] ) ) ) && isset( $post ) && is_object( $post ) && apply_filters( 'wpseo_use_page_analysis', true ) === true
	) {
		$focuskw = WPSEO_Meta::get_value( 'focuskw', $post->ID );

		if ( $analysis_seo->is_enabled() ) {
			$score = wpseo_adminbar_seo_score();
		}
		elseif ( $analysis_readability->is_enabled() ) {
			$score = wpseo_adminbar_content_score();
		}
	}

	if ( is_category() || is_tag() || ( WPSEO_Taxonomy::is_term_edit( $GLOBALS['pagenow'] ) && ! WPSEO_Taxonomy::is_term_overview( $GLOBALS['pagenow'] ) ) || is_tax() ) {
		if ( $analysis_seo->is_enabled() ) {
			$score = wpseo_tax_adminbar_seo_score();
		}
		elseif ( $analysis_readability->is_enabled() ) {
			$score = wpseo_tax_adminbar_content_score();
		}
	}

	// Never display notifications for network admin.
	$counter     = '';
	$alert_popup = '';

	// Determine is user is admin or network admin.
	$can_manage_seo = WPSEO_Capability_Utils::current_user_can( 'wpseo_manage_options' );

	// Set the top level menu item content for admins and network admins.
	if ( $can_manage_seo ) {

		// Link the top level menu item to the Yoast Dashboard page.
		$seo_url = get_admin_url( null, 'admin.php?page=' . WPSEO_Admin::PAGE_IDENTIFIER );
		// Since admins will get a real link, there's no need for a tabindex attribute.
		$top_level_link_tabindex = false;

		if ( '' === $score ) {

			// Notification information.
			$notification_center     = Yoast_Notification_Center::get();
			$notification_count      = $notification_center->get_notification_count();
			$new_notifications       = $notification_center->get_new_notifications();
			$new_notifications_count = count( $new_notifications );

			if ( $notification_count > 0 ) {
				// Always show Alerts page when clicking on the main link.
				/* translators: %s: number of notifications */
				$counter_screen_reader_text = sprintf( _n( '%s notification', '%s notifications', $notification_count, 'wordpress-seo' ), number_format_i18n( $notification_count ) );

				$counter = sprintf( ' <div class="wp-core-ui wp-ui-notification yoast-issue-counter"><span aria-hidden="true">%d</span><span class="screen-reader-text">%s</span></div>', $notification_count, $counter_screen_reader_text );
			}

			if ( $new_notifications_count ) {
				$notification = sprintf(
					/* translators: %d resolves to the number of alerts being added. */
					_n( 'You have %d new issue concerning your SEO!', 'You have %d new issues concerning your SEO!', $new_notifications_count, 'wordpress-seo' ),
					$new_notifications_count
				);
				if ( $new_notifications_count === 1 ) {
					$notification = sprintf(
						__( 'You have a new issue concerning your SEO!', 'wordpress-seo' ),
						$new_notifications_count
					);
				}
				$alert_popup = '<div class="yoast-issue-added">' . $notification . '</div>';
			}
		}
	}

	$title = '<div id="yoast-ab-icon" class="ab-item yoast-logo svg"><span class="screen-reader-text">' . __( 'SEO', 'wordpress-seo' ) . '</span></div>';

	$wp_admin_bar->add_menu( array(
		'id'    => 'wpseo-menu',
		'title' => $title . $score . $counter . $alert_popup,
		'href'  => $seo_url,
		'meta'  => array( 'tabindex' => $top_level_link_tabindex ),
	) );
	if ( ! empty( $notification_count ) ) {
		$wp_admin_bar->add_menu( array(
			'parent' => 'wpseo-menu',
			'id'     => 'wpseo-notifications',
			'title'  => __( 'Notifications', 'wordpress-seo' ) . $counter,
			'href'   => $seo_url,
			'meta'   => array( 'tabindex' => $top_level_link_tabindex ),
		) );
	}

	if ( WPSEO_Capability_Utils::current_user_can( 'wpseo_manage_options' ) ) {
		$wp_admin_bar->add_menu( array(
			'parent' => 'wpseo-menu',
			'id'     => 'wpseo-configuration-wizard',
			'title'  => __( 'Configuration Wizard', 'wordpress-seo' ),
			'href'   => admin_url( 'admin.php?page=' . WPSEO_Configuration_Page::PAGE_IDENTIFIER ),
		) );
	}
	$wp_admin_bar->add_menu( array(
		'parent' => 'wpseo-menu',
		'id'     => 'wpseo-kwresearch',
		'title'  => __( 'Keyword Research', 'wordpress-seo' ),
		'meta'   => array( 'tabindex' => '0' ),
	) );
	$wp_admin_bar->add_menu( array(
		'parent' => 'wpseo-kwresearch',
		'id'     => 'wpseo-adwordsexternal',
		'title'  => __( 'AdWords External', 'wordpress-seo' ),
		'href'   => 'https://adwords.google.com/keywordplanner',
		'meta'   => array( 'target' => '_blank' ),
	) );
	$wp_admin_bar->add_menu( array(
		'parent' => 'wpseo-kwresearch',
		'id'     => 'wpseo-googleinsights',
		'title'  => __( 'Google Trends', 'wordpress-seo' ),
		'href'   => 'https://www.google.com/trends/explore#q=' . urlencode( $focuskw ),
		'meta'   => array( 'target' => '_blank' ),
	) );
	$wp_admin_bar->add_menu( array(
		'parent' => 'wpseo-kwresearch',
		'id'     => 'wpseo-wordtracker',
		'title'  => __( 'SEO Book', 'wordpress-seo' ),
		'href'   => 'http://tools.seobook.com/keyword-tools/seobook/?keyword=' . urlencode( $focuskw ),
		'meta'   => array( 'target' => '_blank' ),
	) );

	if ( ! is_admin() ) {
		$url = WPSEO_Frontend::get_instance()->canonical( false );

		if ( is_string( $url ) ) {
			$wp_admin_bar->add_menu( array(
				'parent' => 'wpseo-menu',
				'id'     => 'wpseo-analysis',
				'title'  => __( 'Analyze this page', 'wordpress-seo' ),
				'meta'   => array( 'tabindex' => '0' ),
			) );
			$wp_admin_bar->add_menu( array(
				'parent' => 'wpseo-analysis',
				'id'     => 'wpseo-inlinks-ose',
				'title'  => __( 'Check Inlinks (OSE)', 'wordpress-seo' ),
				'href'   => '//moz.com/researchtools/ose/links?site=' . urlencode( $url ),
				'meta'   => array( 'target' => '_blank' ),
			) );
			$wp_admin_bar->add_menu( array(
				'parent' => 'wpseo-analysis',
				'id'     => 'wpseo-kwdensity',
				'title'  => __( 'Check Keyword Density', 'wordpress-seo' ),
				// HTTPS not available.
				'href'   => 'http://www.zippy.co.uk/keyworddensity/index.php?url=' . urlencode( $url ) . '&keyword=' . urlencode( $focuskw ),
				'meta'   => array( 'target' => '_blank' ),
			) );
			$wp_admin_bar->add_menu( array(
				'parent' => 'wpseo-analysis',
				'id'     => 'wpseo-cache',
				'title'  => __( 'Check Google Cache', 'wordpress-seo' ),
				'href'   => '//webcache.googleusercontent.com/search?strip=1&q=cache:' . urlencode( $url ),
				'meta'   => array( 'target' => '_blank' ),
			) );
			$wp_admin_bar->add_menu( array(
				'parent' => 'wpseo-analysis',
				'id'     => 'wpseo-header',
				'title'  => __( 'Check Headers', 'wordpress-seo' ),
				'href'   => '//quixapp.com/headers/?r=' . urlencode( $url ),
				'meta'   => array( 'target' => '_blank' ),
			) );
			$wp_admin_bar->add_menu( array(
				'parent' => 'wpseo-analysis',
				'id'     => 'wpseo-structureddata',
				'title'  => __( 'Google Structured Data Test', 'wordpress-seo' ),
				'href'   => 'https://search.google.com/structured-data/testing-tool#url=' . urlencode( $url ),
				'meta'   => array( 'target' => '_blank' ),
			) );
			$wp_admin_bar->add_menu( array(
				'parent' => 'wpseo-analysis',
				'id'     => 'wpseo-facebookdebug',
				'title'  => __( 'Facebook Debugger', 'wordpress-seo' ),
				'href'   => '//developers.facebook.com/tools/debug/og/object?q=' . urlencode( $url ),
				'meta'   => array( 'target' => '_blank' ),
			) );
			$wp_admin_bar->add_menu( array(
				'parent' => 'wpseo-analysis',
				'id'     => 'wpseo-pinterestvalidator',
				'title'  => __( 'Pinterest Rich Pins Validator', 'wordpress-seo' ),
				'href'   => 'https://developers.pinterest.com/tools/url-debugger/?link=' . urlencode( $url ),
				'meta'   => array( 'target' => '_blank' ),
			) );
			$wp_admin_bar->add_menu( array(
				'parent' => 'wpseo-analysis',
				'id'     => 'wpseo-htmlvalidation',
				'title'  => __( 'HTML Validator', 'wordpress-seo' ),
				'href'   => '//validator.w3.org/check?uri=' . urlencode( $url ),
				'meta'   => array( 'target' => '_blank' ),
			) );
			$wp_admin_bar->add_menu( array(
				'parent' => 'wpseo-analysis',
				'id'     => 'wpseo-cssvalidation',
				'title'  => __( 'CSS Validator', 'wordpress-seo' ),
				'href'   => '//jigsaw.w3.org/css-validator/validator?uri=' . urlencode( $url ),
				'meta'   => array( 'target' => '_blank' ),
			) );
			$wp_admin_bar->add_menu( array(
				'parent' => 'wpseo-analysis',
				'id'     => 'wpseo-pagespeed',
				'title'  => __( 'Google Page Speed Test', 'wordpress-seo' ),
				'href'   => '//developers.google.com/speed/pagespeed/insights/?url=' . urlencode( $url ),
				'meta'   => array( 'target' => '_blank' ),
			) );
			$wp_admin_bar->add_menu( array(
				'parent' => 'wpseo-analysis',
				'id'     => 'wpseo-microsoftedge',
				'title'  => __( 'Microsoft Edge Site Scan', 'wordpress-seo' ),
				'href'   => 'https://developer.microsoft.com/en-us/microsoft-edge/tools/staticscan/?url=' . urlencode( $url ),
				'meta'   => array( 'target' => '_blank' ),
			) );
			$wp_admin_bar->add_menu( array(
				'parent' => 'wpseo-analysis',
				'id'     => 'wpseo-google-mobile-friendly',
				'title'  => __( 'Mobile-Friendly Test', 'wordpress-seo' ),
				'href'   => 'https://www.google.com/webmasters/tools/mobile-friendly/?url=' . urlencode( $url ),
				'meta'   => array( 'target' => '_blank' ),
			) );
		}
	}

	if ( $can_manage_seo ) {
<<<<<<< HEAD

=======
>>>>>>> f35bdac6
		$wp_admin_bar->add_menu( array(
			'parent' => 'wpseo-menu',
			'id'     => 'wpseo-settings',
			'title'  => __( 'SEO Settings', 'wordpress-seo' ),
			'meta'   => array( 'tabindex' => '0' ),
		) );
		$wp_admin_bar->add_menu( array(
			'parent' => 'wpseo-settings',
			'id'     => 'wpseo-general',
			'title'  => __( 'Dashboard', 'wordpress-seo' ),
			'href'   => admin_url( 'admin.php?page=wpseo_dashboard' ),
		) );
		$wp_admin_bar->add_menu( array(
			'parent' => 'wpseo-settings',
			'id'     => 'wpseo-titles',
<<<<<<< HEAD
			'title'  => __( 'Titles &amp; Metas', 'wordpress-seo' ),
			'href'   => admin_url( 'admin.php?page=wpseo_titles' ),
		) );
		$wp_admin_bar->add_menu( array(
			'parent' => 'wpseo-settings',
			'id'     => 'wpseo-social',
			'title'  => __( 'Social', 'wordpress-seo' ),
			'href'   => admin_url( 'admin.php?page=wpseo_social' ),
		) );
		$wp_admin_bar->add_menu( array(
			'parent' => 'wpseo-settings',
			'id'     => 'wpseo-wpseo-advanced',
			'title'  => __( 'Advanced', 'wordpress-seo' ),
			'href'   => admin_url( 'admin.php?page=wpseo_advanced' ),
		) );
		$wp_admin_bar->add_menu( array(
			'parent' => 'wpseo-settings',
			'id'     => 'wpseo-tools',
			'title'  => __( 'Tools', 'wordpress-seo' ),
			'href'   => admin_url( 'admin.php?page=wpseo_tools' ),
		) );
=======
			'title'  => __( 'Search Appearance', 'wordpress-seo' ),
			'href'   => admin_url( 'admin.php?page=wpseo_titles' ),
		) );
>>>>>>> f35bdac6
		$wp_admin_bar->add_menu( array(
			'parent' => 'wpseo-settings',
			'id'     => 'wpseo-search-console',
			'title'  => __( 'Search Console', 'wordpress-seo' ),
			'href'   => admin_url( 'admin.php?page=wpseo_search_console' ),
		) );
		$wp_admin_bar->add_menu( array(
			'parent' => 'wpseo-settings',
			'id'     => 'wpseo-social',
			'title'  => __( 'Social', 'wordpress-seo' ),
			'href'   => admin_url( 'admin.php?page=wpseo_social' ),
		) );
		$wp_admin_bar->add_menu( array(
			'parent' => 'wpseo-settings',
			'id'     => 'wpseo-tools',
			'title'  => __( 'Tools', 'wordpress-seo' ),
			'href'   => admin_url( 'admin.php?page=wpseo_tools' ),
		) );
		$wp_admin_bar->add_menu( array(
			'parent' => 'wpseo-settings',
			'id'     => 'wpseo-licenses',
			'title'  => __( 'Premium', 'wordpress-seo' ),
			'href'   => admin_url( 'admin.php?page=wpseo_licenses' ),
		) );
	}
}

/**
 * Returns the SEO score element for the admin bar.
 *
 * @return string
 */
function wpseo_adminbar_seo_score() {
	$rating = WPSEO_Meta::get_value( 'linkdex', get_the_ID() );

	return wpseo_adminbar_score( $rating );
}

/**
 * Returns the content score element for the adminbar.
 *
 * @return string
 */
function wpseo_adminbar_content_score() {
	$rating = WPSEO_Meta::get_value( 'content_score', get_the_ID() );

	return wpseo_adminbar_score( $rating );
}

/**
 * Returns the SEO score element for the adminbar.
 *
 * @return string
 */
function wpseo_tax_adminbar_seo_score() {
	$rating = 0;

	if ( is_tax() || is_category() || is_tag() ) {
		$rating = WPSEO_Taxonomy_Meta::get_meta_without_term( 'linkdex' );
	}

	return wpseo_adminbar_score( $rating );
}

/**
 * Returns the Content score element for the adminbar.
 *
 * @return string
 */
function wpseo_tax_adminbar_content_score() {
	$rating = 0;

	if ( is_tax() || is_category() || is_tag() ) {
		$rating = WPSEO_Taxonomy_Meta::get_meta_without_term( 'content_score' );
	}

	return wpseo_adminbar_score( $rating );
}

/**
 * Takes The SEO score and makes the score icon for the adminbar with it.
 *
 * @param int $score The 0-100 rating of the score. Can be either SEO score or content score.
 *
 * @return string $score_adminbar_element
 */
function wpseo_adminbar_score( $score ) {
	$score = WPSEO_Utils::translate_score( $score );

	$score_adminbar_element = '<div class="wpseo-score-icon adminbar-seo-score ' . $score . '"><span class="adminbar-seo-score-text screen-reader-text"></span></div>';

	return $score_adminbar_element;
}

add_action( 'admin_bar_menu', 'wpseo_admin_bar_menu', 95 );

/**
 * Enqueue CSS to format the Yoast SEO adminbar item.
 */
function wpseo_admin_bar_style() {
	if ( ! is_admin_bar_showing() || WPSEO_Options::get( 'enable_admin_bar_menu' ) !== true ) {
		return;
	}

	$asset_manager = new WPSEO_Admin_Asset_Manager();
	$asset_manager->register_assets();
	$asset_manager->enqueue_style( 'adminbar' );
}

add_action( 'wp_enqueue_scripts', 'wpseo_admin_bar_style' );
add_action( 'admin_enqueue_scripts', 'wpseo_admin_bar_style' );

/**
 * Allows editing of the meta fields through weblog editors like Marsedit.
 *
 * @param array $allcaps Capabilities that must all be true to allow action.
 * @param array $cap     Array of capabilities to be checked, unused here.
 * @param array $args    List of arguments for the specific cap to be checked.
 *
 * @return array $allcaps
 */
function allow_custom_field_edits( $allcaps, $cap, $args ) {
	// $args[0] holds the capability.
	// $args[2] holds the post ID.
	// $args[3] holds the custom field.
	// Make sure the request is to edit or add a post meta (this is usually also the second value in $cap,
	// but this is safer to check).
	if ( in_array( $args[0], array( 'edit_post_meta', 'add_post_meta' ), true ) ) {
		// Only allow editing rights for users who have the rights to edit this post and make sure
		// the meta value starts with _yoast_wpseo (WPSEO_Meta::$meta_prefix).
		if ( ( isset( $args[2] ) && current_user_can( 'edit_post', $args[2] ) ) && ( ( isset( $args[3] ) && $args[3] !== '' ) && strpos( $args[3], WPSEO_Meta::$meta_prefix ) === 0 ) ) {
			$allcaps[ $args[0] ] = true;
		}
	}

	return $allcaps;
}

add_filter( 'user_has_cap', 'allow_custom_field_edits', 0, 3 );

/********************** DEPRECATED FUNCTIONS **********************/

/**
 * Detects if the advanced settings are enabled.
 *
 * @deprecated 7.0
 */
function wpseo_advanced_settings_enabled() {
	_deprecated_function( __FUNCTION__, 'WPSEO 7.0', null );
}

/**
 * Set the default settings.
 *
 * @deprecated 1.5.0
 * @deprecated use WPSEO_Options::initialize()
 * @see        WPSEO_Options::initialize()
 */
function wpseo_defaults() {
	_deprecated_function( __FUNCTION__, 'WPSEO 1.5.0', 'WPSEO_Options::initialize()' );
	WPSEO_Options::initialize();
}

/**
 * Translates a decimal analysis score into a textual one.
 *
 * @deprecated 1.5.6.1
 * @deprecated use WPSEO_Utils::translate_score()
 * @see        WPSEO_Utils::translate_score()
 *
 * @param int  $val       The decimal score to translate.
 * @param bool $css_value Whether to return the i18n translated score or the CSS class value.
 *
 * @return string
 */
function wpseo_translate_score( $val, $css_value = true ) {
	_deprecated_function( __FUNCTION__, 'WPSEO 1.5.6.1', 'WPSEO_Utils::translate_score()' );

	return WPSEO_Utils::translate_score();
}

/**
 * Check whether file editing is allowed for the .htaccess and robots.txt files
 *
 * @deprecated 1.5.6.1
 * @deprecated use WPSEO_Utils::allow_system_file_edit()
 * @see        WPSEO_Utils::allow_system_file_edit()
 *
 * {@internal  current_user_can() checks internally whether a user is on wp-ms and adjusts accordingly.}}
 *
 * @return bool
 */
function wpseo_allow_system_file_edit() {
	_deprecated_function( __FUNCTION__, 'WPSEO 1.5.6.1', 'WPSEO_Utils::allow_system_file_edit()' );

	return WPSEO_Utils::allow_system_file_edit();
}

/**
 * Test whether force rewrite should be enabled or not.
 *
 * @deprecated 3.3
 *
 * @return void
 */
function wpseo_title_test() {
	_deprecated_function( __FUNCTION__, 'WPSEO 3.3.0' );
}

/**
 * Test whether the active theme contains a <meta> description tag.
 *
 * @since      1.4.14 Moved from dashboard.php and adjusted - see changelog
 *
 * @deprecated 3.3
 *
 * @return void
 */
function wpseo_description_test() {
	_deprecated_function( __FUNCTION__, 'WPSEO 3.3.0' );
}

/**
 * Check if the current theme was updated and if so, test the updated theme
 * for the title and meta description tag
 *
 * @since      1.4.14
 *
 * @deprecated 3.3
 *
 * @param WP_Upgrader $upgrader_object Upgrader object instance.
 * @param array       $context_array   Context data array.
 * @param mixed       $themes          Optional themes set.
 *
 * @return  void
 */
function wpseo_upgrader_process_complete( $upgrader_object, $context_array, $themes = null ) {
	_deprecated_function( __FUNCTION__, 'WPSEO 3.3.0' );
}

/**
 * Abuse a filter to check if the current theme was updated and if so, test the updated theme
 * for the title and meta description tag
 *
 * @since      1.4.14
 * @deprecated 3.3
 *
 * @param   array           $update_actions Updated actions set.
 * @param   WP_Theme|string $updated_theme  Theme object instance or stylesheet name.
 */
function wpseo_update_theme_complete_actions( $update_actions, $updated_theme ) {
	_deprecated_function( __FUNCTION__, 'WPSEO 3.3.0' );
}<|MERGE_RESOLUTION|>--- conflicted
+++ resolved
@@ -18,7 +18,9 @@
 		return;
 	}
 
-	if ( WPSEO_Options::get( 'enable_admin_bar_menu', false ) !== true ) {
+	$options = WPSEO_Options::get_options( array( 'wpseo', 'wpseo_ms' ) );
+
+	if ( $options['enable_admin_bar_menu'] !== true ) {
 		return;
 	}
 
@@ -256,10 +258,6 @@
 	}
 
 	if ( $can_manage_seo ) {
-<<<<<<< HEAD
-
-=======
->>>>>>> f35bdac6
 		$wp_admin_bar->add_menu( array(
 			'parent' => 'wpseo-menu',
 			'id'     => 'wpseo-settings',
@@ -275,9 +273,14 @@
 		$wp_admin_bar->add_menu( array(
 			'parent' => 'wpseo-settings',
 			'id'     => 'wpseo-titles',
-<<<<<<< HEAD
-			'title'  => __( 'Titles &amp; Metas', 'wordpress-seo' ),
+			'title'  => __( 'Search Appearance', 'wordpress-seo' ),
 			'href'   => admin_url( 'admin.php?page=wpseo_titles' ),
+		) );
+		$wp_admin_bar->add_menu( array(
+			'parent' => 'wpseo-settings',
+			'id'     => 'wpseo-search-console',
+			'title'  => __( 'Search Console', 'wordpress-seo' ),
+			'href'   => admin_url( 'admin.php?page=wpseo_search_console' ),
 		) );
 		$wp_admin_bar->add_menu( array(
 			'parent' => 'wpseo-settings',
@@ -287,35 +290,6 @@
 		) );
 		$wp_admin_bar->add_menu( array(
 			'parent' => 'wpseo-settings',
-			'id'     => 'wpseo-wpseo-advanced',
-			'title'  => __( 'Advanced', 'wordpress-seo' ),
-			'href'   => admin_url( 'admin.php?page=wpseo_advanced' ),
-		) );
-		$wp_admin_bar->add_menu( array(
-			'parent' => 'wpseo-settings',
-			'id'     => 'wpseo-tools',
-			'title'  => __( 'Tools', 'wordpress-seo' ),
-			'href'   => admin_url( 'admin.php?page=wpseo_tools' ),
-		) );
-=======
-			'title'  => __( 'Search Appearance', 'wordpress-seo' ),
-			'href'   => admin_url( 'admin.php?page=wpseo_titles' ),
-		) );
->>>>>>> f35bdac6
-		$wp_admin_bar->add_menu( array(
-			'parent' => 'wpseo-settings',
-			'id'     => 'wpseo-search-console',
-			'title'  => __( 'Search Console', 'wordpress-seo' ),
-			'href'   => admin_url( 'admin.php?page=wpseo_search_console' ),
-		) );
-		$wp_admin_bar->add_menu( array(
-			'parent' => 'wpseo-settings',
-			'id'     => 'wpseo-social',
-			'title'  => __( 'Social', 'wordpress-seo' ),
-			'href'   => admin_url( 'admin.php?page=wpseo_social' ),
-		) );
-		$wp_admin_bar->add_menu( array(
-			'parent' => 'wpseo-settings',
 			'id'     => 'wpseo-tools',
 			'title'  => __( 'Tools', 'wordpress-seo' ),
 			'href'   => admin_url( 'admin.php?page=wpseo_tools' ),
@@ -402,7 +376,9 @@
  * Enqueue CSS to format the Yoast SEO adminbar item.
  */
 function wpseo_admin_bar_style() {
-	if ( ! is_admin_bar_showing() || WPSEO_Options::get( 'enable_admin_bar_menu' ) !== true ) {
+	$options = WPSEO_Options::get_option( 'wpseo' );
+
+	if ( ! is_admin_bar_showing() || $options['enable_admin_bar_menu'] !== true ) {
 		return;
 	}
 
