--- conflicted
+++ resolved
@@ -27,7 +27,6 @@
 	 *
 	 * @return boolean
 	 */
-<<<<<<< HEAD
 	public static function grant_access() {
 		if ( ! is_multisite() ) {
 			return true;
@@ -44,95 +43,6 @@
 
 		return true;
 	}
-=======
-	class WPSEO_Utils {
-
-		/**
-		 * @static
-		 * @var bool $has_filters Whether the PHP filter extension is enabled
-		 */
-		public static $has_filters;
-
-		/**
-		 * Check whether the current user is allowed to access the configuration.
-		 *
-		 * @static
-		 *
-		 * @return boolean
-		 */
-		public static function grant_access() {
-			if ( ! is_multisite() ) {
-				return true;
-			}
-
-			$options = get_site_option( 'wpseo_ms' );
-			if ( $options['access'] === 'admin' && current_user_can( 'manage_options' ) ) {
-				return true;
-			}
-
-			if ( $options['access'] === 'superadmin' && ! is_super_admin() ) {
-				return false;
-			}
-
-			return true;
-		}
-
-		/**
-		 * Check whether file editing is allowed for the .htaccess and robots.txt files
-		 *
-		 * @internal current_user_can() checks internally whether a user is on wp-ms and adjusts accordingly.
-		 *
-		 * @static
-		 *
-		 * @return bool
-		 */
-		public static function allow_system_file_edit() {
-			$allowed = true;
-
-			if ( current_user_can( 'edit_files' ) === false ) {
-				$allowed = false;
-			}
-
-			/**
-			 * Filter: 'wpseo_allow_system_file_edit' - Allow developers to change whether the editing of
-			 * .htaccess and robots.txt is allowed
-			 *
-			 * @api bool $allowed Whether file editing is allowed
-			 */
-
-			return apply_filters( 'wpseo_allow_system_file_edit', $allowed );
-		}
-
-		/**
-		 * Check if the web server is running on Apache
-		 *
-		 * @static
-		 *
-		 * @return bool
-		 */
-		public static function is_apache() {
-			if ( isset( $_SERVER['SERVER_SOFTWARE'] ) && stristr( $_SERVER['SERVER_SOFTWARE'], 'apache' ) !== false ) {
-				return true;
-			}
-
-			return false;
-		}
-
-		/**
-		 * Check if the web server is running on Nginx
-		 *
-		 * @static
-		 *
-		 * @return bool
-		 */
-		public static function is_nginx() {
-			if ( isset( $_SERVER['SERVER_SOFTWARE'] ) && stristr( $_SERVER['SERVER_SOFTWARE'], 'nginx' ) !== false ) {
-				return true;
-			}
-
-			return false;
-		}
->>>>>>> e7fc3d19
 
 	/**
 	 * Check whether file editing is allowed for the .htaccess and robots.txt files
@@ -267,7 +177,6 @@
 		return $value;
 	}
 
-<<<<<<< HEAD
 	/**
 	 * Translates a decimal analysis score into a textual one.
 	 *
@@ -306,18 +215,6 @@
 			default:
 				$score = __( 'Bad', 'wordpress-seo' );
 				$css   = 'bad';
-=======
-			/**
-			 * Filter a sanitized text field string.
-			 *
-			 * @since WP 2.9.0
-			 *
-			 * @param string $filtered The sanitized string.
-			 * @param string $str      The string prior to being sanitized.
-			 */
-
-			return apply_filters( 'sanitize_text_field', $filtered, $value );
->>>>>>> e7fc3d19
 		}
 
 		if ( $css_value ) {
@@ -375,66 +272,8 @@
 		 * @param string $filtered The sanitized string.
 		 * @param string $str      The string prior to being sanitized.
 		 */
-<<<<<<< HEAD
 		return apply_filters( 'sanitize_text_field', $filtered, $value );
 	}
-=======
-		public static function emulate_filter_bool( $value ) {
-			$true  = array(
-				'1',
-				'true',
-				'True',
-				'TRUE',
-				'y',
-				'Y',
-				'yes',
-				'Yes',
-				'YES',
-				'on',
-				'On',
-				'On',
-
-			);
-			$false = array(
-				'0',
-				'false',
-				'False',
-				'FALSE',
-				'n',
-				'N',
-				'no',
-				'No',
-				'NO',
-				'off',
-				'Off',
-				'OFF',
-			);
-
-			if ( is_bool( $value ) ) {
-				return $value;
-			} else {
-				if ( is_int( $value ) && ( $value === 0 || $value === 1 ) ) {
-					return (bool) $value;
-				} else {
-					if ( ( is_float( $value ) && ! is_nan( $value ) ) && ( $value === (float) 0 || $value === (float) 1 ) ) {
-						return (bool) $value;
-					} else {
-						if ( is_string( $value ) ) {
-							$value = trim( $value );
-							if ( in_array( $value, $true, true ) ) {
-								return true;
-							} else {
-								if ( in_array( $value, $false, true ) ) {
-									return false;
-								} else {
-									return false;
-								}
-							}
-						}
-					}
-				}
-			}
->>>>>>> e7fc3d19
 
 	/**
 	 * Sanitize a url for saving to the database
@@ -531,49 +370,8 @@
 			}
 		}
 
-<<<<<<< HEAD
 		return false;
 	}
-=======
-		/**
-		 * Cast a value to integer
-		 *
-		 * @static
-		 *
-		 * @param    mixed $value Value to cast
-		 *
-		 * @return    int|bool
-		 */
-		public static function emulate_filter_int( $value ) {
-			if ( is_int( $value ) ) {
-				return $value;
-			} else {
-				if ( is_float( $value ) ) {
-					if ( (int) $value == $value && ! is_nan( $value ) ) {
-						return (int) $value;
-					} else {
-						return false;
-					}
-				} else {
-					if ( is_string( $value ) ) {
-						$value = trim( $value );
-						if ( $value === '' ) {
-							return false;
-						} else {
-							if ( ctype_digit( $value ) ) {
-								return (int) $value;
-							} else {
-								if ( strpos( $value, '-' ) === 0 && ctype_digit( substr( $value, 1 ) ) ) {
-									return (int) $value;
-								} else {
-									return false;
-								}
-							}
-						}
-					}
-				}
-			}
->>>>>>> e7fc3d19
 
 	/**
 	 * Validate a value as integer
@@ -684,7 +482,6 @@
 		}
 	}
 
-<<<<<<< HEAD
 	/**
 	 * Clear rewrite rules
 	 *
@@ -693,41 +490,6 @@
 	public static function clear_rewrites() {
 		delete_option( 'rewrite_rules' );
 	}
-=======
-		/**
-		 * Do simple reliable math calculations without the risk of wrong results
-		 * @see   http://floating-point-gui.de/
-		 * @see   the big red warning on http://php.net/language.types.float.php
-		 *
-		 * In the rare case that the bcmath extension would not be loaded, it will return the normal calculation results
-		 *
-		 * @static
-		 *
-		 * @since 1.5.0
-		 *
-		 * @param    mixed  $number1      Scalar (string/int/float/bool)
-		 * @param    string $action       Calculation action to execute. Valid input:
-		 *                                '+' or 'add' or 'addition',
-		 *                                '-' or 'sub' or 'subtract',
-		 *                                '*' or 'mul' or 'multiply',
-		 *                                '/' or 'div' or 'divide',
-		 *                                '%' or 'mod' or 'modulus'
-		 *                                '=' or 'comp' or 'compare'
-		 * @param    mixed  $number2      Scalar (string/int/float/bool)
-		 * @param    bool   $round        Whether or not to round the result. Defaults to false.
-		 *                                Will be disregarded for a compare operation
-		 * @param    int    $decimals     Decimals for rounding operation. Defaults to 0.
-		 * @param    int    $precision    Calculation precision. Defaults to 10.
-		 *
-		 * @return    mixed                Calculation Result or false if either or the numbers isn't scalar or
-		 *                                an invalid operation was passed
-		 *                                - for compare the result will always be an integer
-		 *                                - for all other operations, the result will either be an integer (preferred)
-		 *                                or a float
-		 */
-		public static function calc( $number1, $action, $number2, $round = false, $decimals = 0, $precision = 10 ) {
-			static $bc;
->>>>>>> e7fc3d19
 
 	/**
 	 * Clear entire XML sitemap cache
@@ -821,7 +583,6 @@
 				}
 				break;
 
-<<<<<<< HEAD
 			case '%':
 			case 'mod':
 			case 'modulus':
@@ -831,16 +592,6 @@
 				elseif ( $number2 != 0 ) {
 					$result = $number1 % $number2;
 				}
-=======
-				case '/':
-				case 'div':
-				case 'divide':
-					if ( $bc ) {
-						$result = bcdiv( $number1, $number2, $precision ); // string, or NULL if right_operand is 0
-					} elseif ( $number2 != 0 ) {
-						$result = $number1 / $number2;
-					}
->>>>>>> e7fc3d19
 
 				if ( ! isset( $result ) ) {
 					$result = 0;
@@ -860,22 +611,12 @@
 				break;
 		}
 
-<<<<<<< HEAD
 		if ( isset( $result ) ) {
 			if ( $compare === false ) {
 				if ( $round === true ) {
 					$result = round( floatval( $result ), $decimals );
 					if ( $decimals === 0 ) {
 						$result = (int) $result;
-=======
-				case '%':
-				case 'mod':
-				case 'modulus':
-					if ( $bc ) {
-						$result = bcmod( $number1, $number2, $precision ); // string, or NULL if modulus is 0.
-					} elseif ( $number2 != 0 ) {
-						$result = $number1 % $number2;
->>>>>>> e7fc3d19
 					}
 				}
 				else {
@@ -906,7 +647,6 @@
 				case INPUT_GET:
 					$type = $_GET;
 					break;
-<<<<<<< HEAD
 				case INPUT_POST:
 					$type = $_POST;
 					break;
@@ -918,79 +658,11 @@
 					break;
 			}
 
-			if ( isset( $type[ $variable_name ] ) ) {
-				$out = $type[ $variable_name ];
+			if ( isset( $type[$variable_name] ) ) {
+				$out = $type[$variable_name];
 			} else {
 				return false;
 			}
-=======
-
-				case '=':
-				case 'comp':
-				case 'compare':
-					$compare = true;
-					if ( $bc ) {
-						$result = bccomp( $number1, $number2, $precision ); // returns int 0, 1 or -1
-					} else {
-						$result = ( $number1 == $number2 ) ? 0 : ( ( $number1 > $number2 ) ? 1 : - 1 );
-					}
-					break;
-			}
-
-			if ( isset( $result ) ) {
-				if ( $compare === false ) {
-					if ( $round === true ) {
-						$result = round( floatval( $result ), $decimals );
-						if ( $decimals === 0 ) {
-							$result = (int) $result;
-						}
-					} else {
-						$result = ( intval( $result ) == $result ) ? intval( $result ) : floatval( $result );
-					}
-				}
-
-				return $result;
-			}
-
-			return false;
-		}
-
-		/**
-		 * Wrapper for the PHP filter input function.
-		 *
-		 * This is used because stupidly enough, the `filter_input` function is not available on all hosts...
-		 *
-		 * @param int    $type
-		 * @param string $variable_name
-		 * @param int    $filter
-		 *
-		 * @return mixed
-		 */
-		public static function filter_input( $type, $variable_name, $filter = FILTER_DEFAULT ) {
-			if ( function_exists( 'filter_input' ) ) {
-				return filter_input( $type, $variable_name, $filter );
-			} else {
-				switch ( $type ) {
-					case INPUT_GET:
-						$type = $_GET;
-						break;
-					case INPUT_POST:
-						$type = $_POST;
-						break;
-					case INPUT_SERVER:
-						$type = $_SERVER;
-						break;
-					default:
-						return false;
-						break;
-				}
-
-				if ( isset( $type[$variable_name] ) ) {
-					$out = $type[$variable_name];
-				} else {
-					return false;
-				}
->>>>>>> e7fc3d19
 
 			switch ( $filter ) {
 				case FILTER_VALIDATE_INT:
@@ -1004,25 +676,19 @@
 					break;
 			}
 		}
-<<<<<<< HEAD
-	}
-} /* End of class WPSEO_Utils */
-=======
-
-		/**
-		 * Invalidate sitemap type with number, will remove the following cached objects:
-		 * wpseo_sitemap_cache_%%type%%_1, wpseo_sitemap_cache_%%type%%_2 etc.
-		 *
-		 * @param string $type
-		 * @param int    $sitemaps
-		 */
-		public static function wpseo_invalidate_sitemap_cache_number( $type, $sitemaps ) {
-			for ( $number = 1; $number <= $sitemaps; $number ++ ) {
-				delete_transient( 'wpseo_sitemap_cache_' . $type . '_' . $number );
-			}
-		}
-
-	} /* End of class WPSEO_Utils */
-
-} /* End of class-exists wrapper */
->>>>>>> e7fc3d19
+	}
+
+	/**
+	 * Invalidate sitemap type with number, will remove the following cached objects:
+	 * wpseo_sitemap_cache_%%type%%_1, wpseo_sitemap_cache_%%type%%_2 etc.
+	 *
+	 * @param string $type
+	 * @param int    $sitemaps
+	 */
+	public static function wpseo_invalidate_sitemap_cache_number( $type, $sitemaps ) {
+		for ( $number = 1; $number <= $sitemaps; $number ++ ) {
+			delete_transient( 'wpseo_sitemap_cache_' . $type . '_' . $number );
+		}
+	}
+
+} /* End of class WPSEO_Utils */