<?php
/**
 * WPSEO plugin file.
 *
 * @package WPSEO\Internals
 * @since   1.8.0
 */

/**
 * Group of utility methods for use by WPSEO.
 * All methods are static, this is just a sort of namespacing class wrapper.
 */
class WPSEO_Utils {

	/**
	 * Whether the PHP filter extension is enabled.
	 *
	 * @since 1.8.0
	 *
	 * @var bool $has_filters
	 */
	public static $has_filters;

	/**
	 * Check whether the current user is allowed to access the configuration.
	 *
	 * @since 1.8.0
	 *
	 * @return boolean
	 */
	public static function grant_access() {
		// @todo Add deprecation warning.
		if ( ! is_multisite() ) {
			return true;
		}

		$options = get_site_option( 'wpseo_ms' );

		if ( empty( $options['access'] ) || $options['access'] === 'admin' ) {
			return current_user_can( 'wpseo_manage_options' );
		}

		return is_super_admin();
	}

	/**
	 * Check whether file editing is allowed for the .htaccess and robots.txt files.
	 *
	 * {@internal current_user_can() checks internally whether a user is on wp-ms and adjusts accordingly.}}
	 *
	 * @since 1.8.0
	 *
	 * @return bool
	 */
	public static function allow_system_file_edit() {
		$allowed = true;

		if ( current_user_can( 'edit_files' ) === false ) {
			$allowed = false;
		}

		/**
		 * Filter: 'wpseo_allow_system_file_edit' - Allow developers to change whether the editing of
		 * .htaccess and robots.txt is allowed.
		 *
		 * @api bool $allowed Whether file editing is allowed.
		 */

		return apply_filters( 'wpseo_allow_system_file_edit', $allowed );
	}

	/**
	 * Check if the web server is running on Apache.
	 *
	 * @since 1.8.0
	 *
	 * @return bool
	 */
	public static function is_apache() {
		if ( ! isset( $_SERVER['SERVER_SOFTWARE'] ) ) {
			return false;
		}

		$software = sanitize_text_field( wp_unslash( $_SERVER['SERVER_SOFTWARE'] ) );

		return stripos( $software, 'apache' ) !== false;
	}

	/**
	 * Check if the web server is running on Nginx.
	 *
	 * @since 1.8.0
	 *
	 * @return bool
	 */
	public static function is_nginx() {
		if ( ! isset( $_SERVER['SERVER_SOFTWARE'] ) ) {
			return false;
		}

		$software = sanitize_text_field( wp_unslash( $_SERVER['SERVER_SOFTWARE'] ) );

		return stripos( $software, 'nginx' ) !== false;
	}

	/**
	 * Check whether a url is relative.
	 *
	 * @since 1.8.0
	 *
	 * @param string $url URL string to check.
	 *
	 * @return bool
	 */
	public static function is_url_relative( $url ) {
		return YoastSEO()->helpers->url->is_relative( $url );
	}

	/**
	 * List all the available user roles.
	 *
	 * @since 1.8.0
	 * @deprecated 15.0
	 * @codeCoverageIgnore
	 *
	 * @return array $roles
	 */
	public static function get_roles() {
		_deprecated_function( __METHOD__, '15.0', 'wp_roles()->get_names()' );
		$wp_roles = wp_roles();

		$roles = $wp_roles->get_names();

		return $roles;
	}

	/**
	 * Standardize whitespace in a string.
	 *
	 * Replace line breaks, carriage returns, tabs with a space, then remove double spaces.
	 *
	 * @since 1.8.0
	 *
	 * @param string $string String input to standardize.
	 *
	 * @return string
	 */
	public static function standardize_whitespace( $string ) {
		return trim( str_replace( '  ', ' ', str_replace( [ "\t", "\n", "\r", "\f" ], ' ', $string ) ) );
	}

	/**
	 * First strip out registered and enclosing shortcodes using native WordPress strip_shortcodes function.
	 * Then strip out the shortcodes with a filthy regex, because people don't properly register their shortcodes.
	 *
	 * @since 1.8.0
	 *
	 * @param string $text Input string that might contain shortcodes.
	 *
	 * @return string $text String without shortcodes.
	 */
	public static function strip_shortcode( $text ) {
		return preg_replace( '`\[[^\]]+\]`s', '', strip_shortcodes( $text ) );
	}

	/**
	 * Recursively trim whitespace round a string value or of string values within an array.
	 * Only trims strings to avoid typecasting a variable (to string).
	 *
	 * @since 1.8.0
	 *
	 * @param mixed $value Value to trim or array of values to trim.
	 *
	 * @return mixed Trimmed value or array of trimmed values.
	 */
	public static function trim_recursive( $value ) {
		if ( is_string( $value ) ) {
			$value = trim( $value );
		}
		elseif ( is_array( $value ) ) {
			$value = array_map( [ __CLASS__, 'trim_recursive' ], $value );
		}

		return $value;
	}

	/**
	 * Translates a decimal analysis score into a textual one.
	 *
	 * @since 1.8.0
	 *
	 * @param int  $val       The decimal score to translate.
	 * @param bool $css_value Whether to return the i18n translated score or the CSS class value.
	 *
	 * @return string
	 */
	public static function translate_score( $val, $css_value = true ) {
		$seo_rank = WPSEO_Rank::from_numeric_score( $val );

		if ( $css_value ) {
			return $seo_rank->get_css_class();
		}

		return $seo_rank->get_label();
	}

	/**
	 * Emulate the WP native sanitize_text_field function in a %%variable%% safe way.
	 *
	 * @link https://core.trac.wordpress.org/browser/trunk/src/wp-includes/formatting.php for the original.
	 *
	 * Sanitize a string from user input or from the db.
	 *
	 * - Check for invalid UTF-8;
	 * - Convert single < characters to entity;
	 * - Strip all tags;
	 * - Remove line breaks, tabs and extra white space;
	 * - Strip octets - BUT DO NOT REMOVE (part of) VARIABLES WHICH WILL BE REPLACED.
	 *
	 * @since 1.8.0
	 *
	 * @param string $value String value to sanitize.
	 *
	 * @return string
	 */
	public static function sanitize_text_field( $value ) {
		$filtered = wp_check_invalid_utf8( $value );

		if ( strpos( $filtered, '<' ) !== false ) {
			$filtered = wp_pre_kses_less_than( $filtered );
			// This will strip extra whitespace for us.
			$filtered = wp_strip_all_tags( $filtered, true );
		}
		else {
			$filtered = trim( preg_replace( '`[\r\n\t ]+`', ' ', $filtered ) );
		}

		$found = false;
		while ( preg_match( '`[^%](%[a-f0-9]{2})`i', $filtered, $match ) ) {
			$filtered = str_replace( $match[1], '', $filtered );
			$found    = true;
		}
		unset( $match );

		if ( $found ) {
			// Strip out the whitespace that may now exist after removing the octets.
			$filtered = trim( preg_replace( '` +`', ' ', $filtered ) );
		}

		/**
		 * Filter a sanitized text field string.
		 *
		 * @since WP 2.9.0
		 *
		 * @param string $filtered The sanitized string.
		 * @param string $str      The string prior to being sanitized.
		 */
		return apply_filters( 'sanitize_text_field', $filtered, $value ); // phpcs:ignore WordPress.NamingConventions.PrefixAllGlobals -- Using WP native filter.
	}

	/**
	 * Sanitize a url for saving to the database.
	 * Not to be confused with the old native WP function.
	 *
	 * @since 1.8.0
	 *
	 * @param string $value             String URL value to sanitize.
	 * @param array  $allowed_protocols Optional set of allowed protocols.
	 *
	 * @return string
	 */
	public static function sanitize_url( $value, $allowed_protocols = [ 'http', 'https' ] ) {

		$url   = '';
		$parts = wp_parse_url( $value );

		if ( isset( $parts['scheme'], $parts['host'] ) ) {
			$url = $parts['scheme'] . '://';

			if ( isset( $parts['user'] ) ) {
				$url .= rawurlencode( $parts['user'] );
				$url .= isset( $parts['pass'] ) ? ':' . rawurlencode( $parts['pass'] ) : '';
				$url .= '@';
			}

			$parts['host'] = preg_replace(
				'`[^a-z0-9-.:\[\]\\x80-\\xff]`',
				'',
				strtolower( $parts['host'] )
			);

			$url .= $parts['host'] . ( isset( $parts['port'] ) ? ':' . intval( $parts['port'] ) : '' );
		}

		if ( isset( $parts['path'] ) && strpos( $parts['path'], '/' ) === 0 ) {
			$path = explode( '/', wp_strip_all_tags( $parts['path'] ) );
			$path = self::sanitize_encoded_text_field( $path );
			$url .= implode( '/', $path );
		}

		if ( ! $url ) {
			return '';
		}

		if ( isset( $parts['query'] ) ) {
			wp_parse_str( $parts['query'], $parsed_query );

			$parsed_query = array_combine(
				self::sanitize_encoded_text_field( array_keys( $parsed_query ) ),
				self::sanitize_encoded_text_field( array_values( $parsed_query ) )
			);

			$url = add_query_arg( $parsed_query, $url );
		}

		if ( isset( $parts['fragment'] ) ) {
			$url .= '#' . self::sanitize_encoded_text_field( $parts['fragment'] );
		}

		if ( strpos( $url, '%' ) !== false ) {
			$url = preg_replace_callback(
				'`%[a-fA-F0-9]{2}`',
				function( $octects ) {
					return strtolower( $octects[0] );
				},
				$url
			);
		}

		return esc_url_raw( $url, $allowed_protocols );
	}

	/**
	 * Decode, sanitize and encode the array of strings or the string.
	 *
	 * @since 13.3
	 *
	 * @param array|string $value The value to sanitize and encode.
	 *
	 * @return array|string The sanitized value.
	 */
	public static function sanitize_encoded_text_field( $value ) {
		if ( is_array( $value ) ) {
			return array_map( [ __CLASS__, 'sanitize_encoded_text_field' ], $value );
		}

		return rawurlencode( sanitize_text_field( rawurldecode( $value ) ) );
	}

	/**
	 * Validate a value as boolean.
	 *
	 * @since 1.8.0
	 *
	 * @param mixed $value Value to validate.
	 *
	 * @return bool
	 */
	public static function validate_bool( $value ) {
		if ( ! isset( self::$has_filters ) ) {
			self::$has_filters = extension_loaded( 'filter' );
		}

		if ( self::$has_filters ) {
			return filter_var( $value, FILTER_VALIDATE_BOOLEAN );
		}
		else {
			return self::emulate_filter_bool( $value );
		}
	}

	/**
	 * Cast a value to bool.
	 *
	 * @since 1.8.0
	 *
	 * @param mixed $value Value to cast.
	 *
	 * @return bool
	 */
	public static function emulate_filter_bool( $value ) {
		$true  = [
			'1',
			'true',
			'True',
			'TRUE',
			'y',
			'Y',
			'yes',
			'Yes',
			'YES',
			'on',
			'On',
			'ON',
		];
		$false = [
			'0',
			'false',
			'False',
			'FALSE',
			'n',
			'N',
			'no',
			'No',
			'NO',
			'off',
			'Off',
			'OFF',
		];

		if ( is_bool( $value ) ) {
			return $value;
		}
		elseif ( is_int( $value ) && ( $value === 0 || $value === 1 ) ) {
			return (bool) $value;
		}
		elseif ( ( is_float( $value ) && ! is_nan( $value ) ) && ( $value === (float) 0 || $value === (float) 1 ) ) {
			return (bool) $value;
		}
		elseif ( is_string( $value ) ) {
			$value = trim( $value );
			if ( in_array( $value, $true, true ) ) {
				return true;
			}
			elseif ( in_array( $value, $false, true ) ) {
				return false;
			}
			else {
				return false;
			}
		}

		return false;
	}

	/**
	 * Validate a value as integer.
	 *
	 * @since 1.8.0
	 *
	 * @param mixed $value Value to validate.
	 *
	 * @return int|bool Int or false in case of failure to convert to int.
	 */
	public static function validate_int( $value ) {
		if ( ! isset( self::$has_filters ) ) {
			self::$has_filters = extension_loaded( 'filter' );
		}

		if ( self::$has_filters ) {
			return filter_var( $value, FILTER_VALIDATE_INT );
		}
		else {
			return self::emulate_filter_int( $value );
		}
	}

	/**
	 * Cast a value to integer.
	 *
	 * @since 1.8.0
	 *
	 * @param mixed $value Value to cast.
	 *
	 * @return int|bool
	 */
	public static function emulate_filter_int( $value ) {
		if ( is_int( $value ) ) {
			return $value;
		}
		elseif ( is_float( $value ) ) {
			// phpcs:ignore WordPress.PHP.StrictComparisons -- Purposeful loose comparison.
			if ( (int) $value == $value && ! is_nan( $value ) ) {
				return (int) $value;
			}
			else {
				return false;
			}
		}
		elseif ( is_string( $value ) ) {
			$value = trim( $value );
			if ( $value === '' ) {
				return false;
			}
			elseif ( ctype_digit( $value ) ) {
				return (int) $value;
			}
			elseif ( strpos( $value, '-' ) === 0 && ctype_digit( substr( $value, 1 ) ) ) {
				return (int) $value;
			}
			else {
				return false;
			}
		}

		return false;
	}

	/**
	 * Clears the WP or W3TC cache depending on which is used.
	 *
	 * @since 1.8.0
	 */
	public static function clear_cache() {
		if ( function_exists( 'w3tc_pgcache_flush' ) ) {
			w3tc_pgcache_flush();
		}
		elseif ( function_exists( 'wp_cache_clear_cache' ) ) {
			wp_cache_clear_cache();
		}
	}

	/**
	 * Flush W3TC cache after succesfull update/add of taxonomy meta option.
	 *
	 * @since 1.8.0
	 */
	public static function flush_w3tc_cache() {
		if ( defined( 'W3TC_DIR' ) && function_exists( 'w3tc_objectcache_flush' ) ) {
			w3tc_objectcache_flush();
		}
	}

	/**
	 * Clear rewrite rules.
	 *
	 * @since 1.8.0
	 */
	public static function clear_rewrites() {
		delete_option( 'rewrite_rules' );
	}

	/**
	 * Do simple reliable math calculations without the risk of wrong results.
	 *
	 * @link http://floating-point-gui.de/
	 * @link http://php.net/language.types.float.php See the big red warning.
	 *
	 * In the rare case that the bcmath extension would not be loaded, it will return the normal calculation results.
	 *
	 * @since 1.5.0
	 * @since 1.8.0 Moved from stand-alone function to this class.
	 *
	 * @param mixed  $number1   Scalar (string/int/float/bool).
	 * @param string $action    Calculation action to execute. Valid input:
	 *                          '+' or 'add' or 'addition',
	 *                          '-' or 'sub' or 'subtract',
	 *                          '*' or 'mul' or 'multiply',
	 *                          '/' or 'div' or 'divide',
	 *                          '%' or 'mod' or 'modulus'
	 *                          '=' or 'comp' or 'compare'.
	 * @param mixed  $number2   Scalar (string/int/float/bool).
	 * @param bool   $round     Whether or not to round the result. Defaults to false.
	 *                          Will be disregarded for a compare operation.
	 * @param int    $decimals  Decimals for rounding operation. Defaults to 0.
	 * @param int    $precision Calculation precision. Defaults to 10.
	 *
	 * @return mixed Calculation Result or false if either or the numbers isn't scalar or
	 *               an invalid operation was passed.
	 *               - For compare the result will always be an integer.
	 *               - For all other operations, the result will either be an integer (preferred)
	 *                 or a float.
	 */
	public static function calc( $number1, $action, $number2, $round = false, $decimals = 0, $precision = 10 ) {
		static $bc;

		if ( ! is_scalar( $number1 ) || ! is_scalar( $number2 ) ) {
			return false;
		}

		if ( ! isset( $bc ) ) {
			$bc = extension_loaded( 'bcmath' );
		}

		if ( $bc ) {
			$number1 = number_format( $number1, 10, '.', '' );
			$number2 = number_format( $number2, 10, '.', '' );
		}

		$result  = null;
		$compare = false;

		switch ( $action ) {
			case '+':
			case 'add':
			case 'addition':
				$result = ( $bc ) ? bcadd( $number1, $number2, $precision ) /* string */ : ( $number1 + $number2 );
				break;

			case '-':
			case 'sub':
			case 'subtract':
				$result = ( $bc ) ? bcsub( $number1, $number2, $precision ) /* string */ : ( $number1 - $number2 );
				break;

			case '*':
			case 'mul':
			case 'multiply':
				$result = ( $bc ) ? bcmul( $number1, $number2, $precision ) /* string */ : ( $number1 * $number2 );
				break;

			case '/':
			case 'div':
			case 'divide':
				if ( $bc ) {
					$result = bcdiv( $number1, $number2, $precision ); // String, or NULL if right_operand is 0.
				}
				elseif ( $number2 != 0 ) { // phpcs:ignore WordPress.PHP.StrictComparisons -- Purposeful loose comparison.
					$result = ( $number1 / $number2 );
				}

				if ( ! isset( $result ) ) {
					$result = 0;
				}
				break;

			case '%':
			case 'mod':
			case 'modulus':
				if ( $bc ) {
					$result = bcmod( $number1, $number2 ); // String, or NULL if modulus is 0.
				}
				elseif ( $number2 != 0 ) { // phpcs:ignore WordPress.PHP.StrictComparisons -- Purposeful loose comparison.
					$result = ( $number1 % $number2 );
				}

				if ( ! isset( $result ) ) {
					$result = 0;
				}
				break;

			case '=':
			case 'comp':
			case 'compare':
				$compare = true;
				if ( $bc ) {
					$result = bccomp( $number1, $number2, $precision ); // Returns int 0, 1 or -1.
				}
				else {
					// phpcs:ignore WordPress.PHP.StrictComparisons -- Purposeful loose comparison.
					$result = ( $number1 == $number2 ) ? 0 : ( ( $number1 > $number2 ) ? 1 : -1 );
				}
				break;
		}

		if ( isset( $result ) ) {
			if ( $compare === false ) {
				if ( $round === true ) {
					$result = round( floatval( $result ), $decimals );
					if ( $decimals === 0 ) {
						$result = (int) $result;
					}
				}
				else {
					// phpcs:ignore WordPress.PHP.StrictComparisons -- Purposeful loose comparison.
					$result = ( intval( $result ) == $result ) ? intval( $result ) : floatval( $result );
				}
			}

			return $result;
		}

		return false;
	}

	/**
	 * Trim whitespace and NBSP (Non-breaking space) from string.
	 *
	 * @since 2.0.0
	 *
	 * @param string $string String input to trim.
	 *
	 * @return string
	 */
	public static function trim_nbsp_from_string( $string ) {
		$find   = [ '&nbsp;', chr( 0xC2 ) . chr( 0xA0 ) ];
		$string = str_replace( $find, ' ', $string );
		$string = trim( $string );

		return $string;
	}

	/**
	 * Check if a string is a valid datetime.
	 *
	 * @since 2.0.0
	 *
	 * @param string $datetime String input to check as valid input for DateTime class.
	 *
	 * @return bool
	 */
	public static function is_valid_datetime( $datetime ) {
		static $date_helper;

		if ( ! $date_helper ) {
			$date_helper = new WPSEO_Date_Helper();
		}

		return $date_helper->is_valid_datetime( $datetime );
	}

	/**
	 * Format the URL to be sure it is okay for using as a redirect url.
	 *
	 * This method will parse the URL and combine them in one string.
	 *
	 * @since 2.3.0
	 *
	 * @param string $url URL string.
	 *
	 * @return mixed
	 */
	public static function format_url( $url ) {
		$parsed_url = wp_parse_url( $url );

		$formatted_url = '';
		if ( ! empty( $parsed_url['path'] ) ) {
			$formatted_url = $parsed_url['path'];
		}

		// Prepend a slash if first char != slash.
		if ( stripos( $formatted_url, '/' ) !== 0 ) {
			$formatted_url = '/' . $formatted_url;
		}

		// Append 'query' string if it exists.
		if ( ! empty( $parsed_url['query'] ) ) {
			$formatted_url .= '?' . $parsed_url['query'];
		}

		return apply_filters( 'wpseo_format_admin_url', $formatted_url );
	}

	/**
	 * Get plugin name from file.
	 *
	 * @since 2.3.3
	 *
	 * @param string $plugin Plugin path relative to plugins directory.
	 *
	 * @return string|bool
	 */
	public static function get_plugin_name( $plugin ) {
		$plugin_details = get_plugin_data( WP_PLUGIN_DIR . '/' . $plugin );

		if ( $plugin_details['Name'] !== '' ) {
			return $plugin_details['Name'];
		}

		return false;
	}

	/**
	 * Retrieves the sitename.
	 *
	 * @since 3.0.0
	 *
	 * @return string
	 */
	public static function get_site_name() {
		return YoastSEO()->helpers->site->get_site_name();
	}

	/**
	 * Retrieves the title separator.
	 *
	 * @since 3.0.0
	 *
	 * @return string
	 */
	public static function get_title_separator() {
		$replacement = WPSEO_Options::get_default( 'wpseo_titles', 'separator' );

		// Get the titles option and the separator options.
		$separator         = WPSEO_Options::get( 'separator' );
		$seperator_options = WPSEO_Option_Titles::get_instance()->get_separator_options();

		// This should always be set, but just to be sure.
		if ( isset( $seperator_options[ $separator ] ) ) {
			// Set the new replacement.
			$replacement = $seperator_options[ $separator ];
		}

		/**
		 * Filter: 'wpseo_replacements_filter_sep' - Allow customization of the separator character(s).
		 *
		 * @api string $replacement The current separator.
		 */
		return apply_filters( 'wpseo_replacements_filter_sep', $replacement );
	}

	/**
	 * Check if the current opened page is a Yoast SEO page.
	 *
	 * @since 3.0.0
	 *
	 * @return bool
	 */
	public static function is_yoast_seo_page() {
		return YoastSEO()->helpers->current_page->is_yoast_seo_page();
	}

	/**
	 * Check if the current opened page belongs to Yoast SEO Free.
	 *
	 * @since 3.3.0
	 *
	 * @param string $current_page The current page the user is on.
	 *
	 * @return bool
	 */
	public static function is_yoast_seo_free_page( $current_page ) {
		$yoast_seo_free_pages = [
			'wpseo_dashboard',
			'wpseo_titles',
			'wpseo_social',
			'wpseo_advanced',
			'wpseo_tools',
			'wpseo_search_console',
			'wpseo_licenses',
		];

		return in_array( $current_page, $yoast_seo_free_pages, true );
	}

	/**
	 * Checks if we are in the premium or free plugin.
	 *
	 * @return bool True when we are in the premium plugin.
	 */
	public static function is_yoast_seo_premium() {
		return defined( 'WPSEO_PREMIUM_PLUGIN_FILE' );
	}

	/**
	 * Determine if Yoast SEO is in development mode?
	 *
	 * Inspired by JetPack (https://github.com/Automattic/jetpack/blob/master/class.jetpack.php#L1383-L1406).
	 *
	 * @since 3.0.0
	 *
	 * @return bool
	 */
	public static function is_development_mode() {
		$development_mode = false;

		if ( defined( 'YOAST_ENVIRONMENT' ) && YOAST_ENVIRONMENT === 'development' ) {
			$development_mode = true;
		}
		elseif ( defined( 'WPSEO_DEBUG' ) ) {
			$development_mode = WPSEO_DEBUG;
		}
		elseif ( site_url() && strpos( site_url(), '.' ) === false ) {
			$development_mode = true;
		}

		/**
		 * Filter the Yoast SEO development mode.
		 *
		 * @since 3.0
		 *
		 * @param bool $development_mode Is Yoast SEOs development mode active.
		 */
		return apply_filters( 'yoast_seo_development_mode', $development_mode );
	}

	/**
	 * Retrieve home URL with proper trailing slash.
	 *
	 * @since 3.3.0
	 *
	 * @param string      $path   Path relative to home URL.
	 * @param string|null $scheme Scheme to apply.
	 *
	 * @return string Home URL with optional path, appropriately slashed if not.
	 */
	public static function home_url( $path = '', $scheme = null ) {
		return YoastSEO()->helpers->url->home( $path, $scheme );
	}

	/**
	 * Returns a base64 URL for the svg for use in the menu.
	 *
	 * @since 3.3.0
	 *
	 * @param bool $base64 Whether or not to return base64'd output.
	 *
	 * @return string
	 */
	public static function get_icon_svg( $base64 = true ) {
		$svg = '<svg version="1.1" xmlns="http://www.w3.org/2000/svg" xml:space="preserve" width="100%" height="100%" style="fill:#82878c" viewBox="0 0 512 512" role="img" aria-hidden="true" focusable="false"><g><g><g><g><path d="M203.6,395c6.8-17.4,6.8-36.6,0-54l-79.4-204h70.9l47.7,149.4l74.8-207.6H116.4c-41.8,0-76,34.2-76,76V357c0,41.8,34.2,76,76,76H173C189,424.1,197.6,410.3,203.6,395z"/></g><g><path d="M471.6,154.8c0-41.8-34.2-76-76-76h-3L285.7,365c-9.6,26.7-19.4,49.3-30.3,68h216.2V154.8z"/></g></g><path stroke-width="2.974" stroke-miterlimit="10" d="M338,1.3l-93.3,259.1l-42.1-131.9h-89.1l83.8,215.2c6,15.5,6,32.5,0,48c-7.4,19-19,37.3-53,41.9l-7.2,1v76h8.3c81.7,0,118.9-57.2,149.6-142.9L431.6,1.3H338z M279.4,362c-32.9,92-67.6,128.7-125.7,131.8v-45c37.5-7.5,51.3-31,59.1-51.1c7.5-19.3,7.5-40.7,0-60l-75-192.7h52.8l53.3,166.8l105.9-294h58.1L279.4,362z"/></g></g></svg>';

		if ( $base64 ) {
			return 'data:image/svg+xml;base64,' . base64_encode( $svg );
		}

		return $svg;
	}

	/**
	 * Returns the SVG for the traffic light in the metabox.
	 *
	 * @return string
	 */
	public static function traffic_light_svg() {
		return <<<'SVG'
<svg class="yst-traffic-light init" version="1.1" xmlns="http://www.w3.org/2000/svg"
	 role="img" aria-hidden="true" focusable="false"
	 x="0px" y="0px" viewBox="0 0 30 47" enable-background="new 0 0 30 47" xml:space="preserve">
<g id="BG_1_">
</g>
<g id="traffic_light">
	<g>
		<g>
			<g>
				<path fill="#5B2942" d="M22,0H8C3.6,0,0,3.6,0,7.9v31.1C0,43.4,3.6,47,8,47h14c4.4,0,8-3.6,8-7.9V7.9C30,3.6,26.4,0,22,0z
					 M27.5,38.8c0,3.1-2.6,5.7-5.8,5.7H8.3c-3.2,0-5.8-2.5-5.8-5.7V8.3c0-1.5,0.6-2.9,1.7-4c1.1-1,2.5-1.6,4.1-1.6h13.4
					c1.5,0,3,0.6,4.1,1.6c1.1,1.1,1.7,2.5,1.7,4V38.8z"/>
			</g>
			<g class="traffic-light-color traffic-light-red">
				<ellipse fill="#C8C8C8" cx="15" cy="23.5" rx="5.7" ry="5.6"/>
				<ellipse fill="#DC3232" cx="15" cy="10.9" rx="5.7" ry="5.6"/>
				<ellipse fill="#C8C8C8" cx="15" cy="36.1" rx="5.7" ry="5.6"/>
			</g>
			<g class="traffic-light-color traffic-light-orange">
				<ellipse fill="#F49A00" cx="15" cy="23.5" rx="5.7" ry="5.6"/>
				<ellipse fill="#C8C8C8" cx="15" cy="10.9" rx="5.7" ry="5.6"/>
				<ellipse fill="#C8C8C8" cx="15" cy="36.1" rx="5.7" ry="5.6"/>
			</g>
			<g class="traffic-light-color traffic-light-green">
				<ellipse fill="#C8C8C8" cx="15" cy="23.5" rx="5.7" ry="5.6"/>
				<ellipse fill="#C8C8C8" cx="15" cy="10.9" rx="5.7" ry="5.6"/>
				<ellipse fill="#63B22B" cx="15" cy="36.1" rx="5.7" ry="5.6"/>
			</g>
			<g class="traffic-light-color traffic-light-empty">
				<ellipse fill="#C8C8C8" cx="15" cy="23.5" rx="5.7" ry="5.6"/>
				<ellipse fill="#C8C8C8" cx="15" cy="10.9" rx="5.7" ry="5.6"/>
				<ellipse fill="#C8C8C8" cx="15" cy="36.1" rx="5.7" ry="5.6"/>
			</g>
			<g class="traffic-light-color traffic-light-init">
				<ellipse fill="#C8C8C8" cx="15" cy="23.5" rx="5.7" ry="5.6"/>
				<ellipse fill="#C8C8C8" cx="15" cy="10.9" rx="5.7" ry="5.6"/>
				<ellipse fill="#C8C8C8" cx="15" cy="36.1" rx="5.7" ry="5.6"/>
			</g>
		</g>
	</g>
</g>
</svg>
SVG;
	}

	/**
	 * Checks if the WP-REST-API is available.
	 *
	 * @since 3.6
	 * @since 3.7 Introduced the $minimum_version parameter.
	 *
	 * @param string $minimum_version The minimum version the API should be.
	 *
	 * @return bool Returns true if the API is available.
	 */
	public static function is_api_available( $minimum_version = '2.0' ) {
		return ( defined( 'REST_API_VERSION' )
			&& version_compare( REST_API_VERSION, $minimum_version, '>=' ) );
	}

	/**
	 * Determine whether or not the metabox should be displayed for a post type.
	 *
	 * @param string|null $post_type Optional. The post type to check the visibility of the metabox for.
	 *
	 * @return bool Whether or not the metabox should be displayed.
	 */
	protected static function display_post_type_metabox( $post_type = null ) {
		if ( ! isset( $post_type ) ) {
			$post_type = get_post_type();
		}

		if ( ! isset( $post_type ) || ! WPSEO_Post_Type::is_post_type_accessible( $post_type ) ) {
			return false;
		}

		if ( $post_type === 'attachment' && WPSEO_Options::get( 'disable-attachment' ) ) {
			return false;
		}

		return WPSEO_Options::get( 'display-metabox-pt-' . $post_type );
	}

	/**
	 * Determine whether or not the metabox should be displayed for a taxonomy.
	 *
	 * @param string|null $taxonomy Optional. The post type to check the visibility of the metabox for.
	 *
	 * @return bool Whether or not the metabox should be displayed.
	 */
	protected static function display_taxonomy_metabox( $taxonomy = null ) {
		if ( ! isset( $taxonomy ) || ! in_array( $taxonomy, get_taxonomies( [ 'public' => true ], 'names' ), true ) ) {
			return false;
		}

		return WPSEO_Options::get( 'display-metabox-tax-' . $taxonomy );
	}

	/**
	 * Determines whether the metabox is active for the given identifier and type.
	 *
	 * @param string $identifier The identifier to check for.
	 * @param string $type       The type to check for.
	 *
	 * @return bool Whether or not the metabox is active.
	 */
	public static function is_metabox_active( $identifier, $type ) {
		if ( $type === 'post_type' ) {
			return self::display_post_type_metabox( $identifier );
		}

		if ( $type === 'taxonomy' ) {
			return self::display_taxonomy_metabox( $identifier );
		}

		return false;
	}

	/**
	 * Determines whether or not WooCommerce is active.
	 *
	 * @return bool Whether or not WooCommerce is active.
	 */
	public static function is_woocommerce_active() {
		return class_exists( 'Woocommerce' );
	}

	/**
	 * Determines whether the plugin is active for the entire network.
	 *
	 * @return bool Whether or not the plugin is network-active.
	 */
	public static function is_plugin_network_active() {
		static $network_active = null;

		if ( ! is_multisite() ) {
			return false;
		}

		// If a cached result is available, bail early.
		if ( $network_active !== null ) {
			return $network_active;
		}

		$network_active_plugins = wp_get_active_network_plugins();

		// Consider MU plugins and network-activated plugins as network-active.
		$network_active = strpos( wp_normalize_path( WPSEO_FILE ), wp_normalize_path( WPMU_PLUGIN_DIR ) ) === 0
			|| in_array( WP_PLUGIN_DIR . '/' . WPSEO_BASENAME, $network_active_plugins, true );

		return $network_active;
	}

	/**
	 * Gets the type of the current post.
	 *
	 * @return string The post type, or an empty string.
	 */
	public static function get_post_type() {
		global $post;

		if ( isset( $post->post_type ) ) {
			return $post->post_type;
		}
		elseif ( isset( $_GET['post_type'] ) ) {
			return sanitize_text_field( wp_unslash( $_GET['post_type'] ) );
		}

		return '';
	}

	/**
	 * Gets the type of the current page.
	 *
	 * @return string Returns 'post' if the current page is a post edit page. Taxonomy in other cases.
	 */
	public static function get_page_type() {
		global $pagenow;
		if ( WPSEO_Metabox::is_post_edit( $pagenow ) ) {
			return 'post';
		}

		return 'taxonomy';
	}

	/**
	 * Getter for the Adminl10n array. Applies the wpseo_admin_l10n filter.
	 *
	 * @return array The Adminl10n array.
	 */
	public static function get_admin_l10n() {
		$post_type = self::get_post_type();
		$page_type = self::get_page_type();

		$label_object = false;
		$no_index     = false;

		if ( $page_type === 'post' ) {
			$label_object = get_post_type_object( $post_type );
			$no_index     = WPSEO_Options::get( 'noindex-' . $post_type, false );
		}
		else {
			$label_object = WPSEO_Taxonomy::get_labels();

			$taxonomy_slug = filter_input( INPUT_GET, 'taxonomy', FILTER_DEFAULT, [ 'options' => [ 'default' => '' ] ] );
			$no_index      = WPSEO_Options::get( 'noindex-tax-' . $taxonomy_slug, false );
		}

		$wpseo_admin_l10n = [
			'displayAdvancedTab'   => WPSEO_Capability_Utils::current_user_can( 'wpseo_edit_advanced_metadata' ) || ! WPSEO_Options::get( 'disableadvanced_meta' ),
			'noIndex'              => (bool) $no_index,
			'isPostType'           => (bool) get_post_type(),
			'postType'             => get_post_type(),
			'postTypeNamePlural'   => ( $page_type === 'post' ) ? $label_object->label : $label_object->name,
			'postTypeNameSingular' => ( $page_type === 'post' ) ? $label_object->labels->singular_name : $label_object->singular_name,
<<<<<<< HEAD
			'isBreadcrumbsDisabled'  => WPSEO_Options::get( 'breadcrumbs-enable', false ) !== true && ! current_theme_supports( 'yoast-seo-breadcrumbs' ),
			// phpcs:ignore Generic.ControlStructures.DisallowYodaConditions.Found -- This is not a Yoda condition.
			'isPrivateBlog'          => ( (string) get_option( 'blog_public' ) ) === '0',
=======
			'breadcrumbsDisabled'  => WPSEO_Options::get( 'breadcrumbs-enable', false ) !== true && ! current_theme_supports( 'yoast-seo-breadcrumbs' ),
			// phpcs:ignore Generic.ControlStructures.DisallowYodaConditions -- Bug: squizlabs/PHP_CodeSniffer#2962.
			'privateBlog'          => ( (string) get_option( 'blog_public' ) ) === '0',
>>>>>>> 043009c5
		];

		$additional_entries = apply_filters( 'wpseo_admin_l10n', [] );
		if ( is_array( $additional_entries ) ) {
			$wpseo_admin_l10n = array_merge( $wpseo_admin_l10n, $additional_entries );
		}

		return $wpseo_admin_l10n;
	}

	/**
	 * Retrieves the analysis worker log level. Defaults to errors only.
	 *
	 * Uses bool YOAST_SEO_DEBUG as flag to enable logging. Off equals ERROR.
	 * Uses string YOAST_SEO_DEBUG_ANALYSIS_WORKER as log level for the Analysis
	 * Worker. Defaults to INFO.
	 * Can be: TRACE, DEBUG, INFO, WARN or ERROR.
	 *
	 * @return string The log level to use.
	 */
	public static function get_analysis_worker_log_level() {
		if ( defined( 'YOAST_SEO_DEBUG' ) && YOAST_SEO_DEBUG ) {
			return defined( 'YOAST_SEO_DEBUG_ANALYSIS_WORKER' ) ? YOAST_SEO_DEBUG_ANALYSIS_WORKER : 'INFO';
		}

		return 'ERROR';
	}

	/**
	 * Returns the unfiltered home URL.
	 *
	 * In case WPML is installed, returns the original home_url and not the WPML version.
	 * In case of a multisite setup we return the network_home_url.
	 *
	 * @return string The home url.
	 */

	/**
	 * Returns the unfiltered home URL.
	 *
	 * In case WPML is installed, returns the original home_url and not the WPML version.
	 * In case of a multisite setup we return the network_home_url.
	 *
	 * @return string The home url.
	 *
	 * @codeCoverageIgnore
	 */
	public static function get_home_url() {

		/**
		 * Action: 'wpseo_home_url' - Allows overriding of the home URL.
		 */
		do_action( 'wpseo_home_url' );

		// If the plugin is network-activated, use the network home URL.
		if ( self::is_plugin_network_active() ) {
			return network_home_url();
		}

		return home_url();
	}

	/**
	 * Checks if the current installation supports MyYoast access tokens.
	 *
	 * @codeCoverageIgnore
	 *
	 * @return bool True if access_tokens are supported.
	 *
	 * @deprecated 15.0
	 */
	public static function has_access_token_support() {
		_deprecated_function( __METHOD__, 'WPSEO 15.0' );
		return false;
	}

	/**
	 * Prepares data for outputting as JSON.
	 *
	 * @param array $data The data to format.
	 *
	 * @return false|string The prepared JSON string.
	 */
	public static function format_json_encode( $data ) {
		$flags = JSON_UNESCAPED_SLASHES;

		if ( self::is_development_mode() ) {
			$flags = ( $flags | JSON_PRETTY_PRINT );

			/**
			 * Filter the Yoast SEO development mode.
			 *
			 * @api array $data Allows filtering of the JSON data for debug purposes.
			 */
			$data = apply_filters( 'wpseo_debug_json_data', $data );
		}

		// phpcs:ignore Yoast.Yoast.AlternativeFunctions.json_encode_wp_json_encodeWithAdditionalParams -- This is the definition of format_json_encode.
		return wp_json_encode( $data, $flags );
	}

	/**
	 * Output a Schema blob.
	 *
	 * @param array  $graph The Schema graph array to output.
	 * @param string $class The (optional) class to add to the script tag.
	 *
	 * @return bool
	 */
	public static function schema_output( $graph, $class = 'yoast-schema-graph' ) {
		if ( ! is_array( $graph ) || empty( $graph ) ) {
			return false;
		}

		// phpcs:ignore WordPress.Security.EscapeOutput -- Escaping happens in WPSEO_Utils::schema_tag, which should be whitelisted.
		echo self::schema_tag( $graph, $class );
		return true;
	}

	/**
	 * Returns a script tag with Schema blob.
	 *
	 * @param array  $graph The Schema graph array to output.
	 * @param string $class The (optional) class to add to the script tag.
	 *
	 * @return false|string A schema blob with script tags.
	 */
	public static function schema_tag( $graph, $class = 'yoast-schema-graph' ) {
		if ( ! is_array( $graph ) || empty( $graph ) ) {
			return false;
		}

		$output = [
			'@context' => 'https://schema.org',
			'@graph'   => $graph,
		];
		return "<script type='application/ld+json' class='" . esc_attr( $class ) . "'>" . self::format_json_encode( $output ) . '</script>' . "\n";
	}

	/**
	 * Extends the allowed post tags with accessibility-related attributes.
	 *
	 * @param array $allowed_post_tags The allowed post tags.
	 * @codeCoverageIgnore
	 *
	 * @return array The allowed tags including post tags, input tags and select tags.
	 */
	public static function extend_kses_post_with_a11y( $allowed_post_tags ) {
		static $a11y_tags;

		if ( isset( $a11y_tags ) === false ) {
			$a11y_tags = [
				'button'   => [
					'aria-expanded' => true,
					'aria-controls' => true,
				],
				'div'      => [
					'tabindex' => true,
				],
				// Below are attributes that are needed for backwards compatibility (WP < 5.1).
				'span'     => [
					'aria-hidden' => true,
				],
				'input'    => [
					'aria-describedby' => true,
				],
				'select'   => [
					'aria-describedby' => true,
				],
				'textarea' => [
					'aria-describedby' => true,
				],
			];

			// Add the global allowed attributes to each html element.
			$a11y_tags = array_map( '_wp_add_global_attributes', $a11y_tags );
		}

		return array_merge_recursive( $allowed_post_tags, $a11y_tags );
	}

	/**
	 * Extends the allowed post tags with input, select and option tags.
	 *
	 * @param array $allowed_post_tags The allowed post tags.
	 * @codeCoverageIgnore
	 *
	 * @return array The allowed tags including post tags, input tags, select tags and option tags.
	 */
	public static function extend_kses_post_with_forms( $allowed_post_tags ) {
		static $input_tags;

		if ( isset( $input_tags ) === false ) {
			$input_tags = [
				'input' => [
					'accept'          => true,
					'accesskey'       => true,
					'align'           => true,
					'alt'             => true,
					'autocomplete'    => true,
					'autofocus'       => true,
					'checked'         => true,
					'contenteditable' => true,
					'dirname'         => true,
					'disabled'        => true,
					'draggable'       => true,
					'dropzone'        => true,
					'form'            => true,
					'formaction'      => true,
					'formenctype'     => true,
					'formmethod'      => true,
					'formnovalidate'  => true,
					'formtarget'      => true,
					'height'          => true,
					'hidden'          => true,
					'lang'            => true,
					'list'            => true,
					'max'             => true,
					'maxlength'       => true,
					'min'             => true,
					'multiple'        => true,
					'name'            => true,
					'pattern'         => true,
					'placeholder'     => true,
					'readonly'        => true,
					'required'        => true,
					'size'            => true,
					'spellcheck'      => true,
					'src'             => true,
					'step'            => true,
					'tabindex'        => true,
					'translate'       => true,
					'type'            => true,
					'value'           => true,
					'width'           => true,

					/*
					 * Below are attributes that are needed for backwards compatibility (WP < 5.1).
					 * They are used for the social media image in the metabox.
					 * These can be removed once we move to the React versions of the social previews.
					 */
					'data-target'     => true,
					'data-target-id'  => true,
				],
				'select' => [
					'accesskey'       => true,
					'autofocus'       => true,
					'contenteditable' => true,
					'disabled'        => true,
					'draggable'       => true,
					'dropzone'        => true,
					'form'            => true,
					'hidden'          => true,
					'lang'            => true,
					'multiple'        => true,
					'name'            => true,
					'onblur'          => true,
					'onchange'        => true,
					'oncontextmenu'   => true,
					'onfocus'         => true,
					'oninput'         => true,
					'oninvalid'       => true,
					'onreset'         => true,
					'onsearch'        => true,
					'onselect'        => true,
					'onsubmit'        => true,
					'required'        => true,
					'size'            => true,
					'spellcheck'      => true,
					'tabindex'        => true,
					'translate'       => true,
				],
				'option' => [
					'class'    => true,
					'disabled' => true,
					'id'       => true,
					'label'    => true,
					'selected' => true,
					'value'    => true,
				],
			];

			// Add the global allowed attributes to each html element.
			$input_tags = array_map( '_wp_add_global_attributes', $input_tags );
		}

		return array_merge_recursive( $allowed_post_tags, $input_tags );
	}

	/**
	 * Gets an array of enabled features.
	 *
	 * @return string[] The array of enabled features.
	 */
	public static function retrieve_enabled_features() {
		$enabled_features = [];
		if ( defined( 'YOAST_SEO_ENABLED_FEATURES' ) ) {
			$enabled_features = preg_split( '/,\W*/', YOAST_SEO_ENABLED_FEATURES );
		}
		// Make the array of enabled features filterable, so features can be enabled at will.
		$enabled_features = apply_filters( 'wpseo_enable_feature', $enabled_features );

		return $enabled_features;
	}
}<|MERGE_RESOLUTION|>--- conflicted
+++ resolved
@@ -1119,15 +1119,9 @@
 			'postType'             => get_post_type(),
 			'postTypeNamePlural'   => ( $page_type === 'post' ) ? $label_object->label : $label_object->name,
 			'postTypeNameSingular' => ( $page_type === 'post' ) ? $label_object->labels->singular_name : $label_object->singular_name,
-<<<<<<< HEAD
 			'isBreadcrumbsDisabled'  => WPSEO_Options::get( 'breadcrumbs-enable', false ) !== true && ! current_theme_supports( 'yoast-seo-breadcrumbs' ),
-			// phpcs:ignore Generic.ControlStructures.DisallowYodaConditions.Found -- This is not a Yoda condition.
+			// phpcs:ignore Generic.ControlStructures.DisallowYodaConditions -- Bug: squizlabs/PHP_CodeSniffer#2962.
 			'isPrivateBlog'          => ( (string) get_option( 'blog_public' ) ) === '0',
-=======
-			'breadcrumbsDisabled'  => WPSEO_Options::get( 'breadcrumbs-enable', false ) !== true && ! current_theme_supports( 'yoast-seo-breadcrumbs' ),
-			// phpcs:ignore Generic.ControlStructures.DisallowYodaConditions -- Bug: squizlabs/PHP_CodeSniffer#2962.
-			'privateBlog'          => ( (string) get_option( 'blog_public' ) ) === '0',
->>>>>>> 043009c5
 		];
 
 		$additional_entries = apply_filters( 'wpseo_admin_l10n', [] );
