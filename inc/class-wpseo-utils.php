--- conflicted
+++ resolved
@@ -1108,15 +1108,19 @@
 	 * In case of a multisite setup we return the network_home_url.
 	 *
 	 * @return string The home url.
+	 */
+
+	/**
+	 * Returns the unfiltered home URL.
+	 *
+	 * In case WPML is installed, returns the original home_url and not the WPML version.
+	 * In case of a multisite setup we return the network_home_url.
+	 *
+	 * @return string The home url.
 	 *
 	 * @codeCoverageIgnore
 	 */
 	public static function get_home_url() {
-<<<<<<< HEAD
-=======
-		// Add a new filter to undo WPML's changing of home url.
-		add_filter( 'wpml_get_home_url', [ 'WPSEO_Utils', 'wpml_get_home_url' ], 10, 2 );
->>>>>>> fd122e1f
 
 		/**
 		 * Action: 'wpseo_home_url' - Allows overriding of the home URL.
@@ -1128,28 +1132,7 @@
 			return network_home_url();
 		}
 
-<<<<<<< HEAD
 		return home_url();
-=======
-		remove_filter( 'wpml_get_home_url', [ 'WPSEO_Utils', 'wpml_get_home_url' ], 10 );
-
-		return $url;
-	}
-
-	/**
-	 * Returns the original URL instead of the language-enriched URL.
-	 * This method gets automatically triggered by the wpml_get_home_url filter.
-	 *
-	 * @codeCoverageIgnore
-	 *
-	 * @param string $home_url The url altered by WPML. Unused.
-	 * @param string $url      The url that isn't altered by WPML.
-	 *
-	 * @return string The original url.
-	 */
-	public static function wpml_get_home_url( $home_url, $url ) {
-		return $url;
->>>>>>> fd122e1f
 	}
 
 	/**
