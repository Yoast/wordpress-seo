--- conflicted
+++ resolved
@@ -863,12 +863,6 @@
 			'postTypeNamePlural'    => ( $page_type === 'post' ) ? $label_object->label : $label_object->name,
 			'postTypeNameSingular'  => ( $page_type === 'post' ) ? $label_object->labels->singular_name : $label_object->singular_name,
 			'isBreadcrumbsDisabled' => WPSEO_Options::get( 'breadcrumbs-enable', false ) !== true && ! current_theme_supports( 'yoast-seo-breadcrumbs' ),
-<<<<<<< HEAD
-			// phpcs:ignore Generic.ControlStructures.DisallowYodaConditions -- Bug: squizlabs/PHP_CodeSniffer#2962.
-			'isPrivateBlog'         => ( (string) get_option( 'blog_public' ) ) === '0',
-=======
-			'isAiFeatureActive'     => (bool) WPSEO_Options::get( 'enable_ai_generator' ),
->>>>>>> 4f09391e
 		];
 
 		$additional_entries = apply_filters( 'wpseo_admin_l10n', [] );
