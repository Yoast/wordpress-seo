<?php
/**
 * @package    WPSEO\Internals
 * @since      1.8.0
 */

/**
 * Group of utility methods for use by WPSEO.
 * All methods are static, this is just a sort of namespacing class wrapper.
 */
class WPSEO_Utils {

	/**
	 * @var bool $has_filters Whether the PHP filter extension is enabled.
	 * @static
	 * @since 1.8.0
	 */
	public static $has_filters;

	/**
	 * @var array Notifications to be shown in the JavaScript console.
	 * @static
	 * @since 3.3.2
	 */
	protected static $console_notifications = array();

	/**
	 * Check whether the current user is allowed to access the configuration.
	 *
	 * @static
	 *
	 * @since 1.8.0
	 *
	 * @return boolean
	 */
	public static function grant_access() {
		// @todo Add deprecation warning.
		if ( ! is_multisite() ) {
			return true;
		}

		$options = get_site_option( 'wpseo_ms' );

		if ( empty( $options['access'] ) || $options['access'] === 'admin' ) {
			return current_user_can( 'wpseo_manage_options' );
		}

		return is_super_admin();
	}

	/**
	 * Check whether file editing is allowed for the .htaccess and robots.txt files.
	 *
	 * {@internal current_user_can() checks internally whether a user is on wp-ms and adjusts accordingly.}}
	 *
	 * @static
	 *
	 * @since    1.8.0
	 *
	 * @return bool
	 */
	public static function allow_system_file_edit() {
		$allowed = true;

		if ( current_user_can( 'edit_files' ) === false ) {
			$allowed = false;
		}

		/**
		 * Filter: 'wpseo_allow_system_file_edit' - Allow developers to change whether the editing of
		 * .htaccess and robots.txt is allowed.
		 *
		 * @api bool $allowed Whether file editing is allowed.
		 */

		return apply_filters( 'wpseo_allow_system_file_edit', $allowed );
	}

	/**
	 * Check if the web server is running on Apache.
	 *
	 * @static
	 *
	 * @since 1.8.0
	 *
	 * @return bool
	 */
	public static function is_apache() {
		if ( isset( $_SERVER['SERVER_SOFTWARE'] ) && stristr( $_SERVER['SERVER_SOFTWARE'], 'apache' ) !== false ) {
			return true;
		}

		return false;
	}

	/**
	 * Check if the web server is running on Nginx.
	 *
	 * @static
	 *
	 * @since 1.8.0
	 *
	 * @return bool
	 */
	public static function is_nginx() {
		if ( isset( $_SERVER['SERVER_SOFTWARE'] ) && stristr( $_SERVER['SERVER_SOFTWARE'], 'nginx' ) !== false ) {
			return true;
		}

		return false;
	}

	/**
	 * Register a notification to be shown in the JavaScript console.
	 *
	 * @since 3.3.2
	 *
	 * @param string $identifier    Notification identifier.
	 * @param string $message       Message to be shown.
	 * @param bool   $one_time_only Only show once (if added multiple times).
	 */
	public static function javascript_console_notification( $identifier, $message, $one_time_only = false ) {
		static $registered_hook;

		if ( is_null( $registered_hook ) ) {
			add_action( 'admin_footer', array( __CLASS__, 'localize_console_notices' ), 999 );
			$registered_hook = true;
		}

		$prefix = 'Yoast SEO: ';
		if ( substr( $message, 0, strlen( $prefix ) ) !== $prefix ) {
			$message = $prefix . $message;
		}

		if ( $one_time_only ) {
			self::$console_notifications[ $identifier ] = $message;
		}
		else {
			self::$console_notifications[] = $message;
		}
	}

	/**
	 * Localize the console notifications to JavaScript.
	 *
	 * @since 3.3.2
	 */
	public static function localize_console_notices() {
		if ( empty( self::$console_notifications ) ) {
			return;
		}

		wp_localize_script( WPSEO_Admin_Asset_Manager::PREFIX . 'admin-global-script', 'wpseoConsoleNotifications', array_values( self::$console_notifications ) );
	}

	/**
	 * Check whether a url is relative.
	 *
	 * @since 1.8.0
	 *
	 * @param string $url URL string to check.
	 *
	 * @return bool
	 */
	public static function is_url_relative( $url ) {
		return ( strpos( $url, 'http' ) !== 0 && strpos( $url, '//' ) !== 0 );
	}

	/**
	 * List all the available user roles.
	 *
	 * @since 1.8.0
	 *
	 * @static
	 *
	 * @return array $roles
	 */
	public static function get_roles() {
		global $wp_roles;

		if ( ! isset( $wp_roles ) ) {
			$wp_roles = new WP_Roles();
		}

		$roles = $wp_roles->get_names();

		return $roles;
	}

	/**
	 * Standardize whitespace in a string.
	 *
	 * Replace line breaks, carriage returns, tabs with a space, then remove double spaces.
	 *
	 * @since 1.8.0
	 *
	 * @param string $string String input to standardize.
	 *
	 * @return string
	 */
	public static function standardize_whitespace( $string ) {
		return trim( str_replace( '  ', ' ', str_replace( array( "\t", "\n", "\r", "\f" ), ' ', $string ) ) );
	}

	/**
	 * First strip out registered and enclosing shortcodes using native WordPress strip_shortcodes function.
	 * Then strip out the shortcodes with a filthy regex, because people don't properly register their shortcodes.
	 *
	 * @static
	 *
	 * @since 1.8.0
	 *
	 * @param string $text Input string that might contain shortcodes.
	 *
	 * @return string $text String without shortcodes.
	 */
	public static function strip_shortcode( $text ) {
		return preg_replace( '`\[[^\]]+\]`s', '', strip_shortcodes( $text ) );
	}

	/**
	 * Recursively trim whitespace round a string value or of string values within an array.
	 * Only trims strings to avoid typecasting a variable (to string).
	 *
	 * @static
	 *
	 * @since 1.8.0
	 *
	 * @param mixed $value Value to trim or array of values to trim.
	 *
	 * @return mixed Trimmed value or array of trimmed values.
	 */
	public static function trim_recursive( $value ) {
		if ( is_string( $value ) ) {
			$value = trim( $value );
		}
		elseif ( is_array( $value ) ) {
			$value = array_map( array( __CLASS__, 'trim_recursive' ), $value );
		}

		return $value;
	}

	/**
	 * Translates a decimal analysis score into a textual one.
	 *
	 * @static
	 *
	 * @since 1.8.0
	 *
	 * @param int  $val       The decimal score to translate.
	 * @param bool $css_value Whether to return the i18n translated score or the CSS class value.
	 *
	 * @return string
	 */
	public static function translate_score( $val, $css_value = true ) {
		$seo_rank = WPSEO_Rank::from_numeric_score( $val );

		if ( $css_value ) {
			return $seo_rank->get_css_class();
		}

		return $seo_rank->get_label();
	}

	/**
	 * Emulate the WP native sanitize_text_field function in a %%variable%% safe way.
	 *
	 * @see   https://core.trac.wordpress.org/browser/trunk/src/wp-includes/formatting.php for the original
	 *
	 * Sanitize a string from user input or from the db.
	 *
	 * - Check for invalid UTF-8,
	 * - Convert single < characters to entity,
	 * - Strip all tags,
	 * - Remove line breaks, tabs and extra white space,
	 * - Strip octets - BUT DO NOT REMOVE (part of) VARIABLES WHICH WILL BE REPLACED.
	 *
	 * @static
	 *
	 * @since 1.8.0
	 *
	 * @param string $value String value to sanitize.
	 *
	 * @return string
	 */
	public static function sanitize_text_field( $value ) {
		$filtered = wp_check_invalid_utf8( $value );

		if ( strpos( $filtered, '<' ) !== false ) {
			$filtered = wp_pre_kses_less_than( $filtered );
			// This will strip extra whitespace for us.
			$filtered = wp_strip_all_tags( $filtered, true );
		}
		else {
			$filtered = trim( preg_replace( '`[\r\n\t ]+`', ' ', $filtered ) );
		}

		$found = false;
		while ( preg_match( '`[^%](%[a-f0-9]{2})`i', $filtered, $match ) ) {
			$filtered = str_replace( $match[1], '', $filtered );
			$found    = true;
		}
		unset( $match );

		if ( $found ) {
			// Strip out the whitespace that may now exist after removing the octets.
			$filtered = trim( preg_replace( '` +`', ' ', $filtered ) );
		}

		/**
		 * Filter a sanitized text field string.
		 *
		 * @since WP 2.9.0
		 *
		 * @param string $filtered The sanitized string.
		 * @param string $str      The string prior to being sanitized.
		 */

		return apply_filters( 'sanitize_text_field', $filtered, $value );
	}

	/**
	 * Sanitize a url for saving to the database.
	 * Not to be confused with the old native WP function.
	 *
	 * @todo  [JRF => whomever] Check/improve url verification.
	 *
	 * @since 1.8.0
	 *
	 * @param string $value             String URL value to sanitize.
	 * @param array  $allowed_protocols Optional set of allowed protocols.
	 *
	 * @return string
	 */
	public static function sanitize_url( $value, $allowed_protocols = array( 'http', 'https' ) ) {
		return esc_url_raw( sanitize_text_field( rawurldecode( $value ) ), $allowed_protocols );
	}

	/**
	 * Validate a value as boolean.
	 *
	 * @static
	 *
	 * @since 1.8.0
	 *
	 * @param mixed $value Value to validate.
	 *
	 * @return bool
	 */
	public static function validate_bool( $value ) {
		if ( ! isset( self::$has_filters ) ) {
			self::$has_filters = extension_loaded( 'filter' );
		}

		if ( self::$has_filters ) {
			return filter_var( $value, FILTER_VALIDATE_BOOLEAN );
		}
		else {
			return self::emulate_filter_bool( $value );
		}
	}

	/**
	 * Cast a value to bool.
	 *
	 * @static
	 *
	 * @since 1.8.0
	 *
	 * @param mixed $value Value to cast.
	 *
	 * @return bool
	 */
	public static function emulate_filter_bool( $value ) {
		$true  = array(
			'1',
			'true',
			'True',
			'TRUE',
			'y',
			'Y',
			'yes',
			'Yes',
			'YES',
			'on',
			'On',
			'ON',

		);
		$false = array(
			'0',
			'false',
			'False',
			'FALSE',
			'n',
			'N',
			'no',
			'No',
			'NO',
			'off',
			'Off',
			'OFF',
		);

		if ( is_bool( $value ) ) {
			return $value;
		}
		elseif ( is_int( $value ) && ( $value === 0 || $value === 1 ) ) {
			return (bool) $value;
		}
		elseif ( ( is_float( $value ) && ! is_nan( $value ) ) && ( $value === (float) 0 || $value === (float) 1 ) ) {
			return (bool) $value;
		}
		elseif ( is_string( $value ) ) {
			$value = trim( $value );
			if ( in_array( $value, $true, true ) ) {
				return true;
			}
			elseif ( in_array( $value, $false, true ) ) {
				return false;
			}
			else {
				return false;
			}
		}

		return false;
	}

	/**
	 * Validate a value as integer.
	 *
	 * @static
	 *
	 * @since 1.8.0
	 *
	 * @param mixed $value Value to validate.
	 *
	 * @return int|bool Int or false in case of failure to convert to int.
	 */
	public static function validate_int( $value ) {
		if ( ! isset( self::$has_filters ) ) {
			self::$has_filters = extension_loaded( 'filter' );
		}

		if ( self::$has_filters ) {
			return filter_var( $value, FILTER_VALIDATE_INT );
		}
		else {
			return self::emulate_filter_int( $value );
		}
	}

	/**
	 * Cast a value to integer.
	 *
	 * @static
	 *
	 * @since 1.8.0
	 *
	 * @param mixed $value Value to cast.
	 *
	 * @return int|bool
	 */
	public static function emulate_filter_int( $value ) {
		if ( is_int( $value ) ) {
			return $value;
		}
		elseif ( is_float( $value ) ) {
			if ( (int) $value == $value && ! is_nan( $value ) ) {
				return (int) $value;
			}
			else {
				return false;
			}
		}
		elseif ( is_string( $value ) ) {
			$value = trim( $value );
			if ( $value === '' ) {
				return false;
			}
			elseif ( ctype_digit( $value ) ) {
				return (int) $value;
			}
			elseif ( strpos( $value, '-' ) === 0 && ctype_digit( substr( $value, 1 ) ) ) {
				return (int) $value;
			}
			else {
				return false;
			}
		}

		return false;
	}

	/**
	 * Clears the WP or W3TC cache depending on which is used.
	 *
	 * @static
	 *
	 * @since 1.8.0
	 */
	public static function clear_cache() {
		if ( function_exists( 'w3tc_pgcache_flush' ) ) {
			w3tc_pgcache_flush();
		}
		elseif ( function_exists( 'wp_cache_clear_cache' ) ) {
			wp_cache_clear_cache();
		}
	}

	/**
	 * Flush W3TC cache after succesfull update/add of taxonomy meta option.
	 *
	 * @static
	 *
	 * @since 1.8.0
	 */
	public static function flush_w3tc_cache() {
		if ( defined( 'W3TC_DIR' ) && function_exists( 'w3tc_objectcache_flush' ) ) {
			w3tc_objectcache_flush();
		}
	}

	/**
	 * Clear rewrite rules.
	 *
	 * @static
	 *
	 * @since 1.8.0
	 */
	public static function clear_rewrites() {
		delete_option( 'rewrite_rules' );
	}

	/**
	 * Do simple reliable math calculations without the risk of wrong results.
	 *
	 * @see   http://floating-point-gui.de/
	 * @see   the big red warning on http://php.net/language.types.float.php
	 *
	 * In the rare case that the bcmath extension would not be loaded, it will return the normal calculation results.
	 *
	 * @static
	 *
	 * @since 1.5.0
	 * @since 1.8.0 Moved from stand-alone function to this class.
	 *
	 * @param mixed  $number1     Scalar (string/int/float/bool).
	 * @param string $action      Calculation action to execute. Valid input:
	 *                            '+' or 'add' or 'addition',
	 *                            '-' or 'sub' or 'subtract',
	 *                            '*' or 'mul' or 'multiply',
	 *                            '/' or 'div' or 'divide',
	 *                            '%' or 'mod' or 'modulus'
	 *                            '=' or 'comp' or 'compare'.
	 * @param mixed  $number2     Scalar (string/int/float/bool).
	 * @param bool   $round       Whether or not to round the result. Defaults to false.
	 *                            Will be disregarded for a compare operation.
	 * @param int    $decimals    Decimals for rounding operation. Defaults to 0.
	 * @param int    $precision   Calculation precision. Defaults to 10.
	 *
	 * @return mixed            Calculation Result or false if either or the numbers isn't scalar or
	 *                          an invalid operation was passed.
	 *                          - for compare the result will always be an integer.
	 *                          - for all other operations, the result will either be an integer (preferred)
	 *                            or a float.
	 */
	public static function calc( $number1, $action, $number2, $round = false, $decimals = 0, $precision = 10 ) {
		static $bc;

		if ( ! is_scalar( $number1 ) || ! is_scalar( $number2 ) ) {
			return false;
		}

		if ( ! isset( $bc ) ) {
			$bc = extension_loaded( 'bcmath' );
		}

		if ( $bc ) {
			$number1 = number_format( $number1, 10, '.', '' );
			$number2 = number_format( $number2, 10, '.', '' );
		}

		$result  = null;
		$compare = false;

		switch ( $action ) {
			case '+':
			case 'add':
			case 'addition':
				$result = ( $bc ) ? bcadd( $number1, $number2, $precision ) /* string */ : ( $number1 + $number2 );
				break;

			case '-':
			case 'sub':
			case 'subtract':
				$result = ( $bc ) ? bcsub( $number1, $number2, $precision ) /* string */ : ( $number1 - $number2 );
				break;

			case '*':
			case 'mul':
			case 'multiply':
				$result = ( $bc ) ? bcmul( $number1, $number2, $precision ) /* string */ : ( $number1 * $number2 );
				break;

			case '/':
			case 'div':
			case 'divide':
				if ( $bc ) {
					$result = bcdiv( $number1, $number2, $precision ); // String, or NULL if right_operand is 0.
				}
				elseif ( $number2 != 0 ) {
					$result = ( $number1 / $number2 );
				}

				if ( ! isset( $result ) ) {
					$result = 0;
				}
				break;

			case '%':
			case 'mod':
			case 'modulus':
				if ( $bc ) {
					$result = bcmod( $number1, $number2 ); // String, or NULL if modulus is 0.
				}
				elseif ( $number2 != 0 ) {
					$result = ( $number1 % $number2 );
				}

				if ( ! isset( $result ) ) {
					$result = 0;
				}
				break;

			case '=':
			case 'comp':
			case 'compare':
				$compare = true;
				if ( $bc ) {
					$result = bccomp( $number1, $number2, $precision ); // Returns int 0, 1 or -1.
				}
				else {
					$result = ( $number1 == $number2 ) ? 0 : ( ( $number1 > $number2 ) ? 1 : - 1 );
				}
				break;
		}

		if ( isset( $result ) ) {
			if ( $compare === false ) {
				if ( $round === true ) {
					$result = round( floatval( $result ), $decimals );
					if ( $decimals === 0 ) {
						$result = (int) $result;
					}
				}
				else {
					$result = ( intval( $result ) == $result ) ? intval( $result ) : floatval( $result );
				}
			}

			return $result;
		}

		return false;
	}

	/**
	 * Trim whitespace and NBSP (Non-breaking space) from string.
	 *
	 * @since 2.0.0
	 *
	 * @param string $string String input to trim.
	 *
	 * @return string
	 */
	public static function trim_nbsp_from_string( $string ) {
		$find   = array( '&nbsp;', chr( 0xC2 ) . chr( 0xA0 ) );
		$string = str_replace( $find, ' ', $string );
		$string = trim( $string );

		return $string;
	}

	/**
	 * Check if a string is a valid datetime.
	 *
	 * @since 2.0.0
	 *
	 * @param string $datetime String input to check as valid input for DateTime class.
	 *
	 * @return bool
	 */
	public static function is_valid_datetime( $datetime ) {

		if ( substr( $datetime, 0, 1 ) === '-' ) {
			return false;
		}

		try {
			return new DateTime( $datetime ) !== false;
		} catch ( Exception $exc ) {
			return false;
		}
	}

	/**
	 * Format the URL to be sure it is okay for using as a redirect url.
	 *
	 * This method will parse the URL and combine them in one string.
	 *
	 * @since 2.3.0
	 *
	 * @param string $url URL string.
	 *
	 * @return mixed
	 */
	public static function format_url( $url ) {
		$parsed_url = wp_parse_url( $url );

		$formatted_url = '';
		if ( ! empty( $parsed_url['path'] ) ) {
			$formatted_url = $parsed_url['path'];
		}

		// Prepend a slash if first char != slash.
		if ( stripos( $formatted_url, '/' ) !== 0 ) {
			$formatted_url = '/' . $formatted_url;
		}

		// Append 'query' string if it exists.
		if ( ! empty( $parsed_url['query'] ) ) {
			$formatted_url .= '?' . $parsed_url['query'];
		}

		return apply_filters( 'wpseo_format_admin_url', $formatted_url );
	}


	/**
	 * Get plugin name from file.
	 *
	 * @since 2.3.3
	 *
	 * @param string $plugin Plugin path relative to plugins directory.
	 *
	 * @return string|bool
	 */
	public static function get_plugin_name( $plugin ) {
		$plugin_details = get_plugin_data( WP_PLUGIN_DIR . '/' . $plugin );

		if ( $plugin_details['Name'] !== '' ) {
			return $plugin_details['Name'];
		}

		return false;
	}

	/**
	 * Retrieves the sitename.
	 *
	 * @since 3.0.0
	 *
	 * @return string
	 */
	public static function get_site_name() {
		return wp_strip_all_tags( get_bloginfo( 'name' ), true );
	}

	/**
	 * Retrieves the title separator.
	 *
	 * @since 3.0.0
	 *
	 * @return string
	 */
	public static function get_title_separator() {
		$replacement = WPSEO_Options::get_default( 'wpseo_titles', 'separator' );

		// Get the titles option and the separator options.
		$separator         = WPSEO_Options::get( 'separator' );
		$seperator_options = WPSEO_Option_Titles::get_instance()->get_separator_options();

		// This should always be set, but just to be sure.
		if ( isset( $seperator_options[ $separator ] ) ) {
			// Set the new replacement.
			$replacement = $seperator_options[ $separator ];
		}

		/**
		 * Filter: 'wpseo_replacements_filter_sep' - Allow customization of the separator character(s).
		 *
		 * @api string $replacement The current separator.
		 */
		return apply_filters( 'wpseo_replacements_filter_sep', $replacement );
	}

	/**
	 * Check if the current opened page is a Yoast SEO page.
	 *
	 * @since 3.0.0
	 *
	 * @return bool
	 */
	public static function is_yoast_seo_page() {
		static $is_yoast_seo;

		if ( $is_yoast_seo === null ) {
			$current_page = filter_input( INPUT_GET, 'page' );
			$is_yoast_seo = ( substr( $current_page, 0, 6 ) === 'wpseo_' );
		}

		return $is_yoast_seo;
	}

	/**
	 * Check if the current opened page belongs to Yoast SEO Free.
	 *
	 * @since 3.3.0
	 *
	 * @param string $current_page The current page the user is on.
	 *
	 * @return bool
	 */
	public static function is_yoast_seo_free_page( $current_page ) {
		$yoast_seo_free_pages = array(
			'wpseo_dashboard',
			'wpseo_titles',
			'wpseo_social',
			'wpseo_advanced',
			'wpseo_tools',
			'wpseo_search_console',
			'wpseo_licenses',
		);

		return in_array( $current_page, $yoast_seo_free_pages, true );
	}

	/**
	 * Checks if we are in the premium or free plugin.
	 *
	 * @return bool True when we are in the premium plugin.
	 */
	public static function is_yoast_seo_premium() {
		return defined( 'WPSEO_PREMIUM_PLUGIN_FILE' );
	}

	/**
	 * Determine if Yoast SEO is in development mode?
	 *
	 * Inspired by JetPack (https://github.com/Automattic/jetpack/blob/master/class.jetpack.php#L1383-L1406).
	 *
	 * @since 3.0.0
	 *
	 * @return bool
	 */
	public static function is_development_mode() {
		$development_mode = false;

		if ( defined( 'WPSEO_DEBUG' ) ) {
			$development_mode = WPSEO_DEBUG;
		}
		elseif ( site_url() && false === strpos( site_url(), '.' ) ) {
			$development_mode = true;
		}

		/**
		 * Filter the Yoast SEO development mode.
		 *
		 * @since 3.0
		 *
		 * @param bool $development_mode Is Yoast SEOs development mode active.
		 */

		return apply_filters( 'yoast_seo_development_mode', $development_mode );
	}

	/**
	 * Retrieve home URL with proper trailing slash.
	 *
	 * @since 3.3.0
	 *
	 * @param string      $path   Path relative to home URL.
	 * @param string|null $scheme Scheme to apply.
	 *
	 * @return string Home URL with optional path, appropriately slashed if not.
	 */
	public static function home_url( $path = '', $scheme = null ) {

		$home_url = home_url( $path, $scheme );

		if ( ! empty( $path ) ) {
			return $home_url;
		}

		$home_path = wp_parse_url( $home_url, PHP_URL_PATH );

		if ( '/' === $home_path ) { // Home at site root, already slashed.
			return $home_url;
		}

		if ( is_null( $home_path ) ) { // Home at site root, always slash.
			return trailingslashit( $home_url );
		}

		if ( is_string( $home_path ) ) { // Home in subdirectory, slash if permalink structure has slash.
			return user_trailingslashit( $home_url );
		}

		return $home_url;
	}

	/**
	 * Returns a base64 URL for the svg for use in the menu.
	 *
	 * @since 3.3.0
	 *
	 * @param bool $base64 Whether or not to return base64'd output.
	 *
	 * @return string
	 */
	public static function get_icon_svg( $base64 = true ) {
		$svg = '<svg version="1.1" xmlns="http://www.w3.org/2000/svg" xml:space="preserve" width="100%" height="100%" style="fill:#82878c" viewBox="0 0 512 512"><g><g><g><g><path d="M203.6,395c6.8-17.4,6.8-36.6,0-54l-79.4-204h70.9l47.7,149.4l74.8-207.6H116.4c-41.8,0-76,34.2-76,76V357c0,41.8,34.2,76,76,76H173C189,424.1,197.6,410.3,203.6,395z"/></g><g><path d="M471.6,154.8c0-41.8-34.2-76-76-76h-3L285.7,365c-9.6,26.7-19.4,49.3-30.3,68h216.2V154.8z"/></g></g><path stroke-width="2.974" stroke-miterlimit="10" d="M338,1.3l-93.3,259.1l-42.1-131.9h-89.1l83.8,215.2c6,15.5,6,32.5,0,48c-7.4,19-19,37.3-53,41.9l-7.2,1v76h8.3c81.7,0,118.9-57.2,149.6-142.9L431.6,1.3H338z M279.4,362c-32.9,92-67.6,128.7-125.7,131.8v-45c37.5-7.5,51.3-31,59.1-51.1c7.5-19.3,7.5-40.7,0-60l-75-192.7h52.8l53.3,166.8l105.9-294h58.1L279.4,362z"/></g></g></svg>';

		if ( $base64 ) {
			return 'data:image/svg+xml;base64,' . base64_encode( $svg );
		}

		return $svg;
	}

	/**
	 * Checks if the WP-REST-API is available.
	 *
	 * @since 3.6
	 * @since 3.7 Introduced the $minimum_version parameter.
	 *
	 * @param string $minimum_version The minimum version the API should be.
	 *
	 * @return bool Returns true if the API is available.
	 */
	public static function is_api_available( $minimum_version = '2.0' ) {
		return ( defined( 'REST_API_VERSION' )
			&& version_compare( REST_API_VERSION, $minimum_version, '>=' ) );
	}

	/**
	 * Returns the language part of a given locale, defaults to english when the $locale is empty.
	 *
	 * @see        WPSEO_Language_Utils::get_language()
	 *
	 * @since      3.4
	 *
	 * @param string $locale The locale to get the language of.
	 *
	 * @returns string The language part of the locale.
	 */
	public static function get_language( $locale ) {
		return WPSEO_Language_Utils::get_language( $locale );
	}

	/**
	 * Returns the user locale for the language to be used in the admin.
	 *
	 * WordPress 4.7 introduced the ability for users to specify an Admin language
	 * different from the language used on the front end. This checks if the feature
	 * is available and returns the user's language, with a fallback to the site's language.
	 * Can be removed when support for WordPress 4.6 will be dropped, in favor
	 * of WordPress get_user_locale() that already fallbacks to the site's locale.
	 *
	 * @see        WPSEO_Language_Utils::get_user_locale()
	 *
	 * @since      4.1
	 *
	 * @returns string The locale.
	 */
	public static function get_user_locale() {
		return WPSEO_Language_Utils::get_user_locale();
	}

<<<<<<< HEAD
	/**
	 * Checks if the content endpoints are available.
	 *
	 * @return bool Returns true if the content endpoints are available
	 */
	public static function are_content_endpoints_available() {
		if ( function_exists( 'rest_get_server' ) ) {
			$namespaces = rest_get_server()->get_namespaces();
			return in_array( 'wp/v2', $namespaces );
		}
		return false;
	}

	/********************** DEPRECATED METHODS **********************/

	// @codeCoverageIgnoreStart
=======
>>>>>>> 2bd99984
	/**
	 * Determine whether or not the metabox should be displayed for a post type.
	 *
	 * @param string|null $post_type Optional. The post type to check the visibility of the metabox for.
	 *
	 * @return bool Whether or not the metabox should be displayed.
	 */
	protected static function display_post_type_metabox( $post_type = null ) {
		if ( ! isset( $post_type ) ) {
			$post_type = get_post_type();
		}

		if ( ! isset( $post_type ) || ! WPSEO_Post_Type::is_post_type_accessible( $post_type ) ) {
			return false;
		}

		return WPSEO_Options::get( 'display-metabox-pt-' . $post_type );
	}

	/**
	 * Determine whether or not the metabox should be displayed for a taxonomy.
	 *
	 * @param string|null $taxonomy Optional. The post type to check the visibility of the metabox for.
	 *
	 * @return bool Whether or not the metabox should be displayed.
	 */
	protected static function display_taxonomy_metabox( $taxonomy = null ) {
		if ( ! isset( $taxonomy ) || ! in_array( $taxonomy, get_taxonomies( array( 'public' => true ), 'names' ), true ) ) {
			return false;
		}

		return WPSEO_Options::get( 'display-metabox-tax-' . $taxonomy );
	}

	/**
	 * Determines whether the metabox is active for the given identifier and type.
	 *
	 * @param string $identifier The identifier to check for.
	 * @param string $type       The type to check for.
	 *
	 * @return bool Whether or not the metabox is active.
	 */
	public static function is_metabox_active( $identifier, $type ) {
		if ( $type === 'post_type' ) {
			return self::display_post_type_metabox( $identifier );
		}

		if ( $type === 'taxonomy' ) {
			return self::display_taxonomy_metabox( $identifier );
		}

		return false;
	}
}<|MERGE_RESOLUTION|>--- conflicted
+++ resolved
@@ -980,7 +980,6 @@
 		return WPSEO_Language_Utils::get_user_locale();
 	}
 
-<<<<<<< HEAD
 	/**
 	 * Checks if the content endpoints are available.
 	 *
@@ -994,11 +993,6 @@
 		return false;
 	}
 
-	/********************** DEPRECATED METHODS **********************/
-
-	// @codeCoverageIgnoreStart
-=======
->>>>>>> 2bd99984
 	/**
 	 * Determine whether or not the metabox should be displayed for a post type.
 	 *
