--- conflicted
+++ resolved
@@ -126,12 +126,7 @@
 
 		$this->add_root_menu( $wp_admin_bar );
 
-<<<<<<< HEAD
-		$front_end_inspector_conditional = new Front_End_Inspector_Conditional();
-		if ( ! is_admin() && YoastSEO()->helpers->product->is_premium() && $front_end_inspector_conditional->is_met() ) {
-=======
 		if ( ! is_admin() && YoastSEO()->helpers->product->is_premium() ) {
->>>>>>> ca18f14c
 			$this->add_frontend_inspector_submenu( $wp_admin_bar );
 		}
 		$this->add_keyword_research_submenu( $wp_admin_bar );
