--- conflicted
+++ resolved
@@ -596,27 +596,7 @@
 			return '';
 		}
 
-<<<<<<< HEAD
-		$analysis_seo                = new WPSEO_Metabox_Analysis_SEO();
-		$analysis_readability        = new WPSEO_Metabox_Analysis_Readability();
-		$analysis_inclusive_language = new WPSEO_Metabox_Analysis_Inclusive_Language();
-
-		if ( $analysis_seo->is_enabled() ) {
-			return $this->get_score( WPSEO_Meta::get_value( 'linkdex', $post->ID ) );
-		}
-
-		if ( $analysis_readability->is_enabled() ) {
-			return $this->get_score( WPSEO_Meta::get_value( 'content_score', $post->ID ) );
-		}
-
-		if ( $analysis_inclusive_language->is_enabled() ) {
-			return $this->get_score( WPSEO_Meta::get_value( 'inclusive_language_score', $post->ID ) );
-		}
-
-		return '';
-=======
 		return $this->get_score_icon();
->>>>>>> ca18f14c
 	}
 
 	/**
@@ -654,27 +634,7 @@
 			return '';
 		}
 
-<<<<<<< HEAD
-		$analysis_seo                = new WPSEO_Metabox_Analysis_SEO();
-		$analysis_readability        = new WPSEO_Metabox_Analysis_Readability();
-		$analysis_inclusive_language = new WPSEO_Metabox_Analysis_Inclusive_Language();
-
-		if ( $analysis_seo->is_enabled() ) {
-			return $this->get_score( WPSEO_Taxonomy_Meta::get_term_meta( $term->term_id, $term->taxonomy, 'linkdex' ) );
-		}
-
-		if ( $analysis_readability->is_enabled() ) {
-			return $this->get_score( WPSEO_Taxonomy_Meta::get_term_meta( $term->term_id, $term->taxonomy, 'content_score' ) );
-		}
-
-		if ( $analysis_inclusive_language->is_enabled() ) {
-			return $this->get_score( WPSEO_Taxonomy_Meta::get_term_meta( $term->term_id, $term->taxonomy, 'inclusive_language_score' ) );
-		}
-
-		return '';
-=======
 		return $this->get_score_icon();
->>>>>>> ca18f14c
 	}
 
 	/**
@@ -683,12 +643,8 @@
 	 * @return string The score icon, or empty string.
 	 */
 	protected function get_score_icon() {
-		$is_seo_enabled         = ( new WPSEO_Metabox_Analysis_SEO() )->is_enabled();
-		$is_readability_enabled = ( new WPSEO_Metabox_Analysis_Readability() )->is_enabled();
-
-		if ( ! $is_seo_enabled && ! $is_readability_enabled ) {
-			return '';
-		}
+		$is_seo_enabled                = ( new WPSEO_Metabox_Analysis_SEO() )->is_enabled();
+		$is_readability_enabled        = ( new WPSEO_Metabox_Analysis_Readability() )->is_enabled();
 
 		$indexable = $this->indexable_repository->for_current_page();
 
