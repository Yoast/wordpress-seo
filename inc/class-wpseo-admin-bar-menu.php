<?php
/**
 * WPSEO plugin file.
 *
 * @package WPSEO
 */

/**
 * Class for the Yoast SEO admin bar menu.
 */
class WPSEO_Admin_Bar_Menu implements WPSEO_WordPress_Integration {

	/**
	 * The identifier used for the menu.
	 *
	 * @var string
	 */
	const MENU_IDENTIFIER = 'wpseo-menu';

	/**
	 * The identifier used for the Keyword Research submenu.
	 *
	 * @var string
	 */
	const KEYWORD_RESEARCH_SUBMENU_IDENTIFIER = 'wpseo-kwresearch';

	/**
	 * The identifier used for the Analysis submenu.
	 *
	 * @var string
	 */
	const ANALYSIS_SUBMENU_IDENTIFIER = 'wpseo-analysis';

	/**
	 * The identifier used for the Settings submenu.
	 *
	 * @var string
	 */
	const SETTINGS_SUBMENU_IDENTIFIER = 'wpseo-settings';

	/**
	 * The identifier used for the Network Settings submenu.
	 *
	 * @var string
	 */
	const NETWORK_SETTINGS_SUBMENU_IDENTIFIER = 'wpseo-network-settings';

	/**
	 * Asset manager instance.
	 *
	 * @var WPSEO_Admin_Asset_Manager
	 */
	protected $asset_manager;

	/**
	 * Constructor.
	 *
	 * Sets the asset manager to use.
	 *
	 * @param WPSEO_Admin_Asset_Manager $asset_manager Optional. Asset manager to use.
	 */
	public function __construct( WPSEO_Admin_Asset_Manager $asset_manager = null ) {
		if ( ! $asset_manager ) {
			$asset_manager = new WPSEO_Admin_Asset_Manager();
		}

		$this->asset_manager = $asset_manager;
	}

	/**
	 * Adds the admin bar menu.
	 *
	 * @param WP_Admin_Bar $wp_admin_bar Admin bar instance to add the menu to.
	 *
	 * @return void
	 */
	public function add_menu( WP_Admin_Bar $wp_admin_bar ) {

<<<<<<< HEAD
=======
		// On block editor pages, the admin bar only shows on mobile, where having this menu icon is not very helpful.
		if ( is_admin() ) {
			$screen = get_current_screen();
			if ( isset( $screen ) && $screen->is_block_editor() ) {
				return;
			}
		}

>>>>>>> 72d827e1
		// If the current user can't write posts, this is all of no use, so let's not output an admin menu.
		if ( ! current_user_can( 'edit_posts' ) ) {
			return;
		}

		$this->add_root_menu( $wp_admin_bar );
		$this->add_keyword_research_submenu( $wp_admin_bar );

		if ( ! is_admin() ) {
			$this->add_analysis_submenu( $wp_admin_bar );
		}

		if ( ! is_admin() || is_blog_admin() ) {
			$this->add_settings_submenu( $wp_admin_bar );
		}
		elseif ( is_network_admin() ) {
			$this->add_network_settings_submenu( $wp_admin_bar );
		}
	}

	/**
	 * Enqueues admin bar assets.
	 *
	 * @return void
	 */
	public function enqueue_assets() {
		if ( ! is_admin_bar_showing() ) {
			return;
		}

		// If the current user can't write posts, this is all of no use, so let's not output an admin menu.
		if ( ! current_user_can( 'edit_posts' ) ) {
			return;
		}

		$this->asset_manager->register_assets();
		$this->asset_manager->enqueue_style( 'adminbar' );
	}

	/**
	 * Registers the hooks.
	 *
	 * @return void
	 */
	public function register_hooks() {
		if ( ! $this->meets_requirements() ) {
			return;
		}

		add_action( 'admin_bar_menu', [ $this, 'add_menu' ], 95 );

		add_action( 'wp_enqueue_scripts', [ $this, 'enqueue_assets' ] );
		add_action( 'admin_enqueue_scripts', [ $this, 'enqueue_assets' ] );
	}

	/**
	 * Checks whether the requirements to use this class are met.
	 *
	 * @return bool True if requirements are met, false otherwise.
	 */
	public function meets_requirements() {
		if ( is_network_admin() ) {
			return WPSEO_Utils::is_plugin_network_active();
		}

		if ( WPSEO_Options::get( 'enable_admin_bar_menu' ) !== true ) {
			return false;
		}

		return ! is_admin() || is_blog_admin();
	}

	/**
	 * Adds the admin bar root menu.
	 *
	 * @param WP_Admin_Bar $wp_admin_bar Admin bar instance to add the menu to.
	 *
	 * @return void
	 */
	protected function add_root_menu( WP_Admin_Bar $wp_admin_bar ) {
		$title = $this->get_title();

		$score              = '';
		$settings_url       = '';
		$counter            = '';
		$notification_popup = '';

		$post = $this->get_singular_post();
		if ( $post ) {
			$score = $this->get_post_score( $post );
		}

		$term = $this->get_singular_term();
		if ( $term ) {
			$score = $this->get_term_score( $term );
		}

		$can_manage_options = $this->can_manage_options();

		if ( $can_manage_options ) {
			$settings_url = $this->get_settings_page_url();
		}

		if ( empty( $score ) && ! is_network_admin() && $can_manage_options ) {
			$counter            = $this->get_notification_counter();
			$notification_popup = $this->get_notification_popup();
		}

		$admin_bar_menu_args = [
			'id'    => self::MENU_IDENTIFIER,
			'title' => $title . $score . $counter . $notification_popup,
			'href'  => $settings_url,
			'meta'  => [ 'tabindex' => ! empty( $settings_url ) ? false : '0' ],
		];
		$wp_admin_bar->add_menu( $admin_bar_menu_args );

		if ( ! empty( $counter ) ) {
			$admin_bar_menu_args = [
				'parent' => self::MENU_IDENTIFIER,
				'id'     => 'wpseo-notifications',
				'title'  => __( 'Notifications', 'wordpress-seo' ) . $counter,
				'href'   => $settings_url,
				'meta'   => [ 'tabindex' => ! empty( $settings_url ) ? false : '0' ],
			];
			$wp_admin_bar->add_menu( $admin_bar_menu_args );
		}

		if ( ! is_network_admin() && $can_manage_options ) {
			$admin_bar_menu_args = [
				'parent' => self::MENU_IDENTIFIER,
				'id'     => 'wpseo-configuration-wizard',
				'title'  => __( 'Configuration Wizard', 'wordpress-seo' ),
				'href'   => admin_url( 'admin.php?page=' . WPSEO_Configuration_Page::PAGE_IDENTIFIER ),
			];
			$wp_admin_bar->add_menu( $admin_bar_menu_args );
		}
	}

	/**
	 * Adds the admin bar keyword research submenu.
	 *
	 * @param WP_Admin_Bar $wp_admin_bar Admin bar instance to add the menu to.
	 *
	 * @return void
	 */
	protected function add_keyword_research_submenu( WP_Admin_Bar $wp_admin_bar ) {
		$adwords_url = 'https://yoa.st/keywordplanner';
		$trends_url  = 'https://yoa.st/google-trends';

		$post = $this->get_singular_post();
		if ( $post ) {
			$focus_keyword = $this->get_post_focus_keyword( $post );

			if ( ! empty( $focus_keyword ) ) {
				$trends_url .= '#q=' . urlencode( $focus_keyword );
			}
		}

		$menu_args = [
			'parent' => self::MENU_IDENTIFIER,
			'id'     => self::KEYWORD_RESEARCH_SUBMENU_IDENTIFIER,
			'title'  => __( 'Keyword Research', 'wordpress-seo' ),
			'meta'   => [ 'tabindex' => '0' ],
		];
		$wp_admin_bar->add_menu( $menu_args );

		$submenu_items = [
			[
				'id'     => 'wpseo-kwresearchtraining',
				'title'  => __( 'Keyword research training', 'wordpress-seo' ),
				'href'   => WPSEO_Shortlinker::get( 'https://yoa.st/wp-admin-bar' ),
			],
			[
				'id'     => 'wpseo-adwordsexternal',
				'title'  => __( 'Google Ads', 'wordpress-seo' ),
				'href'   => $adwords_url,
			],
			[
				'id'     => 'wpseo-googleinsights',
				'title'  => __( 'Google Trends', 'wordpress-seo' ),
				'href'   => $trends_url,
			],
		];

		foreach ( $submenu_items as $menu_item ) {
			$menu_args = [
				'parent' => self::KEYWORD_RESEARCH_SUBMENU_IDENTIFIER,
				'id'     => $menu_item['id'],
				'title'  => $menu_item['title'],
				'href'   => $menu_item['href'],
				'meta'   => [ 'target' => '_blank' ],
			];
			$wp_admin_bar->add_menu( $menu_args );
		}
	}

	/**
	 * Adds the admin bar analysis submenu.
	 *
	 * @param WP_Admin_Bar $wp_admin_bar Admin bar instance to add the menu to.
	 *
	 * @return void
	 */
	protected function add_analysis_submenu( WP_Admin_Bar $wp_admin_bar ) {
		try {
			$url = YoastSEO()->meta->for_current_page()->canonical;
		} catch ( Exception $e ) {
			// This is not the type of error we can handle here.
			return;
		}

		$focus_keyword = '';

		if ( ! $url ) {
			return;
		}

		$post = $this->get_singular_post();
		if ( $post ) {
			$focus_keyword = $this->get_post_focus_keyword( $post );
		}

		$menu_args = [
			'parent' => self::MENU_IDENTIFIER,
			'id'     => self::ANALYSIS_SUBMENU_IDENTIFIER,
			'title'  => __( 'Analyze this page', 'wordpress-seo' ),
			'meta'   => [ 'tabindex' => '0' ],
		];
		$wp_admin_bar->add_menu( $menu_args );

		$encoded_url   = urlencode( $url );
		$submenu_items = [
			[
				'id'     => 'wpseo-inlinks',
				'title'  => __( 'Check links to this URL', 'wordpress-seo' ),
				'href'   => 'https://search.google.com/search-console/links/drilldown?resource_id=' . urlencode( get_option( 'siteurl' ) ) . '&type=EXTERNAL&target=' . $encoded_url . '&domain=',
			],
			[
				'id'     => 'wpseo-kwdensity',
				'title'  => __( 'Check Keyphrase Density', 'wordpress-seo' ),
				// HTTPS not available.
				'href'   => 'http://www.zippy.co.uk/keyworddensity/index.php?url=' . $encoded_url . '&keyword=' . urlencode( $focus_keyword ),
			],
			[
				'id'     => 'wpseo-cache',
				'title'  => __( 'Check Google Cache', 'wordpress-seo' ),
				'href'   => '//webcache.googleusercontent.com/search?strip=1&q=cache:' . $encoded_url,
			],
			[
				'id'     => 'wpseo-structureddata',
				'title'  => __( 'Google Rich Results Test', 'wordpress-seo' ),
				'href'   => 'https://search.google.com/test/rich-results?url=' . $encoded_url,
			],
			[
				'id'     => 'wpseo-facebookdebug',
				'title'  => __( 'Facebook Debugger', 'wordpress-seo' ),
				'href'   => '//developers.facebook.com/tools/debug/?q=' . $encoded_url,
			],
			[
				'id'     => 'wpseo-pinterestvalidator',
				'title'  => __( 'Pinterest Rich Pins Validator', 'wordpress-seo' ),
				'href'   => 'https://developers.pinterest.com/tools/url-debugger/?link=' . $encoded_url,
			],
			[
				'id'     => 'wpseo-htmlvalidation',
				'title'  => __( 'HTML Validator', 'wordpress-seo' ),
				'href'   => '//validator.w3.org/check?uri=' . $encoded_url,
			],
			[
				'id'     => 'wpseo-cssvalidation',
				'title'  => __( 'CSS Validator', 'wordpress-seo' ),
				'href'   => '//jigsaw.w3.org/css-validator/validator?uri=' . $encoded_url,
			],
			[
				'id'     => 'wpseo-pagespeed',
				'title'  => __( 'Google Page Speed Test', 'wordpress-seo' ),
				'href'   => '//developers.google.com/speed/pagespeed/insights/?url=' . $encoded_url,
			],
			[
				'id'     => 'wpseo-google-mobile-friendly',
				'title'  => __( 'Mobile-Friendly Test', 'wordpress-seo' ),
				'href'   => 'https://www.google.com/webmasters/tools/mobile-friendly/?url=' . $encoded_url,
			],
		];

		foreach ( $submenu_items as $menu_item ) {
			$menu_args = [
				'parent' => self::ANALYSIS_SUBMENU_IDENTIFIER,
				'id'     => $menu_item['id'],
				'title'  => $menu_item['title'],
				'href'   => $menu_item['href'],
				'meta'   => [ 'target' => '_blank' ],
			];
			$wp_admin_bar->add_menu( $menu_args );
		}
	}

	/**
	 * Adds the admin bar settings submenu.
	 *
	 * @param WP_Admin_Bar $wp_admin_bar Admin bar instance to add the menu to.
	 *
	 * @return void
	 */
	protected function add_settings_submenu( WP_Admin_Bar $wp_admin_bar ) {
		if ( ! $this->can_manage_options() ) {
			return;
		}

		$admin_menu    = new WPSEO_Admin_Menu( new WPSEO_Menu() );
		$submenu_pages = $admin_menu->get_submenu_pages();

		$menu_args = [
			'parent' => self::MENU_IDENTIFIER,
			'id'     => self::SETTINGS_SUBMENU_IDENTIFIER,
			'title'  => __( 'SEO Settings', 'wordpress-seo' ),
			'meta'   => [ 'tabindex' => '0' ],
		];
		$wp_admin_bar->add_menu( $menu_args );

		foreach ( $submenu_pages as $submenu_page ) {
			if ( ! current_user_can( $submenu_page[3] ) ) {
				continue;
			}

			// Don't add the Google Search Console menu item.
			if ( $submenu_page[4] === 'wpseo_search_console' ) {
				continue;
			}

			$id = 'wpseo-' . str_replace( '_', '-', str_replace( 'wpseo_', '', $submenu_page[4] ) );
			if ( $id === 'wpseo-dashboard' ) {
				$id = 'wpseo-general';
			}

			$menu_args = [
				'parent' => self::SETTINGS_SUBMENU_IDENTIFIER,
				'id'     => $id,
				'title'  => $submenu_page[2],
				'href'   => admin_url( 'admin.php?page=' . urlencode( $submenu_page[4] ) ),
			];
			$wp_admin_bar->add_menu( $menu_args );
		}
	}

	/**
	 * Adds the admin bar network settings submenu.
	 *
	 * @param WP_Admin_Bar $wp_admin_bar Admin bar instance to add the menu to.
	 *
	 * @return void
	 */
	protected function add_network_settings_submenu( WP_Admin_Bar $wp_admin_bar ) {
		if ( ! $this->can_manage_options() ) {
			return;
		}

		$network_admin_menu = new WPSEO_Network_Admin_Menu( new WPSEO_Menu() );
		$submenu_pages      = $network_admin_menu->get_submenu_pages();

		$menu_args = [
			'parent' => self::MENU_IDENTIFIER,
			'id'     => self::NETWORK_SETTINGS_SUBMENU_IDENTIFIER,
			'title'  => __( 'SEO Settings', 'wordpress-seo' ),
			'meta'   => [ 'tabindex' => '0' ],
		];
		$wp_admin_bar->add_menu( $menu_args );

		foreach ( $submenu_pages as $submenu_page ) {
			if ( ! current_user_can( $submenu_page[3] ) ) {
				continue;
			}

			$id = 'wpseo-' . str_replace( '_', '-', str_replace( 'wpseo_', '', $submenu_page[4] ) );
			if ( $id === 'wpseo-dashboard' ) {
				$id = 'wpseo-general';
			}

			$menu_args = [
				'parent' => self::NETWORK_SETTINGS_SUBMENU_IDENTIFIER,
				'id'     => $id,
				'title'  => $submenu_page[2],
				'href'   => network_admin_url( 'admin.php?page=' . urlencode( $submenu_page[4] ) ),
			];
			$wp_admin_bar->add_menu( $menu_args );
		}
	}

	/**
	 * Gets the menu title markup.
	 *
	 * @return string Admin bar title markup.
	 */
	protected function get_title() {
		return '<div id="yoast-ab-icon" class="ab-item yoast-logo svg"><span class="screen-reader-text">' . __( 'SEO', 'wordpress-seo' ) . '</span></div>';
	}

	/**
	 * Gets the current post if in a singular post context.
	 *
	 * @global string       $pagenow Current page identifier.
	 * @global WP_Post|null $post    Current post object, or null if none available.
	 *
	 * @return WP_Post|null Post object, or null if not in singular context.
	 */
	protected function get_singular_post() {
		global $pagenow, $post;

		if ( ! is_singular() && ( ! is_blog_admin() || ! WPSEO_Metabox::is_post_edit( $pagenow ) ) ) {
			return null;
		}

		if ( ! isset( $post ) || ! is_object( $post ) || ! $post instanceof WP_Post ) {
			return null;
		}

		return $post;
	}

	/**
	 * Gets the focus keyword for a given post.
	 *
	 * @param WP_Post $post Post object to get its focus keyword.
	 *
	 * @return string Focus keyword, or empty string if none available.
	 */
	protected function get_post_focus_keyword( $post ) {
		if ( ! is_object( $post ) || ! property_exists( $post, 'ID' ) ) {
			return '';
		}

		/**
		 * Filter: 'wpseo_use_page_analysis' Determines if the analysis should be enabled.
		 *
		 * @api bool Determines if the analysis should be enabled.
		 */
		if ( apply_filters( 'wpseo_use_page_analysis', true ) !== true ) {
			return '';
		}

		return WPSEO_Meta::get_value( 'focuskw', $post->ID );
	}

	/**
	 * Gets the score for a given post.
	 *
	 * @param WP_Post $post Post object to get its score.
	 *
	 * @return string Score markup, or empty string if none available.
	 */
	protected function get_post_score( $post ) {
		if ( ! is_object( $post ) || ! property_exists( $post, 'ID' ) ) {
			return '';
		}

		if ( apply_filters( 'wpseo_use_page_analysis', true ) !== true ) {
			return '';
		}

		$analysis_seo         = new WPSEO_Metabox_Analysis_SEO();
		$analysis_readability = new WPSEO_Metabox_Analysis_Readability();

		if ( $analysis_seo->is_enabled() ) {
			return $this->get_score( WPSEO_Meta::get_value( 'linkdex', $post->ID ) );
		}

		if ( $analysis_readability->is_enabled() ) {
			return $this->get_score( WPSEO_Meta::get_value( 'content_score', $post->ID ) );
		}

		return '';
	}

	/**
	 * Gets the current term if in a singular term context.
	 *
	 * @global string       $pagenow  Current page identifier.
	 * @global WP_Query     $wp_query Current query object.
	 * @global WP_Term|null $tag      Current term object, or null if none available.
	 *
	 * @return WP_Term|null Term object, or null if not in singular context.
	 */
	protected function get_singular_term() {
		global $pagenow, $wp_query, $tag;

		if ( is_category() || is_tag() || is_tax() ) {
			return $wp_query->get_queried_object();
		}

		if ( WPSEO_Taxonomy::is_term_edit( $pagenow ) && ! WPSEO_Taxonomy::is_term_overview( $pagenow ) && isset( $tag ) && is_object( $tag ) && ! is_wp_error( $tag ) ) {
			return get_term( $tag->term_id );
		}

		return null;
	}

	/**
	 * Gets the score for a given term.
	 *
	 * @param WP_Term $term Term object to get its score.
	 *
	 * @return string Score markup, or empty string if none available.
	 */
	protected function get_term_score( $term ) {
		if ( ! is_object( $term ) || ! property_exists( $term, 'term_id' ) || ! property_exists( $term, 'taxonomy' ) ) {
			return '';
		}

		$analysis_seo         = new WPSEO_Metabox_Analysis_SEO();
		$analysis_readability = new WPSEO_Metabox_Analysis_Readability();

		if ( $analysis_seo->is_enabled() ) {
			return $this->get_score( WPSEO_Taxonomy_Meta::get_term_meta( $term->term_id, $term->taxonomy, 'linkdex' ) );
		}

		if ( $analysis_readability->is_enabled() ) {
			return $this->get_score( WPSEO_Taxonomy_Meta::get_term_meta( $term->term_id, $term->taxonomy, 'content_score' ) );
		}

		return '';
	}

	/**
	 * Takes the SEO score and makes the score icon for the admin bar for it.
	 *
	 * @param int $score The 0-100 rating of the score. Can be either SEO score or content score.
	 *
	 * @return string Score markup.
	 */
	protected function get_score( $score ) {
		$score_class      = WPSEO_Utils::translate_score( $score );
		$translated_score = WPSEO_Utils::translate_score( $score, false );
		/* translators: %s expands to the SEO score. */
		$screen_reader_text = sprintf( __( 'SEO score: %s', 'wordpress-seo' ), $translated_score );

		$score_adminbar_element = '<div class="wpseo-score-icon adminbar-seo-score ' . $score_class . '"><span class="adminbar-seo-score-text screen-reader-text">' . $screen_reader_text . '</span></div>';

		return $score_adminbar_element;
	}

	/**
	 * Gets the URL to the main admin settings page.
	 *
	 * @return string Admin settings page URL.
	 */
	protected function get_settings_page_url() {
		return self_admin_url( 'admin.php?page=' . WPSEO_Admin::PAGE_IDENTIFIER );
	}

	/**
	 * Gets the notification counter if in a valid context.
	 *
	 * @return string Notification counter markup, or empty string if not available.
	 */
	protected function get_notification_counter() {
		$notification_center = Yoast_Notification_Center::get();
		$notification_count  = $notification_center->get_notification_count();

		if ( ! $notification_count ) {
			return '';
		}

		/* translators: %s: number of notifications */
		$counter_screen_reader_text = sprintf( _n( '%s notification', '%s notifications', $notification_count, 'wordpress-seo' ), number_format_i18n( $notification_count ) );

		return sprintf( ' <div class="wp-core-ui wp-ui-notification yoast-issue-counter"><span aria-hidden="true">%d</span><span class="screen-reader-text">%s</span></div>', $notification_count, $counter_screen_reader_text );
	}

	/**
	 * Gets the notification popup if in a valid context.
	 *
	 * @return string Notification popup markup, or empty string if not available.
	 */
	protected function get_notification_popup() {
		$notification_center     = Yoast_Notification_Center::get();
		$new_notifications       = $notification_center->get_new_notifications();
		$new_notifications_count = count( $new_notifications );

		if ( ! $new_notifications_count ) {
			return '';
		}

		$notification = sprintf(
			_n(
				'There is a new notification.',
				'There are new notifications.',
				$new_notifications_count,
				'wordpress-seo'
			),
			$new_notifications_count
		);

		return '<div class="yoast-issue-added">' . $notification . '</div>';
	}

	/**
	 * Checks whether the current user can manage options in the current context.
	 *
	 * @return bool True if capabilities are sufficient, false otherwise.
	 */
	protected function can_manage_options() {
		return is_network_admin() && current_user_can( 'wpseo_manage_network_options' ) || ! is_network_admin() && WPSEO_Capability_Utils::current_user_can( 'wpseo_manage_options' );
	}
}<|MERGE_RESOLUTION|>--- conflicted
+++ resolved
@@ -76,8 +76,6 @@
 	 */
 	public function add_menu( WP_Admin_Bar $wp_admin_bar ) {
 
-<<<<<<< HEAD
-=======
 		// On block editor pages, the admin bar only shows on mobile, where having this menu icon is not very helpful.
 		if ( is_admin() ) {
 			$screen = get_current_screen();
@@ -86,7 +84,6 @@
 			}
 		}
 
->>>>>>> 72d827e1
 		// If the current user can't write posts, this is all of no use, so let's not output an admin menu.
 		if ( ! current_user_can( 'edit_posts' ) ) {
 			return;
