--- conflicted
+++ resolved
@@ -203,15 +203,9 @@
 	 */
 	protected function add_yoast_signature() {
 		$this->actions .= sprintf(
-<<<<<<< HEAD
-			/* translators: %1$s: Start of a paragraph beginning with the Yoast icon, %2$s: Expands to 'Yoast SEO', %3$s: Paragraph closing tag. */
-			esc_html__( '%1$sThis was reported by the %2$s plugin%3$s', 'wordpress-seo' ),
-			'<p class="yoast-site-health__signature"><img src="' . esc_url( plugin_dir_url( WPSEO_FILE ) . 'images/Yoast_SEO_Icon.svg' ) . '" height="20" width="20" class="yoast-site-health__signature-icon">',
-=======
 			/* translators: 1: Start of a paragraph beginning with the Yoast icon, 2: Expands to 'Yoast SEO', 3: Paragraph closing tag. */
 			esc_html__( '%1$sThis was reported by the %2$s plugin%3$s', 'wordpress-seo' ),
 			'<p class="yoast-site-health__signature"><img src="' . esc_url( plugin_dir_url( WPSEO_FILE ) . 'images/Yoast_SEO_Icon.svg' ) . '" alt="" height="20" width="20" class="yoast-site-health__signature-icon">',
->>>>>>> c96771b7
 			'Yoast SEO',
 			'</p>'
 		);
