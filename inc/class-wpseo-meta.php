<?php
/**
 * @package WPSEO\Internals
 * @since      1.5.0
 */

/**
 * This class implements defaults and value validation for all WPSEO Post Meta values.
 *
 * Some guidelines:
 * - To update a meta value, you can just use update_post_meta() with the full (prefixed) meta key
 *        or the convenience method WPSEO_Meta::set_value() with the internal key.
 *        All updates will be automatically validated.
 *        Meta values will only be saved to the database if they are *not* the same as the default to
 *        keep database load low.
 * - To retrieve a WPSEO meta value, you **must** use WPSEO_Meta::get_value() which will always return a
 *        string value, either the saved value or the default.
 *        This method can also retrieve a complete set of WPSEO meta values for one specific post, see
 *        the method documentation for the parameters.
 *
 * @internal   Unfortunately there isn't a filter available to hook into before returning the results
 * for get_post_meta(), get_post_custom() and the likes. That would have been the preferred solution.
 *
 * @internal   all WP native get_meta() results get cached internally, so no need to cache locally.
 * @internal   use $key when the key is the WPSEO internal name (without prefix), $meta_key when it
 *             includes the prefix
 */
class WPSEO_Meta {

	/**
	 * @var    string    Prefix for all WPSEO meta values in the database
	 * @static
	 *
	 * @internal if at any point this would change, quite apart from an upgrade routine, this also will need to
	 * be changed in the wpml-config.xml file.
	 */
	public static $meta_prefix = '_yoast_wpseo_';


	/**
	 * @var    string   Prefix for all WPSEO meta value form field names and ids
	 * @static
	 */
	public static $form_prefix = 'yoast_wpseo_';


	/**
	 * @var    int       Allowed length of the meta description.
	 * @static
	 */
	public static $meta_length = 156;


	/**
	 * @var    string   Reason the meta description is not the default length.
	 * @static
	 */
	public static $meta_length_reason = '';


	/**
	 * @var    array  $meta_fields Meta box field definitions for the meta box form
	 *                Array format:
	 *                (required)        'type'            => (string) field type. i.e. text / textarea / checkbox /
	 *                                                    radio / select / multiselect / upload / snippetpreview etc
	 *                (required)        'title'            => (string) table row title
	 *                (recommended)    'default_value' => (string|array) default value for the field
	 *                                                    IMPORTANT:
	 *                                                    - if the field has options, the default has to be the
	 *                                                      key of one of the options
	 *                                                    - if the field is a text field, the default **has** to be
	 *                                                      an empty string as otherwise the user can't save
	 *                                                      an empty value/delete the meta value
	 *                                                    - if the field is a checkbox, the only valid values
	 *                                                      are 'on' or 'off'
	 *                (semi-required)    'options'        => (array) options for used with (multi-)select and radio
	 *                                                    fields, required if that's the field type
	 *                                                    key = (string) value which will be saved to db
	 *                                                    value = (string) text label for the option
	 *                (optional)        'autocomplete'    => (bool) whether autocomplete is on for text fields,
	 *                                                    defaults to true
	 *                (optional)        'class'            => (string) classname(s) to add to the actual <input> tag
	 *                (optional)        'description'    => (string) description to show underneath the field
	 *                (optional)        'expl'            => (string) label for a checkbox
	 *                (optional)        'help'            => (string) help text to show on mouse over ? image
	 *                (optional)        'rows'            => (int) number of rows for a textarea, defaults to 3
	 *
	 *                (optional)        'placeholder'    => (string) Currently only used by add-on plugins
	 *                (optional)        'serialized'    => (bool) whether the value is expected to be serialized,
	 *                                                     i.e. an array or object, defaults to false
	 *                                                     Currently only used by add-on plugins
	 *
	 * @static
	 *
	 * @internal
	 * - Titles, help texts, description text and option labels are added via a translate_meta_boxes() method
	 *     in the relevant child classes (WPSEO_Metabox and WPSEO_Social_admin) as they are only needed there.
	 * - Beware: even though the meta keys are divided into subsets, they still have to be uniquely named!
	 */
	public static $meta_fields = array(
		'general'  => array(
			'snippetpreview' => array(
				'type'  => 'snippetpreview',
				'title' => '', // Translation added later.
				'help'  => '', // Translation added later.
			),
			'focuskw'        => array(
				'type'          => 'text',
				'title'         => '', // Translation added later.
				'default_value' => '',
				'autocomplete'  => false,
				'help'          => '', // Translation added later.
				'description'   => '<div id="focuskwresults"></div>',
			),
			'title'          => array(
				'type'          => 'text',
				'title'         => '', // Translation added later.
				'default_value' => '',
				'description'   => '', // Translation added later.
				'help'          => '', // Translation added later.
			),
			'metadesc'       => array(
				'type'          => 'textarea',
				'title'         => '', // Translation added later.
				'default_value' => '',
				'class'         => 'metadesc',
				'rows'          => 2,
				'description'   => '', // Translation added later.
				'help'          => '', // Translation added later.
			),
			'metakeywords'   => array(
				'type'          => 'text',
				'title'         => '', // Translation added later.
				'default_value' => '',
				'class'         => 'metakeywords',
				'description'   => '', // Translation added later.
			),
		),
		'advanced' => array(
			'meta-robots-noindex'  => array(
				'type'          => 'select',
				'title'         => '', // Translation added later.
				'default_value' => '0', // = post-type default.
				'options'       => array(
					'0' => '', // Post type default - translation added later.
					'2' => '', // Index - translation added later.
					'1' => '', // No-index - translation added later.
				),
			),
			'meta-robots-nofollow' => array(
				'type'          => 'radio',
				'title'         => '', // Translation added later.
				'default_value' => '0', // = follow.
				'options'       => array(
					'0' => '', // Follow - translation added later.
					'1' => '', // No-follow - translation added later.
				),
			),
			'meta-robots-adv'      => array(
				'type'          => 'multiselect',
				'title'         => '', // Translation added later.
				'default_value' => '-', // = site-wide default.
				'description'   => '', // Translation added later.
				'options'       => array(
					'-'            => '', // Site-wide default - translation added later.
					'none'         => '', // Translation added later.
					'noodp'        => '', // Translation added later.
					'noydir'       => '', // Translation added later.
					'noimageindex' => '', // Translation added later.
					'noarchive'    => '', // Translation added later.
					'nosnippet'    => '', // Translation added later.
				),
			),
			'bctitle'              => array(
				'type'          => 'text',
				'title'         => '', // Translation added later.
				'default_value' => '',
				'description'   => '', // Translation added later.
			),
			'canonical'            => array(
				'type'          => 'text',
				'title'         => '', // Translation added later.
				'default_value' => '',
				'description'   => '', // Translation added later.
			),
			'redirect'             => array(
				'type'          => 'text',
				'title'         => '', // Translation added later.
				'default_value' => '',
				'description'   => '', // Translation added later.
			),
		),
		'social'   => array(),
		/* Fields we should validate & save, but not show on any form */
		'non_form' => array(
			'linkdex' => array(
				'type'          => null,
				'default_value' => '0',
			),
		),
	);


	/**
	 * @var    array    Helper property - reverse index of the definition array
	 *                  Format: [full meta key including prefix]    => array
	 *                          ['subset']    => (string) primary index
	 *                          ['key']       => (string) internal key
	 * @static
	 */
	public static $fields_index = array();


	/**
	 * @var    array    Helper property - array containing only the defaults in the format:
	 *                  [full meta key including prefix]    => (string) default value
	 * @static
	 */
	public static $defaults = array();

	/**
	 * @var    array    Helper property to define the social network meta field definitions - networks
	 * @static
	 */
	private static $social_networks = array(
		'opengraph'  => 'opengraph',
		'twitter'    => 'twitter',
		'googleplus' => 'google-plus',
	);

	/**
	 * @var    array    Helper property to define the social network meta field definitions - fields and their type
	 * @static
	 */
	private static $social_fields = array(
		'title'       => 'text',
		'description' => 'textarea',
		'image'       => 'upload',
	);


	/**
	 * Register our actions and filters
	 *
	 * @static
	 * @return void
	 */
	public static function init() {

		$options = WPSEO_Options::get_all();
		foreach ( self::$social_networks as $option => $network ) {
			if ( true === $options[ $option ] ) {
				foreach ( self::$social_fields as $box => $type ) {
					self::$meta_fields['social'][ $network . '-' . $box ] = array(
						'type'          => $type,
						'title'         => '', // Translation added later.
						'default_value' => '',
						'description'   => '', // Translation added later.
					);
				}
			}
		}
		unset( $options, $option, $network, $box, $type );

		/**
		 * Allow add-on plugins to register their meta fields for management by this class
		 * add_filter() calls must be made before plugins_loaded prio 14
		 */
		$extra_fields = apply_filters( 'add_extra_wpseo_meta_fields', array() );
		if ( is_array( $extra_fields ) ) {
			self::$meta_fields = self::array_merge_recursive_distinct( $extra_fields, self::$meta_fields );
		}
		unset( $extra_fields );

		$register = function_exists( 'register_meta' );

		foreach ( self::$meta_fields as $subset => $field_group ) {
			foreach ( $field_group as $key => $field_def ) {
				if ( $field_def['type'] !== 'snippetpreview' ) {
					/**
					 * Function register_meta() is undocumented and not used by WP internally, wrapped in
					 * function_exists as a precaution in case they remove it.
					 */
					if ( $register === true ) {
						register_meta( 'post', self::$meta_prefix . $key, array( __CLASS__, 'sanitize_post_meta' ) );
					}
					else {
						add_filter( 'sanitize_post_meta_' . self::$meta_prefix . $key, array( __CLASS__, 'sanitize_post_meta' ), 10, 2 );
					}

					// Set the $fields_index property for efficiency.
					self::$fields_index[ self::$meta_prefix . $key ] = array(
						'subset' => $subset,
						'key'    => $key,
					);

					// Set the $defaults property for efficiency.
					if ( isset( $field_def['default_value'] ) ) {
						self::$defaults[ self::$meta_prefix . $key ] = $field_def['default_value'];
					}
					else {
						// Meta will always be a string, so let's make the meta meta default also a string.
						self::$defaults[ self::$meta_prefix . $key ] = '';
					}
				}
			}
		}
		unset( $subset, $field_group, $key, $field_def, $register );

		add_filter( 'update_post_metadata', array( __CLASS__, 'remove_meta_if_default' ), 10, 5 );
		add_filter( 'add_post_metadata', array( __CLASS__, 'dont_save_meta_if_default' ), 10, 4 );
	}


	/**
	 * Retrieve the meta box form field definitions for the given tab and post type.
	 *
	 * @static
	 *
	 * @param  string $tab       Tab for which to retrieve the field definitions.
	 * @param  string $post_type Post type of the current post.
	 *
	 * @return array             Array containing the meta box field definitions
	 */
	public static function get_meta_field_defs( $tab, $post_type = 'post' ) {
		if ( ! isset( self::$meta_fields[ $tab ] ) ) {
			return array();
		}

		$field_defs = self::$meta_fields[ $tab ];

		switch ( $tab ) {
			case 'non-form':
				// Prevent non-form fields from being passed to forms.
				$field_defs = array();
				break;


			case 'general':
				$options = get_option( 'wpseo_titles' );
				if ( $options['usemetakeywords'] === true ) {
					/* Adjust the link in the keywords description text string based on the post type */
					$field_defs['metakeywords']['description'] = sprintf( $field_defs['metakeywords']['description'], '<a target="_blank" href="' . esc_url( admin_url( 'admin.php?page=wpseo_titles#' . urlencode( $post_type ) ) ) . '">', '</a>' );
				}
				else {
					/* Don't show the keywords field if keywords aren't enabled */
					unset( $field_defs['metakeywords'] );
				}
				/**
				 * Filter the WPSEO metabox form field definitions for the general tab, backward compatibility
				 *
				 * @deprecated 1.5.0
				 * @deprecated use the 'wpseo_metabox_entries_general' filter instead
				 * @see        WPSEO_Meta::get_meta_field_defs()
				 *
				 * @param      array $field_defs Metabox orm definitions.
				 *
				 * @return     array
				 */
				$field_defs = apply_filters( 'wpseo_metabox_entries', $field_defs );
				break;


			case 'advanced':
				global $post;

				$options = WPSEO_Options::get_all();

				$post_type = '';
				if ( isset( $post->post_type ) ) {
					$post_type = $post->post_type;
				}
				elseif ( ! isset( $post->post_type ) && isset( $_GET['post_type'] ) ) {
					$post_type = sanitize_text_field( $_GET['post_type'] );
				}

				/* Adjust the no-index 'default for post type' text string based on the post type */
				$field_defs['meta-robots-noindex']['options']['0'] = sprintf( $field_defs['meta-robots-noindex']['options']['0'], ( ( isset( $options[ 'noindex-' . $post_type ] ) && $options[ 'noindex-' . $post_type ] === true ) ? 'noindex' : 'index' ) );

				/* Adjust the robots advanced 'site-wide default' text string based on those settings */
				if ( $options['noodp'] !== false || $options['noydir'] !== false ) {
					$robots_adv = array();
					foreach ( array( 'noodp', 'noydir' ) as $robot ) {
						if ( $options[ $robot ] === true ) {
							// Use translation from field def options - mind that $options and $field_def['options'] keys should be the same!
							$robots_adv[] = $field_defs['meta-robots-adv']['options'][ $robot ];
						}
					}
					unset( $robot );
					$robots_adv = implode( ', ', $robots_adv );
				}
				else {
					$robots_adv = __( 'None', 'wordpress-seo' );
				}
				$field_defs['meta-robots-adv']['options']['-'] = sprintf( $field_defs['meta-robots-adv']['options']['-'], $robots_adv );
				unset( $robots_adv );


				/* Don't show the breadcrumb title field if breadcrumbs aren't enabled */
				if ( $options['breadcrumbs-enable'] !== true ) {
					unset( $field_defs['bctitle'] );
				}

<<<<<<< HEAD
=======
				global $post;

				if ( empty( $post->ID ) || ( ! empty( $post->ID ) && self::get_value( 'redirect', $post->ID ) === '' ) ) {
					unset( $field_defs['redirect'] );
				}

				/* Don't show the xml sitemap fields, if xml sitemaps aren't enabled */
				if ( $options['enablexmlsitemap'] !== true ) {
					unset(
						$field_defs['sitemap-include'],
						$field_defs['sitemap-prio']
					);
				}
>>>>>>> 352417c5
				break;
		}

		/**
		 * Filter the WPSEO metabox form field definitions for a tab
		 * {tab} can be 'general', 'advanced' or 'social'
		 *
		 * @param  array  $field_defs Metabox form definitions.
		 * @param  string $post_type  Post type of the post the metabox is for, defaults to 'post'.
		 *
		 * @return array
		 */

		return apply_filters( 'wpseo_metabox_entries_' . $tab, $field_defs, $post_type );
	}


	/**
	 * Validate the post meta values
	 *
	 * @static
	 *
	 * @param  mixed  $meta_value The new value.
	 * @param  string $meta_key   The full meta key (including prefix).
	 *
	 * @return string             Validated meta value
	 */
	public static function sanitize_post_meta( $meta_value, $meta_key ) {
		$field_def = self::$meta_fields[ self::$fields_index[ $meta_key ]['subset'] ][ self::$fields_index[ $meta_key ]['key'] ];
		$clean     = self::$defaults[ $meta_key ];

		switch ( true ) {
			case ( $meta_key === self::$meta_prefix . 'linkdex' ):
				$int = WPSEO_Utils::validate_int( $meta_value );
				if ( $int !== false && $int >= 0 ) {
					$clean = strval( $int ); // Convert to string to make sure default check works.
				}
				break;


			case ( $field_def['type'] === 'checkbox' ):
				// Only allow value if it's one of the predefined options.
				if ( in_array( $meta_value, array( 'on', 'off' ), true ) ) {
					$clean = $meta_value;
				}
				break;


			case ( $field_def['type'] === 'select' || $field_def['type'] === 'radio' ):
				// Only allow value if it's one of the predefined options.
				if ( isset( $field_def['options'][ $meta_value ] ) ) {
					$clean = $meta_value;
				}
				break;


			case ( $field_def['type'] === 'multiselect' && $meta_key === self::$meta_prefix . 'meta-robots-adv' ):
				$clean = self::validate_meta_robots_adv( $meta_value );
				break;


			case ( $field_def['type'] === 'text' && $meta_key === self::$meta_prefix . 'canonical' ):
			case ( $field_def['type'] === 'text' && $meta_key === self::$meta_prefix . 'redirect' ):
				// Validate as url(-part).
				$url = WPSEO_Utils::sanitize_url( $meta_value );
				if ( $url !== '' ) {
					$clean = $url;
				}
				break;


			case ( $field_def['type'] === 'upload' && $meta_key === self::$meta_prefix . 'opengraph-image' ):
				// Validate as url.
				$url = WPSEO_Utils::sanitize_url( $meta_value, array( 'http', 'https', 'ftp', 'ftps' ) );
				if ( $url !== '' ) {
					$clean = $url;
				}
				break;


			case ( $field_def['type'] === 'textarea' ):
				if ( is_string( $meta_value ) ) {
					// Remove line breaks and tabs.
					// @todo [JRF => Yoast] verify that line breaks and the likes aren't allowed/recommended in meta header fields.
					$meta_value = str_replace( array( "\n", "\r", "\t", '  ' ), ' ', $meta_value );
					$clean      = WPSEO_Utils::sanitize_text_field( trim( $meta_value ) );
				}
				break;

			case ( 'multiselect' === $field_def['type'] ):
				$clean = $meta_value;
				break;


			case ( $field_def['type'] === 'text' ):
			default:
				if ( is_string( $meta_value ) ) {
					$clean = WPSEO_Utils::sanitize_text_field( trim( $meta_value ) );
				}
				break;
		}

		$clean = apply_filters( 'wpseo_sanitize_post_meta_' . $meta_key, $clean, $meta_value, $field_def, $meta_key );

		return $clean;
	}


	/**
	 * Validate a meta-robots-adv meta value
	 *
	 * @todo [JRF => Yoast] Verify that this logic for the prioritisation is correct
	 *
	 * @static
	 *
	 * @param  array|string $meta_value The value to validate.
	 *
	 * @return string       Clean value
	 */
	public static function validate_meta_robots_adv( $meta_value ) {
		$clean   = self::$meta_fields['advanced']['meta-robots-adv']['default_value'];
		$options = self::$meta_fields['advanced']['meta-robots-adv']['options'];

		if ( is_string( $meta_value ) ) {
			$meta_value = explode( ',', $meta_value );
		}

		if ( is_array( $meta_value ) && $meta_value !== array() ) {
			$meta_value = array_map( 'trim', $meta_value );

			if ( in_array( 'none', $meta_value, true ) ) {
				// None is one of the selected values, takes priority over everything else.
				$clean = 'none';
			}
			elseif ( in_array( '-', $meta_value, true ) ) {
				// Site-wide defaults is one of the selected values, takes priority over individual selected entries.
				$clean = '-';
			}
			else {
				// Individual selected entries.
				$cleaning = array();
				foreach ( $meta_value as $value ) {
					if ( isset( $options[ $value ] ) ) {
						$cleaning[] = $value;
					}
				}

				if ( $cleaning !== array() ) {
					$clean = implode( ',', $cleaning );
				}
				unset( $cleaning, $value );
			}
		}

		return $clean;
	}


	/**
	 * Prevent saving of default values and remove potential old value from the database if replaced by a default
	 *
	 * @static
	 *
	 * @param  null   $null       Old, disregard.
	 * @param  int    $object_id  ID of the current object for which the meta is being updated.
	 * @param  string $meta_key   The full meta key (including prefix).
	 * @param  string $meta_value New meta value.
	 * @param  string $prev_value The old meta value.
	 *
	 * @return null|bool          true = stop saving, null = continue saving
	 */
	public static function remove_meta_if_default( $null, $object_id, $meta_key, $meta_value, $prev_value = '' ) {
		/* If it's one of our meta fields, check against default */
		if ( isset( self::$fields_index[ $meta_key ] ) && self::meta_value_is_default( $meta_key, $meta_value ) === true ) {
			if ( $prev_value !== '' ) {
				delete_post_meta( $object_id, $meta_key, $prev_value );
			}
			else {
				delete_post_meta( $object_id, $meta_key );
			}

			return true; // Stop saving the value.
		}

		return null; // Go on with the normal execution (update) in meta.php.
	}


	/**
	 * Prevent adding of default values to the database
	 *
	 * @static
	 *
	 * @param  null   $null       Old, disregard.
	 * @param  int    $object_id  ID of the current object for which the meta is being added.
	 * @param  string $meta_key   The full meta key (including prefix).
	 * @param  string $meta_value New meta value.
	 *
	 * @return null|bool          true = stop saving, null = continue saving
	 */
	public static function dont_save_meta_if_default( $null, $object_id, $meta_key, $meta_value ) {
		/* If it's one of our meta fields, check against default */
		if ( isset( self::$fields_index[ $meta_key ] ) && self::meta_value_is_default( $meta_key, $meta_value ) === true ) {
			return true; // Stop saving the value.
		}

		return null; // Go on with the normal execution (add) in meta.php.
	}


	/**
	 * Is the given meta value the same as the default value ?
	 *
	 * @static
	 *
	 * @param  string $meta_key   The full meta key (including prefix).
	 * @param  mixed  $meta_value The value to check.
	 *
	 * @return bool
	 */
	public static function meta_value_is_default( $meta_key, $meta_value ) {
		return ( isset( self::$defaults[ $meta_key ] ) && $meta_value === self::$defaults[ $meta_key ] );
	}


	/**
	 * Get a custom post meta value
	 * Returns the default value if the meta value has not been set
	 *
	 * @internal Unfortunately there isn't a filter available to hook into before returning the results
	 * for get_post_meta(), get_post_custom() and the likes. That would have been the preferred solution.
	 *
	 * @static
	 *
	 * @param  string $key    Internal key of the value to get (without prefix).
	 * @param  int    $postid Post ID of the post to get the value for.
	 *
	 * @return string         All 'normal' values returned from get_post_meta() are strings.
	 *                        Objects and arrays are possible, but not used by this plugin
	 *                        and therefore discarted (except when the special 'serialized' field def
	 *                        value is set to true - only used by add-on plugins for now).
	 *                        Will return the default value if no value was found..
	 *                        Will return empty string if no default was found (not one of our keys) or
	 *                        if the post does not exist.
	 */
	public static function get_value( $key, $postid = 0 ) {
		global $post;

		$postid = absint( $postid );
		if ( $postid === 0 ) {
			if ( ( isset( $post ) && is_object( $post ) ) && ( isset( $post->post_status ) && $post->post_status !== 'auto-draft' ) ) {
				$postid = $post->ID;
			}
			else {
				return '';
			}
		}

		$custom = get_post_custom( $postid ); // Array of strings or empty array.

		if ( isset( $custom[ self::$meta_prefix . $key ][0] ) ) {
			$unserialized = maybe_unserialize( $custom[ self::$meta_prefix . $key ][0] );
			if ( $custom[ self::$meta_prefix . $key ][0] === $unserialized ) {
				return $custom[ self::$meta_prefix . $key ][0];
			}
			else {
				$field_def = self::$meta_fields[ self::$fields_index[ self::$meta_prefix . $key ]['subset'] ][ self::$fields_index[ self::$meta_prefix . $key ]['key'] ];
				if ( isset( $field_def['serialized'] ) && $field_def['serialized'] === true ) {
					// Ok, serialize value expected/allowed.
					return $unserialized;
				}
			}
		}

		// Meta was either not found or found, but object/array while not allowed to be.
		if ( isset( self::$defaults[ self::$meta_prefix . $key ] ) ) {
			return self::$defaults[ self::$meta_prefix . $key ];
		}
		else {
			/*
			Shouldn't ever happen, means not one of our keys as there will always be a default available
			   for all our keys
			*/
			return '';
		}
	}


	/**
	 * Update a meta value for a post
	 *
	 * @static
	 *
	 * @param  string $key        The internal key of the meta value to change (without prefix).
	 * @param  mixed  $meta_value The value to set the meta to.
	 * @param  int    $post_id    The ID of the post to change the meta for.
	 *
	 * @return bool   whether the value was changed
	 */
	public static function set_value( $key, $meta_value, $post_id ) {
		return update_post_meta( $post_id, self::$meta_prefix . $key, $meta_value );
	}


	/**
	 * Used for imports, this functions imports the value of $old_metakey into $new_metakey for those post
	 * where no WPSEO meta data has been set.
	 * Optionally deletes the $old_metakey values.
	 *
	 * @static
	 *
	 * @param  string $old_metakey The old key of the meta value.
	 * @param  string $new_metakey The new key, usually the WPSEO meta key (including prefix).
	 * @param  bool   $delete_old  Whether to delete the old meta key/value-sets.
	 *
	 * @return void
	 */
	public static function replace_meta( $old_metakey, $new_metakey, $delete_old = false ) {
		global $wpdb;

		/*
		Get only those rows where no wpseo meta values exist for the same post
		   (with the exception of linkdex as that will be set independently of whether the post has been edited)
		   @internal Query is pretty well optimized this way
		*/
		$query  = $wpdb->prepare(
			"
				SELECT `a`.*
				FROM {$wpdb->postmeta} AS a
				WHERE `a`.`meta_key` = %s
					AND NOT	EXISTS (
						SELECT DISTINCT `post_id` , count( `meta_id` ) AS count
						FROM {$wpdb->postmeta} AS b
						WHERE `a`.`post_id` = `b`.`post_id`
							AND `meta_key` LIKE %s
							AND `meta_key` <> %s
						GROUP BY `post_id`
					)
				;",
			$old_metakey,
			$wpdb->esc_like( self::$meta_prefix . '%' ),
			self::$meta_prefix . 'linkdex'
		);
		$oldies = $wpdb->get_results( $query );

		if ( is_array( $oldies ) && $oldies !== array() ) {
			foreach ( $oldies as $old ) {
				update_post_meta( $old->post_id, $new_metakey, $old->meta_value );
			}
		}

		// Delete old keys.
		if ( $delete_old === true ) {
			delete_post_meta_by_key( $old_metakey );
		}
	}


	/**
	 * General clean-up of the saved meta values
	 * - Remove potentially lingering old meta keys
	 * - Remove all default and invalid values
	 *
	 * @static
	 * @return void
	 */
	public static function clean_up() {
		global $wpdb;

		/**
		 * Clean up '_yoast_wpseo_meta-robots'
		 *
		 * Retrieve all '_yoast_wpseo_meta-robots' meta values and convert if no new values found
		 *
		 * @internal Query is pretty well optimized this way
		 *
		 * @todo [JRF => Yoast] find out all possible values which the old '_yoast_wpseo_meta-robots' could contain
		 * to convert the data correctly
		 */
		$query  = $wpdb->prepare(
			"
				SELECT `a`.*
				FROM {$wpdb->postmeta} AS a
				WHERE `a`.`meta_key` = %s
					AND NOT	EXISTS (
						SELECT DISTINCT `post_id` , count( `meta_id` ) AS count
						FROM {$wpdb->postmeta} AS b
						WHERE `a`.`post_id` = `b`.`post_id`
							AND ( `meta_key` = %s
							OR `meta_key` = %s )
						GROUP BY `post_id`
					)
				;",
			self::$meta_prefix . 'meta-robots',
			self::$meta_prefix . 'meta-robots-noindex',
			self::$meta_prefix . 'meta-robots-nofollow'
		);
		$oldies = $wpdb->get_results( $query );

		if ( is_array( $oldies ) && $oldies !== array() ) {
			foreach ( $oldies as $old ) {
				$old_values = explode( ',', $old->meta_value );
				foreach ( $old_values as $value ) {
					if ( $value === 'noindex' ) {
						update_post_meta( $old->post_id, self::$meta_prefix . 'meta-robots-noindex', 1 );
					}
					elseif ( $value === 'nofollow' ) {
						update_post_meta( $old->post_id, self::$meta_prefix . 'meta-robots-nofollow', 1 );
					}
				}
			}
		}
		unset( $query, $oldies, $old, $old_values, $value );

		// Delete old keys.
		delete_post_meta_by_key( self::$meta_prefix . 'meta-robots' );


		/**
		 * Remove all default values and (most) invalid option values
		 * Invalid option values for the multiselect (meta-robots-adv) field will be dealt with seperately
		 *
		 * @internal some of the defaults have changed in v1.5, but as the defaults will be removed and
		 * new defaults will now automatically be passed when no data found, this update is automatic
		 * (as long as we remove the old values which we do in the below routine)
		 *
		 * @internal unfortunately we can't use the normal delete_meta() with key/value combination as ''
		 * (empty string) values will be ignored and would result in all metas with that key being deleted,
		 * not just the empty fields.
		 * Still, the below implementation is largely based on the delete_meta() function
		 */
		$query = array();

		foreach ( self::$meta_fields as $subset => $field_group ) {
			foreach ( $field_group as $key => $field_def ) {
				if ( $field_def['type'] === 'snippetpreview' || ! isset( $field_def['default_value'] ) ) {
					continue;
				}

				if ( $key === 'meta-robots-adv' ) {
					$query[] = $wpdb->prepare(
						"( meta_key = %s AND ( meta_value = 'none' OR meta_value = '-' ) )",
						self::$meta_prefix . $key
					);
				}
				elseif ( isset( $field_def['options'] ) && is_array( $field_def['options'] ) && $field_def['options'] !== array() ) {
					$valid = $field_def['options'];
					// Remove the default value from the valid options.
					unset( $valid[ $field_def['default_value'] ] );
					$valid = array_keys( $valid );

					$query[] = $wpdb->prepare(
						"( meta_key = %s AND meta_value NOT IN ( '" . implode( "','", esc_sql( $valid ) ) . "' ) )",
						self::$meta_prefix . $key
					);
					unset( $valid );
				}
				elseif ( is_string( $field_def['default_value'] ) && $field_def['default_value'] !== '' ) {
					$query[] = $wpdb->prepare(
						'( meta_key = %s AND meta_value = %s )',
						self::$meta_prefix . $key,
						$field_def['default_value']
					);
				}
				else {
					$query[] = $wpdb->prepare(
						"( meta_key = %s AND meta_value = '' )",
						self::$meta_prefix . $key
					);
				}
			}
		}
		unset( $subset, $field_group, $key, $field_def );

		$query    = "SELECT meta_id FROM {$wpdb->postmeta} WHERE " . implode( ' OR ', $query ) . ';';
		$meta_ids = $wpdb->get_col( $query );

		if ( is_array( $meta_ids ) && $meta_ids !== array() ) {
			// WP native action.
			do_action( 'delete_post_meta', $meta_ids, null, null, null );

			$query = "DELETE FROM {$wpdb->postmeta} WHERE meta_id IN( " . implode( ',', $meta_ids ) . ' )';
			$count = $wpdb->query( $query );

			if ( $count ) {
				foreach ( $meta_ids as $object_id ) {
					wp_cache_delete( $object_id, 'post_meta' );
				}

				// WP native action.
				do_action( 'deleted_post_meta', $meta_ids, null, null, null );
			}
		}
		unset( $query, $meta_ids, $count, $object_id );


		/**
		 * Deal with the multiselect (meta-robots-adv) field
		 *
		 * Removes invalid option combinations, such as 'none,noarchive'
		 *
		 * Default values have already been removed, so we should have a small result set and
		 * (hopefully) even smaller set of invalid results.
		 */
		$query  = $wpdb->prepare(
			"SELECT meta_id, meta_value FROM {$wpdb->postmeta} WHERE meta_key = %s",
			self::$meta_prefix . 'meta-robots-adv'
		);
		$oldies = $wpdb->get_results( $query );

		if ( is_array( $oldies ) && $oldies !== array() ) {
			foreach ( $oldies as $old ) {
				$clean = self::validate_meta_robots_adv( $old->meta_value );

				if ( $clean !== $old->meta_value ) {
					if ( $clean !== self::$meta_fields['advanced']['meta-robots-adv']['default_value'] ) {
						update_metadata_by_mid( 'post', $old->meta_id, $clean );
					}
					else {
						delete_metadata_by_mid( 'post', $old->meta_id );
					}
				}
			}
		}
		unset( $query, $oldies, $old, $clean );

		do_action( 'wpseo_meta_clean_up' );
	}


	/**
	 * Recursively merge a variable number of arrays, using the left array as base,
	 * giving priority to the right array.
	 *
	 * Difference with native array_merge_recursive():
	 * array_merge_recursive converts values with duplicate keys to arrays rather than
	 * overwriting the value in the first array with the duplicate value in the second array.
	 *
	 * array_merge_recursive_distinct does not change the data types of the values in the arrays.
	 * Matching keys' values in the second array overwrite those in the first array, as is the
	 * case with array_merge.
	 *
	 * Freely based on information found on http://www.php.net/manual/en/function.array-merge-recursive.php
	 *
	 * @internal Should be moved to a general utility class
	 *
	 * @return array
	 */
	public static function array_merge_recursive_distinct() {

		$arrays = func_get_args();
		if ( count( $arrays ) < 2 ) {
			if ( $arrays === array() ) {
				return array();
			}
			else {
				return $arrays[0];
			}
		}

		$merged = array_shift( $arrays );

		foreach ( $arrays as $array ) {
			foreach ( $array as $key => $value ) {
				if ( is_array( $value ) && ( isset( $merged[ $key ] ) && is_array( $merged[ $key ] ) ) ) {
					$merged[ $key ] = self::array_merge_recursive_distinct( $merged[ $key ], $value );
				}
				else {
					$merged[ $key ] = $value;
				}
			}
			unset( $key, $value );
		}

		return $merged;
	}

	/**
	 * Get a value from $_POST for a given key
	 * Returns the $_POST value if exists, returns an empty string if key does not exist
	 *
	 * @static
	 *
	 * @param  string $key Key of the value to get from $_POST.
	 *
	 * @return string      Returns $_POST value, which will be a string the majority of the time
	 *                     Will return empty string if key does not exists in $_POST
	 */
	public static function get_post_value( $key ) {
		return ( array_key_exists( $key, $_POST ) ) ? $_POST[ $key ] : '';
	}


} /* End of class */<|MERGE_RESOLUTION|>--- conflicted
+++ resolved
@@ -401,22 +401,11 @@
 					unset( $field_defs['bctitle'] );
 				}
 
-<<<<<<< HEAD
-=======
 				global $post;
 
 				if ( empty( $post->ID ) || ( ! empty( $post->ID ) && self::get_value( 'redirect', $post->ID ) === '' ) ) {
 					unset( $field_defs['redirect'] );
 				}
-
-				/* Don't show the xml sitemap fields, if xml sitemaps aren't enabled */
-				if ( $options['enablexmlsitemap'] !== true ) {
-					unset(
-						$field_defs['sitemap-include'],
-						$field_defs['sitemap-prio']
-					);
-				}
->>>>>>> 352417c5
 				break;
 		}
 
