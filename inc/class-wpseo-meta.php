<?php
/**
 * @package WPSEO\Internals
 * @since      1.5.0
 */

/**
 * This class implements defaults and value validation for all WPSEO Post Meta values.
 *
 * Some guidelines:
 * - To update a meta value, you can just use update_post_meta() with the full (prefixed) meta key
 *        or the convenience method WPSEO_Meta::set_value() with the internal key.
 *        All updates will be automatically validated.
 *        Meta values will only be saved to the database if they are *not* the same as the default to
 *        keep database load low.
 * - To retrieve a WPSEO meta value, you **must** use WPSEO_Meta::get_value() which will always return a
 *        string value, either the saved value or the default.
 *        This method can also retrieve a complete set of WPSEO meta values for one specific post, see
 *        the method documentation for the parameters.
 *
 * @internal   Unfortunately there isn't a filter available to hook into before returning the results
 * for get_post_meta(), get_post_custom() and the likes. That would have been the preferred solution.
 *
 * @internal   all WP native get_meta() results get cached internally, so no need to cache locally.
 * @internal   use $key when the key is the WPSEO internal name (without prefix), $meta_key when it
 *             includes the prefix
 */
class WPSEO_Meta {

	/**
	 * @var    string    Prefix for all WPSEO meta values in the database
	 * @static
	 *
	 * @internal if at any point this would change, quite apart from an upgrade routine, this also will need to
	 * be changed in the wpml-config.xml file.
	 */
	public static $meta_prefix = '_yoast_wpseo_';


	/**
	 * @var    string   Prefix for all WPSEO meta value form field names and ids
	 * @static
	 */
	public static $form_prefix = 'yoast_wpseo_';


	/**
	 * @var    int       Allowed length of the meta description.
	 * @static
	 */
	public static $meta_length = 156;


	/**
	 * @var    string   Reason the meta description is not the default length.
	 * @static
	 */
	public static $meta_length_reason = '';


	/**
	 * @var    array  $meta_fields Meta box field definitions for the meta box form
	 *                Array format:
	 *                (required)        'type'            => (string) field type. i.e. text / textarea / checkbox /
	 *                                                    radio / select / multiselect / upload / snippetpreview etc
	 *                (required)        'title'            => (string) table row title
	 *                (recommended)    'default_value' => (string|array) default value for the field
	 *                                                    IMPORTANT:
	 *                                                    - if the field has options, the default has to be the
	 *                                                      key of one of the options
	 *                                                    - if the field is a text field, the default **has** to be
	 *                                                      an empty string as otherwise the user can't save
	 *                                                      an empty value/delete the meta value
	 *                                                    - if the field is a checkbox, the only valid values
	 *                                                      are 'on' or 'off'
	 *                (semi-required)    'options'        => (array) options for used with (multi-)select and radio
	 *                                                    fields, required if that's the field type
	 *                                                    key = (string) value which will be saved to db
	 *                                                    value = (string) text label for the option
	 *                (optional)        'autocomplete'    => (bool) whether autocomplete is on for text fields,
	 *                                                    defaults to true
	 *                (optional)        'class'            => (string) classname(s) to add to the actual <input> tag
	 *                (optional)        'description'    => (string) description to show underneath the field
	 *                (optional)        'expl'            => (string) label for a checkbox
	 *                (optional)        'help'            => (string) help text to show on mouse over ? image
	 *                (optional)        'rows'            => (int) number of rows for a textarea, defaults to 3
	 *
	 *                (optional)        'placeholder'    => (string) Currently only used by add-on plugins
	 *                (optional)        'serialized'    => (bool) whether the value is expected to be serialized,
	 *                                                     i.e. an array or object, defaults to false
	 *                                                     Currently only used by add-on plugins
	 *
	 * @static
	 *
	 * @internal
	 * - Titles, help texts, description text and option labels are added via a translate_meta_boxes() method
	 *     in the relevant child classes (WPSEO_Metabox and WPSEO_Social_admin) as they are only needed there.
	 * - Beware: even though the meta keys are divided into subsets, they still have to be uniquely named!
	 */
	public static $meta_fields = array(
		'general'  => array(
			'snippetpreview' => array(
				'type'  => 'snippetpreview',
				'title' => '', // Translation added later.
				'help'  => '', // Translation added later.
			),
			'focuskw'        => array(
				'type'          => 'text',
				'title'         => '', // Translation added later.
				'default_value' => '',
				'autocomplete'  => false,
				'help'          => '', // Translation added later.
				'description'   => '<div id="focuskwresults"></div>',
			),
			'title'          => array(
				'type'          => 'hidden',
				'title'         => '', // Translation added later.
				'default_value' => '',
				'description'   => '', // Translation added later.
				'help'          => '', // Translation added later.
			),
			'metadesc'       => array(
				'type'          => 'hidden',
				'title'         => '', // Translation added later.
				'default_value' => '',
				'class'         => 'metadesc',
				'rows'          => 2,
				'description'   => '', // Translation added later.
				'help'          => '', // Translation added later.
			),
			'metakeywords'   => array(
				'type'          => 'text',
				'title'         => '', // Translation added later.
				'default_value' => '',
				'class'         => 'metakeywords',
				'description'   => '', // Translation added later.
			),
			'pageanalysis' => array(
				'type'  => 'pageanalysis',
				'title' => '', // Translation added later.
				'help'  => '', // Translation added later.
			),
		),
		'advanced' => array(
			'meta-robots-noindex'  => array(
				'type'          => 'select',
				'title'         => '', // Translation added later.
				'default_value' => '0', // = post-type default.
				'options'       => array(
					'0' => '', // Post type default - translation added later.
					'2' => '', // Index - translation added later.
					'1' => '', // No-index - translation added later.
				),
			),
			'meta-robots-nofollow' => array(
				'type'          => 'radio',
				'title'         => '', // Translation added later.
				'default_value' => '0', // = follow.
				'options'       => array(
					'0' => '', // Follow - translation added later.
					'1' => '', // No-follow - translation added later.
				),
			),
			'meta-robots-adv'      => array(
				'type'          => 'multiselect',
				'title'         => '', // Translation added later.
				'default_value' => '-', // = site-wide default.
				'description'   => '', // Translation added later.
				'options'       => array(
					'-'            => '', // Site-wide default - translation added later.
					'none'         => '', // Translation added later.
					'noodp'        => '', // Translation added later.
					'noydir'       => '', // Translation added later.
					'noimageindex' => '', // Translation added later.
					'noarchive'    => '', // Translation added later.
					'nosnippet'    => '', // Translation added later.
				),
			),
			'bctitle'              => array(
				'type'          => 'text',
				'title'         => '', // Translation added later.
				'default_value' => '',
				'description'   => '', // Translation added later.
			),
			'canonical'            => array(
				'type'          => 'text',
				'title'         => '', // Translation added later.
				'default_value' => '',
				'description'   => '', // Translation added later.
			),
			'redirect'             => array(
				'type'          => 'text',
				'title'         => '', // Translation added later.
				'default_value' => '',
				'description'   => '', // Translation added later.
			),
		),
		'social'   => array(),
		/* Fields we should validate & save, but not show on any form */
		'non_form' => array(
			'linkdex' => array(
				'type'          => null,
				'default_value' => '0',
			),
		),
	);


	/**
	 * @var    array    Helper property - reverse index of the definition array
	 *                  Format: [full meta key including prefix]    => array
	 *                          ['subset']    => (string) primary index
	 *                          ['key']       => (string) internal key
	 * @static
	 */
	public static $fields_index = array();


	/**
	 * @var    array    Helper property - array containing only the defaults in the format:
	 *                  [full meta key including prefix]    => (string) default value
	 * @static
	 */
	public static $defaults = array();

	/**
	 * @var    array    Helper property to define the social network meta field definitions - networks
	 * @static
	 */
	private static $social_networks = array(
		'opengraph'  => 'opengraph',
		'twitter'    => 'twitter',
		'googleplus' => 'google-plus',
	);

	/**
	 * @var    array    Helper property to define the social network meta field definitions - fields and their type
	 * @static
	 */
	private static $social_fields = array(
		'title'       => 'text',
		'description' => 'textarea',
		'image'       => 'upload',
	);


	/**
	 * Register our actions and filters
	 *
	 * @static
	 * @return void
	 */
	public static function init() {

		$options = WPSEO_Options::get_all();
		foreach ( self::$social_networks as $option => $network ) {
			if ( true === $options[ $option ] ) {
				foreach ( self::$social_fields as $box => $type ) {
					self::$meta_fields['social'][ $network . '-' . $box ] = array(
						'type'          => $type,
						'title'         => '', // Translation added later.
						'default_value' => '',
						'description'   => '', // Translation added later.
					);
				}
			}
		}
		unset( $options, $option, $network, $box, $type );

		/**
		 * Allow add-on plugins to register their meta fields for management by this class
		 * add_filter() calls must be made before plugins_loaded prio 14
		 */
		$extra_fields = apply_filters( 'add_extra_wpseo_meta_fields', array() );
		if ( is_array( $extra_fields ) ) {
			self::$meta_fields = self::array_merge_recursive_distinct( $extra_fields, self::$meta_fields );
		}
		unset( $extra_fields );

		$register = function_exists( 'register_meta' );

		foreach ( self::$meta_fields as $subset => $field_group ) {
			foreach ( $field_group as $key => $field_def ) {
				if ( $field_def['type'] !== 'snippetpreview' ) {
					/**
					 * Function register_meta() is undocumented and not used by WP internally, wrapped in
					 * function_exists as a precaution in case they remove it.
					 */
					if ( $register === true ) {
						register_meta( 'post', self::$meta_prefix . $key, array( __CLASS__, 'sanitize_post_meta' ) );
					}
					else {
						add_filter( 'sanitize_post_meta_' . self::$meta_prefix . $key, array( __CLASS__, 'sanitize_post_meta' ), 10, 2 );
					}

					// Set the $fields_index property for efficiency.
					self::$fields_index[ self::$meta_prefix . $key ] = array(
						'subset' => $subset,
						'key'    => $key,
					);

					// Set the $defaults property for efficiency.
					if ( isset( $field_def['default_value'] ) ) {
						self::$defaults[ self::$meta_prefix . $key ] = $field_def['default_value'];
					}
					else {
						// Meta will always be a string, so let's make the meta meta default also a string.
						self::$defaults[ self::$meta_prefix . $key ] = '';
					}
				}
			}
		}
		unset( $subset, $field_group, $key, $field_def, $register );

		add_filter( 'update_post_metadata', array( __CLASS__, 'remove_meta_if_default' ), 10, 5 );
		add_filter( 'add_post_metadata', array( __CLASS__, 'dont_save_meta_if_default' ), 10, 4 );
	}


	/**
	 * Retrieve the meta box form field definitions for the given tab and post type.
	 *
	 * @static
	 *
	 * @param  string $tab       Tab for which to retrieve the field definitions.
	 * @param  string $post_type Post type of the current post.
	 *
	 * @return array             Array containing the meta box field definitions
	 */
	public static function get_meta_field_defs( $tab, $post_type = 'post' ) {
		if ( ! isset( self::$meta_fields[ $tab ] ) ) {
			return array();
		}

		$field_defs = self::$meta_fields[ $tab ];

		switch ( $tab ) {
			case 'non-form':
				// Prevent non-form fields from being passed to forms.
				$field_defs = array();
				break;


			case 'general':
				$options = get_option( 'wpseo_titles' );
				if ( $options['usemetakeywords'] === true ) {
					/* Adjust the link in the keywords description text string based on the post type */
					$field_defs['metakeywords']['description'] = sprintf( $field_defs['metakeywords']['description'], '<a target="_blank" href="' . esc_url( admin_url( 'admin.php?page=wpseo_titles#' . urlencode( $post_type ) ) ) . '">', '</a>' );
				}
				else {
					/* Don't show the keywords field if keywords aren't enabled */
					unset( $field_defs['metakeywords'] );
				}
				/**
				 * Filter the WPSEO metabox form field definitions for the general tab, backward compatibility
				 *
				 * @deprecated 1.5.0
				 * @deprecated use the 'wpseo_metabox_entries_general' filter instead
				 * @see        WPSEO_Meta::get_meta_field_defs()
				 *
				 * @param      array $field_defs Metabox orm definitions.
				 *
				 * @return     array
				 */
				$field_defs = apply_filters( 'wpseo_metabox_entries', $field_defs );
				break;


			case 'advanced':
				global $post;

				$options = WPSEO_Options::get_all();

				$post_type = '';
				if ( isset( $post->post_type ) ) {
					$post_type = $post->post_type;
				}
				elseif ( ! isset( $post->post_type ) && isset( $_GET['post_type'] ) ) {
					$post_type = sanitize_text_field( $_GET['post_type'] );
				}

				/* Adjust the no-index 'default for post type' text string based on the post type */
				$field_defs['meta-robots-noindex']['options']['0'] = sprintf( $field_defs['meta-robots-noindex']['options']['0'], ( ( isset( $options[ 'noindex-' . $post_type ] ) && $options[ 'noindex-' . $post_type ] === true ) ? 'noindex' : 'index' ) );

				/* Adjust the robots advanced 'site-wide default' text string based on those settings */
				if ( $options['noodp'] !== false || $options['noydir'] !== false ) {
					$robots_adv = array();
					foreach ( array( 'noodp', 'noydir' ) as $robot ) {
						if ( $options[ $robot ] === true ) {
							// Use translation from field def options - mind that $options and $field_def['options'] keys should be the same!
							$robots_adv[] = $field_defs['meta-robots-adv']['options'][ $robot ];
						}
					}
					unset( $robot );
					$robots_adv = implode( ', ', $robots_adv );
				}
				else {
					$robots_adv = __( 'None', 'wordpress-seo' );
				}
				$field_defs['meta-robots-adv']['options']['-'] = sprintf( $field_defs['meta-robots-adv']['options']['-'], $robots_adv );
				unset( $robots_adv );


				/* Don't show the breadcrumb title field if breadcrumbs aren't enabled */
				if ( $options['breadcrumbs-enable'] !== true ) {
					unset( $field_defs['bctitle'] );
				}

				global $post;

				if ( empty( $post->ID ) || ( ! empty( $post->ID ) && self::get_value( 'redirect', $post->ID ) === '' ) ) {
					unset( $field_defs['redirect'] );
				}
				break;
		}

		/**
		 * Filter the WPSEO metabox form field definitions for a tab
		 * {tab} can be 'general', 'advanced' or 'social'
		 *
		 * @param  array  $field_defs Metabox form definitions.
		 * @param  string $post_type  Post type of the post the metabox is for, defaults to 'post'.
		 *
		 * @return array
		 */

		return apply_filters( 'wpseo_metabox_entries_' . $tab, $field_defs, $post_type );
	}


	/**
	 * Validate the post meta values
	 *
	 * @static
	 *
	 * @param  mixed  $meta_value The new value.
	 * @param  string $meta_key   The full meta key (including prefix).
	 *
	 * @return string             Validated meta value
	 */
	public static function sanitize_post_meta( $meta_value, $meta_key ) {
		$field_def = self::$meta_fields[ self::$fields_index[ $meta_key ]['subset'] ][ self::$fields_index[ $meta_key ]['key'] ];
		$clean     = self::$defaults[ $meta_key ];

		switch ( true ) {
			case ( $meta_key === self::$meta_prefix . 'linkdex' ):
				$int = WPSEO_Utils::validate_int( $meta_value );
				if ( $int !== false && $int >= 0 ) {
					$clean = strval( $int ); // Convert to string to make sure default check works.
				}
				break;


			case ( $field_def['type'] === 'checkbox' ):
				// Only allow value if it's one of the predefined options.
				if ( in_array( $meta_value, array( 'on', 'off' ), true ) ) {
					$clean = $meta_value;
				}
				break;


			case ( $field_def['type'] === 'select' || $field_def['type'] === 'radio' ):
				// Only allow value if it's one of the predefined options.
				if ( isset( $field_def['options'][ $meta_value ] ) ) {
					$clean = $meta_value;
				}
				break;


			case ( $field_def['type'] === 'multiselect' && $meta_key === self::$meta_prefix . 'meta-robots-adv' ):
				$clean = self::validate_meta_robots_adv( $meta_value );
				break;


			case ( $field_def['type'] === 'text' && $meta_key === self::$meta_prefix . 'canonical' ):
			case ( $field_def['type'] === 'text' && $meta_key === self::$meta_prefix . 'redirect' ):
				// Validate as url(-part).
				$url = WPSEO_Utils::sanitize_url( $meta_value );
				if ( $url !== '' ) {
					$clean = $url;
				}
				break;


			case ( $field_def['type'] === 'upload' && $meta_key === self::$meta_prefix . 'opengraph-image' ):
				// Validate as url.
				$url = WPSEO_Utils::sanitize_url( $meta_value, array( 'http', 'https', 'ftp', 'ftps' ) );
				if ( $url !== '' ) {
					$clean = $url;
				}
				break;


			case ( $field_def['type'] === 'textarea' ):
				if ( is_string( $meta_value ) ) {
					// Remove line breaks and tabs.
					// @todo [JRF => Yoast] verify that line breaks and the likes aren't allowed/recommended in meta header fields.
					$meta_value = str_replace( array( "\n", "\r", "\t", '  ' ), ' ', $meta_value );
					$clean      = WPSEO_Utils::sanitize_text_field( trim( $meta_value ) );
				}
				break;

			case ( 'multiselect' === $field_def['type'] ):
				$clean = $meta_value;
				break;


			case ( $field_def['type'] === 'text' ):
			default:
				if ( is_string( $meta_value ) ) {
					$clean = WPSEO_Utils::sanitize_text_field( trim( $meta_value ) );
				}
				break;
		}

		$clean = apply_filters( 'wpseo_sanitize_post_meta_' . $meta_key, $clean, $meta_value, $field_def, $meta_key );

		return $clean;
	}


	/**
	 * Validate a meta-robots-adv meta value
	 *
	 * @todo [JRF => Yoast] Verify that this logic for the prioritisation is correct
	 *
	 * @static
	 *
	 * @param  array|string $meta_value The value to validate.
	 *
	 * @return string       Clean value
	 */
	public static function validate_meta_robots_adv( $meta_value ) {
		$clean   = self::$meta_fields['advanced']['meta-robots-adv']['default_value'];
		$options = self::$meta_fields['advanced']['meta-robots-adv']['options'];

		if ( is_string( $meta_value ) ) {
			$meta_value = explode( ',', $meta_value );
		}

		if ( is_array( $meta_value ) && $meta_value !== array() ) {
			$meta_value = array_map( 'trim', $meta_value );

			if ( in_array( 'none', $meta_value, true ) ) {
				// None is one of the selected values, takes priority over everything else.
				$clean = 'none';
			}
			elseif ( in_array( '-', $meta_value, true ) ) {
				// Site-wide defaults is one of the selected values, takes priority over individual selected entries.
				$clean = '-';
			}
			else {
				// Individual selected entries.
				$cleaning = array();
				foreach ( $meta_value as $value ) {
					if ( isset( $options[ $value ] ) ) {
						$cleaning[] = $value;
					}
				}

				if ( $cleaning !== array() ) {
					$clean = implode( ',', $cleaning );
				}
				unset( $cleaning, $value );
			}
		}

		return $clean;
	}


	/**
	 * Prevent saving of default values and remove potential old value from the database if replaced by a default
	 *
	 * @static
	 *
	 * @param  null   $null       Old, disregard.
	 * @param  int    $object_id  ID of the current object for which the meta is being updated.
	 * @param  string $meta_key   The full meta key (including prefix).
	 * @param  string $meta_value New meta value.
	 * @param  string $prev_value The old meta value.
	 *
	 * @return null|bool          true = stop saving, null = continue saving
	 */
	public static function remove_meta_if_default( $null, $object_id, $meta_key, $meta_value, $prev_value = '' ) {
		/* If it's one of our meta fields, check against default */
		if ( isset( self::$fields_index[ $meta_key ] ) && self::meta_value_is_default( $meta_key, $meta_value ) === true ) {
			if ( $prev_value !== '' ) {
				delete_post_meta( $object_id, $meta_key, $prev_value );
			}
			else {
				delete_post_meta( $object_id, $meta_key );
			}

			return true; // Stop saving the value.
		}

		return null; // Go on with the normal execution (update) in meta.php.
	}


	/**
	 * Prevent adding of default values to the database
	 *
	 * @static
	 *
	 * @param  null   $null       Old, disregard.
	 * @param  int    $object_id  ID of the current object for which the meta is being added.
	 * @param  string $meta_key   The full meta key (including prefix).
	 * @param  string $meta_value New meta value.
	 *
	 * @return null|bool          true = stop saving, null = continue saving
	 */
	public static function dont_save_meta_if_default( $null, $object_id, $meta_key, $meta_value ) {
		/* If it's one of our meta fields, check against default */
		if ( isset( self::$fields_index[ $meta_key ] ) && self::meta_value_is_default( $meta_key, $meta_value ) === true ) {
			return true; // Stop saving the value.
		}

		return null; // Go on with the normal execution (add) in meta.php.
	}


	/**
	 * Is the given meta value the same as the default value ?
	 *
	 * @static
	 *
	 * @param  string $meta_key   The full meta key (including prefix).
	 * @param  mixed  $meta_value The value to check.
	 *
	 * @return bool
	 */
	public static function meta_value_is_default( $meta_key, $meta_value ) {
		return ( isset( self::$defaults[ $meta_key ] ) && $meta_value === self::$defaults[ $meta_key ] );
	}


	/**
	 * Get a custom post meta value
	 * Returns the default value if the meta value has not been set
	 *
	 * @internal Unfortunately there isn't a filter available to hook into before returning the results
	 * for get_post_meta(), get_post_custom() and the likes. That would have been the preferred solution.
	 *
	 * @static
	 *
	 * @param  string $key    Internal key of the value to get (without prefix).
	 * @param  int    $postid Post ID of the post to get the value for.
	 *
	 * @return string         All 'normal' values returned from get_post_meta() are strings.
	 *                        Objects and arrays are possible, but not used by this plugin
	 *                        and therefore discarted (except when the special 'serialized' field def
	 *                        value is set to true - only used by add-on plugins for now).
	 *                        Will return the default value if no value was found..
	 *                        Will return empty string if no default was found (not one of our keys) or
	 *                        if the post does not exist.
	 */
	public static function get_value( $key, $postid = 0 ) {
		global $post;

		$postid = absint( $postid );
		if ( $postid === 0 ) {
			if ( ( isset( $post ) && is_object( $post ) ) && ( isset( $post->post_status ) && $post->post_status !== 'auto-draft' ) ) {
				$postid = $post->ID;
			}
			else {
				return '';
			}
		}

		$custom = get_post_custom( $postid ); // Array of strings or empty array.

		if ( isset( $custom[ self::$meta_prefix . $key ][0] ) ) {
			$unserialized = maybe_unserialize( $custom[ self::$meta_prefix . $key ][0] );
			if ( $custom[ self::$meta_prefix . $key ][0] === $unserialized ) {
				return $custom[ self::$meta_prefix . $key ][0];
			}
			else {
				$field_def = self::$meta_fields[ self::$fields_index[ self::$meta_prefix . $key ]['subset'] ][ self::$fields_index[ self::$meta_prefix . $key ]['key'] ];
				if ( isset( $field_def['serialized'] ) && $field_def['serialized'] === true ) {
					// Ok, serialize value expected/allowed.
					return $unserialized;
				}
			}
		}

		// Meta was either not found or found, but object/array while not allowed to be.
		if ( isset( self::$defaults[ self::$meta_prefix . $key ] ) ) {
			return self::$defaults[ self::$meta_prefix . $key ];
		}
		else {
			/*
			Shouldn't ever happen, means not one of our keys as there will always be a default available
			   for all our keys
			*/
			return '';
		}
	}


	/**
	 * Update a meta value for a post
	 *
	 * @static
	 *
	 * @param  string $key        The internal key of the meta value to change (without prefix).
	 * @param  mixed  $meta_value The value to set the meta to.
	 * @param  int    $post_id    The ID of the post to change the meta for.
	 *
	 * @return bool   whether the value was changed
	 */
	public static function set_value( $key, $meta_value, $post_id ) {
		return update_post_meta( $post_id, self::$meta_prefix . $key, $meta_value );
	}


	/**
	 * Used for imports, this functions imports the value of $old_metakey into $new_metakey for those post
	 * where no WPSEO meta data has been set.
	 * Optionally deletes the $old_metakey values.
	 *
	 * @static
	 *
	 * @param  string $old_metakey The old key of the meta value.
	 * @param  string $new_metakey The new key, usually the WPSEO meta key (including prefix).
	 * @param  bool   $delete_old  Whether to delete the old meta key/value-sets.
	 *
	 * @return void
	 */
	public static function replace_meta( $old_metakey, $new_metakey, $delete_old = false ) {
		global $wpdb;

		/*
		Get only those rows where no wpseo meta values exist for the same post
		   (with the exception of linkdex as that will be set independently of whether the post has been edited)
		   @internal Query is pretty well optimized this way
		*/
		$query  = $wpdb->prepare(
			"
				SELECT `a`.*
				FROM {$wpdb->postmeta} AS a
				WHERE `a`.`meta_key` = %s
					AND NOT	EXISTS (
						SELECT DISTINCT `post_id` , count( `meta_id` ) AS count
						FROM {$wpdb->postmeta} AS b
						WHERE `a`.`post_id` = `b`.`post_id`
							AND `meta_key` LIKE %s
							AND `meta_key` <> %s
						GROUP BY `post_id`
					)
				;",
			$old_metakey,
			$wpdb->esc_like( self::$meta_prefix . '%' ),
			self::$meta_prefix . 'linkdex'
		);
		$oldies = $wpdb->get_results( $query );

		if ( is_array( $oldies ) && $oldies !== array() ) {
			foreach ( $oldies as $old ) {
				update_post_meta( $old->post_id, $new_metakey, $old->meta_value );
			}
		}

		// Delete old keys.
		if ( $delete_old === true ) {
			delete_post_meta_by_key( $old_metakey );
		}
	}


	/**
	 * General clean-up of the saved meta values
	 * - Remove potentially lingering old meta keys
	 * - Remove all default and invalid values
	 *
	 * @static
	 * @return void
	 */
	public static function clean_up() {
		global $wpdb;

		/**
		 * Clean up '_yoast_wpseo_meta-robots'
		 *
		 * Retrieve all '_yoast_wpseo_meta-robots' meta values and convert if no new values found
		 *
		 * @internal Query is pretty well optimized this way
		 *
		 * @todo [JRF => Yoast] find out all possible values which the old '_yoast_wpseo_meta-robots' could contain
		 * to convert the data correctly
		 */
		$query  = $wpdb->prepare(
			"
				SELECT `a`.*
				FROM {$wpdb->postmeta} AS a
				WHERE `a`.`meta_key` = %s
					AND NOT	EXISTS (
						SELECT DISTINCT `post_id` , count( `meta_id` ) AS count
						FROM {$wpdb->postmeta} AS b
						WHERE `a`.`post_id` = `b`.`post_id`
							AND ( `meta_key` = %s
							OR `meta_key` = %s )
						GROUP BY `post_id`
					)
				;",
			self::$meta_prefix . 'meta-robots',
			self::$meta_prefix . 'meta-robots-noindex',
			self::$meta_prefix . 'meta-robots-nofollow'
		);
		$oldies = $wpdb->get_results( $query );

		if ( is_array( $oldies ) && $oldies !== array() ) {
			foreach ( $oldies as $old ) {
				$old_values = explode( ',', $old->meta_value );
				foreach ( $old_values as $value ) {
					if ( $value === 'noindex' ) {
						update_post_meta( $old->post_id, self::$meta_prefix . 'meta-robots-noindex', 1 );
					}
					elseif ( $value === 'nofollow' ) {
						update_post_meta( $old->post_id, self::$meta_prefix . 'meta-robots-nofollow', 1 );
					}
				}
			}
		}
		unset( $query, $oldies, $old, $old_values, $value );

		// Delete old keys.
		delete_post_meta_by_key( self::$meta_prefix . 'meta-robots' );


		/**
		 * Remove all default values and (most) invalid option values
		 * Invalid option values for the multiselect (meta-robots-adv) field will be dealt with seperately
		 *
		 * @internal some of the defaults have changed in v1.5, but as the defaults will be removed and
		 * new defaults will now automatically be passed when no data found, this update is automatic
		 * (as long as we remove the old values which we do in the below routine)
		 *
		 * @internal unfortunately we can't use the normal delete_meta() with key/value combination as ''
		 * (empty string) values will be ignored and would result in all metas with that key being deleted,
		 * not just the empty fields.
		 * Still, the below implementation is largely based on the delete_meta() function
		 */
		$query = array();

		foreach ( self::$meta_fields as $subset => $field_group ) {
			foreach ( $field_group as $key => $field_def ) {
				if ( $field_def['type'] === 'snippetpreview' || ! isset( $field_def['default_value'] ) ) {
					continue;
				}

				if ( $key === 'meta-robots-adv' ) {
					$query[] = $wpdb->prepare(
						"( meta_key = %s AND ( meta_value = 'none' OR meta_value = '-' ) )",
						self::$meta_prefix . $key
					);
				}
				elseif ( isset( $field_def['options'] ) && is_array( $field_def['options'] ) && $field_def['options'] !== array() ) {
					$valid = $field_def['options'];
					// Remove the default value from the valid options.
					unset( $valid[ $field_def['default_value'] ] );
					$valid = array_keys( $valid );

					$query[] = $wpdb->prepare(
						"( meta_key = %s AND meta_value NOT IN ( '" . implode( "','", esc_sql( $valid ) ) . "' ) )",
						self::$meta_prefix . $key
					);
					unset( $valid );
				}
				elseif ( is_string( $field_def['default_value'] ) && $field_def['default_value'] !== '' ) {
					$query[] = $wpdb->prepare(
						'( meta_key = %s AND meta_value = %s )',
						self::$meta_prefix . $key,
						$field_def['default_value']
					);
				}
				else {
					$query[] = $wpdb->prepare(
						"( meta_key = %s AND meta_value = '' )",
						self::$meta_prefix . $key
					);
				}
			}
		}
		unset( $subset, $field_group, $key, $field_def );

		$query    = "SELECT meta_id FROM {$wpdb->postmeta} WHERE " . implode( ' OR ', $query ) . ';';
		$meta_ids = $wpdb->get_col( $query );

		if ( is_array( $meta_ids ) && $meta_ids !== array() ) {
			// WP native action.
			do_action( 'delete_post_meta', $meta_ids, null, null, null );

			$query = "DELETE FROM {$wpdb->postmeta} WHERE meta_id IN( " . implode( ',', $meta_ids ) . ' )';
			$count = $wpdb->query( $query );

			if ( $count ) {
				foreach ( $meta_ids as $object_id ) {
					wp_cache_delete( $object_id, 'post_meta' );
				}

				// WP native action.
				do_action( 'deleted_post_meta', $meta_ids, null, null, null );
			}
		}
		unset( $query, $meta_ids, $count, $object_id );


		/**
		 * Deal with the multiselect (meta-robots-adv) field
		 *
		 * Removes invalid option combinations, such as 'none,noarchive'
		 *
		 * Default values have already been removed, so we should have a small result set and
		 * (hopefully) even smaller set of invalid results.
		 */
		$query  = $wpdb->prepare(
			"SELECT meta_id, meta_value FROM {$wpdb->postmeta} WHERE meta_key = %s",
			self::$meta_prefix . 'meta-robots-adv'
		);
		$oldies = $wpdb->get_results( $query );

		if ( is_array( $oldies ) && $oldies !== array() ) {
			foreach ( $oldies as $old ) {
				$clean = self::validate_meta_robots_adv( $old->meta_value );

				if ( $clean !== $old->meta_value ) {
					if ( $clean !== self::$meta_fields['advanced']['meta-robots-adv']['default_value'] ) {
						update_metadata_by_mid( 'post', $old->meta_id, $clean );
					}
					else {
						delete_metadata_by_mid( 'post', $old->meta_id );
					}
				}
			}
		}
		unset( $query, $oldies, $old, $clean );

		do_action( 'wpseo_meta_clean_up' );
	}


	/**
	 * Recursively merge a variable number of arrays, using the left array as base,
	 * giving priority to the right array.
	 *
	 * Difference with native array_merge_recursive():
	 * array_merge_recursive converts values with duplicate keys to arrays rather than
	 * overwriting the value in the first array with the duplicate value in the second array.
	 *
	 * array_merge_recursive_distinct does not change the data types of the values in the arrays.
	 * Matching keys' values in the second array overwrite those in the first array, as is the
	 * case with array_merge.
	 *
	 * Freely based on information found on http://www.php.net/manual/en/function.array-merge-recursive.php
	 *
	 * @internal Should be moved to a general utility class
	 *
	 * @return array
	 */
	public static function array_merge_recursive_distinct() {

		$arrays = func_get_args();
		if ( count( $arrays ) < 2 ) {
			if ( $arrays === array() ) {
				return array();
			}
			else {
				return $arrays[0];
			}
		}

		$merged = array_shift( $arrays );

		foreach ( $arrays as $array ) {
			foreach ( $array as $key => $value ) {
				if ( is_array( $value ) && ( isset( $merged[ $key ] ) && is_array( $merged[ $key ] ) ) ) {
					$merged[ $key ] = self::array_merge_recursive_distinct( $merged[ $key ], $value );
				}
				else {
					$merged[ $key ] = $value;
				}
			}
			unset( $key, $value );
		}

		return $merged;
	}

	/**
	 * Get a value from $_POST for a given key
	 * Returns the $_POST value if exists, returns an empty string if key does not exist
	 *
	 * @static
	 *
	 * @param  string $key Key of the value to get from $_POST.
	 *
	 * @return string      Returns $_POST value, which will be a string the majority of the time
	 *                     Will return empty string if key does not exists in $_POST
	 */
	public static function get_post_value( $key ) {
		return ( array_key_exists( $key, $_POST ) ) ? $_POST[ $key ] : '';
	}

<<<<<<< HEAD
    /**
     * Counts the total of all the keywords being used for posts except the given one
     *
     * @param string  $keyword
     * @param integer $post_id
     *
     * @return int
     */
    public static function keyword_usage( $keyword, $post_id ) {
        $posts = get_posts(
            array(
                'meta_key'    => '_yoast_wpseo_focuskw',
                'meta_value'  => $keyword,
                'exclude'     => $post_id,
                'fields'      => 'ids',
                'post_type'   => 'any',
                'numberposts' => - 1,
            )
        );

        return count( $posts );
    }
=======
	/**
	 * Counts the total of all the keywords being used for posts except the given one
	 *
	 * @param string  $keyword
	 * @param integer $post_id
	 *
	 * @return array
	 */
	public static function keyword_usage( $keyword, $post_id ) {
		return get_posts(
			array(
				'meta_key'    => '_yoast_wpseo_focuskw',
				'meta_value'  => $keyword,
				'exclude'     => $post_id,
				'fields'      => 'ids',
				'post_type'   => 'any',
				'numberposts' => -1,
			)
		);
	}
>>>>>>> 112c96f5

} /* End of class */<|MERGE_RESOLUTION|>--- conflicted
+++ resolved
@@ -1003,30 +1003,6 @@
 		return ( array_key_exists( $key, $_POST ) ) ? $_POST[ $key ] : '';
 	}
 
-<<<<<<< HEAD
-    /**
-     * Counts the total of all the keywords being used for posts except the given one
-     *
-     * @param string  $keyword
-     * @param integer $post_id
-     *
-     * @return int
-     */
-    public static function keyword_usage( $keyword, $post_id ) {
-        $posts = get_posts(
-            array(
-                'meta_key'    => '_yoast_wpseo_focuskw',
-                'meta_value'  => $keyword,
-                'exclude'     => $post_id,
-                'fields'      => 'ids',
-                'post_type'   => 'any',
-                'numberposts' => - 1,
-            )
-        );
-
-        return count( $posts );
-    }
-=======
 	/**
 	 * Counts the total of all the keywords being used for posts except the given one
 	 *
@@ -1047,6 +1023,5 @@
 			)
 		);
 	}
->>>>>>> 112c96f5
 
 } /* End of class */