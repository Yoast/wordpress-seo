<?php
/**
 * WPSEO plugin file.
 *
 * @package WPSEO\Internals
 * @since   1.5.0
 */

use Yoast\WP\SEO\Config\Schema_Types;
use Yoast\WP\SEO\Helpers\Schema\Article_Helper;
use Yoast\WP\SEO\Repositories\Indexable_Repository;

/**
 * This class implements defaults and value validation for all WPSEO Post Meta values.
 *
 * Some guidelines:
 * - To update a meta value, you can just use update_post_meta() with the full (prefixed) meta key
 *   or the convenience method WPSEO_Meta::set_value() with the internal key.
 *   All updates will be automatically validated.
 *   Meta values will only be saved to the database if they are *not* the same as the default to
 *   keep database load low.
 * - To retrieve a WPSEO meta value, you **must** use WPSEO_Meta::get_value() which will always return a
 *   string value, either the saved value or the default.
 *   This method can also retrieve a complete set of WPSEO meta values for one specific post, see
 *   the method documentation for the parameters.
 *
 * {@internal Unfortunately there isn't a filter available to hook into before returning the results
 *            for get_post_meta(), get_post_custom() and the likes. That would have been the
 *            preferred solution.}}
 *
 * {@internal All WP native get_meta() results get cached internally, so no need to cache locally.}}
 * {@internal Use $key when the key is the WPSEO internal name (without prefix), $meta_key when it
 *            includes the prefix.}}
 */
class WPSEO_Meta {

	/**
	 * Prefix for all WPSEO meta values in the database.
	 *
	 * {@internal If at any point this would change, quite apart from an upgrade routine,
	 *            this also will need to be changed in the wpml-config.xml file.}}
	 *
	 * @var string
	 */
	public static $meta_prefix = '_yoast_wpseo_';

	/**
	 * Prefix for all WPSEO meta value form field names and ids.
	 *
	 * @var string
	 */
	public static $form_prefix = 'yoast_wpseo_';

	/**
	 * Allowed length of the meta description.
	 *
	 * @var int
	 */
	public static $meta_length = 156;

	/**
	 * Reason the meta description is not the default length.
	 *
	 * @var string
	 */
	public static $meta_length_reason = '';

	/**
	 * Meta box field definitions for the meta box form.
	 *
	 * {@internal
	 * - Titles, help texts, description text and option labels are added via a translate_meta_boxes() method
	 *   in the relevant child classes (WPSEO_Metabox and WPSEO_Social_admin) as they are only needed there.
	 * - Beware: even though the meta keys are divided into subsets, they still have to be uniquely named!}}
	 *
	 * @var array
	 *            Array format:
	 *                (required)       'type'          => (string) field type. i.e. text / textarea / checkbox /
	 *                                                    radio / select / multiselect / upload etc.
	 *                (required)       'title'         => (string) table row title.
	 *                (recommended)    'default_value' => (string|array) default value for the field.
	 *                                                    IMPORTANT:
	 *                                                    - if the field has options, the default has to be the
	 *                                                      key of one of the options.
	 *                                                    - if the field is a text field, the default **has** to be
	 *                                                      an empty string as otherwise the user can't save
	 *                                                      an empty value/delete the meta value.
	 *                                                    - if the field is a checkbox, the only valid values
	 *                                                      are 'on' or 'off'.
	 *                (semi-required)   'options'      => (array) options for used with (multi-)select and radio
	 *                                                    fields, required if that's the field type.
	 *                                                    key = (string) value which will be saved to db.
	 *                                                    value = (string) text label for the option.
	 *                (optional)        'autocomplete' => (bool) whether autocomplete is on for text fields,
	 *                                                    defaults to true.
	 *                (optional)        'class'        => (string) classname(s) to add to the actual <input> tag.
	 *                (optional)        'description'  => (string) description to show underneath the field.
	 *                (optional)        'expl'         => (string) label for a checkbox.
	 *                (optional)        'help'         => (string) help text to show on mouse over ? image.
	 *                (optional)        'rows'         => (int) number of rows for a textarea, defaults to 3.
	 *                (optional)        'placeholder'  => (string) Currently only used by add-on plugins.
	 *                (optional)        'serialized'   => (bool) whether the value is expected to be serialized,
	 *                                                     i.e. an array or object, defaults to false.
	 *                                                     Currently only used by add-on plugins.
	 */
	public static $meta_fields = [
		'general'  => [
			'focuskw' => [
				'type'  => 'hidden',
				'title' => '',
			],
			'title' => [
				'type'          => 'hidden',
				'title'         => '', // Translation added later.
				'default_value' => '',
				'description'   => '', // Translation added later.
				'help'          => '', // Translation added later.
			],
			'metadesc' => [
				'type'          => 'hidden',
				'title'         => '', // Translation added later.
				'default_value' => '',
				'class'         => 'metadesc',
				'rows'          => 2,
				'description'   => '', // Translation added later.
				'help'          => '', // Translation added later.
			],
			'linkdex' => [
				'type'          => 'hidden',
				'title'         => 'linkdex',
				'default_value' => '0',
				'description'   => '',
			],
			'content_score' => [
				'type'          => 'hidden',
				'title'         => 'content_score',
				'default_value' => '0',
				'description'   => '',
			],
			'inclusive_language_score' => [
				'type'          => 'hidden',
				'title'         => 'inclusive_language_score',
				'default_value' => '0',
				'description'   => '',
			],
			'is_cornerstone' => [
				'type'          => 'hidden',
				'title'         => 'is_cornerstone',
				'default_value' => 'false',
				'description'   => '',
			],
		],
		'advanced' => [
			'meta-robots-noindex'  => [
				'type'          => 'hidden',
				'title'         => '', // Translation added later.
				'default_value' => '0', // = post-type default.
				'options'       => [
					'0' => '', // Post type default - translation added later.
					'2' => '', // Index - translation added later.
					'1' => '', // No-index - translation added later.
				],
			],
			'meta-robots-nofollow' => [
				'type'          => 'hidden',
				'title'         => '', // Translation added later.
				'default_value' => '0', // = follow.
				'options'       => [
					'0' => '', // Follow - translation added later.
					'1' => '', // No-follow - translation added later.
				],
			],
			'meta-robots-adv'      => [
				'type'          => 'hidden',
				'title'         => '', // Translation added later.
				'default_value' => '',
				'description'   => '', // Translation added later.
				'options'       => [
					'noimageindex' => '', // Translation added later.
					'noarchive'    => '', // Translation added later.
					'nosnippet'    => '', // Translation added later.
				],
			],
			'bctitle'              => [
				'type'          => 'hidden',
				'title'         => '', // Translation added later.
				'default_value' => '',
				'description'   => '', // Translation added later.
			],
			'canonical'            => [
				'type'          => 'hidden',
				'title'         => '', // Translation added later.
				'default_value' => '',
				'description'   => '', // Translation added later.
			],
			'redirect'             => [
				'type'          => 'url',
				'title'         => '', // Translation added later.
				'default_value' => '',
				'description'   => '', // Translation added later.
			],
		],
		'social'   => [],
		'schema'   => [
			'schema_page_type'    => [
				'type'    => 'hidden',
				'title'   => '',
				'options' => Schema_Types::PAGE_TYPES,
			],
			'schema_article_type' => [
				'type'          => 'hidden',
				'title'         => '',
				'hide_on_pages' => true,
				'options'       => Schema_Types::ARTICLE_TYPES,
			],
		],
		/* Fields we should validate & save, but not show on any form. */
		'non_form' => [
			'linkdex' => [
				'type'          => null,
				'default_value' => '0',
			],
			'zapier_trigger_sent' => [
				'type'          => null,
				'default_value' => '0',
			],
		],
	];

	/**
	 * Helper property - reverse index of the definition array.
	 *
	 * Format: [full meta key including prefix]    => array
	 *         ['subset']    => (string) primary index
	 *         ['key']       => (string) internal key
	 *
	 * @var array
	 */
	public static $fields_index = [];

	/**
	 * Helper property - array containing only the defaults in the format:
	 * [full meta key including prefix]    => (string) default value
	 *
	 * @var array
	 */
	public static $defaults = [];

	/**
	 * Helper property to define the social network meta field definitions - networks.
	 *
	 * @var array
	 */
	private static $social_networks = [
		'opengraph'  => 'opengraph',
		'twitter'    => 'twitter',
	];

	/**
	 * Helper property to define the social network meta field definitions - fields and their type.
	 *
	 * @var array
	 */
	private static $social_fields = [
		'title'       => 'hidden',
		'description' => 'hidden',
		'image'       => 'hidden',
		'image-id'    => 'hidden',
	];

	/**
	 * Register our actions and filters.
	 *
	 * @return void
	 */
	public static function init() {
		foreach ( self::$social_networks as $option => $network ) {
			if ( WPSEO_Options::get( $option, false ) === true ) {
				foreach ( self::$social_fields as $box => $type ) {
					self::$meta_fields['social'][ $network . '-' . $box ] = [
						'type'          => $type,
						'title'         => '', // Translation added later.
						'default_value' => '',
						'description'   => '', // Translation added later.
					];
				}
			}
		}
		unset( $option, $network, $box, $type );

		/**
		 * Allow add-on plugins to register their meta fields for management by this class.
		 * Calls to add_filter() must be made before plugins_loaded prio 14.
		 */
		$extra_fields = apply_filters( 'add_extra_wpseo_meta_fields', [] );
		if ( is_array( $extra_fields ) ) {
			self::$meta_fields = self::array_merge_recursive_distinct( $extra_fields, self::$meta_fields );
		}
		unset( $extra_fields );

		foreach ( self::$meta_fields as $subset => $field_group ) {
			foreach ( $field_group as $key => $field_def ) {
				$args = ['sanitize_callback' => [ __CLASS__, 'sanitize_post_meta' ]];

				if( $key === 'focuskw' ) {
					$args['show_in_rest'] = true;
					$args['type'] = 'string';
					$args['single'] = true;
				}

				register_meta(
					'post',
					self::$meta_prefix . $key,
<<<<<<< HEAD
					[
						'sanitize_callback' => [ __CLASS__, 'sanitize_post_meta'],
						'show_in_rest' => true,
						'type' => 'string',
						'single' => true,
					]
=======
					[ 'sanitize_callback' => [ self::class, 'sanitize_post_meta' ] ]
>>>>>>> 1cd9d5ae
				);

				// Set the $fields_index property for efficiency.
				self::$fields_index[ self::$meta_prefix . $key ] = [
					'subset' => $subset,
					'key'    => $key,
				];

				// Set the $defaults property for efficiency.
				if ( isset( $field_def['default_value'] ) ) {
					self::$defaults[ self::$meta_prefix . $key ] = $field_def['default_value'];
				}
				else {
					// Meta will always be a string, so let's make the meta meta default also a string.
					self::$defaults[ self::$meta_prefix . $key ] = '';
				}
			}
		}
		unset( $subset, $field_group, $key, $field_def );

		self::filter_schema_article_types();

		add_filter( 'update_post_metadata', [ self::class, 'remove_meta_if_default' ], 10, 5 );
		add_filter( 'add_post_metadata', [ self::class, 'dont_save_meta_if_default' ], 10, 4 );
	}

	/**
	 * Retrieve the meta box form field definitions for the given tab and post type.
	 *
	 * @param string $tab       Tab for which to retrieve the field definitions.
	 * @param string $post_type Post type of the current post.
	 *
	 * @return array Array containing the meta box field definitions.
	 */
	public static function get_meta_field_defs( $tab, $post_type = 'post' ) {
		if ( ! isset( self::$meta_fields[ $tab ] ) ) {
			return [];
		}

		$field_defs = self::$meta_fields[ $tab ];

		switch ( $tab ) {
			case 'non-form':
				// Prevent non-form fields from being passed to forms.
				$field_defs = [];
				break;

			case 'advanced':
				global $post;

				if ( ! WPSEO_Capability_Utils::current_user_can( 'wpseo_edit_advanced_metadata' ) && WPSEO_Options::get( 'disableadvanced_meta' ) ) {
					return [];
				}

				$post_type = '';
				if ( isset( $post->post_type ) ) {
					$post_type = $post->post_type;
				}
				elseif ( ! isset( $post->post_type ) && isset( $_GET['post_type'] ) ) {
					$post_type = sanitize_text_field( $_GET['post_type'] );
				}

				if ( $post_type === '' ) {
					return [];
				}

				/* Adjust the no-index text strings based on the post type. */
				$post_type_object = get_post_type_object( $post_type );

				$field_defs['meta-robots-noindex']['title']        = sprintf( $field_defs['meta-robots-noindex']['title'], $post_type_object->labels->singular_name );
				$field_defs['meta-robots-noindex']['options']['0'] = sprintf( $field_defs['meta-robots-noindex']['options']['0'], ( ( WPSEO_Options::get( 'noindex-' . $post_type, false ) === true ) ? $field_defs['meta-robots-noindex']['options']['1'] : $field_defs['meta-robots-noindex']['options']['2'] ), $post_type_object->label );
				$field_defs['meta-robots-nofollow']['title']       = sprintf( $field_defs['meta-robots-nofollow']['title'], $post_type_object->labels->singular_name );

				/* Don't show the breadcrumb title field if breadcrumbs aren't enabled. */
				if ( WPSEO_Options::get( 'breadcrumbs-enable', false ) !== true && ! current_theme_supports( 'yoast-seo-breadcrumbs' ) ) {
					unset( $field_defs['bctitle'] );
				}

				if ( empty( $post->ID ) || ( ! empty( $post->ID ) && self::get_value( 'redirect', $post->ID ) === '' ) ) {
					unset( $field_defs['redirect'] );
				}
				break;

			case 'schema':
				if ( ! WPSEO_Capability_Utils::current_user_can( 'wpseo_edit_advanced_metadata' ) && WPSEO_Options::get( 'disableadvanced_meta' ) ) {
					return [];
				}

				$field_defs['schema_page_type']['default'] = WPSEO_Options::get( 'schema-page-type-' . $post_type );

				$article_helper = new Article_Helper();
				if ( $article_helper->is_article_post_type( $post_type ) ) {
					$default_schema_article_type = WPSEO_Options::get( 'schema-article-type-' . $post_type );

					/** This filter is documented in inc/options/class-wpseo-option-titles.php */
					$allowed_article_types = apply_filters( 'wpseo_schema_article_types', Schema_Types::ARTICLE_TYPES );

					if ( ! array_key_exists( $default_schema_article_type, $allowed_article_types ) ) {
						$default_schema_article_type = WPSEO_Options::get_default( 'wpseo_titles', 'schema-article-type-' . $post_type );
					}
					$field_defs['schema_article_type']['default'] = $default_schema_article_type;
				}
				else {
					unset( $field_defs['schema_article_type'] );
				}

				break;
		}

		/**
		 * Filter the WPSEO metabox form field definitions for a tab.
		 * {tab} can be 'general', 'advanced' or 'social'.
		 *
		 * @param array  $field_defs Metabox form field definitions.
		 * @param string $post_type  Post type of the post the metabox is for, defaults to 'post'.
		 *
		 * @return array
		 */
		return apply_filters( 'wpseo_metabox_entries_' . $tab, $field_defs, $post_type );
	}

	/**
	 * Validate the post meta values.
	 *
	 * @param mixed  $meta_value The new value.
	 * @param string $meta_key   The full meta key (including prefix).
	 *
	 * @return string Validated meta value.
	 */
	public static function sanitize_post_meta( $meta_value, $meta_key ) {
		$field_def = self::$meta_fields[ self::$fields_index[ $meta_key ]['subset'] ][ self::$fields_index[ $meta_key ]['key'] ];
		$clean     = self::$defaults[ $meta_key ];

		switch ( true ) {
			case ( $meta_key === self::$meta_prefix . 'linkdex' ):
				$int = WPSEO_Utils::validate_int( $meta_value );
				if ( $int !== false && $int >= 0 ) {
					$clean = strval( $int ); // Convert to string to make sure default check works.
				}
				break;

			case ( $field_def['type'] === 'checkbox' ):
				// Only allow value if it's one of the predefined options.
				if ( in_array( $meta_value, [ 'on', 'off' ], true ) ) {
					$clean = $meta_value;
				}
				break;

			case ( $field_def['type'] === 'select' || $field_def['type'] === 'radio' ):
				// Only allow value if it's one of the predefined options.
				if ( isset( $field_def['options'][ $meta_value ] ) ) {
					$clean = $meta_value;
				}
				break;

			case ( $field_def['type'] === 'hidden' && $meta_key === self::$meta_prefix . 'meta-robots-adv' ):
				$clean = self::validate_meta_robots_adv( $meta_value );
				break;

			case ( $field_def['type'] === 'url' || $meta_key === self::$meta_prefix . 'canonical' ):
				// Validate as url(-part).
				$url = WPSEO_Utils::sanitize_url( $meta_value );
				if ( $url !== '' ) {
					$clean = $url;
				}
				break;

			case ( $field_def['type'] === 'upload' && in_array( $meta_key, [ self::$meta_prefix . 'opengraph-image', self::$meta_prefix . 'twitter-image' ], true ) ):
				// Validate as url.
				$url = WPSEO_Utils::sanitize_url( $meta_value, [ 'http', 'https', 'ftp', 'ftps' ] );
				if ( $url !== '' ) {
					$clean = $url;
				}
				break;

			case ( $field_def['type'] === 'hidden' && $meta_key === self::$meta_prefix . 'is_cornerstone' ):
				$clean = $meta_value;

				/*
				 * This used to be a checkbox, then became a hidden input.
				 * To make sure the value remains consistent, we cast 'true' to '1'.
				 */
				if ( $meta_value === 'true' ) {
					$clean = '1';
				}
				break;

			case ( $field_def['type'] === 'hidden' && isset( $field_def['options'] ) ):
				// Only allow value if it's one of the predefined options.
				if ( isset( $field_def['options'][ $meta_value ] ) ) {
					$clean = $meta_value;
				}
				break;

			case ( $field_def['type'] === 'textarea' ):
				if ( is_string( $meta_value ) ) {
					// Remove line breaks and tabs.
					// @todo [JRF => Yoast] Verify that line breaks and the likes aren't allowed/recommended in meta header fields.
					$meta_value = str_replace( [ "\n", "\r", "\t", '  ' ], ' ', $meta_value );
					$clean      = WPSEO_Utils::sanitize_text_field( trim( $meta_value ) );
				}
				break;

			case ( $field_def['type'] === 'multiselect' ):
				$clean = $meta_value;
				break;

			case ( $field_def['type'] === 'text' ):
			default:
				if ( is_string( $meta_value ) ) {
					$clean = WPSEO_Utils::sanitize_text_field( trim( $meta_value ) );
				}

				break;
		}

		$clean = apply_filters( 'wpseo_sanitize_post_meta_' . $meta_key, $clean, $meta_value, $field_def, $meta_key );

		return $clean;
	}

	/**
	 * Validate a meta-robots-adv meta value.
	 *
	 * @todo [JRF => Yoast] Verify that this logic for the prioritisation is correct.
	 *
	 * @param array|string $meta_value The value to validate.
	 *
	 * @return string Clean value.
	 */
	public static function validate_meta_robots_adv( $meta_value ) {
		$clean   = self::$meta_fields['advanced']['meta-robots-adv']['default_value'];
		$options = self::$meta_fields['advanced']['meta-robots-adv']['options'];

		if ( is_string( $meta_value ) ) {
			$meta_value = explode( ',', $meta_value );
		}

		if ( is_array( $meta_value ) && $meta_value !== [] ) {
			$meta_value = array_map( 'trim', $meta_value );

			// Individual selected entries.
			$cleaning = [];
			foreach ( $meta_value as $value ) {
				if ( isset( $options[ $value ] ) ) {
					$cleaning[] = $value;
				}
			}

			if ( $cleaning !== [] ) {
				$clean = implode( ',', $cleaning );
			}
			unset( $cleaning, $value );
		}

		return $clean;
	}

	/**
	 * Prevent saving of default values and remove potential old value from the database if replaced by a default.
	 *
	 * @param bool   $check      The current status to allow updating metadata for the given type.
	 * @param int    $object_id  ID of the current object for which the meta is being updated.
	 * @param string $meta_key   The full meta key (including prefix).
	 * @param string $meta_value New meta value.
	 * @param string $prev_value The old meta value.
	 *
	 * @return bool|null True = stop saving, null = continue saving.
	 */
	public static function remove_meta_if_default( $check, $object_id, $meta_key, $meta_value, $prev_value = '' ) {
		/* If it's one of our meta fields, check against default. */
		if ( isset( self::$fields_index[ $meta_key ] ) && self::meta_value_is_default( $meta_key, $meta_value ) === true ) {
			if ( $prev_value !== '' ) {
				delete_post_meta( $object_id, $meta_key, $prev_value );
			}
			else {
				delete_post_meta( $object_id, $meta_key );
			}

			return true; // Stop saving the value.
		}

		return $check; // Go on with the normal execution (update) in meta.php.
	}

	/**
	 * Prevent adding of default values to the database.
	 *
	 * @param bool   $check      The current status to allow adding metadata for the given type.
	 * @param int    $object_id  ID of the current object for which the meta is being added.
	 * @param string $meta_key   The full meta key (including prefix).
	 * @param string $meta_value New meta value.
	 *
	 * @return bool|null True = stop saving, null = continue saving.
	 */
	public static function dont_save_meta_if_default( $check, $object_id, $meta_key, $meta_value ) {
		/* If it's one of our meta fields, check against default. */
		if ( isset( self::$fields_index[ $meta_key ] ) && self::meta_value_is_default( $meta_key, $meta_value ) === true ) {
			return true; // Stop saving the value.
		}

		return $check; // Go on with the normal execution (add) in meta.php.
	}

	/**
	 * Is the given meta value the same as the default value ?
	 *
	 * @param string $meta_key   The full meta key (including prefix).
	 * @param mixed  $meta_value The value to check.
	 *
	 * @return bool
	 */
	public static function meta_value_is_default( $meta_key, $meta_value ) {
		return ( isset( self::$defaults[ $meta_key ] ) && $meta_value === self::$defaults[ $meta_key ] );
	}

	/**
	 * Get a custom post meta value.
	 *
	 * Returns the default value if the meta value has not been set.
	 *
	 * {@internal Unfortunately there isn't a filter available to hook into before returning
	 *            the results for get_post_meta(), get_post_custom() and the likes. That
	 *            would have been the preferred solution.}}
	 *
	 * @param string $key    Internal key of the value to get (without prefix).
	 * @param int    $postid Post ID of the post to get the value for.
	 *
	 * @return string All 'normal' values returned from get_post_meta() are strings.
	 *                Objects and arrays are possible, but not used by this plugin
	 *                and therefore discarted (except when the special 'serialized' field def
	 *                value is set to true - only used by add-on plugins for now).
	 *                Will return the default value if no value was found.
	 *                Will return empty string if no default was found (not one of our keys) or
	 *                if the post does not exist.
	 */
	public static function get_value( $key, $postid = 0 ) {
		global $post;

		$postid = absint( $postid );
		if ( $postid === 0 ) {
			if ( ( isset( $post ) && is_object( $post ) ) && ( isset( $post->post_status ) && $post->post_status !== 'auto-draft' ) ) {
				$postid = $post->ID;
			}
			else {
				return '';
			}
		}

		$custom    = get_post_custom( $postid ); // Array of strings or empty array.
		$table_key = self::$meta_prefix . $key;

		// Populate the field_def using the field_index lookup array.
		$field_def = [];
		if ( isset( self::$fields_index[ $table_key ] ) ) {
			$field_def = self::$meta_fields[ self::$fields_index[ $table_key ]['subset'] ][ self::$fields_index[ $table_key ]['key'] ];
		}

		// Check if we have a custom post meta entry.
		if ( isset( $custom[ $table_key ][0] ) ) {
			$unserialized = maybe_unserialize( $custom[ $table_key ][0] );

			// Check if it is already unserialized.
			if ( $custom[ $table_key ][0] === $unserialized ) {
				return $custom[ $table_key ][0];
			}

			// Check whether we need to unserialize it.
			if ( isset( $field_def['serialized'] ) && $field_def['serialized'] === true ) {
				// Ok, serialize value expected/allowed.
				return $unserialized;
			}
		}

		// Meta was either not found or found, but object/array while not allowed to be.
		if ( isset( self::$defaults[ self::$meta_prefix . $key ] ) ) {
			// Update the default value to the current post type.
			switch ( $key ) {
				case 'schema_page_type':
				case 'schema_article_type':
					return '';
			}

			return self::$defaults[ self::$meta_prefix . $key ];
		}

		/*
		 * Shouldn't ever happen, means not one of our keys as there will always be a default available
		 * for all our keys.
		 */
		return '';
	}

	/**
	 * Update a meta value for a post.
	 *
	 * @param string $key        The internal key of the meta value to change (without prefix).
	 * @param mixed  $meta_value The value to set the meta to.
	 * @param int    $post_id    The ID of the post to change the meta for.
	 *
	 * @return bool Whether the value was changed.
	 */
	public static function set_value( $key, $meta_value, $post_id ) {
		/*
		 * Slash the data, because `update_metadata` will unslash it and we have already unslashed it.
		 * Related issue: https://github.com/Yoast/YoastSEO.js/issues/2158
		 */
		$meta_value = wp_slash( $meta_value );

		return update_post_meta( $post_id, self::$meta_prefix . $key, $meta_value );
	}

	/**
	 * Deletes a meta value for a post.
	 *
	 * @param string $key     The internal key of the meta value to change (without prefix).
	 * @param int    $post_id The ID of the post to delete the meta for.
	 *
	 * @return bool Whether the delete was successful or not.
	 */
	public static function delete( $key, $post_id ) {
		return delete_post_meta( $post_id, self::$meta_prefix . $key );
	}

	/**
	 * Used for imports, this functions imports the value of $old_metakey into $new_metakey for those post
	 * where no WPSEO meta data has been set.
	 * Optionally deletes the $old_metakey values.
	 *
	 * @param string $old_metakey The old key of the meta value.
	 * @param string $new_metakey The new key, usually the WPSEO meta key (including prefix).
	 * @param bool   $delete_old  Whether to delete the old meta key/value-sets.
	 *
	 * @return void
	 */
	public static function replace_meta( $old_metakey, $new_metakey, $delete_old = false ) {
		global $wpdb;

		/*
		 * Get only those rows where no wpseo meta values exist for the same post
		 * (with the exception of linkdex as that will be set independently of whether the post has been edited).
		 *
		 * {@internal Query is pretty well optimized this way.}}
		 */
		$query  = $wpdb->prepare(
			"
				SELECT `a`.*
				FROM {$wpdb->postmeta} AS a
				WHERE `a`.`meta_key` = %s
					AND NOT	EXISTS (
						SELECT DISTINCT `post_id` , count( `meta_id` ) AS count
						FROM {$wpdb->postmeta} AS b
						WHERE `a`.`post_id` = `b`.`post_id`
							AND `meta_key` LIKE %s
							AND `meta_key` <> %s
						GROUP BY `post_id`
					)
				;",
			$old_metakey,
			$wpdb->esc_like( self::$meta_prefix . '%' ),
			self::$meta_prefix . 'linkdex'
		);
		$oldies = $wpdb->get_results( $query );

		if ( is_array( $oldies ) && $oldies !== [] ) {
			foreach ( $oldies as $old ) {
				update_post_meta( $old->post_id, $new_metakey, $old->meta_value );
			}
		}

		// Delete old keys.
		if ( $delete_old === true ) {
			delete_post_meta_by_key( $old_metakey );
		}
	}

	/**
	 * General clean-up of the saved meta values.
	 * - Remove potentially lingering old meta keys;
	 * - Remove all default and invalid values.
	 *
	 * @return void
	 */
	public static function clean_up() {
		global $wpdb;

		/*
		 * Clean up '_yoast_wpseo_meta-robots'.
		 *
		 * Retrieve all '_yoast_wpseo_meta-robots' meta values and convert if no new values found.
		 *
		 * {@internal Query is pretty well optimized this way.}}
		 *
		 * @todo [JRF => Yoast] Find out all possible values which the old '_yoast_wpseo_meta-robots' could contain
		 * to convert the data correctly.
		 */
		$query  = $wpdb->prepare(
			"
				SELECT `a`.*
				FROM {$wpdb->postmeta} AS a
				WHERE `a`.`meta_key` = %s
					AND NOT	EXISTS (
						SELECT DISTINCT `post_id` , count( `meta_id` ) AS count
						FROM {$wpdb->postmeta} AS b
						WHERE `a`.`post_id` = `b`.`post_id`
							AND ( `meta_key` = %s
							OR `meta_key` = %s )
						GROUP BY `post_id`
					)
				;",
			self::$meta_prefix . 'meta-robots',
			self::$meta_prefix . 'meta-robots-noindex',
			self::$meta_prefix . 'meta-robots-nofollow'
		);
		$oldies = $wpdb->get_results( $query );

		if ( is_array( $oldies ) && $oldies !== [] ) {
			foreach ( $oldies as $old ) {
				$old_values = explode( ',', $old->meta_value );
				foreach ( $old_values as $value ) {
					if ( $value === 'noindex' ) {
						update_post_meta( $old->post_id, self::$meta_prefix . 'meta-robots-noindex', 1 );
					}
					elseif ( $value === 'nofollow' ) {
						update_post_meta( $old->post_id, self::$meta_prefix . 'meta-robots-nofollow', 1 );
					}
				}
			}
		}
		unset( $query, $oldies, $old, $old_values, $value );

		// Delete old keys.
		delete_post_meta_by_key( self::$meta_prefix . 'meta-robots' );

		/*
		 * Remove all default values and (most) invalid option values.
		 * Invalid option values for the multiselect (meta-robots-adv) field will be dealt with seperately.
		 *
		 * {@internal Some of the defaults have changed in v1.5, but as the defaults will
		 *            be removed and new defaults will now automatically be passed when no
		 *            data found, this update is automatic (as long as we remove the old
		 *            values which we do in the below routine).}}
		 *
		 * {@internal Unfortunately we can't use the normal delete_meta() with key/value combination
		 *            as '' (empty string) values will be ignored and would result in all metas
		 *            with that key being deleted, not just the empty fields.
		 *            Still, the below implementation is largely based on the delete_meta() function.}}
		 */
		$query = [];

		foreach ( self::$meta_fields as $subset => $field_group ) {
			foreach ( $field_group as $key => $field_def ) {
				if ( ! isset( $field_def['default_value'] ) ) {
					continue;
				}

				if ( isset( $field_def['options'] ) && is_array( $field_def['options'] ) && $field_def['options'] !== [] ) {
					$valid = $field_def['options'];
					// Remove the default value from the valid options.
					unset( $valid[ $field_def['default_value'] ] );
					$valid = array_keys( $valid );

					$query[] = $wpdb->prepare(
						"( meta_key = %s AND meta_value NOT IN ( '" . implode( "','", esc_sql( $valid ) ) . "' ) )",
						self::$meta_prefix . $key
					);
					unset( $valid );
				}
				elseif ( is_string( $field_def['default_value'] ) && $field_def['default_value'] !== '' ) {
					$query[] = $wpdb->prepare(
						'( meta_key = %s AND meta_value = %s )',
						self::$meta_prefix . $key,
						$field_def['default_value']
					);
				}
				else {
					$query[] = $wpdb->prepare(
						"( meta_key = %s AND meta_value = '' )",
						self::$meta_prefix . $key
					);
				}
			}
		}
		unset( $subset, $field_group, $key, $field_def );

		$query    = "SELECT meta_id FROM {$wpdb->postmeta} WHERE " . implode( ' OR ', $query ) . ';';
		$meta_ids = $wpdb->get_col( $query );

		if ( is_array( $meta_ids ) && $meta_ids !== [] ) {
			// WP native action.
			do_action( 'delete_post_meta', $meta_ids, null, null, null );

			$query = "DELETE FROM {$wpdb->postmeta} WHERE meta_id IN( " . implode( ',', $meta_ids ) . ' )';
			$count = $wpdb->query( $query );

			if ( $count ) {
				foreach ( $meta_ids as $object_id ) {
					wp_cache_delete( $object_id, 'post_meta' );
				}

				// WP native action.
				do_action( 'deleted_post_meta', $meta_ids, null, null, null );
			}
		}
		unset( $query, $meta_ids, $count, $object_id );

		/*
		 * Deal with the multiselect (meta-robots-adv) field.
		 *
		 * Removes invalid option combinations, such as 'none,noarchive'.
		 *
		 * Default values have already been removed, so we should have a small result set and
		 * (hopefully) even smaller set of invalid results.
		 */
		$query  = $wpdb->prepare(
			"SELECT meta_id, meta_value FROM {$wpdb->postmeta} WHERE meta_key = %s",
			self::$meta_prefix . 'meta-robots-adv'
		);
		$oldies = $wpdb->get_results( $query );

		if ( is_array( $oldies ) && $oldies !== [] ) {
			foreach ( $oldies as $old ) {
				$clean = self::validate_meta_robots_adv( $old->meta_value );

				if ( $clean !== $old->meta_value ) {
					if ( $clean !== self::$meta_fields['advanced']['meta-robots-adv']['default_value'] ) {
						update_metadata_by_mid( 'post', $old->meta_id, $clean );
					}
					else {
						delete_metadata_by_mid( 'post', $old->meta_id );
					}
				}
			}
		}
		unset( $query, $oldies, $old, $clean );

		do_action( 'wpseo_meta_clean_up' );
	}

	/**
	 * Recursively merge a variable number of arrays, using the left array as base,
	 * giving priority to the right array.
	 *
	 * Difference with native array_merge_recursive():
	 * array_merge_recursive converts values with duplicate keys to arrays rather than
	 * overwriting the value in the first array with the duplicate value in the second array.
	 *
	 * array_merge_recursive_distinct does not change the data types of the values in the arrays.
	 * Matching keys' values in the second array overwrite those in the first array, as is the
	 * case with array_merge.
	 *
	 * Freely based on information found on http://www.php.net/manual/en/function.array-merge-recursive.php
	 *
	 * {@internal Should be moved to a general utility class.}}
	 *
	 * @return array
	 */
	public static function array_merge_recursive_distinct() {

		$arrays = func_get_args();
		if ( count( $arrays ) < 2 ) {
			if ( $arrays === [] ) {
				return [];
			}
			else {
				return $arrays[0];
			}
		}

		$merged = array_shift( $arrays );

		foreach ( $arrays as $array ) {
			foreach ( $array as $key => $value ) {
				if ( is_array( $value ) && ( isset( $merged[ $key ] ) && is_array( $merged[ $key ] ) ) ) {
					$merged[ $key ] = self::array_merge_recursive_distinct( $merged[ $key ], $value );
				}
				else {
					$merged[ $key ] = $value;
				}
			}
			unset( $key, $value );
		}

		return $merged;
	}

	/**
	 * Counts the total of all the keywords being used for posts except the given one.
	 *
	 * @param string $keyword The keyword to be counted.
	 * @param int    $post_id The id of the post to which the keyword belongs.
	 *
	 * @return array
	 */
	public static function keyword_usage( $keyword, $post_id ) {

		if ( empty( $keyword ) ) {
			return [];
		}

		/**
		 * The indexable repository.
		 *
		 * @var Indexable_Repository
		 */
		$repository = YoastSEO()->classes->get( Indexable_Repository::class );

		$post_ids = $repository->query()
			->select( 'object_id' )
			->where( 'primary_focus_keyword', $keyword )
			->where( 'object_type', 'post' )
			->where_not_equal( 'object_id', $post_id )
			->where_not_equal( 'post_status', 'trash' )
			->limit( 2 )    // Limit to 2 results to save time and resources.
			->find_array();

		// Get object_id from each subarray in $post_ids.
		$post_ids = ( is_array( $post_ids ) ) ? array_column( $post_ids, 'object_id' ) : [];

		/*
		 * If Premium is installed, get the additional keywords as well.
		 * We only check for the additional keywords if we've not already found two.
		 * In that case there's no use for an additional query as we already know
		 * that the keyword has been used multiple times before.
		 */
		if ( count( $post_ids ) < 2 ) {
			/**
			 * Allows enhancing the array of posts' that share their focus keywords with the post's focus keywords.
			 *
			 * @param array  $post_ids The array of posts' ids that share their related keywords with the post.
			 * @param string $keyword  The keyword to search for.
			 * @param int    $post_id  The id of the post the keyword is associated to.
			 */
			$post_ids = apply_filters( 'wpseo_posts_for_focus_keyword', $post_ids, $keyword, $post_id );
		}

		return $post_ids;
	}

	/**
	 * Returns the post types for the given post ids.
	 *
	 * @param array $post_ids The post ids to get the post types for.
	 *
	 * @return array The post types.
	 */
	public static function post_types_for_ids( $post_ids ) {

		/**
		 * The indexable repository.
		 *
		 * @var Indexable_Repository
		 */
		$repository = YoastSEO()->classes->get( Indexable_Repository::class );

		// Check if post ids is not empty.
		if ( ! empty( $post_ids ) ) {
			// Get the post subtypes for the posts that share the keyword.
			$post_types = $repository->query()
				->select( 'object_sub_type' )
				->where_in( 'object_id', $post_ids )
				->find_array();

			// Get object_sub_type from each subarray in $post_ids.
			$post_types = array_column( $post_types, 'object_sub_type' );
		}
		else {
			$post_types = [];
		}

		return $post_types;
	}

	/**
	 * Filter the schema article types.
	 *
	 * @return void
	 */
	public static function filter_schema_article_types() {
		/** This filter is documented in inc/options/class-wpseo-option-titles.php */
		self::$meta_fields['schema']['schema_article_type']['options'] = apply_filters( 'wpseo_schema_article_types', self::$meta_fields['schema']['schema_article_type']['options'] );
	}
}<|MERGE_RESOLUTION|>--- conflicted
+++ resolved
@@ -311,16 +311,12 @@
 				register_meta(
 					'post',
 					self::$meta_prefix . $key,
-<<<<<<< HEAD
 					[
 						'sanitize_callback' => [ __CLASS__, 'sanitize_post_meta'],
 						'show_in_rest' => true,
 						'type' => 'string',
 						'single' => true,
 					]
-=======
-					[ 'sanitize_callback' => [ self::class, 'sanitize_post_meta' ] ]
->>>>>>> 1cd9d5ae
 				);
 
 				// Set the $fields_index property for efficiency.
