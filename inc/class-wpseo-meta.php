<?php
/**
 * WPSEO plugin file.
 *
 * @package WPSEO\Internals
 * @since   1.5.0
 */

/**
 * This class implements defaults and value validation for all WPSEO Post Meta values.
 *
 * Some guidelines:
 * - To update a meta value, you can just use update_post_meta() with the full (prefixed) meta key
 *   or the convenience method WPSEO_Meta::set_value() with the internal key.
 *   All updates will be automatically validated.
 *   Meta values will only be saved to the database if they are *not* the same as the default to
 *   keep database load low.
 * - To retrieve a WPSEO meta value, you **must** use WPSEO_Meta::get_value() which will always return a
 *   string value, either the saved value or the default.
 *   This method can also retrieve a complete set of WPSEO meta values for one specific post, see
 *   the method documentation for the parameters.
 *
 * {@internal Unfortunately there isn't a filter available to hook into before returning the results
 *            for get_post_meta(), get_post_custom() and the likes. That would have been the
 *            preferred solution.}}
 *
 * {@internal All WP native get_meta() results get cached internally, so no need to cache locally.}}
 * {@internal Use $key when the key is the WPSEO internal name (without prefix), $meta_key when it
 *            includes the prefix.}}
 */
class WPSEO_Meta {

	/**
	 * Prefix for all WPSEO meta values in the database.
	 *
	 * {@internal If at any point this would change, quite apart from an upgrade routine,
	 *            this also will need to be changed in the wpml-config.xml file.}}
	 *
	 * @var string
	 */
	public static $meta_prefix = '_yoast_wpseo_';

	/**
	 * Prefix for all WPSEO meta value form field names and ids.
	 *
	 * @var string
	 */
	public static $form_prefix = 'yoast_wpseo_';

	/**
	 * Allowed length of the meta description.
	 *
	 * @var int
	 */
	public static $meta_length = 156;

	/**
	 * Reason the meta description is not the default length.
	 *
	 * @var string
	 */
	public static $meta_length_reason = '';

	/**
	 * Meta box field definitions for the meta box form.
	 *
	 * {@internal
	 * - Titles, help texts, description text and option labels are added via a translate_meta_boxes() method
	 *   in the relevant child classes (WPSEO_Metabox and WPSEO_Social_admin) as they are only needed there.
	 * - Beware: even though the meta keys are divided into subsets, they still have to be uniquely named!}}
	 *
	 * @var array $meta_fields
	 *            Array format:
	 *                (required)       'type'          => (string) field type. i.e. text / textarea / checkbox /
	 *                                                    radio / select / multiselect / upload etc.
	 *                (required)       'title'         => (string) table row title.
	 *                (recommended)    'default_value' => (string|array) default value for the field.
	 *                                                    IMPORTANT:
	 *                                                    - if the field has options, the default has to be the
	 *                                                      key of one of the options.
	 *                                                    - if the field is a text field, the default **has** to be
	 *                                                      an empty string as otherwise the user can't save
	 *                                                      an empty value/delete the meta value.
	 *                                                    - if the field is a checkbox, the only valid values
	 *                                                      are 'on' or 'off'.
	 *                (semi-required)   'options'      => (array) options for used with (multi-)select and radio
	 *                                                    fields, required if that's the field type.
	 *                                                    key = (string) value which will be saved to db.
	 *                                                    value = (string) text label for the option.
	 *                (optional)        'autocomplete' => (bool) whether autocomplete is on for text fields,
	 *                                                    defaults to true.
	 *                (optional)        'class'        => (string) classname(s) to add to the actual <input> tag.
	 *                (optional)        'description'  => (string) description to show underneath the field.
	 *                (optional)        'expl'         => (string) label for a checkbox.
	 *                (optional)        'help'         => (string) help text to show on mouse over ? image.
	 *                (optional)        'rows'         => (int) number of rows for a textarea, defaults to 3.
	 *                (optional)        'placeholder'  => (string) Currently only used by add-on plugins.
	 *                (optional)        'serialized'   => (bool) whether the value is expected to be serialized,
	 *                                                     i.e. an array or object, defaults to false.
	 *                                                     Currently only used by add-on plugins.
	 */
	public static $meta_fields = [
		'general'  => [
			'focuskw' => [
				'type'  => 'hidden',
				'title' => '',
			],
			'title' => [
				'type'          => 'hidden',
				'title'         => '', // Translation added later.
				'default_value' => '',
				'description'   => '', // Translation added later.
				'help'          => '', // Translation added later.
			],
			'metadesc' => [
				'type'          => 'hidden',
				'title'         => '', // Translation added later.
				'default_value' => '',
				'class'         => 'metadesc',
				'rows'          => 2,
				'description'   => '', // Translation added later.
				'help'          => '', // Translation added later.
			],
			'linkdex' => [
				'type'          => 'hidden',
				'title'         => 'linkdex',
				'default_value' => '0',
				'description'   => '',
			],
			'content_score' => [
				'type'          => 'hidden',
				'title'         => 'content_score',
				'default_value' => '0',
				'description'   => '',
			],
			'is_cornerstone' => [
				'type'          => 'hidden',
				'title'         => 'is_cornerstone',
				'default_value' => 'false',
				'description'   => '',
			],
		],
		'advanced' => [
			'meta-robots-noindex'  => [
				'type'          => 'hidden',
				'title'         => '', // Translation added later.
				'default_value' => '0', // = post-type default.
				'options'       => [
					'0' => '', // Post type default - translation added later.
					'2' => '', // Index - translation added later.
					'1' => '', // No-index - translation added later.
				],
			],
			'meta-robots-nofollow' => [
				'type'          => 'hidden',
				'title'         => '', // Translation added later.
				'default_value' => '0', // = follow.
				'options'       => [
					'0' => '', // Follow - translation added later.
					'1' => '', // No-follow - translation added later.
				],
			],
			'meta-robots-adv'      => [
				'type'          => 'hidden',
				'title'         => '', // Translation added later.
				'default_value' => '',
				'description'   => '', // Translation added later.
				'options'       => [
					'noimageindex' => '', // Translation added later.
					'noarchive'    => '', // Translation added later.
					'nosnippet'    => '', // Translation added later.
				],
			],
			'bctitle'              => [
				'type'          => 'hidden',
				'title'         => '', // Translation added later.
				'default_value' => '',
				'description'   => '', // Translation added later.
			],
			'canonical'            => [
<<<<<<< HEAD
				'type'          => 'hidden',
=======
				'type'          => 'url',
>>>>>>> 39916c76
				'title'         => '', // Translation added later.
				'default_value' => '',
				'description'   => '', // Translation added later.
			],
			'redirect'             => [
				'type'          => 'url',
				'title'         => '', // Translation added later.
				'default_value' => '',
				'description'   => '', // Translation added later.
			],
		],
		'social'   => [],
		/* Fields we should validate & save, but not show on any form. */
		'non_form' => [
			'linkdex' => [
				'type'          => null,
				'default_value' => '0',
			],
		],
	];

	/**
	 * Helper property - reverse index of the definition array.
	 *
	 * Format: [full meta key including prefix]    => array
	 *         ['subset']    => (string) primary index
	 *         ['key']       => (string) internal key
	 *
	 * @var array
	 */
	public static $fields_index = [];

	/**
	 * Helper property - array containing only the defaults in the format:
	 * [full meta key including prefix]    => (string) default value
	 *
	 * @var array
	 */
	public static $defaults = [];

	/**
	 * Helper property to define the social network meta field definitions - networks.
	 *
	 * @var array
	 */
	private static $social_networks = [
		'opengraph'  => 'opengraph',
		'twitter'    => 'twitter',
	];

	/**
	 * Helper property to define the social network meta field definitions - fields and their type.
	 *
	 * @var array
	 */
	private static $social_fields = [
		'title'       => 'text',
		'description' => 'textarea',
		'image'       => 'upload',
		'image-id'    => 'hidden',
	];

	/**
	 * Register our actions and filters.
	 *
	 * @return void
	 */
	public static function init() {

		foreach ( self::$social_networks as $option => $network ) {
			if ( WPSEO_Options::get( $option, false ) === true ) {
				foreach ( self::$social_fields as $box => $type ) {
					self::$meta_fields['social'][ $network . '-' . $box ] = [
						'type'          => $type,
						'title'         => '', // Translation added later.
						'default_value' => '',
						'description'   => '', // Translation added later.
					];
				}
			}
		}
		unset( $option, $network, $box, $type );

		/**
		 * Allow add-on plugins to register their meta fields for management by this class.
		 * Calls to add_filter() must be made before plugins_loaded prio 14.
		 */
		$extra_fields = apply_filters( 'add_extra_wpseo_meta_fields', [] );
		if ( is_array( $extra_fields ) ) {
			self::$meta_fields = self::array_merge_recursive_distinct( $extra_fields, self::$meta_fields );
		}
		unset( $extra_fields );

		foreach ( self::$meta_fields as $subset => $field_group ) {
			foreach ( $field_group as $key => $field_def ) {

				register_meta(
					'post',
					self::$meta_prefix . $key,
					[ 'sanitize_callback' => [ __CLASS__, 'sanitize_post_meta' ] ]
				);

				// Set the $fields_index property for efficiency.
				self::$fields_index[ self::$meta_prefix . $key ] = [
					'subset' => $subset,
					'key'    => $key,
				];

				// Set the $defaults property for efficiency.
				if ( isset( $field_def['default_value'] ) ) {
					self::$defaults[ self::$meta_prefix . $key ] = $field_def['default_value'];
				}
				else {
					// Meta will always be a string, so let's make the meta meta default also a string.
					self::$defaults[ self::$meta_prefix . $key ] = '';
				}
			}
		}
		unset( $subset, $field_group, $key, $field_def );

		add_filter( 'update_post_metadata', [ __CLASS__, 'remove_meta_if_default' ], 10, 5 );
		add_filter( 'add_post_metadata', [ __CLASS__, 'dont_save_meta_if_default' ], 10, 4 );
	}

	/**
	 * Retrieve the meta box form field definitions for the given tab and post type.
	 *
	 * @param string $tab       Tab for which to retrieve the field definitions.
	 * @param string $post_type Post type of the current post.
	 *
	 * @return array Array containing the meta box field definitions.
	 */
	public static function get_meta_field_defs( $tab, $post_type = 'post' ) {
		if ( ! isset( self::$meta_fields[ $tab ] ) ) {
			return [];
		}

		$field_defs = self::$meta_fields[ $tab ];

		switch ( $tab ) {
			case 'non-form':
				// Prevent non-form fields from being passed to forms.
				$field_defs = [];
				break;

			case 'advanced':
				global $post;

				if ( ! WPSEO_Capability_Utils::current_user_can( 'wpseo_edit_advanced_metadata' ) && WPSEO_Options::get( 'disableadvanced_meta' ) ) {
					return [];
				}

				$post_type = '';
				if ( isset( $post->post_type ) ) {
					$post_type = $post->post_type;
				}
				elseif ( ! isset( $post->post_type ) && isset( $_GET['post_type'] ) ) {
					$post_type = sanitize_text_field( $_GET['post_type'] );
				}

				if ( $post_type === '' ) {
					return [];
				}

				/* Adjust the no-index text strings based on the post type. */
				$post_type_object = get_post_type_object( $post_type );

				$field_defs['meta-robots-noindex']['title']        = sprintf( $field_defs['meta-robots-noindex']['title'], $post_type_object->labels->singular_name );
				$field_defs['meta-robots-noindex']['options']['0'] = sprintf( $field_defs['meta-robots-noindex']['options']['0'], ( ( WPSEO_Options::get( 'noindex-' . $post_type, false ) === true ) ? $field_defs['meta-robots-noindex']['options']['1'] : $field_defs['meta-robots-noindex']['options']['2'] ), $post_type_object->label );
				$field_defs['meta-robots-nofollow']['title']       = sprintf( $field_defs['meta-robots-nofollow']['title'], $post_type_object->labels->singular_name );

				/* Don't show the breadcrumb title field if breadcrumbs aren't enabled. */
				if ( WPSEO_Options::get( 'breadcrumbs-enable', false ) !== true && ! current_theme_supports( 'yoast-seo-breadcrumbs' ) ) {
					unset( $field_defs['bctitle'] );
				}

				global $post;

				if ( empty( $post->ID ) || ( ! empty( $post->ID ) && self::get_value( 'redirect', $post->ID ) === '' ) ) {
					unset( $field_defs['redirect'] );
				}
				break;
		}

		/**
		 * Filter the WPSEO metabox form field definitions for a tab.
		 * {tab} can be 'general', 'advanced' or 'social'.
		 *
		 * @param array  $field_defs Metabox form field definitions.
		 * @param string $post_type  Post type of the post the metabox is for, defaults to 'post'.
		 *
		 * @return array
		 */
		return apply_filters( 'wpseo_metabox_entries_' . $tab, $field_defs, $post_type );
	}

	/**
	 * Validate the post meta values.
	 *
	 * @param mixed  $meta_value The new value.
	 * @param string $meta_key   The full meta key (including prefix).
	 *
	 * @return string Validated meta value.
	 */
	public static function sanitize_post_meta( $meta_value, $meta_key ) {
		$field_def = self::$meta_fields[ self::$fields_index[ $meta_key ]['subset'] ][ self::$fields_index[ $meta_key ]['key'] ];
		$clean     = self::$defaults[ $meta_key ];

		switch ( true ) {
			case ( $meta_key === self::$meta_prefix . 'linkdex' ):
				$int = WPSEO_Utils::validate_int( $meta_value );
				if ( $int !== false && $int >= 0 ) {
					$clean = strval( $int ); // Convert to string to make sure default check works.
				}
				break;

			case ( $field_def['type'] === 'checkbox' ):
				// Only allow value if it's one of the predefined options.
				if ( in_array( $meta_value, [ 'on', 'off' ], true ) ) {
					$clean = $meta_value;
				}
				break;


			case ( $field_def['type'] === 'select' || $field_def['type'] === 'radio' ):
				// Only allow value if it's one of the predefined options.
				if ( isset( $field_def['options'][ $meta_value ] ) ) {
					$clean = $meta_value;
				}
				break;


			case ( $field_def['type'] === 'multiselect' && $meta_key === self::$meta_prefix . 'meta-robots-adv' ):
				$clean = self::validate_meta_robots_adv( $meta_value );
				break;


			case ( $field_def['type'] === 'url' ):
				// Validate as url(-part).
				$url = WPSEO_Utils::sanitize_url( $meta_value );
				if ( $url !== '' ) {
					$clean = $url;
				}
				break;


			case ( $field_def['type'] === 'upload' && in_array( $meta_key, [ self::$meta_prefix . 'opengraph-image', self::$meta_prefix . 'twitter-image' ], true ) ):
				// Validate as url.
				$url = WPSEO_Utils::sanitize_url( $meta_value, [ 'http', 'https', 'ftp', 'ftps' ] );
				if ( $url !== '' ) {
					$clean = $url;
				}
				break;

			case ( $field_def['type'] === 'hidden' && $meta_key === self::$meta_prefix . 'is_cornerstone' ):
				$clean = $meta_value;

				/*
				 * This used to be a checkbox, then became a hidden input.
				 * To make sure the value remains consistent, we cast 'true' to '1'.
				 */
				if ( $meta_value === 'true' ) {
					$clean = '1';
				}
				break;

			case ( $field_def['type'] === 'textarea' ):
				if ( is_string( $meta_value ) ) {
					// Remove line breaks and tabs.
					// @todo [JRF => Yoast] Verify that line breaks and the likes aren't allowed/recommended in meta header fields.
					$meta_value = str_replace( [ "\n", "\r", "\t", '  ' ], ' ', $meta_value );
					$clean      = WPSEO_Utils::sanitize_text_field( trim( $meta_value ) );
				}
				break;

			case ( $field_def['type'] === 'multiselect' ):
				$clean = $meta_value;
				break;


			case ( $field_def['type'] === 'text' ):
			default:
				if ( is_string( $meta_value ) ) {
					$clean = WPSEO_Utils::sanitize_text_field( trim( $meta_value ) );
				}

				break;
		}

		$clean = apply_filters( 'wpseo_sanitize_post_meta_' . $meta_key, $clean, $meta_value, $field_def, $meta_key );

		return $clean;
	}

	/**
	 * Validate a meta-robots-adv meta value.
	 *
	 * @todo [JRF => Yoast] Verify that this logic for the prioritisation is correct.
	 *
	 * @param array|string $meta_value The value to validate.
	 *
	 * @return string Clean value.
	 */
	public static function validate_meta_robots_adv( $meta_value ) {
		$clean   = self::$meta_fields['advanced']['meta-robots-adv']['default_value'];
		$options = self::$meta_fields['advanced']['meta-robots-adv']['options'];

		if ( is_string( $meta_value ) ) {
			$meta_value = explode( ',', $meta_value );
		}

		if ( is_array( $meta_value ) && $meta_value !== [] ) {
			$meta_value = array_map( 'trim', $meta_value );

			// Individual selected entries.
			$cleaning = [];
			foreach ( $meta_value as $value ) {
				if ( isset( $options[ $value ] ) ) {
					$cleaning[] = $value;
				}
			}

			if ( $cleaning !== [] ) {
				$clean = implode( ',', $cleaning );
			}
			unset( $cleaning, $value );
		}

		return $clean;
	}

	/**
	 * Prevent saving of default values and remove potential old value from the database if replaced by a default.
	 *
	 * @param bool   $check      The current status to allow updating metadata for the given type.
	 * @param int    $object_id  ID of the current object for which the meta is being updated.
	 * @param string $meta_key   The full meta key (including prefix).
	 * @param string $meta_value New meta value.
	 * @param string $prev_value The old meta value.
	 *
	 * @return null|bool True = stop saving, null = continue saving.
	 */
	public static function remove_meta_if_default( $check, $object_id, $meta_key, $meta_value, $prev_value = '' ) {
		/* If it's one of our meta fields, check against default. */
		if ( isset( self::$fields_index[ $meta_key ] ) && self::meta_value_is_default( $meta_key, $meta_value ) === true ) {
			if ( $prev_value !== '' ) {
				delete_post_meta( $object_id, $meta_key, $prev_value );
			}
			else {
				delete_post_meta( $object_id, $meta_key );
			}

			return true; // Stop saving the value.
		}

		return $check; // Go on with the normal execution (update) in meta.php.
	}

	/**
	 * Prevent adding of default values to the database.
	 *
	 * @param bool   $check      The current status to allow adding metadata for the given type.
	 * @param int    $object_id  ID of the current object for which the meta is being added.
	 * @param string $meta_key   The full meta key (including prefix).
	 * @param string $meta_value New meta value.
	 *
	 * @return null|bool True = stop saving, null = continue saving.
	 */
	public static function dont_save_meta_if_default( $check, $object_id, $meta_key, $meta_value ) {
		/* If it's one of our meta fields, check against default. */
		if ( isset( self::$fields_index[ $meta_key ] ) && self::meta_value_is_default( $meta_key, $meta_value ) === true ) {
			return true; // Stop saving the value.
		}

		return $check; // Go on with the normal execution (add) in meta.php.
	}

	/**
	 * Is the given meta value the same as the default value ?
	 *
	 * @param string $meta_key   The full meta key (including prefix).
	 * @param mixed  $meta_value The value to check.
	 *
	 * @return bool
	 */
	public static function meta_value_is_default( $meta_key, $meta_value ) {
		return ( isset( self::$defaults[ $meta_key ] ) && $meta_value === self::$defaults[ $meta_key ] );
	}

	/**
	 * Get a custom post meta value.
	 *
	 * Returns the default value if the meta value has not been set.
	 *
	 * {@internal Unfortunately there isn't a filter available to hook into before returning
	 *            the results for get_post_meta(), get_post_custom() and the likes. That
	 *            would have been the preferred solution.}}
	 *
	 * @param string $key    Internal key of the value to get (without prefix).
	 * @param int    $postid Post ID of the post to get the value for.
	 *
	 * @return string All 'normal' values returned from get_post_meta() are strings.
	 *                Objects and arrays are possible, but not used by this plugin
	 *                and therefore discarted (except when the special 'serialized' field def
	 *                value is set to true - only used by add-on plugins for now).
	 *                Will return the default value if no value was found.
	 *                Will return empty string if no default was found (not one of our keys) or
	 *                if the post does not exist.
	 */
	public static function get_value( $key, $postid = 0 ) {
		global $post;

		$postid = absint( $postid );
		if ( $postid === 0 ) {
			if ( ( isset( $post ) && is_object( $post ) ) && ( isset( $post->post_status ) && $post->post_status !== 'auto-draft' ) ) {
				$postid = $post->ID;
			}
			else {
				return '';
			}
		}

		$custom = get_post_custom( $postid ); // Array of strings or empty array.

		if ( isset( $custom[ self::$meta_prefix . $key ][0] ) ) {
			$unserialized = maybe_unserialize( $custom[ self::$meta_prefix . $key ][0] );
			if ( $custom[ self::$meta_prefix . $key ][0] === $unserialized ) {
				return $custom[ self::$meta_prefix . $key ][0];
			}

			if ( isset( self::$fields_index[ self::$meta_prefix . $key ] ) ) {
				$field_def = self::$meta_fields[ self::$fields_index[ self::$meta_prefix . $key ]['subset'] ][ self::$fields_index[ self::$meta_prefix . $key ]['key'] ];
				if ( isset( $field_def['serialized'] ) && $field_def['serialized'] === true ) {
					// Ok, serialize value expected/allowed.
					return $unserialized;
				}
			}
		}

		// Meta was either not found or found, but object/array while not allowed to be.
		if ( isset( self::$defaults[ self::$meta_prefix . $key ] ) ) {
			return self::$defaults[ self::$meta_prefix . $key ];
		}

		/*
		 * Shouldn't ever happen, means not one of our keys as there will always be a default available
		 * for all our keys.
		 */
		return '';
	}

	/**
	 * Update a meta value for a post.
	 *
	 * @param string $key        The internal key of the meta value to change (without prefix).
	 * @param mixed  $meta_value The value to set the meta to.
	 * @param int    $post_id    The ID of the post to change the meta for.
	 *
	 * @return bool Whether the value was changed.
	 */
	public static function set_value( $key, $meta_value, $post_id ) {
		/*
		 * Slash the data, because `update_metadata` will unslash it and we have already unslashed it.
		 * Related issue: https://github.com/Yoast/YoastSEO.js/issues/2158
		 */
		$meta_value = wp_slash( $meta_value );

		return update_post_meta( $post_id, self::$meta_prefix . $key, $meta_value );
	}

	/**
	 * Deletes a meta value for a post.
	 *
	 * @param string $key     The internal key of the meta value to change (without prefix).
	 * @param int    $post_id The ID of the post to change the meta for.
	 *
	 * @return bool Whether the value was changed.
	 */
	public static function delete( $key, $post_id ) {
		return delete_post_meta( $post_id, self::$meta_prefix . $key );
	}

	/**
	 * Used for imports, this functions imports the value of $old_metakey into $new_metakey for those post
	 * where no WPSEO meta data has been set.
	 * Optionally deletes the $old_metakey values.
	 *
	 * @param string $old_metakey The old key of the meta value.
	 * @param string $new_metakey The new key, usually the WPSEO meta key (including prefix).
	 * @param bool   $delete_old  Whether to delete the old meta key/value-sets.
	 *
	 * @return void
	 */
	public static function replace_meta( $old_metakey, $new_metakey, $delete_old = false ) {
		global $wpdb;

		/*
		 * Get only those rows where no wpseo meta values exist for the same post
		 * (with the exception of linkdex as that will be set independently of whether the post has been edited).
		 *
		 * {@internal Query is pretty well optimized this way.}}
		 */
		$query  = $wpdb->prepare(
			"
				SELECT `a`.*
				FROM {$wpdb->postmeta} AS a
				WHERE `a`.`meta_key` = %s
					AND NOT	EXISTS (
						SELECT DISTINCT `post_id` , count( `meta_id` ) AS count
						FROM {$wpdb->postmeta} AS b
						WHERE `a`.`post_id` = `b`.`post_id`
							AND `meta_key` LIKE %s
							AND `meta_key` <> %s
						GROUP BY `post_id`
					)
				;",
			$old_metakey,
			$wpdb->esc_like( self::$meta_prefix . '%' ),
			self::$meta_prefix . 'linkdex'
		);
		$oldies = $wpdb->get_results( $query );

		if ( is_array( $oldies ) && $oldies !== [] ) {
			foreach ( $oldies as $old ) {
				update_post_meta( $old->post_id, $new_metakey, $old->meta_value );
			}
		}

		// Delete old keys.
		if ( $delete_old === true ) {
			delete_post_meta_by_key( $old_metakey );
		}
	}

	/**
	 * General clean-up of the saved meta values.
	 * - Remove potentially lingering old meta keys;
	 * - Remove all default and invalid values.
	 *
	 * @return void
	 */
	public static function clean_up() {
		global $wpdb;

		/*
		 * Clean up '_yoast_wpseo_meta-robots'.
		 *
		 * Retrieve all '_yoast_wpseo_meta-robots' meta values and convert if no new values found.
		 *
		 * {@internal Query is pretty well optimized this way.}}
		 *
		 * @todo [JRF => Yoast] Find out all possible values which the old '_yoast_wpseo_meta-robots' could contain
		 * to convert the data correctly.
		 */
		$query  = $wpdb->prepare(
			"
				SELECT `a`.*
				FROM {$wpdb->postmeta} AS a
				WHERE `a`.`meta_key` = %s
					AND NOT	EXISTS (
						SELECT DISTINCT `post_id` , count( `meta_id` ) AS count
						FROM {$wpdb->postmeta} AS b
						WHERE `a`.`post_id` = `b`.`post_id`
							AND ( `meta_key` = %s
							OR `meta_key` = %s )
						GROUP BY `post_id`
					)
				;",
			self::$meta_prefix . 'meta-robots',
			self::$meta_prefix . 'meta-robots-noindex',
			self::$meta_prefix . 'meta-robots-nofollow'
		);
		$oldies = $wpdb->get_results( $query );

		if ( is_array( $oldies ) && $oldies !== [] ) {
			foreach ( $oldies as $old ) {
				$old_values = explode( ',', $old->meta_value );
				foreach ( $old_values as $value ) {
					if ( $value === 'noindex' ) {
						update_post_meta( $old->post_id, self::$meta_prefix . 'meta-robots-noindex', 1 );
					}
					elseif ( $value === 'nofollow' ) {
						update_post_meta( $old->post_id, self::$meta_prefix . 'meta-robots-nofollow', 1 );
					}
				}
			}
		}
		unset( $query, $oldies, $old, $old_values, $value );

		// Delete old keys.
		delete_post_meta_by_key( self::$meta_prefix . 'meta-robots' );

		/*
		 * Remove all default values and (most) invalid option values.
		 * Invalid option values for the multiselect (meta-robots-adv) field will be dealt with seperately.
		 *
		 * {@internal Some of the defaults have changed in v1.5, but as the defaults will
		 *            be removed and new defaults will now automatically be passed when no
		 *            data found, this update is automatic (as long as we remove the old
		 *            values which we do in the below routine).}}
		 *
		 * {@internal Unfortunately we can't use the normal delete_meta() with key/value combination
		 *            as '' (empty string) values will be ignored and would result in all metas
		 *            with that key being deleted, not just the empty fields.
		 *            Still, the below implementation is largely based on the delete_meta() function.}}
		 */
		$query = [];

		foreach ( self::$meta_fields as $subset => $field_group ) {
			foreach ( $field_group as $key => $field_def ) {
				if ( ! isset( $field_def['default_value'] ) ) {
					continue;
				}

				if ( isset( $field_def['options'] ) && is_array( $field_def['options'] ) && $field_def['options'] !== [] ) {
					$valid = $field_def['options'];
					// Remove the default value from the valid options.
					unset( $valid[ $field_def['default_value'] ] );
					$valid = array_keys( $valid );

					$query[] = $wpdb->prepare(
						"( meta_key = %s AND meta_value NOT IN ( '" . implode( "','", esc_sql( $valid ) ) . "' ) )",
						self::$meta_prefix . $key
					);
					unset( $valid );
				}
				elseif ( is_string( $field_def['default_value'] ) && $field_def['default_value'] !== '' ) {
					$query[] = $wpdb->prepare(
						'( meta_key = %s AND meta_value = %s )',
						self::$meta_prefix . $key,
						$field_def['default_value']
					);
				}
				else {
					$query[] = $wpdb->prepare(
						"( meta_key = %s AND meta_value = '' )",
						self::$meta_prefix . $key
					);
				}
			}
		}
		unset( $subset, $field_group, $key, $field_def );

		$query    = "SELECT meta_id FROM {$wpdb->postmeta} WHERE " . implode( ' OR ', $query ) . ';';
		$meta_ids = $wpdb->get_col( $query );

		if ( is_array( $meta_ids ) && $meta_ids !== [] ) {
			// WP native action.
			do_action( 'delete_post_meta', $meta_ids, null, null, null );

			$query = "DELETE FROM {$wpdb->postmeta} WHERE meta_id IN( " . implode( ',', $meta_ids ) . ' )';
			$count = $wpdb->query( $query );

			if ( $count ) {
				foreach ( $meta_ids as $object_id ) {
					wp_cache_delete( $object_id, 'post_meta' );
				}

				// WP native action.
				do_action( 'deleted_post_meta', $meta_ids, null, null, null );
			}
		}
		unset( $query, $meta_ids, $count, $object_id );

		/*
		 * Deal with the multiselect (meta-robots-adv) field.
		 *
		 * Removes invalid option combinations, such as 'none,noarchive'.
		 *
		 * Default values have already been removed, so we should have a small result set and
		 * (hopefully) even smaller set of invalid results.
		 */
		$query  = $wpdb->prepare(
			"SELECT meta_id, meta_value FROM {$wpdb->postmeta} WHERE meta_key = %s",
			self::$meta_prefix . 'meta-robots-adv'
		);
		$oldies = $wpdb->get_results( $query );

		if ( is_array( $oldies ) && $oldies !== [] ) {
			foreach ( $oldies as $old ) {
				$clean = self::validate_meta_robots_adv( $old->meta_value );

				if ( $clean !== $old->meta_value ) {
					if ( $clean !== self::$meta_fields['advanced']['meta-robots-adv']['default_value'] ) {
						update_metadata_by_mid( 'post', $old->meta_id, $clean );
					}
					else {
						delete_metadata_by_mid( 'post', $old->meta_id );
					}
				}
			}
		}
		unset( $query, $oldies, $old, $clean );

		do_action( 'wpseo_meta_clean_up' );
	}

	/**
	 * Recursively merge a variable number of arrays, using the left array as base,
	 * giving priority to the right array.
	 *
	 * Difference with native array_merge_recursive():
	 * array_merge_recursive converts values with duplicate keys to arrays rather than
	 * overwriting the value in the first array with the duplicate value in the second array.
	 *
	 * array_merge_recursive_distinct does not change the data types of the values in the arrays.
	 * Matching keys' values in the second array overwrite those in the first array, as is the
	 * case with array_merge.
	 *
	 * Freely based on information found on http://www.php.net/manual/en/function.array-merge-recursive.php
	 *
	 * {@internal Should be moved to a general utility class.}}
	 *
	 * @return array
	 */
	public static function array_merge_recursive_distinct() {

		$arrays = func_get_args();
		if ( count( $arrays ) < 2 ) {
			if ( $arrays === [] ) {
				return [];
			}
			else {
				return $arrays[0];
			}
		}

		$merged = array_shift( $arrays );

		foreach ( $arrays as $array ) {
			foreach ( $array as $key => $value ) {
				if ( is_array( $value ) && ( isset( $merged[ $key ] ) && is_array( $merged[ $key ] ) ) ) {
					$merged[ $key ] = self::array_merge_recursive_distinct( $merged[ $key ], $value );
				}
				else {
					$merged[ $key ] = $value;
				}
			}
			unset( $key, $value );
		}

		return $merged;
	}

	/**
	 * Counts the total of all the keywords being used for posts except the given one.
	 *
	 * @param string  $keyword The keyword to be counted.
	 * @param integer $post_id The is of the post to which the keyword belongs.
	 *
	 * @return array
	 */
	public static function keyword_usage( $keyword, $post_id ) {

		if ( empty( $keyword ) ) {
			return [];
		}

		$query = [
			'meta_query'     => [
				'relation' => 'OR',
				[
					'key'   => '_yoast_wpseo_focuskw',
					'value' => $keyword,
				],
			],
			'post__not_in'   => [ $post_id ],
			'fields'         => 'ids',
			'post_type'      => 'any',

			/*
			 * We only need to return zero, one or two results:
			 * - Zero: keyword hasn't been used before
			 * - One: Keyword has been used once before
			 * - Two or more: Keyword has been used twice before
			 */
			'posts_per_page' => 2,
		];

		// If Yoast SEO Premium is active, get the additional keywords as well.
		if ( WPSEO_Utils::is_yoast_seo_premium() ) {
			$query['meta_query'][] = [
				'key'     => '_yoast_wpseo_focuskeywords',
				'value'   => sprintf( '"keyword":"%s"', $keyword ),
				'compare' => 'LIKE',
			];
		}

		$get_posts = new WP_Query( $query );

		return $get_posts->posts;
	}

	/* ********************* DEPRECATED METHODS ********************* */

	/**
	 * Get a value from $_POST for a given key.
	 *
	 * Returns the $_POST value if exists, returns an empty string if key does not exist.
	 *
	 * @deprecated 9.6
	 * @codeCoverageIgnore
	 *
	 * @param string $key Key of the value to get from $_POST.
	 *
	 * @return string Returns $_POST value, which will be a string the majority of the time.
	 *                Will return empty string if key does not exists in $_POST.
	 */
	public static function get_post_value( $key ) {
		_deprecated_function( __METHOD__, 'WPSEO 9.6' );

		// @codingStandardsIgnoreLine
		return ( array_key_exists( $key, $_POST ) ) ? $_POST[ $key ] : '';
	}
} /* End of class */<|MERGE_RESOLUTION|>--- conflicted
+++ resolved
@@ -178,11 +178,7 @@
 				'description'   => '', // Translation added later.
 			],
 			'canonical'            => [
-<<<<<<< HEAD
 				'type'          => 'hidden',
-=======
-				'type'          => 'url',
->>>>>>> 39916c76
 				'title'         => '', // Translation added later.
 				'default_value' => '',
 				'description'   => '', // Translation added later.
