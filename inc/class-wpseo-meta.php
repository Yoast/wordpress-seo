--- conflicted
+++ resolved
@@ -381,16 +381,10 @@
 
 				/* Adjust the no-index text strings based on the post type. */
 				$post_type_object = get_post_type_object( $post_type );
-<<<<<<< HEAD
-				$field_defs['meta-robots-noindex']['title'] = sprintf( $field_defs['meta-robots-noindex']['title'], $post_type_object->labels->singular_name );
-				$field_defs['meta-robots-noindex']['options']['0'] = sprintf( $field_defs['meta-robots-noindex']['options']['0'], ( ( WPSEO_Options::get( 'noindex-' . $post_type, false ) === true ) ? $field_defs['meta-robots-noindex']['options']['1'] : $field_defs['meta-robots-noindex']['options']['2'] ), $post_type_object->label );
-				$field_defs['meta-robots-nofollow']['title'] = sprintf( $field_defs['meta-robots-nofollow']['title'], $post_type_object->labels->singular_name );
-=======
 
 				$field_defs['meta-robots-noindex']['title']        = sprintf( $field_defs['meta-robots-noindex']['title'], $post_type_object->labels->singular_name );
 				$field_defs['meta-robots-noindex']['options']['0'] = sprintf( $field_defs['meta-robots-noindex']['options']['0'], ( ( WPSEO_Options::get( 'noindex-' . $post_type, false ) === true ) ? $field_defs['meta-robots-noindex']['options']['1'] : $field_defs['meta-robots-noindex']['options']['2'] ), $post_type_object->label );
 				$field_defs['meta-robots-nofollow']['title']       = sprintf( $field_defs['meta-robots-nofollow']['title'], $post_type_object->labels->singular_name );
->>>>>>> 1bbdd14f
 
 				/* Adjust the robots advanced 'site-wide default' text string based on those settings */
 				$robots_adv = __( 'None', 'wordpress-seo' );
