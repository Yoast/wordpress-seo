<?php
/**
 * @package WPSEO\Internals
 * @since      1.5.0
 */

/**
 * This class implements defaults and value validation for all WPSEO Post Meta values.
 *
 * Some guidelines:
 * - To update a meta value, you can just use update_post_meta() with the full (prefixed) meta key
 *        or the convenience method WPSEO_Meta::set_value() with the internal key.
 *        All updates will be automatically validated.
 *        Meta values will only be saved to the database if they are *not* the same as the default to
 *        keep database load low.
 * - To retrieve a WPSEO meta value, you **must** use WPSEO_Meta::get_value() which will always return a
 *        string value, either the saved value or the default.
 *        This method can also retrieve a complete set of WPSEO meta values for one specific post, see
 *        the method documentation for the parameters.
 *
 * @internal   Unfortunately there isn't a filter available to hook into before returning the results
 * for get_post_meta(), get_post_custom() and the likes. That would have been the preferred solution.
 *
 * @internal   all WP native get_meta() results get cached internally, so no need to cache locally.
 * @internal   use $key when the key is the WPSEO internal name (without prefix), $meta_key when it
 *             includes the prefix
 */
class WPSEO_Meta {

	/**
	 * @var    string    Prefix for all WPSEO meta values in the database
	 * @static
	 *
	 * @internal if at any point this would change, quite apart from an upgrade routine, this also will need to
	 * be changed in the wpml-config.xml file.
	 */
	public static $meta_prefix = '_yoast_wpseo_';


	/**
	 * @var    string   Prefix for all WPSEO meta value form field names and ids
	 * @static
	 */
	public static $form_prefix = 'yoast_wpseo_';


	/**
	 * @var    int       Allowed length of the meta description.
	 * @static
	 */
	public static $meta_length = 156;


	/**
	 * @var    string   Reason the meta description is not the default length.
	 * @static
	 */
	public static $meta_length_reason = '';


	/**
	 * @var    array  $meta_fields Meta box field definitions for the meta box form
	 *                Array format:
	 *                (required)        'type'            => (string) field type. i.e. text / textarea / checkbox /
	 *                                                    radio / select / multiselect / upload / snippetpreview etc
	 *                (required)        'title'            => (string) table row title
	 *                (recommended)    'default_value' => (string|array) default value for the field
	 *                                                    IMPORTANT:
	 *                                                    - if the field has options, the default has to be the
	 *                                                      key of one of the options
	 *                                                    - if the field is a text field, the default **has** to be
	 *                                                      an empty string as otherwise the user can't save
	 *                                                      an empty value/delete the meta value
	 *                                                    - if the field is a checkbox, the only valid values
	 *                                                      are 'on' or 'off'
	 *                (semi-required)    'options'        => (array) options for used with (multi-)select and radio
	 *                                                    fields, required if that's the field type
	 *                                                    key = (string) value which will be saved to db
	 *                                                    value = (string) text label for the option
	 *                (optional)        'autocomplete'    => (bool) whether autocomplete is on for text fields,
	 *                                                    defaults to true
	 *                (optional)        'class'            => (string) classname(s) to add to the actual <input> tag
	 *                (optional)        'description'    => (string) description to show underneath the field
	 *                (optional)        'expl'            => (string) label for a checkbox
	 *                (optional)        'help'            => (string) help text to show on mouse over ? image
	 *                (optional)        'rows'            => (int) number of rows for a textarea, defaults to 3
	 *
	 *                (optional)        'placeholder'    => (string) Currently only used by add-on plugins
	 *                (optional)        'serialized'    => (bool) whether the value is expected to be serialized,
	 *                                                     i.e. an array or object, defaults to false
	 *                                                     Currently only used by add-on plugins
	 *
	 * @static
	 *
	 * @internal
	 * - Titles, help texts, description text and option labels are added via a translate_meta_boxes() method
	 *     in the relevant child classes (WPSEO_Metabox and WPSEO_Social_admin) as they are only needed there.
	 * - Beware: even though the meta keys are divided into subsets, they still have to be uniquely named!
	 */
	public static $meta_fields = array(
		'general'  => array(
			'snippetpreview' => array(
				'type'  => 'snippetpreview',
				'title' => '', // Translation added later.
				'help'  => '', // Translation added later.
			),
			'focuskw'        => array(
				'type'          => 'text',
				'title'         => '', // Translation added later.
				'default_value' => '',
				'autocomplete'  => false,
				'help'          => '', // Translation added later.
				'description'   => '<div id="focuskwresults"></div>',
			),
			'title'          => array(
				'type'          => 'hidden',
				'title'         => '', // Translation added later.
				'default_value' => '',
				'description'   => '', // Translation added later.
				'help'          => '', // Translation added later.
			),
			'metadesc'       => array(
				'type'          => 'hidden',
				'title'         => '', // Translation added later.
				'default_value' => '',
				'class'         => 'metadesc',
				'rows'          => 2,
				'description'   => '', // Translation added later.
				'help'          => '', // Translation added later.
			),
			'linkdex'        => array(
				'type'          => 'hidden',
				'title'         => 'linkdex',
				'default_value' => '',
				'description'   => '',
			),
			'metakeywords'   => array(
				'type'          => 'text',
				'title'         => '', // Translation added later.
				'default_value' => '',
				'class'         => 'metakeywords',
				'description'   => '', // Translation added later.
			),
			'pageanalysis'   => array(
				'type'  => 'pageanalysis',
				'title' => '', // Translation added later.
				'help'  => '', // Translation added later.
			),
		),
		'advanced' => array(
			'meta-robots-noindex'  => array(
				'type'          => 'select',
				'title'         => '', // Translation added later.
				'default_value' => '0', // = post-type default.
				'options'       => array(
					'0' => '', // Post type default - translation added later.
					'2' => '', // Index - translation added later.
					'1' => '', // No-index - translation added later.
				),
			),
			'meta-robots-nofollow' => array(
				'type'          => 'radio',
				'title'         => '', // Translation added later.
				'default_value' => '0', // = follow.
				'options'       => array(
					'0' => '', // Follow - translation added later.
					'1' => '', // No-follow - translation added later.
				),
			),
			'meta-robots-adv'      => array(
				'type'          => 'multiselect',
				'title'         => '', // Translation added later.
				'default_value' => '-', // = site-wide default.
				'description'   => '', // Translation added later.
				'options'       => array(
					'-'            => '', // Site-wide default - translation added later.
					'none'         => '', // Translation added later.
					'noodp'        => '', // Translation added later.
					'noydir'       => '', // Translation added later.
					'noimageindex' => '', // Translation added later.
					'noarchive'    => '', // Translation added later.
					'nosnippet'    => '', // Translation added later.
				),
			),
			'bctitle'              => array(
				'type'          => 'text',
				'title'         => '', // Translation added later.
				'default_value' => '',
				'description'   => '', // Translation added later.
			),
			'canonical'            => array(
				'type'          => 'text',
				'title'         => '', // Translation added later.
				'default_value' => '',
				'description'   => '', // Translation added later.
			),
			'redirect'             => array(
				'type'          => 'text',
				'title'         => '', // Translation added later.
				'default_value' => '',
				'description'   => '', // Translation added later.
			),
		),
		'social'   => array(),
		/* Fields we should validate & save, but not show on any form */
		'non_form' => array(
			'linkdex' => array(
				'type'          => null,
				'default_value' => '0',
			),
		),
	);


	/**
	 * @var    array    Helper property - reverse index of the definition array
	 *                  Format: [full meta key including prefix]    => array
	 *                          ['subset']    => (string) primary index
	 *                          ['key']       => (string) internal key
	 * @static
	 */
	public static $fields_index = array();


	/**
	 * @var    array    Helper property - array containing only the defaults in the format:
	 *                  [full meta key including prefix]    => (string) default value
	 * @static
	 */
	public static $defaults = array();

	/**
	 * @var    array    Helper property to define the social network meta field definitions - networks
	 * @static
	 */
	private static $social_networks = array(
		'opengraph'  => 'opengraph',
		'twitter'    => 'twitter',
		'googleplus' => 'google-plus',
	);

	/**
	 * @var    array    Helper property to define the social network meta field definitions - fields and their type
	 * @static
	 */
	private static $social_fields = array(
		'title'       => 'text',
		'description' => 'textarea',
		'image'       => 'upload',
	);


	/**
	 * Register our actions and filters
	 *
	 * @static
	 * @return void
	 */
	public static function init() {

		$options = WPSEO_Options::get_all();
		foreach ( self::$social_networks as $option => $network ) {
			if ( true === $options[ $option ] ) {
				foreach ( self::$social_fields as $box => $type ) {
					self::$meta_fields['social'][ $network . '-' . $box ] = array(
						'type'          => $type,
						'title'         => '', // Translation added later.
						'default_value' => '',
						'description'   => '', // Translation added later.
					);
				}
			}
		}
		unset( $options, $option, $network, $box, $type );

		/**
		 * Allow add-on plugins to register their meta fields for management by this class
		 * add_filter() calls must be made before plugins_loaded prio 14
		 */
		$extra_fields = apply_filters( 'add_extra_wpseo_meta_fields', array() );
		if ( is_array( $extra_fields ) ) {
			self::$meta_fields = self::array_merge_recursive_distinct( $extra_fields, self::$meta_fields );
		}
		unset( $extra_fields );

		$register = function_exists( 'register_meta' );

		foreach ( self::$meta_fields as $subset => $field_group ) {
			foreach ( $field_group as $key => $field_def ) {
				if ( $field_def['type'] !== 'snippetpreview' ) {
					/**
					 * Function register_meta() is undocumented and not used by WP internally, wrapped in
					 * function_exists as a precaution in case they remove it.
					 */
					if ( $register === true ) {
						register_meta( 'post', self::$meta_prefix . $key, array( __CLASS__, 'sanitize_post_meta' ) );
					}
					else {
						add_filter( 'sanitize_post_meta_' . self::$meta_prefix . $key, array( __CLASS__, 'sanitize_post_meta' ), 10, 2 );
					}

					// Set the $fields_index property for efficiency.
					self::$fields_index[ self::$meta_prefix . $key ] = array(
						'subset' => $subset,
						'key'    => $key,
					);

					// Set the $defaults property for efficiency.
					if ( isset( $field_def['default_value'] ) ) {
						self::$defaults[ self::$meta_prefix . $key ] = $field_def['default_value'];
					}
					else {
						// Meta will always be a string, so let's make the meta meta default also a string.
						self::$defaults[ self::$meta_prefix . $key ] = '';
					}
				}
			}
		}
		unset( $subset, $field_group, $key, $field_def, $register );

		add_filter( 'update_post_metadata', array( __CLASS__, 'remove_meta_if_default' ), 10, 5 );
		add_filter( 'add_post_metadata', array( __CLASS__, 'dont_save_meta_if_default' ), 10, 4 );
	}


	/**
	 * Retrieve the meta box form field definitions for the given tab and post type.
	 *
	 * @static
	 *
	 * @param  string $tab       Tab for which to retrieve the field definitions.
	 * @param  string $post_type Post type of the current post.
	 *
	 * @return array             Array containing the meta box field definitions
	 */
	public static function get_meta_field_defs( $tab, $post_type = 'post' ) {
		if ( ! isset( self::$meta_fields[ $tab ] ) ) {
			return array();
		}

		$field_defs = self::$meta_fields[ $tab ];

		switch ( $tab ) {
			case 'non-form':
				// Prevent non-form fields from being passed to forms.
				$field_defs = array();
				break;


			case 'general':
				$options = get_option( 'wpseo_titles' );
				if ( $options['usemetakeywords'] === true ) {
					/* Adjust the link in the keywords description text string based on the post type */
					$field_defs['metakeywords']['description'] = sprintf( $field_defs['metakeywords']['description'], '<a target="_blank" href="' . esc_url( admin_url( 'admin.php?page=wpseo_titles#top#post_types' ) ) . '">', '</a>' );
				}
				else {
					/* Don't show the keywords field if keywords aren't enabled */
					unset( $field_defs['metakeywords'] );
				}
				/**
				 * Filter the WPSEO metabox form field definitions for the general tab, backward compatibility
				 *
				 * @deprecated 1.5.0
				 * @deprecated use the 'wpseo_metabox_entries_general' filter instead
				 * @see        WPSEO_Meta::get_meta_field_defs()
				 *
				 * @param      array $field_defs Metabox orm definitions.
				 *
				 * @return     array
				 */
				$field_defs = apply_filters( 'wpseo_metabox_entries', $field_defs );
				break;


			case 'advanced':
				global $post;

				$options = WPSEO_Options::get_all();

				if ( ! current_user_can( 'manage_options' ) && $options['disableadvanced_meta'] ) {
					return array();
				}

				$post_type = '';
				if ( isset( $post->post_type ) ) {
					$post_type = $post->post_type;
				}
				elseif ( ! isset( $post->post_type ) && isset( $_GET['post_type'] ) ) {
					$post_type = sanitize_text_field( $_GET['post_type'] );
				}

				/* Adjust the no-index 'default for post type' text string based on the post type */
				$field_defs['meta-robots-noindex']['options']['0'] = sprintf( $field_defs['meta-robots-noindex']['options']['0'], ( ( isset( $options[ 'noindex-' . $post_type ] ) && $options[ 'noindex-' . $post_type ] === true ) ? 'noindex' : 'index' ) );

				/* Adjust the robots advanced 'site-wide default' text string based on those settings */
				if ( $options['noodp'] !== false || $options['noydir'] !== false ) {
					$robots_adv = array();
					foreach ( array( 'noodp', 'noydir' ) as $robot ) {
						if ( $options[ $robot ] === true ) {
							// Use translation from field def options - mind that $options and $field_def['options'] keys should be the same!
							$robots_adv[] = $field_defs['meta-robots-adv']['options'][ $robot ];
						}
					}
					unset( $robot );
					$robots_adv = implode( ', ', $robots_adv );
				}
				else {
					$robots_adv = __( 'None', 'wordpress-seo' );
				}
				$field_defs['meta-robots-adv']['options']['-'] = sprintf( $field_defs['meta-robots-adv']['options']['-'], $robots_adv );
				unset( $robots_adv );


				/* Don't show the breadcrumb title field if breadcrumbs aren't enabled */
				if ( $options['breadcrumbs-enable'] !== true ) {
					unset( $field_defs['bctitle'] );
				}

				global $post;

				if ( empty( $post->ID ) || ( ! empty( $post->ID ) && self::get_value( 'redirect', $post->ID ) === '' ) ) {
					unset( $field_defs['redirect'] );
				}
				break;
		}

		/**
		 * Filter the WPSEO metabox form field definitions for a tab
		 * {tab} can be 'general', 'advanced' or 'social'
		 *
		 * @param  array  $field_defs Metabox form definitions.
		 * @param  string $post_type  Post type of the post the metabox is for, defaults to 'post'.
		 *
		 * @return array
		 */

		return apply_filters( 'wpseo_metabox_entries_' . $tab, $field_defs, $post_type );
	}


	/**
	 * Validate the post meta values
	 *
	 * @static
	 *
	 * @param  mixed  $meta_value The new value.
	 * @param  string $meta_key   The full meta key (including prefix).
	 *
	 * @return string             Validated meta value
	 */
	public static function sanitize_post_meta( $meta_value, $meta_key ) {
		$field_def = self::$meta_fields[ self::$fields_index[ $meta_key ]['subset'] ][ self::$fields_index[ $meta_key ]['key'] ];
		$clean     = self::$defaults[ $meta_key ];

		switch ( true ) {
			case ( $meta_key === self::$meta_prefix . 'linkdex' ):
				$int = WPSEO_Utils::validate_int( $meta_value );
				if ( $int !== false && $int >= 0 ) {
					$clean = strval( $int ); // Convert to string to make sure default check works.
				}
				break;


			case ( $field_def['type'] === 'checkbox' ):
				// Only allow value if it's one of the predefined options.
				if ( in_array( $meta_value, array( 'on', 'off' ), true ) ) {
					$clean = $meta_value;
				}
				break;


			case ( $field_def['type'] === 'select' || $field_def['type'] === 'radio' ):
				// Only allow value if it's one of the predefined options.
				if ( isset( $field_def['options'][ $meta_value ] ) ) {
					$clean = $meta_value;
				}
				break;


			case ( $field_def['type'] === 'multiselect' && $meta_key === self::$meta_prefix . 'meta-robots-adv' ):
				$clean = self::validate_meta_robots_adv( $meta_value );
				break;


			case ( $field_def['type'] === 'text' && $meta_key === self::$meta_prefix . 'canonical' ):
			case ( $field_def['type'] === 'text' && $meta_key === self::$meta_prefix . 'redirect' ):
				// Validate as url(-part).
				$url = WPSEO_Utils::sanitize_url( $meta_value );
				if ( $url !== '' ) {
					$clean = $url;
				}
				break;


			case ( $field_def['type'] === 'upload' && $meta_key === self::$meta_prefix . 'opengraph-image' ):
				// Validate as url.
				$url = WPSEO_Utils::sanitize_url( $meta_value, array( 'http', 'https', 'ftp', 'ftps' ) );
				if ( $url !== '' ) {
					$clean = $url;
				}
				break;


			case ( $field_def['type'] === 'textarea' ):
				if ( is_string( $meta_value ) ) {
					// Remove line breaks and tabs.
					// @todo [JRF => Yoast] verify that line breaks and the likes aren't allowed/recommended in meta header fields.
					$meta_value = str_replace( array( "\n", "\r", "\t", '  ' ), ' ', $meta_value );
					$clean      = WPSEO_Utils::sanitize_text_field( trim( $meta_value ) );
				}
				break;

			case ( 'multiselect' === $field_def['type'] ):
				$clean = $meta_value;
				break;


			case ( $field_def['type'] === 'text' ):
			default:
				if ( is_string( $meta_value ) ) {
					$clean = WPSEO_Utils::sanitize_text_field( trim( $meta_value ) );
				}
				break;
		}

		$clean = apply_filters( 'wpseo_sanitize_post_meta_' . $meta_key, $clean, $meta_value, $field_def, $meta_key );

		return $clean;
	}


	/**
	 * Validate a meta-robots-adv meta value
	 *
	 * @todo [JRF => Yoast] Verify that this logic for the prioritisation is correct
	 *
	 * @static
	 *
	 * @param  array|string $meta_value The value to validate.
	 *
	 * @return string       Clean value
	 */
	public static function validate_meta_robots_adv( $meta_value ) {
		$clean   = self::$meta_fields['advanced']['meta-robots-adv']['default_value'];
		$options = self::$meta_fields['advanced']['meta-robots-adv']['options'];

		if ( is_string( $meta_value ) ) {
			$meta_value = explode( ',', $meta_value );
		}

		if ( is_array( $meta_value ) && $meta_value !== array() ) {
			$meta_value = array_map( 'trim', $meta_value );

			if ( in_array( 'none', $meta_value, true ) ) {
				// None is one of the selected values, takes priority over everything else.
				$clean = 'none';
			}
			elseif ( in_array( '-', $meta_value, true ) ) {
				// Site-wide defaults is one of the selected values, takes priority over individual selected entries.
				$clean = '-';
			}
			else {
				// Individual selected entries.
				$cleaning = array();
				foreach ( $meta_value as $value ) {
					if ( isset( $options[ $value ] ) ) {
						$cleaning[] = $value;
					}
				}

				if ( $cleaning !== array() ) {
					$clean = implode( ',', $cleaning );
				}
				unset( $cleaning, $value );
			}
		}

		return $clean;
	}


	/**
	 * Prevent saving of default values and remove potential old value from the database if replaced by a default
	 *
	 * @static
	 *
	 * @param  null   $null       Old, disregard.
	 * @param  int    $object_id  ID of the current object for which the meta is being updated.
	 * @param  string $meta_key   The full meta key (including prefix).
	 * @param  string $meta_value New meta value.
	 * @param  string $prev_value The old meta value.
	 *
	 * @return null|bool          true = stop saving, null = continue saving
	 */
	public static function remove_meta_if_default( $null, $object_id, $meta_key, $meta_value, $prev_value = '' ) {
		/* If it's one of our meta fields, check against default */
		if ( isset( self::$fields_index[ $meta_key ] ) && self::meta_value_is_default( $meta_key, $meta_value ) === true ) {
			if ( $prev_value !== '' ) {
				delete_post_meta( $object_id, $meta_key, $prev_value );
			}
			else {
				delete_post_meta( $object_id, $meta_key );
			}

			return true; // Stop saving the value.
		}

		return null; // Go on with the normal execution (update) in meta.php.
	}


	/**
	 * Prevent adding of default values to the database
	 *
	 * @static
	 *
	 * @param  null   $null       Old, disregard.
	 * @param  int    $object_id  ID of the current object for which the meta is being added.
	 * @param  string $meta_key   The full meta key (including prefix).
	 * @param  string $meta_value New meta value.
	 *
	 * @return null|bool          true = stop saving, null = continue saving
	 */
	public static function dont_save_meta_if_default( $null, $object_id, $meta_key, $meta_value ) {
		/* If it's one of our meta fields, check against default */
		if ( isset( self::$fields_index[ $meta_key ] ) && self::meta_value_is_default( $meta_key, $meta_value ) === true ) {
			return true; // Stop saving the value.
		}

		return null; // Go on with the normal execution (add) in meta.php.
	}


	/**
	 * Is the given meta value the same as the default value ?
	 *
	 * @static
	 *
	 * @param  string $meta_key   The full meta key (including prefix).
	 * @param  mixed  $meta_value The value to check.
	 *
	 * @return bool
	 */
	public static function meta_value_is_default( $meta_key, $meta_value ) {
		return ( isset( self::$defaults[ $meta_key ] ) && $meta_value === self::$defaults[ $meta_key ] );
	}


	/**
	 * Get a custom post meta value
	 * Returns the default value if the meta value has not been set
	 *
	 * @internal Unfortunately there isn't a filter available to hook into before returning the results
	 * for get_post_meta(), get_post_custom() and the likes. That would have been the preferred solution.
	 *
	 * @static
	 *
	 * @param  string $key    Internal key of the value to get (without prefix).
	 * @param  int    $postid Post ID of the post to get the value for.
	 *
	 * @return string         All 'normal' values returned from get_post_meta() are strings.
	 *                        Objects and arrays are possible, but not used by this plugin
	 *                        and therefore discarted (except when the special 'serialized' field def
	 *                        value is set to true - only used by add-on plugins for now).
	 *                        Will return the default value if no value was found..
	 *                        Will return empty string if no default was found (not one of our keys) or
	 *                        if the post does not exist.
	 */
	public static function get_value( $key, $postid = 0 ) {
		global $post;

		$postid = absint( $postid );
		if ( $postid === 0 ) {
			if ( ( isset( $post ) && is_object( $post ) ) && ( isset( $post->post_status ) && $post->post_status !== 'auto-draft' ) ) {
				$postid = $post->ID;
			}
			else {
				return '';
			}
		}

		$custom = get_post_custom( $postid ); // Array of strings or empty array.

		if ( isset( $custom[ self::$meta_prefix . $key ][0] ) ) {
			$unserialized = maybe_unserialize( $custom[ self::$meta_prefix . $key ][0] );
			if ( $custom[ self::$meta_prefix . $key ][0] === $unserialized ) {
				return $custom[ self::$meta_prefix . $key ][0];
			}
			else {
				$field_def = self::$meta_fields[ self::$fields_index[ self::$meta_prefix . $key ]['subset'] ][ self::$fields_index[ self::$meta_prefix . $key ]['key'] ];
				if ( isset( $field_def['serialized'] ) && $field_def['serialized'] === true ) {
					// Ok, serialize value expected/allowed.
					return $unserialized;
				}
			}
		}

		// Meta was either not found or found, but object/array while not allowed to be.
		if ( isset( self::$defaults[ self::$meta_prefix . $key ] ) ) {
			return self::$defaults[ self::$meta_prefix . $key ];
		}
		else {
			/*
			Shouldn't ever happen, means not one of our keys as there will always be a default available
			   for all our keys
			*/
			return '';
		}
	}


	/**
	 * Update a meta value for a post
	 *
	 * @static
	 *
	 * @param  string $key        The internal key of the meta value to change (without prefix).
	 * @param  mixed  $meta_value The value to set the meta to.
	 * @param  int    $post_id    The ID of the post to change the meta for.
	 *
	 * @return bool   whether the value was changed
	 */
	public static function set_value( $key, $meta_value, $post_id ) {
		return update_post_meta( $post_id, self::$meta_prefix . $key, $meta_value );
	}


	/**
	 * Used for imports, this functions imports the value of $old_metakey into $new_metakey for those post
	 * where no WPSEO meta data has been set.
	 * Optionally deletes the $old_metakey values.
	 *
	 * @static
	 *
	 * @param  string $old_metakey The old key of the meta value.
	 * @param  string $new_metakey The new key, usually the WPSEO meta key (including prefix).
	 * @param  bool   $delete_old  Whether to delete the old meta key/value-sets.
	 *
	 * @return void
	 */
	public static function replace_meta( $old_metakey, $new_metakey, $delete_old = false ) {
		global $wpdb;

		/*
		Get only those rows where no wpseo meta values exist for the same post
		   (with the exception of linkdex as that will be set independently of whether the post has been edited)
		   @internal Query is pretty well optimized this way
		*/
		$query  = $wpdb->prepare(
			"
				SELECT `a`.*
				FROM {$wpdb->postmeta} AS a
				WHERE `a`.`meta_key` = %s
					AND NOT	EXISTS (
						SELECT DISTINCT `post_id` , count( `meta_id` ) AS count
						FROM {$wpdb->postmeta} AS b
						WHERE `a`.`post_id` = `b`.`post_id`
							AND `meta_key` LIKE %s
							AND `meta_key` <> %s
						GROUP BY `post_id`
					)
				;",
			$old_metakey,
			$wpdb->esc_like( self::$meta_prefix . '%' ),
			self::$meta_prefix . 'linkdex'
		);
		$oldies = $wpdb->get_results( $query );

		if ( is_array( $oldies ) && $oldies !== array() ) {
			foreach ( $oldies as $old ) {
				update_post_meta( $old->post_id, $new_metakey, $old->meta_value );
			}
		}

		// Delete old keys.
		if ( $delete_old === true ) {
			delete_post_meta_by_key( $old_metakey );
		}
	}


	/**
	 * General clean-up of the saved meta values
	 * - Remove potentially lingering old meta keys
	 * - Remove all default and invalid values
	 *
	 * @static
	 * @return void
	 */
	public static function clean_up() {
		global $wpdb;

		/**
		 * Clean up '_yoast_wpseo_meta-robots'
		 *
		 * Retrieve all '_yoast_wpseo_meta-robots' meta values and convert if no new values found
		 *
		 * @internal Query is pretty well optimized this way
		 *
		 * @todo [JRF => Yoast] find out all possible values which the old '_yoast_wpseo_meta-robots' could contain
		 * to convert the data correctly
		 */
		$query  = $wpdb->prepare(
			"
				SELECT `a`.*
				FROM {$wpdb->postmeta} AS a
				WHERE `a`.`meta_key` = %s
					AND NOT	EXISTS (
						SELECT DISTINCT `post_id` , count( `meta_id` ) AS count
						FROM {$wpdb->postmeta} AS b
						WHERE `a`.`post_id` = `b`.`post_id`
							AND ( `meta_key` = %s
							OR `meta_key` = %s )
						GROUP BY `post_id`
					)
				;",
			self::$meta_prefix . 'meta-robots',
			self::$meta_prefix . 'meta-robots-noindex',
			self::$meta_prefix . 'meta-robots-nofollow'
		);
		$oldies = $wpdb->get_results( $query );

		if ( is_array( $oldies ) && $oldies !== array() ) {
			foreach ( $oldies as $old ) {
				$old_values = explode( ',', $old->meta_value );
				foreach ( $old_values as $value ) {
					if ( $value === 'noindex' ) {
						update_post_meta( $old->post_id, self::$meta_prefix . 'meta-robots-noindex', 1 );
					}
					elseif ( $value === 'nofollow' ) {
						update_post_meta( $old->post_id, self::$meta_prefix . 'meta-robots-nofollow', 1 );
					}
				}
			}
		}
		unset( $query, $oldies, $old, $old_values, $value );

		// Delete old keys.
		delete_post_meta_by_key( self::$meta_prefix . 'meta-robots' );


		/**
		 * Remove all default values and (most) invalid option values
		 * Invalid option values for the multiselect (meta-robots-adv) field will be dealt with seperately
		 *
		 * @internal some of the defaults have changed in v1.5, but as the defaults will be removed and
		 * new defaults will now automatically be passed when no data found, this update is automatic
		 * (as long as we remove the old values which we do in the below routine)
		 *
		 * @internal unfortunately we can't use the normal delete_meta() with key/value combination as ''
		 * (empty string) values will be ignored and would result in all metas with that key being deleted,
		 * not just the empty fields.
		 * Still, the below implementation is largely based on the delete_meta() function
		 */
		$query = array();

		foreach ( self::$meta_fields as $subset => $field_group ) {
			foreach ( $field_group as $key => $field_def ) {
				if ( $field_def['type'] === 'snippetpreview' || ! isset( $field_def['default_value'] ) ) {
					continue;
				}

				if ( $key === 'meta-robots-adv' ) {
					$query[] = $wpdb->prepare(
						"( meta_key = %s AND ( meta_value = 'none' OR meta_value = '-' ) )",
						self::$meta_prefix . $key
					);
				}
				elseif ( isset( $field_def['options'] ) && is_array( $field_def['options'] ) && $field_def['options'] !== array() ) {
					$valid = $field_def['options'];
					// Remove the default value from the valid options.
					unset( $valid[ $field_def['default_value'] ] );
					$valid = array_keys( $valid );

					$query[] = $wpdb->prepare(
						"( meta_key = %s AND meta_value NOT IN ( '" . implode( "','", esc_sql( $valid ) ) . "' ) )",
						self::$meta_prefix . $key
					);
					unset( $valid );
				}
				elseif ( is_string( $field_def['default_value'] ) && $field_def['default_value'] !== '' ) {
					$query[] = $wpdb->prepare(
						'( meta_key = %s AND meta_value = %s )',
						self::$meta_prefix . $key,
						$field_def['default_value']
					);
				}
				else {
					$query[] = $wpdb->prepare(
						"( meta_key = %s AND meta_value = '' )",
						self::$meta_prefix . $key
					);
				}
			}
		}
		unset( $subset, $field_group, $key, $field_def );

		$query    = "SELECT meta_id FROM {$wpdb->postmeta} WHERE " . implode( ' OR ', $query ) . ';';
		$meta_ids = $wpdb->get_col( $query );

		if ( is_array( $meta_ids ) && $meta_ids !== array() ) {
			// WP native action.
			do_action( 'delete_post_meta', $meta_ids, null, null, null );

			$query = "DELETE FROM {$wpdb->postmeta} WHERE meta_id IN( " . implode( ',', $meta_ids ) . ' )';
			$count = $wpdb->query( $query );

			if ( $count ) {
				foreach ( $meta_ids as $object_id ) {
					wp_cache_delete( $object_id, 'post_meta' );
				}

				// WP native action.
				do_action( 'deleted_post_meta', $meta_ids, null, null, null );
			}
		}
		unset( $query, $meta_ids, $count, $object_id );


		/**
		 * Deal with the multiselect (meta-robots-adv) field
		 *
		 * Removes invalid option combinations, such as 'none,noarchive'
		 *
		 * Default values have already been removed, so we should have a small result set and
		 * (hopefully) even smaller set of invalid results.
		 */
		$query  = $wpdb->prepare(
			"SELECT meta_id, meta_value FROM {$wpdb->postmeta} WHERE meta_key = %s",
			self::$meta_prefix . 'meta-robots-adv'
		);
		$oldies = $wpdb->get_results( $query );

		if ( is_array( $oldies ) && $oldies !== array() ) {
			foreach ( $oldies as $old ) {
				$clean = self::validate_meta_robots_adv( $old->meta_value );

				if ( $clean !== $old->meta_value ) {
					if ( $clean !== self::$meta_fields['advanced']['meta-robots-adv']['default_value'] ) {
						update_metadata_by_mid( 'post', $old->meta_id, $clean );
					}
					else {
						delete_metadata_by_mid( 'post', $old->meta_id );
					}
				}
			}
		}
		unset( $query, $oldies, $old, $clean );

		do_action( 'wpseo_meta_clean_up' );
	}


	/**
	 * Recursively merge a variable number of arrays, using the left array as base,
	 * giving priority to the right array.
	 *
	 * Difference with native array_merge_recursive():
	 * array_merge_recursive converts values with duplicate keys to arrays rather than
	 * overwriting the value in the first array with the duplicate value in the second array.
	 *
	 * array_merge_recursive_distinct does not change the data types of the values in the arrays.
	 * Matching keys' values in the second array overwrite those in the first array, as is the
	 * case with array_merge.
	 *
	 * Freely based on information found on http://www.php.net/manual/en/function.array-merge-recursive.php
	 *
	 * @internal Should be moved to a general utility class
	 *
	 * @return array
	 */
	public static function array_merge_recursive_distinct() {

		$arrays = func_get_args();
		if ( count( $arrays ) < 2 ) {
			if ( $arrays === array() ) {
				return array();
			}
			else {
				return $arrays[0];
			}
		}

		$merged = array_shift( $arrays );

		foreach ( $arrays as $array ) {
			foreach ( $array as $key => $value ) {
				if ( is_array( $value ) && ( isset( $merged[ $key ] ) && is_array( $merged[ $key ] ) ) ) {
					$merged[ $key ] = self::array_merge_recursive_distinct( $merged[ $key ], $value );
				}
				else {
					$merged[ $key ] = $value;
				}
			}
			unset( $key, $value );
		}

		return $merged;
	}

	/**
	 * Get a value from $_POST for a given key
	 * Returns the $_POST value if exists, returns an empty string if key does not exist
	 *
	 * @static
	 *
	 * @param  string $key Key of the value to get from $_POST.
	 *
	 * @return string      Returns $_POST value, which will be a string the majority of the time
	 *                     Will return empty string if key does not exists in $_POST
	 */
	public static function get_post_value( $key ) {
		return ( array_key_exists( $key, $_POST ) ) ? $_POST[ $key ] : '';
	}
<<<<<<< HEAD

	/**
	 * Counts the total of all the keywords being used for posts except the given one
	 *
	 * @param string  $keyword The keyword to be counted.
	 * @param integer $post_id The is of the post to which the keyword belongs.
	 *
	 * @return array
	 */
	public static function keyword_usage( $keyword, $post_id ) {
		$get_posts = new WP_Query(
			array(
				'meta_key'    => '_yoast_wpseo_focuskw',
				'meta_value'  => $keyword,
				'exclude'     => $post_id,
				'fields'      => 'ids',
				'post_type'   => 'any',
				'numberposts' => -1,
			)
		);

		return $get_posts->posts;
	}

=======
>>>>>>> 1cfe3056
} /* End of class */<|MERGE_RESOLUTION|>--- conflicted
+++ resolved
@@ -1012,7 +1012,6 @@
 	public static function get_post_value( $key ) {
 		return ( array_key_exists( $key, $_POST ) ) ? $_POST[ $key ] : '';
 	}
-<<<<<<< HEAD
 
 	/**
 	 * Counts the total of all the keywords being used for posts except the given one
@@ -1036,7 +1035,4 @@
 
 		return $get_posts->posts;
 	}
-
-=======
->>>>>>> 1cfe3056
 } /* End of class */