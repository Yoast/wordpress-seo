--- conflicted
+++ resolved
@@ -83,11 +83,7 @@
 	 * @return array
 	 */
 	public function query_vars( $query_vars ) {
-<<<<<<< HEAD
-		if ( WPSEO_Options::get( 'stripcategorybase', false ) ) {
-=======
 		if ( WPSEO_Options::get( 'stripcategorybase' ) === true ) {
->>>>>>> a8f6f29e
 			$query_vars[] = 'wpseo_category_redirect';
 		}
 
