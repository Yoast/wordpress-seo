--- conflicted
+++ resolved
@@ -305,11 +305,7 @@
 			}
 		}
 
-<<<<<<< HEAD
 		if ( $this->options['disable-author'] === false && $this->options['disable_author_sitemap'] === false ) {
-=======
-		if ( ! isset( $this->options['disable-author'] ) && ! isset( $this->options['disable_author_sitemap'] ) ) {
->>>>>>> ba35faee
 
 			// reference user profile specific sitemaps
 			$users = get_users( array( 'who' => 'authors', 'fields' => 'id' ) );
@@ -691,12 +687,8 @@
 	 * @since 1.4.8
 	 */
 	function build_user_map() {
-<<<<<<< HEAD
 		if ( $this->options['disable-author'] === true || $this->options['disable_author_sitemap'] === true ) {
 			$this->bad_sitemap = true;
-=======
-		if ( isset( $this->options['disable-author'] ) || isset( $this->options['disable_author_sitemap'] ) ) {			$this->bad_sitemap = true;
->>>>>>> ba35faee
 			return;
 		}
 
