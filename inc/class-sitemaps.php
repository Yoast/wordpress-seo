<?php
/**
 * @package WPSEO\XML_Sitemaps
 */

/**
 * Class WPSEO_Sitemaps
 *
 * @todo: [JRF => whomever] If at all possible, move the adding of rewrite rules, actions and filters
 * elsewhere and only load this file when an actual sitemap is being requested.
 */
class WPSEO_Sitemaps {
	/**
	 * Content of the sitemap to output.
	 *
	 * @var string $sitemap
	 */
	protected $sitemap = '';

	/**
	 * XSL stylesheet for styling a sitemap for web browsers
	 *
	 * @var string $stylesheet
	 */
	private $stylesheet = '';

	/**
	 * Flag to indicate if this is an invalid or empty sitemap.
	 *
	 * @var bool $bad_sitemap
	 */
	public $bad_sitemap = false;

	/**
	 * Whether or not the XML sitemap was served from a transient or not.
	 *
	 * @var bool $transient
	 */
	private $transient = false;

	/**
	 * The maximum number of entries per sitemap page
	 *
	 * @var int $max_entries
	 */
	private $max_entries;

	/**
	 * Holds the post type's newest publish dates
	 *
	 * @var array $post_type_dates
	 */
	private $post_type_dates;

	/**
	 * Holds the WP SEO options
	 *
	 * @var array $options
	 */
	private $options = array();

	/**
	 * Holds the n variable
	 *
	 * @var int $n
	 */
	private $n = 1;

	/**
	 * Holds the home_url() value to speed up loops
	 *
	 * @var string $home_url
	 */
	private $home_url = '';

	/**
	 * Holds the get_bloginfo( 'charset' ) value to reuse for performance
	 *
	 * @var string $charset
	 */
	private $charset = '';

	/**
	 * @var WPSEO_Sitemap_Timezone
	 */
	private $timezone;

	/**
	 * Class constructor
	 */
	function __construct() {
		if ( ! defined( 'ENT_XML1' ) ) {
			define( 'ENT_XML1', 16 );
		}

		add_action( 'after_setup_theme', array( $this, 'reduce_query_load' ), 99 );

		add_action( 'pre_get_posts', array( $this, 'redirect' ), 1 );
		add_filter( 'redirect_canonical', array( $this, 'canonical' ) );
		add_action( 'wpseo_hit_sitemap_index', array( $this, 'hit_sitemap_index' ) );
		add_filter( 'wpseo_sitemap_exclude_author', array( $this, 'user_sitemap_remove_excluded_authors' ), 8 );

		// Default stylesheet.
		$this->stylesheet = '<?xml-stylesheet type="text/xsl" href="' . preg_replace( '/(^http[s]?:)/', '', esc_url( home_url( 'main-sitemap.xsl' ) ) ) . '"?>';

		$this->options     = WPSEO_Options::get_all();
		$this->max_entries = $this->options['entries-per-page'];
		$this->home_url    = home_url();
		$this->charset     = get_bloginfo( 'charset' );

		$this->timezone    = new WPSEO_Sitemap_Timezone();

	}

	/**
	 * Check the current request URI, if we can determine it's probably an XML sitemap, kill loading the widgets
	 */
	public function reduce_query_load() {

		if ( ! isset( $_SERVER['REQUEST_URI'] ) ) {
			return;
		}

		$request_uri = $_SERVER['REQUEST_URI'];
		$extension   = substr( $request_uri, -4 );

		if ( false !== stripos( $request_uri, 'sitemap' ) && ( in_array( $extension, array( '.xml', '.xsl' ) ) ) ) {
			remove_all_actions( 'widgets_init' );
		}
	}

	/**
	 * This query invalidates the main query on purpose so it returns nice and quickly
	 *
	 * @param string $where
	 *
	 * @deprecated The relevant sitemap code now hijacks main query before this filter can act on it.
	 *
	 * @return string
	 */
	function invalidate_main_query( $where ) {

		return $where;
	}


	/**
	 * Returns the server HTTP protocol to use for output, if it's set.
	 *
	 * @return string
	 */
	private function http_protocol() {
		return ( isset( $_SERVER['SERVER_PROTOCOL'] ) && $_SERVER['SERVER_PROTOCOL'] !== '' ) ? sanitize_text_field( $_SERVER['SERVER_PROTOCOL'] ) : 'HTTP/1.1';
	}

	/**
	 * Register your own sitemap. Call this during 'init'.
	 *
	 * @param string   $name     The name of the sitemap.
	 * @param callback $function Function to build your sitemap.
	 * @param string   $rewrite  Optional. Regular expression to match your sitemap with.
	 */
	function register_sitemap( $name, $function, $rewrite = '' ) {
		add_action( 'wpseo_do_sitemap_' . $name, $function );
		if ( ! empty( $rewrite ) ) {
			add_rewrite_rule( $rewrite, 'index.php?sitemap=' . $name, 'top' );
		}
	}

	/**
	 * Register your own XSL file. Call this during 'init'.
	 *
	 * @param string   $name     The name of the XSL file.
	 * @param callback $function Function to build your XSL file.
	 * @param string   $rewrite  Optional. Regular expression to match your sitemap with.
	 */
	function register_xsl( $name, $function, $rewrite = '' ) {
		add_action( 'wpseo_xsl_' . $name, $function );
		if ( ! empty( $rewrite ) ) {
			add_rewrite_rule( $rewrite, 'index.php?xsl=' . $name, 'top' );
		}
	}

	/**
	 * Set the sitemap n to allow creating partial sitemaps with wp-cli
	 * in an one-off process.
	 *
	 * @param integer $n The part that should be generated.
	 */
	public function set_n( $n ) {
		if ( is_scalar( $n ) && intval( $n ) > 0 ) {
			$this->n = intval( $n );
		}
	}

	/**
	 * Set the sitemap content to display after you have generated it.
	 *
	 * @param string $sitemap The generated sitemap to output.
	 */
	function set_sitemap( $sitemap ) {
		$this->sitemap = $sitemap;
	}

	/**
	 * Set a custom stylesheet for this sitemap. Set to empty to just remove
	 * the default stylesheet.
	 *
	 * @param string $stylesheet Full xml-stylesheet declaration.
	 */
	public function set_stylesheet( $stylesheet ) {
		$this->stylesheet = $stylesheet;
	}

	/**
	 * Set as true to make the request 404. Used stop the display of empty sitemaps or
	 * invalid requests.
	 *
	 * @param bool $bool Is this a bad request. True or false.
	 */
	function set_bad_sitemap( $bool ) {
		$this->bad_sitemap = (bool) $bool;
	}

	/**
	 * Prevent stupid plugins from running shutdown scripts when we're obviously not outputting HTML.
	 *
	 * @since 1.4.16
	 */
	function sitemap_close() {
		remove_all_actions( 'wp_footer' );
		die();
	}

	/**
	 * Hijack requests for potential sitemaps and XSL files.
	 *
	 * @param \WP_Query $query
	 */
	function redirect( $query ) {

		if ( ! $query->is_main_query() ) {
			return;
		}

		$xsl = get_query_var( 'xsl' );
		if ( ! empty( $xsl ) ) {
			$this->xsl_output( $xsl );
			$this->sitemap_close();
		}

		$type = get_query_var( 'sitemap' );
		if ( empty( $type ) ) {
			return;
		}

		$this->set_n( get_query_var( 'sitemap_n' ) );

		/**
		 * Filter: 'wpseo_enable_xml_sitemap_transient_caching' - Allow disabling the transient cache
		 *
		 * @api bool $unsigned Enable cache or not, defaults to true
		 */
		$caching = apply_filters( 'wpseo_enable_xml_sitemap_transient_caching', true );

		if ( $caching ) {
			do_action( 'wpseo_sitemap_stylesheet_cache_' . $type, $this );
			$this->sitemap = get_transient( 'wpseo_sitemap_cache_' . $type . '_' . $this->n );
		}

		if ( ! $this->sitemap || '' == $this->sitemap ) {
			$this->build_sitemap( $type );

			// 404 for invalid or emtpy sitemaps.
			if ( $this->bad_sitemap ) {
				$GLOBALS['wp_query']->set_404();
				status_header( 404 );

				return;
			}

			if ( $caching ) {
				set_transient( 'wpseo_sitemap_cache_' . $type . '_' . $this->n, $this->sitemap, DAY_IN_SECONDS );
			}
		}
		else {
			$this->transient = true;
		}

		$this->output();
		$this->sitemap_close();
	}

	/**
	 * Attempt to build the requested sitemap. Sets $bad_sitemap if this isn't
	 * for the root sitemap, a post type or taxonomy.
	 *
	 * @param string $type The requested sitemap's identifier.
	 */
	function build_sitemap( $type ) {

		$type = apply_filters( 'wpseo_build_sitemap_post_type', $type );

		if ( $type == 1 ) {
			$this->build_root_map();
		}
		elseif ( post_type_exists( $type ) ) {
			$this->build_post_type_map( $type );
		}
		elseif ( $tax = get_taxonomy( $type ) ) {
			$this->build_tax_map( $tax );
		}
		elseif ( $type == 'author' ) {
			$this->build_user_map();
		}
		elseif ( has_action( 'wpseo_do_sitemap_' . $type ) ) {
			do_action( 'wpseo_do_sitemap_' . $type );
		}
		else {
			$this->bad_sitemap = true;
		}
	}

	/**
	 * Build the root sitemap -- example.com/sitemap_index.xml -- which lists sub-sitemaps
	 * for other content types.
	 */
	function build_root_map() {

		global $wpdb;

		$this->sitemap = '<sitemapindex xmlns="http://www.sitemaps.org/schemas/sitemap/0.9">' . "\n";

		// Reference post type specific sitemaps.
		$post_types = get_post_types( array( 'public' => true ) );
		if ( is_array( $post_types ) && $post_types !== array() ) {

			foreach ( $post_types as $post_type ) {
				if ( isset( $this->options[ 'post_types-' . $post_type . '-not_in_sitemap' ] ) && $this->options[ 'post_types-' . $post_type . '-not_in_sitemap' ] === true ) {
					continue;
				}
				else {
					if ( apply_filters( 'wpseo_sitemap_exclude_post_type', false, $post_type ) ) {
						continue;
					}
				}

				// Using same filters for filtering join and where parts of the query.
				$join_filter  = apply_filters( 'wpseo_typecount_join', '', $post_type );
				$where_filter = apply_filters( 'wpseo_typecount_where', '', $post_type );

				// Using the same query with build_post_type_map($post_type) function to count number of posts.
				$query = $wpdb->prepare( "SELECT COUNT(ID) FROM $wpdb->posts {$join_filter} WHERE post_status IN ('publish','inherit') AND post_password = '' AND post_date != '0000-00-00 00:00:00' AND post_type = %s " . $where_filter, $post_type );

				$count = $wpdb->get_var( $query );
				if ( $count == 0  ) {
					continue;
				}

				$n = ( $count > $this->max_entries ) ? (int) ceil( $count / $this->max_entries ) : 1;
				for ( $i = 0; $i < $n; $i ++ ) {
					$count = ( $n > 1 ) ? ( $i + 1 ) : '';

					if ( empty( $count ) || $count == $n ) {
						$date = $this->get_last_modified( $post_type );
					}
					else {
						if ( ! isset( $all_dates ) ) {
							$all_dates = $wpdb->get_col( $wpdb->prepare( "SELECT post_modified_gmt FROM (SELECT @rownum:=@rownum+1 rownum, $wpdb->posts.post_modified_gmt FROM (SELECT @rownum:=0) r, $wpdb->posts WHERE post_status IN ('publish','inherit') AND post_type = %s ORDER BY post_modified_gmt ASC) x WHERE rownum %%%d=0", $post_type, $this->max_entries ) );
						}
						$date = $this->timezone->get_datetime_with_timezone( $all_dates[ $i ] );
						unset( $all_dates );
					}

					$this->sitemap .= '<sitemap>' . "\n";
					$this->sitemap .= '<loc>' . wpseo_xml_sitemaps_base_url( $post_type . '-sitemap' . $count . '.xml' ) . '</loc>' . "\n";
					$this->sitemap .= '<lastmod>' . htmlspecialchars( $date ) . '</lastmod>' . "\n";
					$this->sitemap .= '</sitemap>' . "\n";
				}
				unset( $count, $n, $i, $date );
			}
		}
		unset( $post_types, $post_type, $join_filter, $where_filter, $query );

		// Reference taxonomy specific sitemaps.
		$taxonomies     = get_taxonomies( array( 'public' => true ), 'objects' );
		$taxonomy_names = array_keys( $taxonomies );

		if ( is_array( $taxonomy_names ) && $taxonomy_names !== array() ) {
			foreach ( $taxonomy_names as $tax ) {
				if ( in_array( $tax, array( 'link_category', 'nav_menu', 'post_format' ) ) ) {
					unset( $taxonomy_names[ $tax ], $taxonomies[ $tax ] );
					continue;
				}

				if ( apply_filters( 'wpseo_sitemap_exclude_taxonomy', false, $tax ) ) {
					unset( $taxonomy_names[ $tax ], $taxonomies[ $tax ] );
					continue;
				}

				if ( isset( $this->options[ 'taxonomies-' . $tax . '-not_in_sitemap' ] ) && $this->options[ 'taxonomies-' . $tax . '-not_in_sitemap' ] === true ) {
					unset( $taxonomy_names[ $tax ], $taxonomies[ $tax ] );
					continue;
				}
			}
			unset( $tax );

			// Retrieve all the taxonomies and their terms so we can do a proper count on them.
			$hide_empty         = ( apply_filters( 'wpseo_sitemap_exclude_empty_terms', true, $taxonomy_names ) ) ? 'count != 0 AND' : '';
			$query              = "SELECT taxonomy, term_id FROM $wpdb->term_taxonomy WHERE $hide_empty taxonomy IN ('" . implode( "','", $taxonomy_names ) . "');";
			$all_taxonomy_terms = $wpdb->get_results( $query );
			$all_taxonomies     = array();
			foreach ( $all_taxonomy_terms as $obj ) {
				$all_taxonomies[ $obj->taxonomy ][] = $obj->term_id;
			}
			unset( $hide_empty, $query, $all_taxonomy_terms, $obj );

			foreach ( $taxonomies as $tax_name => $tax ) {

				if ( ! isset ( $all_taxonomies[ $tax_name ] ) ) { // No eligible terms found.
					continue;
				}

				$steps = $this->max_entries;
<<<<<<< HEAD
				$count = count( $all_taxonomies[ $tax_name ] );
=======
				$count = ( isset( $all_taxonomies[ $tax_name ] ) ) ? count( $all_taxonomies[ $tax_name ] ) : 1;
>>>>>>> 89e546a3
				$n     = ( $count > $this->max_entries ) ? (int) ceil( $count / $this->max_entries ) : 1;

				for ( $i = 0; $i < $n; $i ++ ) {
					$count = ( $n > 1 ) ? ( $i + 1 ) : '';

					if ( ! is_array( $tax->object_type ) || count( $tax->object_type ) == 0 ) {
						continue;
					}

					if ( ( empty( $count ) || $count == $n ) ) {
						$date = $this->get_last_modified( $tax->object_type );
					}
					else {
						$terms = array_splice( $all_taxonomies[ $tax_name ], 0, $steps );
						if ( ! $terms ) {
							continue;
						}

						$args  = array(
							'post_type' => $tax->object_type,
							'tax_query' => array(
								array(
									'taxonomy' => $tax_name,
									'terms'    => $terms,
								),
							),
							'orderby'   => 'modified',
							'order'     => 'DESC',
						);
						$query = new WP_Query( $args );

						$date = '';
						if ( $query->have_posts() ) {
							$date = $this->timezone->get_datetime_with_timezone( $query->posts[0]->post_modified_gmt );
						}
						else {
							$date = $this->get_last_modified( $tax->object_type );
						}
						unset( $terms, $args, $query );
					}

					$this->sitemap .= '<sitemap>' . "\n";
					$this->sitemap .= '<loc>' . wpseo_xml_sitemaps_base_url( $tax_name . '-sitemap' . $count . '.xml' ) . '</loc>' . "\n";
					$this->sitemap .= '<lastmod>' . htmlspecialchars( $date ) . '</lastmod>' . "\n";
					$this->sitemap .= '</sitemap>' . "\n";
				}
				unset( $steps, $count, $n, $i, $date );
			}
		}
		unset( $taxonomies, $taxonomy_names, $all_taxonomies, $tax_name, $tax );

		if ( $this->options['disable-author'] === false && $this->options['disable_author_sitemap'] === false ) {

			// Reference user profile specific sitemaps.
			$users = get_users( array( 'who' => 'authors' ) );
			$users = apply_filters( 'wpseo_sitemap_exclude_author', $users );
			$users = wp_list_pluck( $users, 'ID' );

			$count = count( $users );
			$n     = ( $count > 0 ) ? 1 : 0;

			if ( $count > $this->max_entries ) {
				$n = (int) ceil( $count / $this->max_entries );
			};

			for ( $i = 0; $i < $n; $i ++ ) {
				$count = ( $n > 1 ) ? ( $i + 1 ) : '';

				// Must use custom raw query because WP User Query does not support ordering by usermeta.
				// Retrieve the newest updated profile timestamp overall.
				// TODO order by usermeta supported since WP 3.7, update implementation? R.
				$date_query = "
						SELECT mt1.meta_value FROM $wpdb->users
						INNER JOIN $wpdb->usermeta ON ($wpdb->users.ID = $wpdb->usermeta.user_id)
						INNER JOIN $wpdb->usermeta AS mt1 ON ($wpdb->users.ID = mt1.user_id) WHERE 1=1
						AND ( ($wpdb->usermeta.meta_key = %s AND CAST($wpdb->usermeta.meta_value AS CHAR) != '0')
						AND mt1.meta_key = '_yoast_wpseo_profile_updated' ) ORDER BY mt1.meta_value
					";

				if ( empty( $count ) || $count == $n ) {
					$date = $wpdb->get_var(
						$wpdb->prepare(
							$date_query . ' ASC LIMIT 1',
							$wpdb->get_blog_prefix() . 'user_level'
						)
					);

					// Retrieve the newest updated profile timestamp by an offset.
				}
				else {
					$date = $wpdb->get_var(
						$wpdb->prepare(
							$date_query . ' DESC LIMIT 1 OFFSET %d',
							$wpdb->get_blog_prefix() . 'user_level',
							( ( $this->max_entries * ( $i + 1 ) ) - 1 )
						)
					);
				}
				$date = $this->timezone->get_datetime_with_timezone( '@' . $date );

				$this->sitemap .= '<sitemap>' . "\n";
				$this->sitemap .= '<loc>' . wpseo_xml_sitemaps_base_url( 'author-sitemap' . $count . '.xml' ) . '</loc>' . "\n";
				$this->sitemap .= '<lastmod>' . htmlspecialchars( $date ) . '</lastmod>' . "\n";
				$this->sitemap .= '</sitemap>' . "\n";
			}
			unset( $users, $count, $n, $i, $date_query, $date );
		}

		// Allow other plugins to add their sitemaps to the index.
		$this->sitemap .= apply_filters( 'wpseo_sitemap_index', '' );
		$this->sitemap .= '</sitemapindex>';
	}

	/**
	 * Function to dynamically filter the change frequency
	 *
	 * @param string $filter  Expands to wpseo_sitemap_$filter_change_freq, allowing for a change of the frequency for numerous specific URLs.
	 * @param string $default The default value for the frequency.
	 * @param string $url     The URL of the current entry.
	 *
	 * @return mixed|void
	 */
	private function filter_frequency( $filter, $default, $url ) {
		/**
		 * Filter: 'wpseo_sitemap_' . $filter . '_change_freq' - Allow filtering of the specific change frequency
		 *
		 * @api string $default The default change frequency
		 */
		$change_freq = apply_filters( 'wpseo_sitemap_' . $filter . '_change_freq', $default, $url );

		if ( ! in_array( $change_freq, array(
			'always',
			'hourly',
			'daily',
			'weekly',
			'monthly',
			'yearly',
			'never',
		) )
		) {
			$change_freq = $default;
		}

		return $change_freq;
	}

	/**
	 * Build a sub-sitemap for a specific post type -- example.com/post_type-sitemap.xml
	 *
	 * @param string $post_type Registered post type's slug.
	 */
	function build_post_type_map( $post_type ) {
		global $wpdb;

		if (
			( isset( $this->options[ 'post_types-' . $post_type . '-not_in_sitemap' ] ) && $this->options[ 'post_types-' . $post_type . '-not_in_sitemap' ] === true )
			|| in_array( $post_type, array( 'revision', 'nav_menu_item' ) )
			|| apply_filters( 'wpseo_sitemap_exclude_post_type', false, $post_type )
		) {
			$this->bad_sitemap = true;

			return;
		}

		$output = '';

		$steps  = ( 100 > $this->max_entries ) ? $this->max_entries : 100;
		$n      = (int) $this->n;
		$offset = ( $n > 1 ) ? ( ( $n - 1 ) * $this->max_entries ) : 0;
		$total  = ( $offset + $this->max_entries );

		$join_filter  = apply_filters( 'wpseo_typecount_join', '', $post_type );
		$where_filter = apply_filters( 'wpseo_typecount_where', '', $post_type );

		$query = $wpdb->prepare( "SELECT COUNT(ID) FROM $wpdb->posts {$join_filter} WHERE post_status IN ('publish','inherit') AND post_password = '' AND post_date != '0000-00-00 00:00:00' AND post_type = %s " . $where_filter, $post_type );

		$typecount = $wpdb->get_var( $query );

		if ( $total > $typecount ) {
			$total = $typecount;
		}

		if ( $n === 1 ) {
			$front_id = get_option( 'page_on_front' );
			if ( ! $front_id && ( $post_type == 'post' || $post_type == 'page' ) ) {
				$output .= $this->sitemap_url(
					array(
						'loc' => $this->home_url,
						'pri' => 1,
						'chf' => $this->filter_frequency( 'homepage', 'daily', $this->home_url ),
					)
				);
			}
			elseif ( $front_id && $post_type == 'post' ) {
				$page_for_posts = get_option( 'page_for_posts' );
				if ( $page_for_posts ) {
					$page_for_posts_url = get_permalink( $page_for_posts );
					$output            .= $this->sitemap_url(
						array(
							'loc' => $page_for_posts_url,
							'pri' => 1,
							'chf' => $this->filter_frequency( 'blogpage', 'daily', $page_for_posts_url ),
						)
					);
					unset( $page_for_posts_url );
				}
			}

			$archive_url = get_post_type_archive_link( $post_type );
			/**
			 * Filter: 'wpseo_sitemap_post_type_archive_link' - Allow changing the URL WordPress SEO uses in the XML sitemap for this post type archive.
			 *
			 * @api float $archive_url The URL of this archive
			 *
			 * @param string $post_type The post type this archive is for.
			 */
			$archive_url = apply_filters( 'wpseo_sitemap_post_type_archive_link', $archive_url, $post_type );
			if ( $archive_url ) {
				/**
				 * Filter: 'wpseo_xml_post_type_archive_priority' - Allow changing the priority of the URL WordPress SEO uses in the XML sitemap.
				 *
				 * @api float $priority The priority for this URL, ranging from 0 to 1
				 *
				 * @param string $post_type The post type this archive is for.
				 */
				$output .= $this->sitemap_url(
					array(
						'loc' => $archive_url,
						'pri' => apply_filters( 'wpseo_xml_post_type_archive_priority', 0.8, $post_type ),
						'chf' => $this->filter_frequency( $post_type . '_archive', 'weekly', $archive_url ),
						'mod' => $this->get_last_modified( $post_type ),
						// Function get_lastpostmodified( 'gmt', $post_type ) #17455.
					)
				);
			}
		}

		if ( $typecount == 0 && empty( $archive ) ) {
			$this->bad_sitemap = true;

			return;
		}

		$stackedurls = array();

		// Make sure you're wpdb->preparing everything you throw into this!!
		$join_filter  = apply_filters( 'wpseo_posts_join', false, $post_type );
		$where_filter = apply_filters( 'wpseo_posts_where', false, $post_type );

		$status = ( $post_type == 'attachment' ) ? 'inherit' : 'publish';

		$parsed_home = parse_url( $this->home_url );
		$host        = '';
		$scheme      = 'http';
		if ( isset( $parsed_home['host'] ) && ! empty( $parsed_home['host'] ) ) {
			$host = str_replace( 'www.', '', $parsed_home['host'] );
		}
		if ( isset( $parsed_home['scheme'] ) && ! empty( $parsed_home['scheme'] ) ) {
			$scheme = $parsed_home['scheme'];
		}


		/**
		 * We grab post_date, post_name and post_status too so we can throw these objects
		 * into get_permalink, which saves a get_post call for each permalink.
		 */
		while ( $total > $offset ) {

			// Optimized query per this thread: http://wordpress.org/support/topic/plugin-wordpress-seo-by-yoast-performance-suggestion.
			// Also see http://explainextended.com/2009/10/23/mysql-order-by-limit-performance-late-row-lookups/.
			$query = $wpdb->prepare( "SELECT l.ID, post_title, post_content, post_name, post_parent, post_modified_gmt, post_date, post_date_gmt FROM ( SELECT ID FROM $wpdb->posts {$join_filter} WHERE post_status = '%s' AND post_password = '' AND post_type = '%s' AND post_date != '0000-00-00 00:00:00' {$where_filter} ORDER BY post_modified ASC LIMIT %d OFFSET %d ) o JOIN $wpdb->posts l ON l.ID = o.ID ORDER BY l.ID",
				$status, $post_type, $steps, $offset
			);

			$posts = $wpdb->get_results( $query );

			$post_ids = array();
			foreach ( $posts as $p ) {
				$post_ids[] = $p->ID;
			}
			unset( $p );

			if ( count( $post_ids ) > 0 ) {
				update_meta_cache( 'post', $post_ids );

				$imploded_post_ids = implode( $post_ids, ',' );

				$attachments = $this->get_attachments( $imploded_post_ids );
				$thumbnails  = $this->get_thumbnails( $imploded_post_ids );

				$this->do_attachment_ids_caching( $attachments, $thumbnails );

				unset( $imploded_post_ids );
			}
			unset( $post_ids );

			$offset = ( $offset + $steps );

			$posts_to_exclude = explode( ',', $this->options['excluded-posts'] );

			if ( is_array( $posts ) && $posts !== array() ) {
				foreach ( $posts as $p ) {
					$p->post_type   = $post_type;
					$p->post_status = 'publish';
					$p->filter      = 'sample';

					if ( WPSEO_Meta::get_value( 'meta-robots-noindex', $p->ID ) === '1' ) {
						continue;
					}
					if ( in_array( $p->ID, $posts_to_exclude ) ) {
						continue;
					}

					$url = array();

					if ( isset( $p->post_modified_gmt ) && $p->post_modified_gmt != '0000-00-00 00:00:00' && $p->post_modified_gmt > $p->post_date_gmt ) {
						$url['mod'] = $p->post_modified_gmt;
					}
					else {
						if ( '0000-00-00 00:00:00' != $p->post_date_gmt ) {
							$url['mod'] = $p->post_date_gmt;
						}
						else {
							$url['mod'] = $p->post_date; // TODO does this ever happen? will wreck timezone later R.
						}
					}

					$url['loc'] = get_permalink( $p );

					/**
					 * Filter: 'wpseo_xml_sitemap_post_url' - Allow changing the URL WordPress SEO uses in the XML sitemap.
					 *
					 * Note that only absolute local URLs are allowed as the check after this removes external URLs.
					 *
					 * @api string $url URL to use in the XML sitemap
					 *
					 * @param object $p Post object for the URL.
					 */
					$url['loc'] = apply_filters( 'wpseo_xml_sitemap_post_url', $url['loc'], $p );

					$url['chf'] = $this->filter_frequency( $post_type . '_single', 'weekly', $url['loc'] );

					/**
					 * Do not include external URLs.
					 * @see https://wordpress.org/plugins/page-links-to/ can rewrite permalinks to external URLs.
					 */
					if ( false === strpos( $url['loc'], $this->home_url ) ) {
						continue;
					}

					$canonical = WPSEO_Meta::get_value( 'canonical', $p->ID );
					if ( $canonical !== '' && $canonical !== $url['loc'] ) {
						/*
						Let's assume that if a canonical is set for this page and it's different from
						   the URL of this post, that page is either already in the XML sitemap OR is on
						   an external site, either way, we shouldn't include it here.
						*/
						continue;
					}
					else {
						if ( $this->options['trailingslash'] === true && $p->post_type != 'post' ) {
							$url['loc'] = trailingslashit( $url['loc'] );
						}
					}
					unset( $canonical );

					$url['pri'] = $this->calculate_priority( $p );

					$url['images'] = array();

					$content = $p->post_content;
					$content = '<p><img src="' . $this->image_url( get_post_thumbnail_id( $p->ID ) ) . '" alt="' . $p->post_title . '" /></p>' . $content;

					if ( preg_match_all( '`<img [^>]+>`', $content, $matches ) ) {
						$url['images'] = $this->parse_matched_images( $matches, $p, $scheme, $host );
					}
					unset( $content, $matches, $img );

					if ( strpos( $p->post_content, '[gallery' ) !== false ) {
						if ( is_array( $attachments ) && $attachments !== array() ) {
							$url['images'] = $this->parse_attachments( $attachments, $p );
						}
						unset( $attachment, $src, $image, $alt );
					}

					$url['images'] = apply_filters( 'wpseo_sitemap_urlimages', $url['images'], $p->ID );

					if ( ! in_array( $url['loc'], $stackedurls ) ) {
						// Use this filter to adjust the entry before it gets added to the sitemap.
						$url = apply_filters( 'wpseo_sitemap_entry', $url, 'post', $p );
						if ( is_array( $url ) && $url !== array() ) {
							$output       .= $this->sitemap_url( $url );
							$stackedurls[] = $url['loc'];
						}
					}

					// Clear the post_meta and the term cache for the post
					// wp_cache_delete( $p->ID, 'post_meta' );
					// clean_object_term_cache( $p->ID, $post_type );
					// as we no longer need it now.
				}
				unset( $p, $url );
			}
		}

		if ( empty( $output ) ) {
			$this->bad_sitemap = true;

			return;
		}

		$this->sitemap = '<urlset xmlns:xsi="http://www.w3.org/2001/XMLSchema-instance" xmlns:image="http://www.google.com/schemas/sitemap-image/1.1" ';
		$this->sitemap .= 'xsi:schemaLocation="http://www.sitemaps.org/schemas/sitemap/0.9 http://www.sitemaps.org/schemas/sitemap/0.9/sitemap.xsd" ';
		$this->sitemap .= 'xmlns="http://www.sitemaps.org/schemas/sitemap/0.9">' . "\n";
		$this->sitemap .= $output;

		// Filter to allow adding extra URLs, only do this on the first XML sitemap, not on all.
		if ( $n === 1 ) {
			$this->sitemap .= apply_filters( 'wpseo_sitemap_' . $post_type . '_content', '' );
		}

		$this->sitemap .= '</urlset>';
	}

	/**
	 * Parsing the matched images
	 *
	 * @param array  $matches
	 * @param object $p
	 * @param string $scheme
	 * @param string $host
	 *
	 * @return array
	 */
	private function parse_matched_images( $matches, $p, $scheme, $host ) {

		$return = array();

		foreach ( $matches[0] as $img ) {
			if ( preg_match( '`src=["\']([^"\']+)["\']`', $img, $match ) ) {
				$src = $match[1];
				if ( WPSEO_Utils::is_url_relative( $src ) === true ) {
					if ( $src[0] !== '/' ) {
						continue;
					}
					else {
						// The URL is relative, we'll have to make it absolute.
						$src = $this->home_url . $src;
					}
				}
				elseif ( strpos( $src, 'http' ) !== 0 ) {
					// Protocol relative url, we add the scheme as the standard requires a protocol.
					$src = $scheme . ':' . $src;

				}

				if ( strpos( $src, $host ) === false ) {
					continue;
				}

				if ( $src != esc_url( $src ) ) {
					continue;
				}

				if ( isset( $return[ $src ] ) ) {
					continue;
				}

				$image = array(
					'src' => apply_filters( 'wpseo_xml_sitemap_img_src', $src, $p ),
				);

				if ( preg_match( '`title=["\']([^"\']+)["\']`', $img, $title_match ) ) {
					$image['title'] = str_replace( array( '-', '_' ), ' ', $title_match[1] );
				}
				unset( $title_match );

				if ( preg_match( '`alt=["\']([^"\']+)["\']`', $img, $alt_match ) ) {
					$image['alt'] = str_replace( array( '-', '_' ), ' ', $alt_match[1] );
				}
				unset( $alt_match );

				$image    = apply_filters( 'wpseo_xml_sitemap_img', $image, $p );
				$return[] = $image;
			}
			unset( $match, $src );
		}

		return $return;
	}

	/**
	 * Build a sub-sitemap for a specific taxonomy -- example.com/tax-sitemap.xml
	 *
	 * @param string $taxonomy Registered taxonomy's slug.
	 */
	function build_tax_map( $taxonomy ) {
		if (
			( isset( $this->options[ 'taxonomies-' . $taxonomy->name . '-not_in_sitemap' ] ) && $this->options[ 'taxonomies-' . $taxonomy->name . '-not_in_sitemap' ] === true )
			|| in_array( $taxonomy, array( 'link_category', 'nav_menu', 'post_format' ) )
			|| apply_filters( 'wpseo_sitemap_exclude_taxonomy', false, $taxonomy->name )
		) {
			$this->bad_sitemap = true;

			return;
		}

		global $wpdb;

		$output = '';

		$steps  = $this->max_entries;
		$n      = (int) $this->n;
		$offset = ( $n > 1 ) ? ( ( $n - 1 ) * $this->max_entries ) : 0;

		/**
		 * Filter: 'wpseo_sitemap_exclude_empty_terms' - Allow people to include empty terms in sitemap
		 *
		 * @api bool $hide_empty Whether or not to hide empty terms, defaults to true.
		 *
		 * @param object $taxonomy The taxonomy we're getting terms for.
		 */
		$hide_empty = apply_filters( 'wpseo_sitemap_exclude_empty_terms', true, $taxonomy );
		$terms      = get_terms( $taxonomy->name, array( 'hide_empty' => $hide_empty ) );
		$terms      = array_splice( $terms, $offset, $steps );

		if ( is_array( $terms ) && $terms !== array() ) {
			foreach ( $terms as $c ) {
				$url = array();

				$tax_noindex     = WPSEO_Taxonomy_Meta::get_term_meta( $c, $c->taxonomy, 'noindex' );
				$tax_sitemap_inc = WPSEO_Taxonomy_Meta::get_term_meta( $c, $c->taxonomy, 'sitemap_include' );

				if ( ( is_string( $tax_noindex ) && $tax_noindex === 'noindex' ) && ( ! is_string( $tax_sitemap_inc ) || $tax_sitemap_inc !== 'always' ) ) {
					continue;
				}

				if ( $tax_sitemap_inc === 'never' ) {
					continue;
				}

				$url['loc'] = WPSEO_Taxonomy_Meta::get_term_meta( $c, $c->taxonomy, 'canonical' );
				if ( ! is_string( $url['loc'] ) || $url['loc'] === '' ) {
					$url['loc'] = get_term_link( $c, $c->taxonomy );
					if ( $this->options['trailingslash'] === true ) {
						$url['loc'] = trailingslashit( $url['loc'] );
					}
				}
				if ( $c->count > 10 ) {
					$url['pri'] = 0.6;
				}
				else {
					if ( $c->count > 3 ) {
						$url['pri'] = 0.4;
					}
					else {
						$url['pri'] = 0.2;
					}
				}

				// Grab last modified date.
				$sql        = $wpdb->prepare(
					"
						SELECT MAX(p.post_modified_gmt) AS lastmod
						FROM	$wpdb->posts AS p
						INNER JOIN $wpdb->term_relationships AS term_rel
							ON		term_rel.object_id = p.ID
						INNER JOIN $wpdb->term_taxonomy AS term_tax
							ON		term_tax.term_taxonomy_id = term_rel.term_taxonomy_id
							AND		term_tax.taxonomy = %s
							AND		term_tax.term_id = %d
						WHERE	p.post_status IN ('publish','inherit')
							AND		p.post_password = ''",
					$c->taxonomy,
					$c->term_id
				);
				$url['mod'] = $wpdb->get_var( $sql );
				$url['chf'] = $this->filter_frequency( $c->taxonomy . '_term', 'weekly', $url['loc'] );

				// Use this filter to adjust the entry before it gets added to the sitemap.
				$url = apply_filters( 'wpseo_sitemap_entry', $url, 'term', $c );

				if ( is_array( $url ) && $url !== array() ) {
					$output .= $this->sitemap_url( $url );
				}
			}
			unset( $c, $url, $tax_noindex, $tax_sitemap_inc, $sql );
		}

		if ( empty( $output ) ) {
			$this->bad_sitemap = true;

			return;
		}

		$this->sitemap = '<urlset xmlns:xsi="http://www.w3.org/2001/XMLSchema-instance" ';
		$this->sitemap .= 'xsi:schemaLocation="http://www.sitemaps.org/schemas/sitemap/0.9 http://www.sitemaps.org/schemas/sitemap/0.9/sitemap.xsd" ';
		$this->sitemap .= 'xmlns="http://www.sitemaps.org/schemas/sitemap/0.9">' . "\n";
		if ( is_string( $output ) && trim( $output ) !== '' ) {
			$this->sitemap .= $output;
		}
		else {
			// If the sitemap is empty, add the homepage URL to make sure it doesn't throw errors in GWT.
			$this->sitemap .= $this->sitemap_url( home_url() );
		}
		$this->sitemap .= '</urlset>';
	}


	/**
	 * Build the sub-sitemap for authors
	 *
	 * @since 1.4.8
	 */
	function build_user_map() {
		if ( $this->options['disable-author'] === true || $this->options['disable_author_sitemap'] === true ) {
			$this->bad_sitemap = true;

			return;
		}

		$output = '';

		$steps  = $this->max_entries;
		$n      = (int) $this->n;
		$offset = ( $n > 1 ) ? ( ( $n - 1 ) * $this->max_entries ) : 0;

		// Initial query to fill in missing usermeta with the current timestamp.
		$users = get_users(
			array(
				'who'        => 'authors',
				'meta_query' => array(
					array(
						'key'     => '_yoast_wpseo_profile_updated',
						'value'   => 'needs-a-value-anyway', // This is ignored, but is necessary...
						'compare' => 'NOT EXISTS',
					),
				),
			)
		);

		if ( is_array( $users ) && $users !== array() ) {
			foreach ( $users as $user ) {
				update_user_meta( $user->ID, '_yoast_wpseo_profile_updated', time() );
			}
		}
		unset( $users, $user );

		// Query for users with this meta.
		$users = get_users(
			array(
				'who'      => 'authors',
				'offset'   => $offset,
				'number'   => $steps,
				'meta_key' => '_yoast_wpseo_profile_updated',
				'orderby'  => 'meta_value_num',
				'order'    => 'ASC',
			)
		);

		$users = apply_filters( 'wpseo_sitemap_exclude_author', $users );

		// Ascending sort.
		usort( $users, array( $this, 'user_map_sorter' ) );

		if ( is_array( $users ) && $users !== array() ) {
			foreach ( $users as $user ) {
				$author_link = get_author_posts_url( $user->ID );
				if ( $author_link !== '' ) {
					$url = array(
						'loc' => $author_link,
						'pri' => 0.8,
						'chf' => $this->filter_frequency( 'author_archive', 'daily', $author_link ),
						'mod' => date( 'c', isset( $user->_yoast_wpseo_profile_updated ) ? $user->_yoast_wpseo_profile_updated : time() ),
					);
					// Use this filter to adjust the entry before it gets added to the sitemap.
					$url = apply_filters( 'wpseo_sitemap_entry', $url, 'user', $user );

					if ( is_array( $url ) && $url !== array() ) {
						$output .= $this->sitemap_url( $url );
					}
				}
			}
			unset( $user, $author_link, $url );
		}

		if ( empty( $output ) ) {
			$this->bad_sitemap = true;

			return;
		}

		$this->sitemap = '<urlset xmlns:xsi="http://www.w3.org/2001/XMLSchema-instance" xmlns:image="http://www.google.com/schemas/sitemap-image/1.1" ';
		$this->sitemap .= 'xsi:schemaLocation="http://www.sitemaps.org/schemas/sitemap/0.9 http://www.sitemaps.org/schemas/sitemap/0.9/sitemap.xsd" ';
		$this->sitemap .= 'xmlns="http://www.sitemaps.org/schemas/sitemap/0.9">' . "\n";
		$this->sitemap .= $output;

		// Filter to allow adding extra URLs, only do this on the first XML sitemap, not on all.
		if ( $n === 1 ) {
			$this->sitemap .= apply_filters( 'wpseo_sitemap_author_content', '' );
		}

		$this->sitemap .= '</urlset>';
	}

	/**
	 * Spits out the XSL for the XML sitemap.
	 *
	 * @param string $type
	 *
	 * @since 1.4.13
	 */
	function xsl_output( $type ) {
		if ( $type == 'main' ) {
			header( $this->http_protocol() . ' 200 OK', true, 200 );
			// Prevent the search engines from indexing the XML Sitemap.
			header( 'X-Robots-Tag: noindex, follow', true );
			header( 'Content-Type: text/xml' );

			// Make the browser cache this file properly.
			$expires = YEAR_IN_SECONDS;
			header( 'Pragma: public' );
			header( 'Cache-Control: maxage=' . $expires );
			header( 'Expires: ' . gmdate( 'D, d M Y H:i:s', ( time() + $expires ) ) . ' GMT' );

			require_once( WPSEO_PATH . 'css/xml-sitemap-xsl.php' );
		}
		else {
			do_action( 'wpseo_xsl_' . $type );
		}
	}

	/**
	 * Spit out the generated sitemap and relevant headers and encoding information.
	 */
	function output() {
		if ( ! headers_sent() ) {
			header( $this->http_protocol() . ' 200 OK', true, 200 );
			// Prevent the search engines from indexing the XML Sitemap.
			header( 'X-Robots-Tag: noindex,follow', true );
			header( 'Content-Type: text/xml' );
		}
		echo '<?xml version="1.0" encoding="', esc_attr( $this->charset ), '"?>';
		if ( $this->stylesheet ) {
			echo apply_filters( 'wpseo_stylesheet_url', $this->stylesheet ), "\n";
		}
		echo $this->sitemap;
		echo "\n", '<!-- XML Sitemap generated by Yoast WordPress SEO -->';

		$debug_display = defined( 'WP_DEBUG_DISPLAY' ) && true === WP_DEBUG_DISPLAY;
		$debug         = defined( 'WP_DEBUG' ) && true === WP_DEBUG;
		$wpseo_debug   = defined( 'WPSEO_DEBUG' ) && true === WPSEO_DEBUG;

		if ( $debug_display && ( $debug || $wpseo_debug ) ) {
			if ( $this->transient ) {
				echo "\n", '<!-- ', number_format( ( memory_get_peak_usage() / 1024 / 1024 ), 2 ), 'MB | Served from transient cache -->';
			}
			else {
				echo "\n", '<!-- ', number_format( ( memory_get_peak_usage() / 1024 / 1024 ), 2 ), 'MB | ', esc_attr( $GLOBALS['wpdb']->num_queries ), ' -->';
				if ( defined( 'SAVEQUERIES' ) && SAVEQUERIES ) {
					echo "\n", '<!--', print_r( $GLOBALS['wpdb']->queries, true ), '-->';
				}
			}
		}
	}

	/**
	 * Build the <url> tag for a given URL.
	 *
	 * @param array $url Array of parts that make up this entry.
	 *
	 * @return string
	 */
	function sitemap_url( $url ) {

		$date = null;

		if ( ! empty( $url['mod'] ) ) {
			// Create a DateTime object date in the correct timezone.
			$date = $this->timezone->get_datetime_with_timezone( $url['mod'] );
		}

		$url['loc'] = htmlspecialchars( $url['loc'] );

		$output = "\t<url>\n";
		$output .= "\t\t<loc>" . $url['loc'] . "</loc>\n";
		$output .= empty( $date ) ? '' : "\t\t<lastmod>" . $date . "</lastmod>\n";
		$output .= "\t\t<changefreq>" . $url['chf'] . "</changefreq>\n";
		$output .= "\t\t<priority>" . str_replace( ',', '.', $url['pri'] ) . "</priority>\n";

		if ( isset( $url['images'] ) && ( is_array( $url['images'] ) && $url['images'] !== array() ) ) {
			foreach ( $url['images'] as $img ) {
				if ( ! isset( $img['src'] ) || empty( $img['src'] ) ) {
					continue;
				}
				$output .= "\t\t<image:image>\n";
				$output .= "\t\t\t<image:loc>" . esc_html( $img['src'] ) . "</image:loc>\n";
				if ( isset( $img['title'] ) && ! empty( $img['title'] ) ) {
					$output .= "\t\t\t<image:title><![CDATA[" . _wp_specialchars( html_entity_decode( $img['title'], ENT_QUOTES, $this->charset ) ) . "]]></image:title>\n";
				}
				if ( isset( $img['alt'] ) && ! empty( $img['alt'] ) ) {
					$output .= "\t\t\t<image:caption><![CDATA[" . _wp_specialchars( html_entity_decode( $img['alt'], ENT_QUOTES, $this->charset ) ) . "]]></image:caption>\n";
				}
				$output .= "\t\t</image:image>\n";
			}
			unset( $img );
		}
		$output .= "\t</url>\n";

		return $output;
	}

	/**
	 * Make a request for the sitemap index so as to cache it before the arrival of the search engines.
	 */
	function hit_sitemap_index() {
		$url = wpseo_xml_sitemaps_base_url( 'sitemap_index.xml' );
		wp_remote_get( $url );
	}

	/**
	 * Hook into redirect_canonical to stop trailing slashes on sitemap.xml URLs
	 *
	 * @param string $redirect The redirect URL currently determined.
	 *
	 * @return bool|string $redirect
	 */
	public function canonical( $redirect ) {
		$sitemap = get_query_var( 'sitemap' );
		if ( ! empty( $sitemap ) ) {
			return false;
		}

		$xsl = get_query_var( 'xsl' );
		if ( ! empty( $xsl ) ) {
			return false;
		}

		return $redirect;
	}

	/**
	 * Get the modification date for the last modified post in the post type:
	 *
	 * @param array $post_types Post types to get the last modification date for.
	 *
	 * @return string
	 */
	function get_last_modified( $post_types ) {
		global $wpdb;

		if ( ! is_array( $post_types ) ) {
			$post_types = array( $post_types );
		}

		// We need to do this only once, as otherwise we'd be doing a query for each post type.
		if ( ! is_array( $this->post_type_dates ) ) {
			$this->post_type_dates = array();
			$query                 = "SELECT post_type, MAX(post_modified_gmt) AS date FROM $wpdb->posts WHERE post_status IN ('publish','inherit') AND post_type IN ('" . implode( "','", get_post_types( array( 'public' => true ) ) ) . "') GROUP BY post_type ORDER BY post_modified_gmt DESC";
			$results               = $wpdb->get_results( $query );
			foreach ( $results as $obj ) {
				$this->post_type_dates[ $obj->post_type ] = $obj->date;
			}
			unset( $query, $results, $obj );
		}

		if ( count( $post_types ) === 1 && isset( $this->post_type_dates[ $post_types[0] ] ) ) {
			$result = $this->post_type_dates[ $post_types[0] ];
		}
		else {
			$result = null;
			foreach ( $post_types as $post_type ) {
				if ( isset( $this->post_type_dates[ $post_type ] ) && strtotime( $this->post_type_dates[ $post_type ] ) > $result ) {
					$result = $this->post_type_dates[ $post_type ];
				}
			}
			unset( $post_type );
		}

		return $this->timezone->get_datetime_with_timezone( $result );
	}


	/**
	 * Sorts an array of WP_User by the _yoast_wpseo_profile_updated meta field
	 *
	 * @since 1.6
	 *
	 * @param Wp_User $a The first WP user.
	 * @param Wp_User $b The second WP user.
	 *
	 * @return int 0 if equal, 1 if $a is larger else or -1;
	 */
	private function user_map_sorter( $a, $b ) {
		if ( ! isset( $a->_yoast_wpseo_profile_updated ) ) {
			$a->_yoast_wpseo_profile_updated = time();
		}
		if ( ! isset( $b->_yoast_wpseo_profile_updated ) ) {
			$b->_yoast_wpseo_profile_updated = time();
		}

		if ( $a->_yoast_wpseo_profile_updated == $b->_yoast_wpseo_profile_updated ) {
			return 0;
		}

		return ( ( $a->_yoast_wpseo_profile_updated > $b->_yoast_wpseo_profile_updated ) ? 1 : -1 );
	}

	/**
	 * Filter users that should be excluded from the sitemap (by author metatag: wpseo_excludeauthorsitemap).
	 *
	 * Also filtering users that should be exclude by excluded role.
	 *
	 * @param array $users
	 *
	 * @return array all the user that aren't excluded from the sitemap
	 */
	public function user_sitemap_remove_excluded_authors( $users ) {

		if ( is_array( $users ) && $users !== array() ) {
			$options = get_option( 'wpseo_xml' );

			foreach ( $users as $user_key => $user ) {
				$exclude_user = false;

				$is_exclude_on = get_the_author_meta( 'wpseo_excludeauthorsitemap', $user->ID );
				if ( $is_exclude_on === 'on' ) {
					$exclude_user = true;
				}
				elseif ( $options['disable_author_noposts'] === true ) {
					$count_posts  = count_user_posts( $user->ID );
					$exclude_user = ( $count_posts == 0 );
					unset( $count_posts );
				}
				else {
					$user_role    = $user->roles[0];
					$target_key   = "user_role-{$user_role}-not_in_sitemap";
					$exclude_user = $options[ $target_key ];
					unset( $user_rol, $target_key );
				}

				if ( $exclude_user === true ) {
					unset( $users[ $user_key ] );
				}
			}
		}

		return $users;
	}

	/**
	 * Get attached image URL - Adapted from core for speed
	 *
	 * @param int $post_id
	 *
	 * @return string
	 */
	private function image_url( $post_id ) {

		static $uploads;

		if ( empty( $uploads ) ) {
			$uploads = wp_upload_dir();
		}

		if ( false !== $uploads['error'] ) {
			return '';
		}

		$url = '';

		if ( $file = get_post_meta( $post_id, '_wp_attached_file', true ) ) { // Get attached file.
			if ( 0 === strpos( $file, $uploads['basedir'] ) ) { // Check that the upload base exists in the file location.
				$url = str_replace( $uploads['basedir'], $uploads['baseurl'], $file );
			}
			// Replace file location with url location.
			elseif ( false !== strpos( $file, 'wp-content/uploads' ) ) {
				$url = $uploads['baseurl'] . substr( $file, ( strpos( $file, 'wp-content/uploads' ) + 18 ) );
			}
			// It's a newly uploaded file, therefore $file is relative to the baseurl.
			else {
				$url = $uploads['baseurl'] . "/$file";
			}
		}

		return $url;
	}


	/**
	 * Getting the attachments from database
	 *
	 * @param string $post_ids
	 *
	 * @return mixed
	 */
	private function get_attachments( $post_ids ) {
		global $wpdb;
		$child_query = "SELECT ID, post_title, post_parent FROM $wpdb->posts WHERE post_status = 'inherit' AND post_type = 'attachment' AND post_parent IN (" . $post_ids . ')';
		$wpdb->query( $child_query );
		$attachments = $wpdb->get_results( $child_query );

		return $attachments;
	}

	/**
	 * Getting thumbnails
	 *
	 * @param array $post_ids
	 *
	 * @return mixed
	 */
	private function get_thumbnails( $post_ids ) {
		global $wpdb;

		$thumbnail_query = "SELECT meta_value FROM $wpdb->postmeta WHERE meta_key = '_thumbnail_id' AND post_id IN (" . $post_ids . ')';
		$wpdb->query( $thumbnail_query );
		$thumbnails = $wpdb->get_results( $thumbnail_query );

		return $thumbnails;
	}

	/**
	 * Parsing attachment_ids and do the caching
	 *
	 * Function will pluck ID from attachments and meta_value from thumbnails and marge them into one array. This
	 * array will be used to do the caching
	 *
	 * @param array $attachments
	 * @param array $thumbnails
	 */
	private function do_attachment_ids_caching( $attachments, $thumbnails ) {
		$attachment_ids = wp_list_pluck( $attachments, 'ID' );
		$thumbnail_ids  = wp_list_pluck( $thumbnails, 'meta_value' );

		$attachment_ids = array_unique( array_merge( $thumbnail_ids, $attachment_ids ) );

		_prime_post_caches( $attachment_ids );
		update_meta_cache( 'post', $attachment_ids );
	}

	/**
	 * Parses the given attachments
	 *
	 * @param array     $attachments
	 * @param stdobject $post
	 *
	 * @return array
	 */
	private function parse_attachments( $attachments, $post ) {

		$return = array();

		foreach ( $attachments as $attachment ) {
			if ( $attachment->post_parent !== $post->ID ) {
				continue;
			}

			$src   = $this->image_url( $attachment->ID );
			$image = array(
				'src' => apply_filters( 'wpseo_xml_sitemap_img_src', $src, $post ),
			);

			$alt = get_post_meta( $attachment->ID, '_wp_attachment_image_alt', true );
			if ( $alt !== '' ) {
				$image['alt'] = $alt;
			}
			unset( $alt );

			$image['title'] = $attachment->post_title;

			$image = apply_filters( 'wpseo_xml_sitemap_img', $image, $post );

			$return[] = $image;
		}

		return $return;
	}

	/**
	 * Calculate the priority of the post
	 *
	 * @param stdobject $post
	 *
	 * @return float|mixed
	 */
	private function calculate_priority( $post ) {

		$return = 0.6;
		if ( $post->post_parent == 0 && $post->post_type == 'page' ) {
			$return = 0.8;
		}

		$front_id = get_option( 'page_on_front' );

		if ( isset( $front_id ) && $post->ID == $front_id ) {
			$return = 1.0;
		}

		/**
		 * Filter: 'wpseo_xml_post_type_archive_priority' - Allow changing the priority of the URL
		 * WordPress SEO uses in the XML sitemap.
		 *
		 * @api float $priority The priority for this URL, ranging from 0 to 1
		 *
		 * @param string $post_type The post type this archive is for.
		 * @param object $p         The post object.
		 */
		$return = apply_filters( 'wpseo_xml_sitemap_post_priority', $return, $post->post_type, $post );

		return $return;
	}

} /* End of class */<|MERGE_RESOLUTION|>--- conflicted
+++ resolved
@@ -422,11 +422,7 @@
 				}
 
 				$steps = $this->max_entries;
-<<<<<<< HEAD
-				$count = count( $all_taxonomies[ $tax_name ] );
-=======
 				$count = ( isset( $all_taxonomies[ $tax_name ] ) ) ? count( $all_taxonomies[ $tax_name ] ) : 1;
->>>>>>> 89e546a3
 				$n     = ( $count > $this->max_entries ) ? (int) ceil( $count / $this->max_entries ) : 1;
 
 				for ( $i = 0; $i < $n; $i ++ ) {
