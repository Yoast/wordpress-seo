<?php
/**
 * WPSEO plugin file.
 *
 * @package WPSEO\Internal
 */

use Yoast\WP\Lib\Model;
use Yoast\WP\SEO\Helpers\Taxonomy_Helper;
use Yoast\WP\SEO\Integrations\Cleanup_Integration;

/**
 * This code handles the option upgrades.
 */
class WPSEO_Upgrade {

	/**
	 * The taxonomy helper.
	 *
	 * @var Taxonomy_Helper
	 */
	private $taxonomy_helper;

	/**
	 * Class constructor.
	 */
	public function __construct() {
		$this->taxonomy_helper = YoastSEO()->helpers->taxonomy;

		$version = WPSEO_Options::get( 'version' );

		WPSEO_Options::maybe_set_multisite_defaults( false );

		$routines = [
			'1.5.0'      => 'upgrade_15',
			'2.0'        => 'upgrade_20',
			'2.1'        => 'upgrade_21',
			'2.2'        => 'upgrade_22',
			'2.3'        => 'upgrade_23',
			'3.0'        => 'upgrade_30',
			'3.3'        => 'upgrade_33',
			'3.6'        => 'upgrade_36',
			'4.0'        => 'upgrade_40',
			'4.4'        => 'upgrade_44',
			'4.7'        => 'upgrade_47',
			'4.9'        => 'upgrade_49',
			'5.0'        => 'upgrade_50',
			'5.5'        => 'upgrade_55',
			'6.3'        => 'upgrade_63',
			'7.0-RC0'    => 'upgrade_70',
			'7.1-RC0'    => 'upgrade_71',
			'7.3-RC0'    => 'upgrade_73',
			'7.4-RC0'    => 'upgrade_74',
			'7.5.3'      => 'upgrade_753',
			'7.7-RC0'    => 'upgrade_77',
			'7.7.2-RC0'  => 'upgrade_772',
			'9.0-RC0'    => 'upgrade_90',
			'10.0-RC0'   => 'upgrade_100',
			'11.1-RC0'   => 'upgrade_111',
			// Reset notifications because we removed the AMP Glue plugin notification.
			'12.1-RC0'   => 'clean_all_notifications',
			'12.3-RC0'   => 'upgrade_123',
			'12.4-RC0'   => 'upgrade_124',
			'12.8-RC0'   => 'upgrade_128',
			'13.2-RC0'   => 'upgrade_132',
			'14.0.3-RC0' => 'upgrade_1403',
			'14.1-RC0'   => 'upgrade_141',
			'14.2-RC0'   => 'upgrade_142',
			'14.5-RC0'   => 'upgrade_145',
			'14.9-RC0'   => 'upgrade_149',
			'15.1-RC0'   => 'upgrade_151',
			'15.3-RC0'   => 'upgrade_153',
			'15.5-RC0'   => 'upgrade_155',
			'15.7-RC0'   => 'upgrade_157',
			'15.9.1-RC0' => 'upgrade_1591',
			'16.2-RC0'   => 'upgrade_162',
			'16.5-RC0'   => 'upgrade_165',
			'17.2-RC0'   => 'upgrade_172',
			'17.7.1-RC0' => 'upgrade_1771',
			'17.9-RC0'   => 'upgrade_179',
			'18.3-RC3'   => 'upgrade_183',
			'18.6-RC0'   => 'upgrade_186',
			'18.9-RC0'   => 'upgrade_189',
			'19.1-RC0'   => 'upgrade_191',
			'19.3-RC0'   => 'upgrade_193',
			'19.6-RC0'   => 'upgrade_196',
			'19.11-RC0'  => 'upgrade_1911',
<<<<<<< HEAD
			'19.14-RC0'  => 'upgrade_1914',
=======
			'20.0-RC0'   => 'upgrade_200',
>>>>>>> b6acbce0
		];

		array_walk( $routines, [ $this, 'run_upgrade_routine' ], $version );
		if ( version_compare( $version, '12.5-RC0', '<' ) ) {
			/*
			 * We have to run this by hook, because otherwise:
			 * - the theme support check isn't available.
			 * - the notification center notifications are not filled yet.
			 */
			add_action( 'init', [ $this, 'upgrade_125' ] );
		}

		// Since 3.7.
		$upsell_notice = new WPSEO_Product_Upsell_Notice();
		$upsell_notice->set_upgrade_notice();

		/**
		 * Filter: 'wpseo_run_upgrade' - Runs the upgrade hook which are dependent on Yoast SEO.
		 *
		 * @api string - The current version of Yoast SEO
		 */
		do_action( 'wpseo_run_upgrade', $version );

		$this->finish_up( $version );
	}

	/**
	 * Runs the upgrade routine.
	 *
	 * @param string $routine         The method to call.
	 * @param string $version         The new version.
	 * @param string $current_version The current set version.
	 *
	 * @return void
	 */
	protected function run_upgrade_routine( $routine, $version, $current_version ) {
		if ( version_compare( $current_version, $version, '<' ) ) {
			$this->$routine( $current_version );
		}
	}

	/**
	 * Adds a new upgrade history entry.
	 *
	 * @param string $current_version The old version from which we are upgrading.
	 * @param string $new_version     The version we are upgrading to.
	 */
	protected function add_upgrade_history( $current_version, $new_version ) {
		$upgrade_history = new WPSEO_Upgrade_History();
		$upgrade_history->add( $current_version, $new_version, array_keys( WPSEO_Options::$options ) );
	}

	/**
	 * Runs the needed cleanup after an update, setting the DB version to latest version, flushing caches etc.
	 *
	 * @param string|null $previous_version The previous version.
	 *
	 * @return void
	 */
	protected function finish_up( $previous_version = null ) {
		if ( $previous_version ) {
			WPSEO_Options::set( 'previous_version', $previous_version );
		}
		WPSEO_Options::set( 'version', WPSEO_VERSION );

		// Just flush rewrites, always, to at least make them work after an upgrade.
		add_action( 'shutdown', 'flush_rewrite_rules' );

		// Flush the sitemap cache.
		WPSEO_Sitemaps_Cache::clear();

		// Make sure all our options always exist - issue #1245.
		WPSEO_Options::ensure_options_exist();
	}

	/**
	 * Run the Yoast SEO 1.5 upgrade routine.
	 *
	 * @param string $version Current plugin version.
	 */
	private function upgrade_15( $version ) {
		// Clean up options and meta.
		WPSEO_Options::clean_up( null, $version );
		WPSEO_Meta::clean_up();
	}

	/**
	 * Moves options that moved position in WPSEO 2.0.
	 */
	private function upgrade_20() {
		/**
		 * Clean up stray wpseo_ms options from the options table, option should only exist in the sitemeta table.
		 * This could have been caused in many version of Yoast SEO, so deleting it for everything below 2.0.
		 */
		delete_option( 'wpseo_ms' );

		$wpseo = $this->get_option_from_database( 'wpseo' );
		$this->save_option_setting( $wpseo, 'pinterestverify' );

		// Re-save option to trigger sanitization.
		$this->cleanup_option_data( 'wpseo' );
	}

	/**
	 * Detects if taxonomy terms were split and updates the corresponding taxonomy meta's accordingly.
	 */
	private function upgrade_21() {
		$taxonomies = get_option( 'wpseo_taxonomy_meta', [] );

		if ( ! empty( $taxonomies ) ) {
			foreach ( $taxonomies as $taxonomy => $tax_metas ) {
				foreach ( $tax_metas as $term_id => $tax_meta ) {
					if ( function_exists( 'wp_get_split_term' ) ) {
						$new_term_id = wp_get_split_term( $term_id, $taxonomy );
						if ( $new_term_id !== false ) {
							$taxonomies[ $taxonomy ][ $new_term_id ] = $taxonomies[ $taxonomy ][ $term_id ];
							unset( $taxonomies[ $taxonomy ][ $term_id ] );
						}
					}
				}
			}

			update_option( 'wpseo_taxonomy_meta', $taxonomies );
		}
	}

	/**
	 * Performs upgrade functions to Yoast SEO 2.2.
	 */
	private function upgrade_22() {
		// Unschedule our tracking.
		wp_clear_scheduled_hook( 'yoast_tracking' );

		$this->cleanup_option_data( 'wpseo' );
	}

	/**
	 * Schedules upgrade function to Yoast SEO 2.3.
	 */
	private function upgrade_23() {
		add_action( 'wp', [ $this, 'upgrade_23_query' ], 90 );
		add_action( 'admin_head', [ $this, 'upgrade_23_query' ], 90 );
	}

	/**
	 * Performs upgrade query to Yoast SEO 2.3.
	 */
	public function upgrade_23_query() {
		$wp_query = new WP_Query( 'post_type=any&meta_key=_yoast_wpseo_sitemap-include&meta_value=never&order=ASC' );

		if ( ! empty( $wp_query->posts ) ) {
			$options = get_option( 'wpseo_xml' );

			$excluded_posts = [];
			if ( $options['excluded-posts'] !== '' ) {
				$excluded_posts = explode( ',', $options['excluded-posts'] );
			}

			foreach ( $wp_query->posts as $post ) {
				if ( ! in_array( (string) $post->ID, $excluded_posts, true ) ) {
					$excluded_posts[] = $post->ID;
				}
			}

			// Updates the meta value.
			$options['excluded-posts'] = implode( ',', $excluded_posts );

			// Update the option.
			update_option( 'wpseo_xml', $options );
		}

		// Remove the meta fields.
		delete_post_meta_by_key( '_yoast_wpseo_sitemap-include' );
	}

	/**
	 * Performs upgrade functions to Yoast SEO 3.0.
	 */
	private function upgrade_30() {
		// Remove the meta fields for sitemap prio.
		delete_post_meta_by_key( '_yoast_wpseo_sitemap-prio' );
	}

	/**
	 * Performs upgrade functions to Yoast SEO 3.3.
	 */
	private function upgrade_33() {
		// Notification dismissals have been moved to User Meta instead of global option.
		delete_option( Yoast_Notification_Center::STORAGE_KEY );
	}

	/**
	 * Performs upgrade functions to Yoast SEO 3.6.
	 */
	private function upgrade_36() {
		global $wpdb;

		// Between 3.2 and 3.4 the sitemap options were saved with autoloading enabled.
		$wpdb->query( 'DELETE FROM ' . $wpdb->options . ' WHERE option_name LIKE "wpseo_sitemap_%" AND autoload = "yes"' );
	}

	/**
	 * Removes the about notice when its still in the database.
	 */
	private function upgrade_40() {
		$center = Yoast_Notification_Center::get();
		$center->remove_notification_by_id( 'wpseo-dismiss-about' );
	}

	/**
	 * Moves the content-analysis-active and keyword-analysis-acive options from wpseo-titles to wpseo.
	 */
	private function upgrade_44() {
		$wpseo_titles = $this->get_option_from_database( 'wpseo_titles' );

		$this->save_option_setting( $wpseo_titles, 'content-analysis-active', 'content_analysis_active' );
		$this->save_option_setting( $wpseo_titles, 'keyword-analysis-active', 'keyword_analysis_active' );

		// Remove irrelevant content from the option.
		$this->cleanup_option_data( 'wpseo_titles' );
	}

	/**
	 * Renames the meta name for the cornerstone content. It was a public meta field and it has to be private.
	 */
	private function upgrade_47() {
		global $wpdb;

		// The meta key has to be private, so prefix it.
		$wpdb->query(
			$wpdb->prepare(
				'UPDATE ' . $wpdb->postmeta . ' SET meta_key = %s WHERE meta_key = "yst_is_cornerstone"',
				WPSEO_Cornerstone_Filter::META_NAME
			)
		);
	}

	/**
	 * Removes the 'wpseo-dismiss-about' notice for every user that still has it.
	 */
	private function upgrade_49() {
		global $wpdb;

		/*
		 * Using a filter to remove the notification for the current logged in user. The notification center is
		 * initializing the notifications before the upgrade routine has been executedd and is saving the stored
		 * notifications on shutdown. This causes the returning notification. By adding this filter the shutdown
		 * routine on the notification center will remove the notification.
		 */
		add_filter( 'yoast_notifications_before_storage', [ $this, 'remove_about_notice' ] );

		$meta_key = $wpdb->get_blog_prefix() . Yoast_Notification_Center::STORAGE_KEY;

		$usermetas = $wpdb->get_results(
			$wpdb->prepare(
				'
				SELECT user_id, meta_value
				FROM ' . $wpdb->usermeta . '
				WHERE meta_key = %s AND meta_value LIKE %s
				',
				$meta_key,
				'%wpseo-dismiss-about%'
			),
			ARRAY_A
		);

		if ( empty( $usermetas ) ) {
			return;
		}

		foreach ( $usermetas as $usermeta ) {
			$notifications = maybe_unserialize( $usermeta['meta_value'] );

			foreach ( $notifications as $notification_key => $notification ) {
				if ( ! empty( $notification['options']['id'] ) && $notification['options']['id'] === 'wpseo-dismiss-about' ) {
					unset( $notifications[ $notification_key ] );
				}
			}

			update_user_option( $usermeta['user_id'], Yoast_Notification_Center::STORAGE_KEY, array_values( $notifications ) );
		}
	}

	/**
	 * Removes the wpseo-dismiss-about notice from a list of notifications.
	 *
	 * @param Yoast_Notification[] $notifications The notifications to filter.
	 *
	 * @return Yoast_Notification[] The filtered list of notifications. Excluding the wpseo-dismiss-about notification.
	 */
	public function remove_about_notice( $notifications ) {
		foreach ( $notifications as $notification_key => $notification ) {
			if ( $notification->get_id() === 'wpseo-dismiss-about' ) {
				unset( $notifications[ $notification_key ] );
			}
		}

		return $notifications;
	}

	/**
	 * Adds the yoast_seo_links table to the database.
	 */
	private function upgrade_50() {
		global $wpdb;

		// Deletes the post meta value, which might created in the RC.
		$wpdb->query( 'DELETE FROM ' . $wpdb->postmeta . ' WHERE meta_key = "_yst_content_links_processed"' );
	}

	/**
	 * Register new capabilities and roles.
	 */
	private function upgrade_55() {
		// Register roles.
		do_action( 'wpseo_register_roles' );
		WPSEO_Role_Manager_Factory::get()->add();

		// Register capabilities.
		do_action( 'wpseo_register_capabilities' );
		WPSEO_Capability_Manager_Factory::get()->add();
	}

	/**
	 * Removes some no longer used options for noindexing subpages and for meta keywords and its associated templates.
	 *
	 * @return void
	 */
	private function upgrade_63() {
		$this->cleanup_option_data( 'wpseo_titles' );
	}

	/**
	 * Perform the 7.0 upgrade, moves settings around, deletes several options.
	 *
	 * @return void
	 */
	private function upgrade_70() {

		$wpseo_permalinks    = $this->get_option_from_database( 'wpseo_permalinks' );
		$wpseo_xml           = $this->get_option_from_database( 'wpseo_xml' );
		$wpseo_rss           = $this->get_option_from_database( 'wpseo_rss' );
		$wpseo               = $this->get_option_from_database( 'wpseo' );
		$wpseo_internallinks = $this->get_option_from_database( 'wpseo_internallinks' );

		// Move some permalink settings, then delete the option.
		$this->save_option_setting( $wpseo_permalinks, 'redirectattachment', 'disable-attachment' );
		$this->save_option_setting( $wpseo_permalinks, 'stripcategorybase' );

		// Move one XML sitemap setting, then delete the option.
		$this->save_option_setting( $wpseo_xml, 'enablexmlsitemap', 'enable_xml_sitemap' );


		// Move the RSS settings to the search appearance settings, then delete the RSS option.
		$this->save_option_setting( $wpseo_rss, 'rssbefore' );
		$this->save_option_setting( $wpseo_rss, 'rssafter' );

		$this->save_option_setting( $wpseo, 'company_logo' );
		$this->save_option_setting( $wpseo, 'company_name' );
		$this->save_option_setting( $wpseo, 'company_or_person' );
		$this->save_option_setting( $wpseo, 'person_name' );

		// Remove the website name and altername name as we no longer need them.
		$this->cleanup_option_data( 'wpseo' );

		// All the breadcrumbs settings have moved to the search appearance settings.
		foreach ( array_keys( $wpseo_internallinks ) as $key ) {
			$this->save_option_setting( $wpseo_internallinks, $key );
		}

		// Convert hidden metabox options to display metabox options.
		$title_options = get_option( 'wpseo_titles' );

		foreach ( $title_options as $key => $value ) {
			if ( strpos( $key, 'hideeditbox-tax-' ) === 0 ) {
				$taxonomy = substr( $key, strlen( 'hideeditbox-tax-' ) );
				WPSEO_Options::set( 'display-metabox-tax-' . $taxonomy, ! $value );
				continue;
			}

			if ( strpos( $key, 'hideeditbox-' ) === 0 ) {
				$post_type = substr( $key, strlen( 'hideeditbox-' ) );
				WPSEO_Options::set( 'display-metabox-pt-' . $post_type, ! $value );
				continue;
			}
		}

		// Cleanup removed options.
		delete_option( 'wpseo_xml' );
		delete_option( 'wpseo_permalinks' );
		delete_option( 'wpseo_rss' );
		delete_option( 'wpseo_internallinks' );

		// Remove possibly present plugin conflict notice for plugin that was removed from the list of conflicting plugins.
		$yoast_plugin_conflict = WPSEO_Plugin_Conflict::get_instance();
		$yoast_plugin_conflict->clear_error( 'header-footer/plugin.php' );

		// Moves the user meta for excluding from the XML sitemap to a noindex.
		global $wpdb;
		$wpdb->query( "UPDATE $wpdb->usermeta SET meta_key = 'wpseo_noindex_author' WHERE meta_key = 'wpseo_excludeauthorsitemap'" );
	}

	/**
	 * Perform the 7.1 upgrade.
	 *
	 * @return void
	 */
	private function upgrade_71() {
		$this->cleanup_option_data( 'wpseo_social' );

		// Move the breadcrumbs setting and invert it.
		$title_options = $this->get_option_from_database( 'wpseo_titles' );

		if ( array_key_exists( 'breadcrumbs-blog-remove', $title_options ) ) {
			WPSEO_Options::set( 'breadcrumbs-display-blog-page', ! $title_options['breadcrumbs-blog-remove'] );

			$this->cleanup_option_data( 'wpseo_titles' );
		}
	}

	/**
	 * Perform the 7.3 upgrade.
	 *
	 * @return void
	 */
	private function upgrade_73() {
		global $wpdb;
		// We've moved the cornerstone checkbox to our proper namespace.
		$wpdb->query( "UPDATE $wpdb->postmeta SET meta_key = '_yoast_wpseo_is_cornerstone' WHERE meta_key = '_yst_is_cornerstone'" );

		// Remove the previous Whip dismissed message, as this is a new one regarding PHP 5.2.
		delete_option( 'whip_dismiss_timestamp' );
	}

	/**
	 * Performs the 7.4 upgrade.
	 *
	 * @return void
	 */
	private function upgrade_74() {
		$this->remove_sitemap_validators();
	}

	/**
	 * Performs the 7.5.3 upgrade.
	 *
	 * When upgrading purging media is potentially relevant.
	 *
	 * @return void
	 */
	private function upgrade_753() {
		// Only when attachments are not disabled.
		if ( WPSEO_Options::get( 'disable-attachment' ) === true ) {
			return;
		}

		// Only when attachments are not no-indexed.
		if ( WPSEO_Options::get( 'noindex-attachment' ) === true ) {
			return;
		}

		// Set purging relevancy.
		WPSEO_Options::set( 'is-media-purge-relevant', true );
	}

	/**
	 * Performs the 7.7 upgrade.
	 *
	 * @return void
	 */
	private function upgrade_77() {
		// Remove all OpenGraph content image cache.
		$this->delete_post_meta( '_yoast_wpseo_post_image_cache' );
	}

	/**
	 * Performs the 7.7.2 upgrade.
	 *
	 * @return void
	 */
	private function upgrade_772() {
		if ( YoastSEO()->helpers->woocommerce->is_active() ) {
			$this->migrate_woocommerce_archive_setting_to_shop_page();
		}
	}

	/**
	 * Performs the 9.0 upgrade.
	 *
	 * @return void
	 */
	private function upgrade_90() {
		global $wpdb;

		// Invalidate all sitemap cache transients.
		WPSEO_Sitemaps_Cache_Validator::cleanup_database();

		// Removes all scheduled tasks for hitting the sitemap index.
		wp_clear_scheduled_hook( 'wpseo_hit_sitemap_index' );

		$wpdb->query( 'DELETE FROM ' . $wpdb->options . ' WHERE option_name LIKE "wpseo_sitemap_%"' );
	}

	/**
	 * Performs the 10.0 upgrade.
	 *
	 * @return void
	 */
	private function upgrade_100() {
		// Removes recalibration notifications.
		$this->clean_all_notifications();

		// Removes recalibration options.
		WPSEO_Options::clean_up( 'wpseo' );
		delete_option( 'wpseo_recalibration_beta_mailinglist_subscription' );
	}

	/**
	 * Performs the 11.1 upgrade.
	 *
	 * @return void
	 */
	private function upgrade_111() {
		// Set company_or_person to company when it's an invalid value.
		$company_or_person = WPSEO_Options::get( 'company_or_person', '' );

		if ( ! in_array( $company_or_person, [ 'company', 'person' ], true ) ) {
			WPSEO_Options::set( 'company_or_person', 'company' );
		}
	}

	/**
	 * Performs the 12.3 upgrade.
	 *
	 * Removes the about notice when its still in the database.
	 */
	private function upgrade_123() {
		$plugins = [
			'yoast-seo-premium',
			'video-seo-for-wordpress-seo-by-yoast',
			'yoast-news-seo',
			'local-seo-for-yoast-seo',
			'yoast-woocommerce-seo',
			'yoast-acf-analysis',
		];

		$center = Yoast_Notification_Center::get();
		foreach ( $plugins as $plugin ) {
			$center->remove_notification_by_id( 'wpseo-outdated-yoast-seo-plugin-' . $plugin );
		}
	}

	/**
	 * Performs the 12.4 upgrade.
	 *
	 * Removes the Google plus defaults from the database.
	 */
	private function upgrade_124() {
		$this->cleanup_option_data( 'wpseo_social' );
	}

	/**
	 * Performs the 12.5 upgrade.
	 */
	public function upgrade_125() {
		// Disables the force rewrite title when the theme supports it through WordPress.
		if ( WPSEO_Options::get( 'forcerewritetitle', false ) && current_theme_supports( 'title-tag' ) ) {
			WPSEO_Options::set( 'forcerewritetitle', false );
		}

		global $wpdb;
		$wpdb->query( "DELETE FROM $wpdb->usermeta WHERE meta_key = 'wp_yoast_promo_hide_premium_upsell_admin_block'" );

		// Removes the WordPress update notification, because it is no longer necessary when WordPress 5.3 is released.
		$center = Yoast_Notification_Center::get();
		$center->remove_notification_by_id( 'wpseo-dismiss-wordpress-upgrade' );
	}

	/**
	 * Performs the 12.8 upgrade.
	 */
	private function upgrade_128() {
		// Re-save wpseo to make sure bf_banner_2019_dismissed key is gone.
		$this->cleanup_option_data( 'wpseo' );

		Yoast_Notification_Center::get()->remove_notification_by_id( 'wpseo-dismiss-page_comments-notice' );
		Yoast_Notification_Center::get()->remove_notification_by_id( 'wpseo-dismiss-wordpress-upgrade' );
	}

	/**
	 * Performs the 13.2 upgrade.
	 */
	private function upgrade_132() {
		Yoast_Notification_Center::get()->remove_notification_by_id( 'wpseo-dismiss-tagline-notice' );
		Yoast_Notification_Center::get()->remove_notification_by_id( 'wpseo-dismiss-permalink-notice' );
		Yoast_Notification_Center::get()->remove_notification_by_id( 'wpseo-dismiss-onpageorg' );

		// Transfers the onpage option value to the ryte option.
		$ryte_option   = get_option( 'wpseo_ryte' );
		$onpage_option = get_option( 'wpseo_onpage' );
		if ( ! $ryte_option && $onpage_option ) {
			update_option( 'wpseo_ryte', $onpage_option );
			delete_option( 'wpseo_onpage' );
		}

		// Changes onpage_indexability to ryte_indexability.
		$wpseo_option = get_option( 'wpseo' );
		if ( isset( $wpseo_option['onpage_indexability'] ) && ! isset( $wpseo_option['ryte_indexability'] ) ) {
			$wpseo_option['ryte_indexability'] = $wpseo_option['onpage_indexability'];
			unset( $wpseo_option['onpage_indexability'] );
			update_option( 'wpseo', $wpseo_option );
		}

		if ( wp_next_scheduled( 'wpseo_ryte_fetch' ) ) {
			wp_clear_scheduled_hook( 'wpseo_ryte_fetch' );
		}

		/*
		 * Re-register capabilities to add the new `view_site_health_checks`
		 * capability to the SEO Manager role.
		 */
		do_action( 'wpseo_register_capabilities' );
		WPSEO_Capability_Manager_Factory::get()->add();
	}

	/**
	 * Perform the 14.0.3 upgrade.
	 */
	private function upgrade_1403() {
		WPSEO_Options::set( 'ignore_indexation_warning', false );
	}

	/**
	 * Performs the 14.1 upgrade.
	 */
	private function upgrade_141() {
		/*
		 * These notifications are retrieved from storage on the `init` hook with
		 * priority 1. We need to remove them after they're retrieved.
		 */
		add_action( 'init', [ $this, 'remove_notifications_for_141' ] );
		add_action( 'init', [ $this, 'clean_up_private_taxonomies_for_141' ] );

		$this->reset_permalinks_of_attachments_for_141();
	}

	/**
	 * Performs the 14.2 upgrade.
	 *
	 * Removes the yoast-acf-analysis notice when it's still in the database.
	 */
	private function upgrade_142() {
		add_action( 'init', [ $this, 'remove_acf_notification_for_142' ] );
	}

	/**
	 * Performs the 14.5 upgrade.
	 */
	private function upgrade_145() {
		add_action( 'init', [ $this, 'set_indexation_completed_option_for_145' ] );
	}

	/**
	 * Performs the 14.9 upgrade.
	 */
	private function upgrade_149() {
		$version = get_option( 'wpseo_license_server_version', 2 );
		WPSEO_Options::set( 'license_server_version', $version );
		delete_option( 'wpseo_license_server_version' );
	}

	/**
	 * Performs the 15.1 upgrade.
	 *
	 * @return void
	 */
	private function upgrade_151() {
		$this->set_home_url_for_151();
		$this->move_indexables_indexation_reason_for_151();

		add_action( 'init', [ $this, 'set_permalink_structure_option_for_151' ] );
		add_action( 'init', [ $this, 'store_custom_taxonomy_slugs_for_151' ] );
	}

	/**
	 * Performs the 15.3 upgrade.
	 *
	 * @return void
	 */
	private function upgrade_153() {
		WPSEO_Options::set( 'category_base_url', get_option( 'category_base' ) );
		WPSEO_Options::set( 'tag_base_url', get_option( 'tag_base' ) );

		// Rename a couple of options.
		$indexation_started_value = WPSEO_Options::get( 'indexation_started' );
		WPSEO_Options::set( 'indexing_started', $indexation_started_value );

		$indexables_indexing_completed_value = WPSEO_Options::get( 'indexables_indexation_completed' );
		WPSEO_Options::set( 'indexables_indexing_completed', $indexables_indexing_completed_value );
	}

	/**
	 * Performs the 15.5 upgrade.
	 *
	 * @return void
	 */
	private function upgrade_155() {
		// Unset the fbadminapp value in the wpseo_social option.
		$wpseo_social_option = get_option( 'wpseo_social' );

		if ( isset( $wpseo_social_option['fbadminapp'] ) ) {
			unset( $wpseo_social_option['fbadminapp'] );
			update_option( 'wpseo_social', $wpseo_social_option );
		}
	}

	/**
	 * Performs the 15.7 upgrade.
	 *
	 * @return void
	 */
	private function upgrade_157() {
		add_action( 'init', [ $this, 'remove_plugin_updated_notification_for_157' ] );
	}

	/**
	 * Performs the 15.9.1 upgrade routine.
	 */
	private function upgrade_1591() {
		$enabled_auto_updates = \get_option( 'auto_update_plugins' );
		$addon_update_watcher = YoastSEO()->classes->get( \Yoast\WP\SEO\Integrations\Watchers\Addon_Update_Watcher::class );
		$addon_update_watcher->toggle_auto_updates_for_add_ons( 'auto_update_plugins', [], $enabled_auto_updates );
	}

	/**
	 * Performs the 16.2 upgrade routine.
	 */
	private function upgrade_162() {
		$enabled_auto_updates = \get_site_option( 'auto_update_plugins' );
		$addon_update_watcher = YoastSEO()->classes->get( \Yoast\WP\SEO\Integrations\Watchers\Addon_Update_Watcher::class );
		$addon_update_watcher->toggle_auto_updates_for_add_ons( 'auto_update_plugins', $enabled_auto_updates, [] );
	}

	/**
	 * Performs the 16.5 upgrade.
	 *
	 * @return void
	 */
	private function upgrade_165() {
		add_action( 'init', [ $this, 'copy_og_settings_from_social_to_titles' ], 99 );

		// Run after the WPSEO_Options::enrich_defaults method which has priority 99.
		add_action( 'init', [ $this, 'reset_og_settings_to_default_values' ], 100 );
	}

	/**
	 * Performs the 17.2 upgrade. Cleans out any unnecessary indexables. See $cleanup_integration->get_cleanup_tasks() to see what will be cleaned out.
	 *
	 * @return void
	 */
	private function upgrade_172() {
		\wp_unschedule_hook( 'wpseo_cleanup_orphaned_indexables' );
		\wp_unschedule_hook( 'wpseo_cleanup_indexables' );

		if ( ! \wp_next_scheduled( Cleanup_Integration::START_HOOK ) ) {
			\wp_schedule_single_event( ( time() + ( MINUTE_IN_SECONDS * 5 ) ), Cleanup_Integration::START_HOOK );
		}
	}

	/**
	 * Performs the 17.7.1 upgrade routine.
	 */
	private function upgrade_1771() {
		$enabled_auto_updates = \get_site_option( 'auto_update_plugins' );
		$addon_update_watcher = YoastSEO()->classes->get( \Yoast\WP\SEO\Integrations\Watchers\Addon_Update_Watcher::class );
		$addon_update_watcher->toggle_auto_updates_for_add_ons( 'auto_update_plugins', $enabled_auto_updates, [] );
	}

	/**
	 * Performs the 17.9 upgrade routine.
	 */
	private function upgrade_179() {
		WPSEO_Options::set( 'wincher_integration_active', true );
	}

	/**
	 * Performs the 18.3 upgrade routine.
	 */
	private function upgrade_183() {
		$this->delete_post_meta( 'yoast-structured-data-blocks-images-cache' );
	}

	/**
	 * Performs the 18.6 upgrade routine.
	 */
	private function upgrade_186() {
		if ( is_multisite() ) {
			WPSEO_Options::set( 'allow_wincher_integration_active', false );
		}
	}

	/**
	 * Performs the 18.9 upgrade routine.
	 */
	private function upgrade_189() {
		// Make old users not get the Installation Success page after upgrading.
		WPSEO_Options::set( 'should_redirect_after_install_free', false );
		// We're adding a hardcoded time here, so that in the future we can be able to identify whether the user did see the Installation Success page or not.
		// If they did, they wouldn't have this hardcoded value in that option, but rather (roughly) the timestamp of the moment they saw it.
		WPSEO_Options::set( 'activation_redirect_timestamp_free', 1652258756 );

		// Transfer the Social URLs.
		$other   = [];
		$other[] = WPSEO_Options::get( 'instagram_url' );
		$other[] = WPSEO_Options::get( 'linkedin_url' );
		$other[] = WPSEO_Options::get( 'myspace_url' );
		$other[] = WPSEO_Options::get( 'pinterest_url' );
		$other[] = WPSEO_Options::get( 'youtube_url' );
		$other[] = WPSEO_Options::get( 'wikipedia_url' );

		WPSEO_Options::set( 'other_social_urls', array_values( array_unique( array_filter( $other ) ) ) );

		// Transfer the progress of the old Configuration Workout.
		$workout_data      = WPSEO_Options::get( 'workouts_data' );
		$old_conf_progress = isset( $workout_data['configuration']['finishedSteps'] ) ? $workout_data['configuration']['finishedSteps'] : [];

		if ( in_array( 'optimizeSeoData', $old_conf_progress, true ) && in_array( 'siteRepresentation', $old_conf_progress, true ) ) {
			// If completed ‘SEO optimization’ and ‘Site representation’ step, we assume the workout was completed.
			$configuration_finished_steps = [
				'siteRepresentation',
				'socialProfiles',
				'personalPreferences',
			];
			WPSEO_Options::set( 'configuration_finished_steps', $configuration_finished_steps );
		}
	}

	/**
	 * Performs the 19.1 upgrade routine.
	 */
	private function upgrade_191() {
		if ( is_multisite() ) {
			WPSEO_Options::set( 'allow_remove_feed_post_comments', true );
		}
	}

	/**
	 * Performs the 19.3 upgrade routine.
	 */
	private function upgrade_193() {
		if ( empty( get_option( 'wpseo_premium', [] ) ) ) {
			WPSEO_Options::set( 'enable_index_now', true );
			WPSEO_Options::set( 'enable_link_suggestions', true );
		}
	}

	/**
	 * Performs the 19.6 upgrade routine.
	 */
	private function upgrade_196() {
		WPSEO_Options::set( 'ryte_indexability', false );
		WPSEO_Options::set( 'allow_ryte_indexability', false );
		wp_clear_scheduled_hook( 'wpseo_ryte_fetch' );
	}

	/**
	 * Performs the 19.11 upgrade routine.
	 */
	private function upgrade_1911() {
		\add_action( 'shutdown', [ $this, 'remove_indexable_rows_for_non_public_post_types' ] );
		\add_action( 'shutdown', [ $this, 'remove_indexable_rows_for_non_public_taxonomies' ] );
		$this->deduplicate_unindexed_indexable_rows();
		$this->remove_indexable_rows_for_disabled_authors_archive();
		if ( ! \wp_next_scheduled( Cleanup_Integration::START_HOOK ) ) {
			\wp_schedule_single_event( ( time() + ( MINUTE_IN_SECONDS * 5 ) ), Cleanup_Integration::START_HOOK );
		}
	}

	/**
<<<<<<< HEAD
	 * Performs the 19.14 upgrade routine.
	 *
	 * @TODO: Update with the correct version number when the time comes.
	 */
	private function upgrade_1914() {
=======
	 * Performs the 20.0 upgrade routine.
	 *
	 * @TODO: Update with the correct version number when the time comes.
	 */
	private function upgrade_200() {
>>>>>>> b6acbce0
		if ( ! \wp_next_scheduled( Cleanup_Integration::START_HOOK ) ) {
			// This just schedules the cleanup routine cron again, since in combination of premium cleans up the prominent words table.
			\wp_schedule_single_event( ( time() + ( MINUTE_IN_SECONDS * 5 ) ), Cleanup_Integration::START_HOOK );
		}

<<<<<<< HEAD
		if ( WPSEO_Options::get( 'disable-attachment', true ) ) {
			$this->remove_attachment_indexables();
			$this->clean_attachment_links_from_target_indexable_ids();
		}
=======
		$this->clean_unindexed_indexable_rows_with_no_object_id();
>>>>>>> b6acbce0
	}

	/**
	 * Sets the home_url option for the 15.1 upgrade routine.
	 *
	 * @return void
	 */
	protected function set_home_url_for_151() {
		$home_url = WPSEO_Options::get( 'home_url' );

		if ( empty( $home_url ) ) {
			WPSEO_Options::set( 'home_url', get_home_url() );
		}
	}

	/**
	 * Moves the `indexables_indexation_reason` option to the
	 * renamed `indexing_reason` option.
	 *
	 * @return void
	 */
	protected function move_indexables_indexation_reason_for_151() {
		$reason = WPSEO_Options::get( 'indexables_indexation_reason', '' );
		WPSEO_Options::set( 'indexing_reason', $reason );
	}

	/**
	 * Checks if the indexable indexation is completed.
	 * If so, sets the `indexables_indexation_completed` option to `true`,
	 * else to `false`.
	 */
	public function set_indexation_completed_option_for_145() {
		WPSEO_Options::set( 'indexables_indexation_completed', YoastSEO()->helpers->indexing->get_limited_filtered_unindexed_count( 1 ) === 0 );
	}

	/**
	 * Cleans up the private taxonomies from the indexables table for the upgrade routine to 14.1.
	 */
	public function clean_up_private_taxonomies_for_141() {
		global $wpdb;

		// If migrations haven't been completed successfully the following may give false errors. So suppress them.
		$show_errors       = $wpdb->show_errors;
		$wpdb->show_errors = false;

		// Clean up indexables of private taxonomies.
		$private_taxonomies = \get_taxonomies( [ 'public' => false ], 'names' );

		if ( empty( $private_taxonomies ) ) {
			return;
		}

		$indexable_table = Model::get_table_name( 'Indexable' );

		// phpcs:ignore WordPress.DB.PreparedSQL.NotPrepared -- Reason: Is it prepared already.
		$query = $wpdb->prepare(
			// phpcs:ignore WordPress.DB.PreparedSQL.InterpolatedNotPrepared -- Reason: Too hard to fix.
			"DELETE FROM $indexable_table
			WHERE object_type = 'term'
			AND object_sub_type IN ("
				. \implode( ', ', \array_fill( 0, \count( $private_taxonomies ), '%s' ) )
				. ')',
			$private_taxonomies
		);
		$wpdb->query( $query ); // phpcs:ignore WordPress.DB.PreparedSQL.NotPrepared -- Reason: Is it prepared already.

		$wpdb->show_errors = $show_errors;
	}

	/**
	 * Resets the permalinks of attachments to `null` in the indexable table for the upgrade routine to 14.1.
	 */
	private function reset_permalinks_of_attachments_for_141() {
		global $wpdb;

		// If migrations haven't been completed succesfully the following may give false errors. So suppress them.
		$show_errors       = $wpdb->show_errors;
		$wpdb->show_errors = false;

		// Reset the permalinks of the attachments in the indexable table.
		$indexable_table = Model::get_table_name( 'Indexable' );
		$query           = "UPDATE $indexable_table SET permalink = NULL WHERE object_type = 'post' AND object_sub_type = 'attachment'";
		$wpdb->query( $query ); // phpcs:ignore WordPress.DB.PreparedSQL.NotPrepared -- Reason: There is no user input.

		$wpdb->show_errors = $show_errors;
	}

	/**
	 * Removes notifications from the Notification center for the 14.1 upgrade.
	 *
	 * @return void
	 */
	public function remove_notifications_for_141() {
		Yoast_Notification_Center::get()->remove_notification_by_id( 'wpseo-dismiss-recalculate' );
		Yoast_Notification_Center::get()->remove_notification_by_id( 'wpseo-dismiss-blog-public-notice' );
		Yoast_Notification_Center::get()->remove_notification_by_id( 'wpseo-links-table-not-accessible' );
		Yoast_Notification_Center::get()->remove_notification_by_id( 'wpseo-post-type-archive-notification' );
	}

	/**
	 * Removes the wpseo-suggested-plugin-yoast-acf-analysis notification from the Notification center for the 14.2 upgrade.
	 *
	 * @return void
	 */
	public function remove_acf_notification_for_142() {
		Yoast_Notification_Center::get()->remove_notification_by_id( 'wpseo-suggested-plugin-yoast-acf-analysis' );
	}

	/**
	 * Removes the wpseo-plugin-updated notification from the Notification center for the 15.7 upgrade.
	 *
	 * @return void
	 */
	public function remove_plugin_updated_notification_for_157() {
		Yoast_Notification_Center::get()->remove_notification_by_id( 'wpseo-plugin-updated' );
	}

	/**
	 * Removes all notifications saved in the database under 'wp_yoast_notifications'.
	 *
	 * @return void
	 */
	private function clean_all_notifications() {
		global $wpdb;
		delete_metadata( 'user', 0, $wpdb->get_blog_prefix() . Yoast_Notification_Center::STORAGE_KEY, '', true );
	}

	/**
	 * Removes the post meta fields for a given meta key.
	 *
	 * @param string $meta_key The meta key.
	 *
	 * @return void
	 */
	private function delete_post_meta( $meta_key ) {
		global $wpdb;
		$deleted = $wpdb->delete( $wpdb->postmeta, [ 'meta_key' => $meta_key ], [ '%s' ] );

		if ( $deleted ) {
			wp_cache_set( 'last_changed', microtime(), 'posts' );
		}
	}

	/**
	 * Removes all sitemap validators.
	 *
	 * This should be executed on every upgrade routine until we have removed the sitemap caching in the database.
	 *
	 * @return void
	 */
	private function remove_sitemap_validators() {
		global $wpdb;

		// Remove all sitemap validators.
		$wpdb->query( "DELETE FROM $wpdb->options WHERE option_name LIKE 'wpseo_sitemap%validator%'" );
	}

	/**
	 * Retrieves the option value directly from the database.
	 *
	 * @param string $option_name Option to retrieve.
	 *
	 * @return array|mixed The content of the option if exists, otherwise an empty array.
	 */
	protected function get_option_from_database( $option_name ) {
		global $wpdb;

		// Load option directly from the database, to avoid filtering and sanitization.
		$sql     = $wpdb->prepare( 'SELECT option_value FROM ' . $wpdb->options . ' WHERE option_name = %s', $option_name );
		$results = $wpdb->get_results( $sql, ARRAY_A ); // phpcs:ignore WordPress.DB.PreparedSQL.NotPrepared -- Reason: Is is already prepared.
		if ( ! empty( $results ) ) {
			return maybe_unserialize( $results[0]['option_value'] );
		}

		return [];
	}

	/**
	 * Cleans the option to make sure only relevant settings are there.
	 *
	 * @param string $option_name Option name save.
	 *
	 * @return void
	 */
	protected function cleanup_option_data( $option_name ) {
		$data = get_option( $option_name, [] );
		if ( ! is_array( $data ) || $data === [] ) {
			return;
		}

		/*
		 * Clean up the option by re-saving it.
		 *
		 * The option framework will remove any settings that are not configured
		 * for this option, removing any migrated settings.
		 */
		update_option( $option_name, $data );
	}

	/**
	 * Saves an option setting to where it should be stored.
	 *
	 * @param array       $source_data    The option containing the value to be migrated.
	 * @param string      $source_setting Name of the key in the "from" option.
	 * @param string|null $target_setting Name of the key in the "to" option.
	 *
	 * @return void
	 */
	protected function save_option_setting( $source_data, $source_setting, $target_setting = null ) {
		if ( $target_setting === null ) {
			$target_setting = $source_setting;
		}

		if ( isset( $source_data[ $source_setting ] ) ) {
			WPSEO_Options::set( $target_setting, $source_data[ $source_setting ] );
		}
	}

	/**
	 * Migrates WooCommerce archive settings to the WooCommerce Shop page meta-data settings.
	 *
	 * If no Shop page is defined, nothing will be migrated.
	 *
	 * @return void
	 */
	private function migrate_woocommerce_archive_setting_to_shop_page() {
		$shop_page_id = wc_get_page_id( 'shop' );

		if ( $shop_page_id === -1 ) {
			return;
		}

		$title = WPSEO_Meta::get_value( 'title', $shop_page_id );

		if ( empty( $title ) ) {
			$option_title = WPSEO_Options::get( 'title-ptarchive-product' );

			WPSEO_Meta::set_value(
				'title',
				$option_title,
				$shop_page_id
			);

			WPSEO_Options::set( 'title-ptarchive-product', '' );
		}

		$meta_description = WPSEO_Meta::get_value( 'metadesc', $shop_page_id );

		if ( empty( $meta_description ) ) {
			$option_metadesc = WPSEO_Options::get( 'metadesc-ptarchive-product' );

			WPSEO_Meta::set_value(
				'metadesc',
				$option_metadesc,
				$shop_page_id
			);

			WPSEO_Options::set( 'metadesc-ptarchive-product', '' );
		}

		$bc_title = WPSEO_Meta::get_value( 'bctitle', $shop_page_id );

		if ( empty( $bc_title ) ) {
			$option_bctitle = WPSEO_Options::get( 'bctitle-ptarchive-product' );

			WPSEO_Meta::set_value(
				'bctitle',
				$option_bctitle,
				$shop_page_id
			);

			WPSEO_Options::set( 'bctitle-ptarchive-product', '' );
		}

		$noindex = WPSEO_Meta::get_value( 'meta-robots-noindex', $shop_page_id );

		if ( $noindex === '0' ) {
			$option_noindex = WPSEO_Options::get( 'noindex-ptarchive-product' );

			WPSEO_Meta::set_value(
				'meta-robots-noindex',
				$option_noindex,
				$shop_page_id
			);

			WPSEO_Options::set( 'noindex-ptarchive-product', false );
		}
	}

	/**
	 * Stores the initial `permalink_structure` option.
	 *
	 * @return void
	 */
	public function set_permalink_structure_option_for_151() {
		WPSEO_Options::set( 'permalink_structure', get_option( 'permalink_structure' ) );
	}

	/**
	 * Stores the initial slugs of custom taxonomies.
	 *
	 * @return void
	 */
	public function store_custom_taxonomy_slugs_for_151() {
		$taxonomies = $this->taxonomy_helper->get_custom_taxonomies();

		$custom_taxonomies = [];

		foreach ( $taxonomies as $taxonomy ) {
			$slug = $this->taxonomy_helper->get_taxonomy_slug( $taxonomy );

			$custom_taxonomies[ $taxonomy ] = $slug;
		}

		WPSEO_Options::set( 'custom_taxonomy_slugs', $custom_taxonomies );
	}

	/**
	 * Copies the frontpage social settings to the titles options.
	 *
	 * @return void
	 */
	public function copy_og_settings_from_social_to_titles() {
		$wpseo_social = get_option( 'wpseo_social' );
		$wpseo_titles = get_option( 'wpseo_titles' );

		$copied_options = [];
		// Reset to the correct default value.
		$copied_options['open_graph_frontpage_title'] = '%%sitename%%';

		$options = [
			'og_frontpage_title'    => 'open_graph_frontpage_title',
			'og_frontpage_desc'     => 'open_graph_frontpage_desc',
			'og_frontpage_image'    => 'open_graph_frontpage_image',
			'og_frontpage_image_id' => 'open_graph_frontpage_image_id',
		];

		foreach ( $options as $social_option => $titles_option ) {
			if ( ! empty( $wpseo_social[ $social_option ] ) ) {
				$copied_options[ $titles_option ] = $wpseo_social[ $social_option ];
			}
		}

		$wpseo_titles = array_merge( $wpseo_titles, $copied_options );

		update_option( 'wpseo_titles', $wpseo_titles );
	}

	/**
	 * Reset the social options with the correct default values.
	 *
	 * @return void
	 */
	public function reset_og_settings_to_default_values() {
		$wpseo_titles    = get_option( 'wpseo_titles' );
		$updated_options = [];

		$updated_options['social-title-author-wpseo']  = '%%name%%';
		$updated_options['social-title-archive-wpseo'] = '%%date%%';

		/* translators: %s expands to the name of a post type (plural). */
		$post_type_archive_default = sprintf( __( '%s Archive', 'wordpress-seo' ), '%%pt_plural%%' );

		/* translators: %s expands to the variable used for term title. */
		$term_archive_default = sprintf( __( '%s Archives', 'wordpress-seo' ), '%%term_title%%' );

		$post_type_objects = get_post_types( [ 'public' => true ], 'objects' );

		if ( $post_type_objects ) {
			foreach ( $post_type_objects as $pt ) {
				// Post types.
				if ( isset( $wpseo_titles[ 'social-title-' . $pt->name ] ) ) {
					$updated_options[ 'social-title-' . $pt->name ] = '%%title%%';
				}
				// Post type archives.
				if ( isset( $wpseo_titles[ 'social-title-ptarchive-' . $pt->name ] ) ) {
					$updated_options[ 'social-title-ptarchive-' . $pt->name ] = $post_type_archive_default;
				}
			}
		}

		$taxonomy_objects = get_taxonomies( [ 'public' => true ], 'object' );

		if ( $taxonomy_objects ) {
			foreach ( $taxonomy_objects as $tax ) {
				if ( isset( $wpseo_titles[ 'social-title-tax-' . $tax->name ] ) ) {
					$updated_options[ 'social-title-tax-' . $tax->name ] = $term_archive_default;
				}
			}
		}

		$wpseo_titles = array_merge( $wpseo_titles, $updated_options );

		update_option( 'wpseo_titles', $wpseo_titles );
	}

	/**
	 * Removes all indexables for posts that are not publicly viewable.
	 * This method should be called after init, because post_types can still be registered.
	 *
	 * @return void
	 */
	public function remove_indexable_rows_for_non_public_post_types() {
		global $wpdb;

		// If migrations haven't been completed successfully the following may give false errors. So suppress them.
		$show_errors       = $wpdb->show_errors;
		$wpdb->show_errors = false;

		$indexable_table = Model::get_table_name( 'Indexable' );

		$included_post_types = \YoastSEO()->helpers->post_type->get_indexable_post_types();

		// phpcs:disable WordPress.DB.PreparedSQL.InterpolatedNotPrepared -- Reason: Too hard to fix.
		if ( empty( $included_post_types ) ) {
			$delete_query =
				"DELETE FROM $indexable_table
				WHERE object_type = 'post'
				AND object_sub_type IS NOT NULL";
		}
		else {
			$delete_query = $wpdb->prepare(
				"DELETE FROM $indexable_table
				WHERE object_type = 'post'
				AND object_sub_type IS NOT NULL
				AND object_sub_type NOT IN ( " . \implode( ', ', \array_fill( 0, \count( $included_post_types ), '%s' ) ) . ' )',
				$included_post_types
			);
		}
		// phpcs:enable

		// phpcs:disable WordPress.DB.DirectDatabaseQuery.DirectQuery -- Reason: Most performant way.
		// phpcs:disable WordPress.DB.DirectDatabaseQuery.NoCaching -- Reason: No relevant caches.
		// phpcs:disable WordPress.DB.PreparedSQL.NotPrepared -- Reason: Is it prepared already.
		$wpdb->query( $delete_query );
		// phpcs:enable

		$wpdb->show_errors = $show_errors;
	}

	/**
	 * Removes all indexables for terms that are not publicly viewable.
	 * This method should be called after init, because taxonomies can still be registered.
	 *
	 * @return void
	 */
	public function remove_indexable_rows_for_non_public_taxonomies() {
		global $wpdb;

		// If migrations haven't been completed successfully the following may give false errors. So suppress them.
		$show_errors       = $wpdb->show_errors;
		$wpdb->show_errors = false;

		$indexable_table = Model::get_table_name( 'Indexable' );

		$included_taxonomies = \YoastSEO()->helpers->taxonomy->get_indexable_taxonomies();

		// phpcs:disable WordPress.DB.PreparedSQL.InterpolatedNotPrepared -- Reason: Too hard to fix.
		if ( empty( $included_taxonomies ) ) {
			$delete_query = "DELETE FROM $indexable_table
				WHERE object_type = 'term'
				AND object_sub_type IS NOT NULL";
		}
		else {
			$delete_query = $wpdb->prepare(
				"DELETE FROM $indexable_table
				WHERE object_type = 'term'
				AND object_sub_type IS NOT NULL
				AND object_sub_type NOT IN ( " . \implode( ', ', \array_fill( 0, \count( $included_taxonomies ), '%s' ) ) . ' )',
				$included_taxonomies
			);
		}
		// phpcs:enable

		// phpcs:disable WordPress.DB.DirectDatabaseQuery.DirectQuery -- Reason: Most performant way.
		// phpcs:disable WordPress.DB.DirectDatabaseQuery.NoCaching -- Reason: No relevant caches.
		// phpcs:disable WordPress.DB.PreparedSQL.NotPrepared -- Reason: Is it prepared already.
		$wpdb->query( $delete_query );
		// phpcs:enable

		$wpdb->show_errors = $show_errors;
	}

	/**
	 * De-duplicates indexables that have more than one "unindexed" rows for the same object. Keeps the newest indexable.
	 *
	 * @return void
	 */
	private function deduplicate_unindexed_indexable_rows() {
		global $wpdb;

		// If migrations haven't been completed successfully the following may give false errors. So suppress them.
		$show_errors       = $wpdb->show_errors;
		$wpdb->show_errors = false;

		$indexable_table = Model::get_table_name( 'Indexable' );

		$query =
			"SELECT
				MAX(id) as newest_id,
				object_id,
				object_type
			FROM
				$indexable_table
			WHERE
				post_status = 'unindexed'
				AND object_type IN ( 'term', 'post', 'user' )
			GROUP BY
				object_id,
				object_type
			HAVING
				count(*) > 1";

		// phpcs:disable WordPress.DB.DirectDatabaseQuery.DirectQuery -- Reason: Most performant way.
		// phpcs:disable WordPress.DB.DirectDatabaseQuery.NoCaching -- Reason: No relevant caches.
		// phpcs:disable WordPress.DB.PreparedSQL.NotPrepared -- Reason: Is it prepared already.
		$duplicates = $wpdb->get_results( $query, ARRAY_A );
		// phpcs:enable

		if ( empty( $duplicates ) ) {
			$wpdb->show_errors = $show_errors;

			return;
		}

		// Users, terms and posts may share the same object_id. So delete them in separate, more performant, queries.
		$delete_queries = [
			$this->get_indexable_deduplication_query_for_type( 'post', $duplicates, $wpdb ),
			$this->get_indexable_deduplication_query_for_type( 'term', $duplicates, $wpdb ),
			$this->get_indexable_deduplication_query_for_type( 'user', $duplicates, $wpdb ),
		];

		foreach ( $delete_queries as $delete_query ) {
			if ( ! empty( $delete_query ) ) {
				// phpcs:disable WordPress.DB.DirectDatabaseQuery.DirectQuery -- Reason: Most performant way.
				// phpcs:disable WordPress.DB.DirectDatabaseQuery.NoCaching -- Reason: No relevant caches.
				// phpcs:disable WordPress.DB.PreparedSQL.NotPrepared -- Reason: Is it prepared already.
				$wpdb->query( $delete_query );
				// phpcs:enable
			}
		}

		$wpdb->show_errors = $show_errors;
	}

	/**
	 * Cleans up "unindexed" indexable rows when appropriate, aka when there's no object ID even though it should.
	 *
	 * @return void
	 */
	private function clean_unindexed_indexable_rows_with_no_object_id() {
		global $wpdb;

		// If migrations haven't been completed successfully the following may give false errors. So suppress them.
		$show_errors       = $wpdb->show_errors;
		$wpdb->show_errors = false;

		$indexable_table = Model::get_table_name( 'Indexable' );

		// phpcs:disable WordPress.DB.PreparedSQL.InterpolatedNotPrepared -- Reason: No user input, just a table name.
		// phpcs:disable WordPress.DB.DirectDatabaseQuery.DirectQuery -- Reason: Most performant way.
		// phpcs:disable WordPress.DB.DirectDatabaseQuery.NoCaching -- Reason: No relevant caches.
		$delete_query = $wpdb->query(
			"DELETE FROM $indexable_table
			WHERE post_status = 'unindexed'
			AND object_type NOT IN ( 'home-page', 'date-archive', 'post-type-archive', 'system-page' )
			AND object_id IS NULL"
		);
		// phpcs:enable

		$wpdb->show_errors = $show_errors;
	}

	/**
	 * Removes all user indexable rows when the author archive is disabled.
	 *
	 * @return void
	 */
	private function remove_indexable_rows_for_disabled_authors_archive() {
		global $wpdb;

		if ( ! \YoastSEO()->helpers->author_archive->are_disabled() ) {
			return;
		}

		// If migrations haven't been completed successfully the following may give false errors. So suppress them.
		$show_errors       = $wpdb->show_errors;
		$wpdb->show_errors = false;

		$indexable_table = Model::get_table_name( 'Indexable' );

		$delete_query = "DELETE FROM $indexable_table WHERE object_type = 'user'";
		// phpcs:enable

		// phpcs:disable WordPress.DB.DirectDatabaseQuery.NoCaching -- Reason: No relevant caches.
		// phpcs:disable WordPress.DB.DirectDatabaseQuery.DirectQuery -- Reason: Most performant way.
		// phpcs:disable WordPress.DB.PreparedSQL.NotPrepared -- Reason: Is it prepared already.
		$wpdb->query( $delete_query );
		// phpcs:enable

		$wpdb->show_errors = $show_errors;
	}

	/**
	 * Creates a query for de-duplicating indexables for a particular type.
	 *
	 * @param string $object_type The object type to deduplicate.
	 * @param array  $duplicates  The result of the duplicate query.
	 * @param wpdb   $wpdb        The wpdb object.
	 *
	 * @return string The query that removes all but one duplicate for each object of the object type.
	 */
	private function get_indexable_deduplication_query_for_type( $object_type, $duplicates, $wpdb ) {
		$indexable_table = Model::get_table_name( 'Indexable' );

		$filtered_duplicates = \array_filter(
			$duplicates,
			static function ( $duplicate ) use ( $object_type ) {
				return $duplicate['object_type'] === $object_type;
			}
		);

		if ( empty( $filtered_duplicates ) ) {
			return '';
		}

		$object_ids           = wp_list_pluck( $filtered_duplicates, 'object_id' );
		$newest_indexable_ids = wp_list_pluck( $filtered_duplicates, 'newest_id' );

		// phpcs:disable WordPress.DB.PreparedSQL.InterpolatedNotPrepared -- Reason: Too hard to fix.
		// phpcs:disable WordPress.DB.PreparedSQLPlaceholders.ReplacementsWrongNumber -- Reason: we're passing an array instead.
		return $wpdb->prepare(
			"DELETE FROM
				$indexable_table
			WHERE
				object_id IN ( " . \implode( ', ', \array_fill( 0, \count( $filtered_duplicates ), '%d' ) ) . ' )
				AND id NOT IN ( ' . \implode( ', ', \array_fill( 0, \count( $filtered_duplicates ), '%d' ) ) . ' )
				AND object_type = %s',
			array_merge( array_values( $object_ids ), array_values( $newest_indexable_ids ), [ $object_type ] )
		);
		// phpcs:enable
	}

	/**
	 * Removes all indexables for attachments.
	 *
	 * @return void
	 */
	private function remove_attachment_indexables() {
		global $wpdb;

		// If migrations haven't been completed successfully the following may give false errors. So suppress them.
		$show_errors       = $wpdb->show_errors;
		$wpdb->show_errors = false;

		$indexable_table = Model::get_table_name( 'Indexable' );

		$delete_query = "DELETE FROM $indexable_table WHERE object_type = 'post' AND object_sub_type = 'attachment'";
		// phpcs:enable

		// phpcs:disable WordPress.DB.DirectDatabaseQuery.NoCaching -- Reason: No relevant caches.
		// phpcs:disable WordPress.DB.DirectDatabaseQuery.DirectQuery -- Reason: Most performant way.
		// phpcs:disable WordPress.DB.PreparedSQL.NotPrepared -- Reason: Is it prepared already.
		$wpdb->query( $delete_query );
		// phpcs:enable

		$wpdb->show_errors = $show_errors;
	}

	/**
	 * Cleans all attachment links in the links table from target indexable ids.
	 *
	 * @return void
	 */
	private function clean_attachment_links_from_target_indexable_ids() {
		global $wpdb;

		// If migrations haven't been completed successfully the following may give false errors. So suppress them.
		$show_errors       = $wpdb->show_errors;
		$wpdb->show_errors = false;

		$links_table = Model::get_table_name( 'SEO_Links' );

		$query = "UPDATE $links_table SET target_indexable_id = NULL WHERE type = 'image-in'";
		// phpcs:enable

		// phpcs:disable WordPress.DB.DirectDatabaseQuery.NoCaching -- Reason: No relevant caches.
		// phpcs:disable WordPress.DB.DirectDatabaseQuery.DirectQuery -- Reason: Most performant way.
		// phpcs:disable WordPress.DB.PreparedSQL.NotPrepared -- Reason: Is it prepared already.
		$wpdb->query( $query );
		// phpcs:enable

		$wpdb->show_errors = $show_errors;
	}
}<|MERGE_RESOLUTION|>--- conflicted
+++ resolved
@@ -85,11 +85,7 @@
 			'19.3-RC0'   => 'upgrade_193',
 			'19.6-RC0'   => 'upgrade_196',
 			'19.11-RC0'  => 'upgrade_1911',
-<<<<<<< HEAD
-			'19.14-RC0'  => 'upgrade_1914',
-=======
 			'20.0-RC0'   => 'upgrade_200',
->>>>>>> b6acbce0
 		];
 
 		array_walk( $routines, [ $this, 'run_upgrade_routine' ], $version );
@@ -969,32 +965,22 @@
 	}
 
 	/**
-<<<<<<< HEAD
-	 * Performs the 19.14 upgrade routine.
+	 * Performs the 20.0 upgrade routine.
 	 *
 	 * @TODO: Update with the correct version number when the time comes.
 	 */
-	private function upgrade_1914() {
-=======
-	 * Performs the 20.0 upgrade routine.
-	 *
-	 * @TODO: Update with the correct version number when the time comes.
-	 */
 	private function upgrade_200() {
->>>>>>> b6acbce0
 		if ( ! \wp_next_scheduled( Cleanup_Integration::START_HOOK ) ) {
 			// This just schedules the cleanup routine cron again, since in combination of premium cleans up the prominent words table.
 			\wp_schedule_single_event( ( time() + ( MINUTE_IN_SECONDS * 5 ) ), Cleanup_Integration::START_HOOK );
 		}
 
-<<<<<<< HEAD
 		if ( WPSEO_Options::get( 'disable-attachment', true ) ) {
 			$this->remove_attachment_indexables();
 			$this->clean_attachment_links_from_target_indexable_ids();
 		}
-=======
+
 		$this->clean_unindexed_indexable_rows_with_no_object_id();
->>>>>>> b6acbce0
 	}
 
 	/**
