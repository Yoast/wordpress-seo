--- conflicted
+++ resolved
@@ -90,11 +90,7 @@
 			$this->upgrade_63();
 		}
 
-<<<<<<< HEAD
-		if ( version_compare( $this->options['version'], '7.0', '<' ) ) {
-=======
 		if ( version_compare( $version, '7.0', '<' ) ) {
->>>>>>> a8f6f29e
 			$this->upgrade_70();
 		}
 
