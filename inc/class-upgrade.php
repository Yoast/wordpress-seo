<?php
/**
 * WPSEO plugin file.
 *
 * @package WPSEO\Internal
 */

use Yoast\WP\Lib\Model;

/**
 * This code handles the option upgrades.
 */
class WPSEO_Upgrade {

	/**
	 * The taxonomy helper.
	 *
	 * @var \Yoast\WP\SEO\Helpers\Taxonomy_Helper
	 */
	private $taxonomy_helper;

	/**
	 * Class constructor.
	 */
	public function __construct() {
		$this->taxonomy_helper = YoastSEO()->helpers->taxonomy;

		$version = WPSEO_Options::get( 'version' );

		WPSEO_Options::maybe_set_multisite_defaults( false );

		$routines = [
			'1.5.0'      => 'upgrade_15',
			'2.0'        => 'upgrade_20',
			'2.1'        => 'upgrade_21',
			'2.2'        => 'upgrade_22',
			'2.3'        => 'upgrade_23',
			'3.0'        => 'upgrade_30',
			'3.3'        => 'upgrade_33',
			'3.6'        => 'upgrade_36',
			'4.0'        => 'upgrade_40',
			'4.4'        => 'upgrade_44',
			'4.7'        => 'upgrade_47',
			'4.9'        => 'upgrade_49',
			'5.0'        => 'upgrade_50',
			'5.5'        => 'upgrade_55',
			'6.3'        => 'upgrade_63',
			'7.0-RC0'    => 'upgrade_70',
			'7.1-RC0'    => 'upgrade_71',
			'7.3-RC0'    => 'upgrade_73',
			'7.4-RC0'    => 'upgrade_74',
			'7.5.3'      => 'upgrade_753',
			'7.7-RC0'    => 'upgrade_77',
			'7.7.2-RC0'  => 'upgrade_772',
			'9.0-RC0'    => 'upgrade_90',
			'10.0-RC0'   => 'upgrade_100',
			'11.1-RC0'   => 'upgrade_111',
			// Reset notifications because we removed the AMP Glue plugin notification.
			'12.1-RC0'   => 'clean_all_notifications',
			'12.3-RC0'   => 'upgrade_123',
			'12.4-RC0'   => 'upgrade_124',
			'12.8-RC0'   => 'upgrade_128',
			'13.2-RC0'   => 'upgrade_132',
			'14.0.3-RC0' => 'upgrade_1403',
			'14.1-RC0'   => 'upgrade_141',
			'14.2-RC0'   => 'upgrade_142',
			'14.5-RC0'   => 'upgrade_145',
			'14.9-RC0'   => 'upgrade_149',
			'15.1-RC0'   => 'upgrade_151',
			'15.3-RC0'   => 'upgrade_153',
			'15.5-RC0'   => 'upgrade_155',
			'15.7-RC0'   => 'upgrade_157',
			'15.9.1-RC0' => 'upgrade_1591',
			'16.2-RC0'   => 'upgrade_162',
			'16.5-RC0'   => 'upgrade_165',
<<<<<<< HEAD
			'17.2-RC0'   => 'upgrade_172',
=======
			'16.9-RC0'   => 'upgrade_169',
			'17.0-RC0'   => 'upgrade_170',
			'17.1-RC0'   => 'upgrade_171',
>>>>>>> 34e447d3
		];

		array_walk( $routines, [ $this, 'run_upgrade_routine' ], $version );

		if ( version_compare( $version, '12.5-RC0', '<' ) ) {
			/*
			 * We have to run this by hook, because otherwise:
			 * - the theme support check isn't available.
			 * - the notification center notifications are not filled yet.
			 */
			add_action( 'init', [ $this, 'upgrade_125' ] );
		}

		// Since 3.7.
		$upsell_notice = new WPSEO_Product_Upsell_Notice();
		$upsell_notice->set_upgrade_notice();

		/**
		 * Filter: 'wpseo_run_upgrade' - Runs the upgrade hook which are dependent on Yoast SEO.
		 *
		 * @api string - The current version of Yoast SEO
		 */
		do_action( 'wpseo_run_upgrade', $version );

		$this->finish_up( $version );
	}

	/**
	 * Runs the upgrade routine.
	 *
	 * @param string $routine         The method to call.
	 * @param string $version         The new version.
	 * @param string $current_version The current set version.
	 *
	 * @return void
	 */
	protected function run_upgrade_routine( $routine, $version, $current_version ) {
		if ( version_compare( $current_version, $version, '<' ) ) {
			$this->$routine( $current_version );
		}
	}

	/**
	 * Adds a new upgrade history entry.
	 *
	 * @param string $current_version The old version from which we are upgrading.
	 * @param string $new_version     The version we are upgrading to.
	 */
	protected function add_upgrade_history( $current_version, $new_version ) {
		$upgrade_history = new WPSEO_Upgrade_History();
		$upgrade_history->add( $current_version, $new_version, array_keys( WPSEO_Options::$options ) );
	}

	/**
	 * Runs the needed cleanup after an update, setting the DB version to latest version, flushing caches etc.
	 *
	 * @param string|null $previous_version The previous version.
	 *
	 * @return void
	 */
	protected function finish_up( $previous_version = null ) {
		if ( $previous_version ) {
			WPSEO_Options::set( 'previous_version', $previous_version );
		}
		WPSEO_Options::set( 'version', WPSEO_VERSION );

		// Just flush rewrites, always, to at least make them work after an upgrade.
		add_action( 'shutdown', 'flush_rewrite_rules' );

		// Flush the sitemap cache.
		WPSEO_Sitemaps_Cache::clear();

		// Make sure all our options always exist - issue #1245.
		WPSEO_Options::ensure_options_exist();
	}

	/**
	 * Run the Yoast SEO 1.5 upgrade routine.
	 *
	 * @param string $version Current plugin version.
	 */
	private function upgrade_15( $version ) {
		// Clean up options and meta.
		WPSEO_Options::clean_up( null, $version );
		WPSEO_Meta::clean_up();
	}

	/**
	 * Moves options that moved position in WPSEO 2.0.
	 */
	private function upgrade_20() {
		/**
		 * Clean up stray wpseo_ms options from the options table, option should only exist in the sitemeta table.
		 * This could have been caused in many version of Yoast SEO, so deleting it for everything below 2.0.
		 */
		delete_option( 'wpseo_ms' );

		$wpseo = $this->get_option_from_database( 'wpseo' );
		$this->save_option_setting( $wpseo, 'pinterestverify' );

		// Re-save option to trigger sanitization.
		$this->cleanup_option_data( 'wpseo' );
	}

	/**
	 * Detects if taxonomy terms were split and updates the corresponding taxonomy meta's accordingly.
	 */
	private function upgrade_21() {
		$taxonomies = get_option( 'wpseo_taxonomy_meta', [] );

		if ( ! empty( $taxonomies ) ) {
			foreach ( $taxonomies as $taxonomy => $tax_metas ) {
				foreach ( $tax_metas as $term_id => $tax_meta ) {
					if ( function_exists( 'wp_get_split_term' ) ) {
						$new_term_id = wp_get_split_term( $term_id, $taxonomy );
						if ( $new_term_id !== false ) {
							$taxonomies[ $taxonomy ][ $new_term_id ] = $taxonomies[ $taxonomy ][ $term_id ];
							unset( $taxonomies[ $taxonomy ][ $term_id ] );
						}
					}
				}
			}

			update_option( 'wpseo_taxonomy_meta', $taxonomies );
		}
	}

	/**
	 * Performs upgrade functions to Yoast SEO 2.2.
	 */
	private function upgrade_22() {
		// Unschedule our tracking.
		wp_clear_scheduled_hook( 'yoast_tracking' );

		$this->cleanup_option_data( 'wpseo' );
	}

	/**
	 * Schedules upgrade function to Yoast SEO 2.3.
	 */
	private function upgrade_23() {
		add_action( 'wp', [ $this, 'upgrade_23_query' ], 90 );
		add_action( 'admin_head', [ $this, 'upgrade_23_query' ], 90 );
	}

	/**
	 * Performs upgrade query to Yoast SEO 2.3.
	 */
	public function upgrade_23_query() {
		$wp_query = new WP_Query( 'post_type=any&meta_key=_yoast_wpseo_sitemap-include&meta_value=never&order=ASC' );

		if ( ! empty( $wp_query->posts ) ) {
			$options = get_option( 'wpseo_xml' );

			$excluded_posts = [];
			if ( $options['excluded-posts'] !== '' ) {
				$excluded_posts = explode( ',', $options['excluded-posts'] );
			}

			foreach ( $wp_query->posts as $post ) {
				if ( ! in_array( (string) $post->ID, $excluded_posts, true ) ) {
					$excluded_posts[] = $post->ID;
				}
			}

			// Updates the meta value.
			$options['excluded-posts'] = implode( ',', $excluded_posts );

			// Update the option.
			update_option( 'wpseo_xml', $options );
		}

		// Remove the meta fields.
		delete_post_meta_by_key( '_yoast_wpseo_sitemap-include' );
	}

	/**
	 * Performs upgrade functions to Yoast SEO 3.0.
	 */
	private function upgrade_30() {
		// Remove the meta fields for sitemap prio.
		delete_post_meta_by_key( '_yoast_wpseo_sitemap-prio' );
	}

	/**
	 * Performs upgrade functions to Yoast SEO 3.3.
	 */
	private function upgrade_33() {
		// Notification dismissals have been moved to User Meta instead of global option.
		delete_option( Yoast_Notification_Center::STORAGE_KEY );
	}

	/**
	 * Performs upgrade functions to Yoast SEO 3.6.
	 */
	private function upgrade_36() {
		global $wpdb;

		// Between 3.2 and 3.4 the sitemap options were saved with autoloading enabled.
		$wpdb->query( 'DELETE FROM ' . $wpdb->options . ' WHERE option_name LIKE "wpseo_sitemap_%" AND autoload = "yes"' );
	}

	/**
	 * Removes the about notice when its still in the database.
	 */
	private function upgrade_40() {
		$center = Yoast_Notification_Center::get();
		$center->remove_notification_by_id( 'wpseo-dismiss-about' );
	}

	/**
	 * Moves the content-analysis-active and keyword-analysis-acive options from wpseo-titles to wpseo.
	 */
	private function upgrade_44() {
		$wpseo_titles = $this->get_option_from_database( 'wpseo_titles' );

		$this->save_option_setting( $wpseo_titles, 'content-analysis-active', 'content_analysis_active' );
		$this->save_option_setting( $wpseo_titles, 'keyword-analysis-active', 'keyword_analysis_active' );

		// Remove irrelevant content from the option.
		$this->cleanup_option_data( 'wpseo_titles' );
	}

	/**
	 * Renames the meta name for the cornerstone content. It was a public meta field and it has to be private.
	 */
	private function upgrade_47() {
		global $wpdb;

		// The meta key has to be private, so prefix it.
		$wpdb->query(
			$wpdb->prepare(
				'UPDATE ' . $wpdb->postmeta . ' SET meta_key = %s WHERE meta_key = "yst_is_cornerstone"',
				WPSEO_Cornerstone_Filter::META_NAME
			)
		);
	}

	/**
	 * Removes the 'wpseo-dismiss-about' notice for every user that still has it.
	 */
	private function upgrade_49() {
		global $wpdb;

		/*
		 * Using a filter to remove the notification for the current logged in user. The notification center is
		 * initializing the notifications before the upgrade routine has been executedd and is saving the stored
		 * notifications on shutdown. This causes the returning notification. By adding this filter the shutdown
		 * routine on the notification center will remove the notification.
		 */
		add_filter( 'yoast_notifications_before_storage', [ $this, 'remove_about_notice' ] );

		$meta_key = $wpdb->get_blog_prefix() . Yoast_Notification_Center::STORAGE_KEY;

		$usermetas = $wpdb->get_results(
			$wpdb->prepare(
				'
				SELECT user_id, meta_value
				FROM ' . $wpdb->usermeta . '
				WHERE meta_key = %s AND meta_value LIKE %s
				',
				$meta_key,
				'%wpseo-dismiss-about%'
			),
			ARRAY_A
		);

		if ( empty( $usermetas ) ) {
			return;
		}

		foreach ( $usermetas as $usermeta ) {
			$notifications = maybe_unserialize( $usermeta['meta_value'] );

			foreach ( $notifications as $notification_key => $notification ) {
				if ( ! empty( $notification['options']['id'] ) && $notification['options']['id'] === 'wpseo-dismiss-about' ) {
					unset( $notifications[ $notification_key ] );
				}
			}

			update_user_option( $usermeta['user_id'], Yoast_Notification_Center::STORAGE_KEY, array_values( $notifications ) );
		}
	}

	/**
	 * Removes the wpseo-dismiss-about notice from a list of notifications.
	 *
	 * @param Yoast_Notification[] $notifications The notifications to filter.
	 *
	 * @return Yoast_Notification[] The filtered list of notifications. Excluding the wpseo-dismiss-about notification.
	 */
	public function remove_about_notice( $notifications ) {
		foreach ( $notifications as $notification_key => $notification ) {
			if ( $notification->get_id() === 'wpseo-dismiss-about' ) {
				unset( $notifications[ $notification_key ] );
			}
		}

		return $notifications;
	}

	/**
	 * Adds the yoast_seo_links table to the database.
	 */
	private function upgrade_50() {
		global $wpdb;

		// Deletes the post meta value, which might created in the RC.
		$wpdb->query( 'DELETE FROM ' . $wpdb->postmeta . ' WHERE meta_key = "_yst_content_links_processed"' );
	}

	/**
	 * Register new capabilities and roles.
	 */
	private function upgrade_55() {
		// Register roles.
		do_action( 'wpseo_register_roles' );
		WPSEO_Role_Manager_Factory::get()->add();

		// Register capabilities.
		do_action( 'wpseo_register_capabilities' );
		WPSEO_Capability_Manager_Factory::get()->add();
	}

	/**
	 * Removes some no longer used options for noindexing subpages and for meta keywords and its associated templates.
	 *
	 * @return void
	 */
	private function upgrade_63() {
		$this->cleanup_option_data( 'wpseo_titles' );
	}

	/**
	 * Perform the 7.0 upgrade, moves settings around, deletes several options.
	 *
	 * @return void
	 */
	private function upgrade_70() {

		$wpseo_permalinks    = $this->get_option_from_database( 'wpseo_permalinks' );
		$wpseo_xml           = $this->get_option_from_database( 'wpseo_xml' );
		$wpseo_rss           = $this->get_option_from_database( 'wpseo_rss' );
		$wpseo               = $this->get_option_from_database( 'wpseo' );
		$wpseo_internallinks = $this->get_option_from_database( 'wpseo_internallinks' );

		// Move some permalink settings, then delete the option.
		$this->save_option_setting( $wpseo_permalinks, 'redirectattachment', 'disable-attachment' );
		$this->save_option_setting( $wpseo_permalinks, 'stripcategorybase' );

		// Move one XML sitemap setting, then delete the option.
		$this->save_option_setting( $wpseo_xml, 'enablexmlsitemap', 'enable_xml_sitemap' );


		// Move the RSS settings to the search appearance settings, then delete the RSS option.
		$this->save_option_setting( $wpseo_rss, 'rssbefore' );
		$this->save_option_setting( $wpseo_rss, 'rssafter' );

		$this->save_option_setting( $wpseo, 'company_logo' );
		$this->save_option_setting( $wpseo, 'company_name' );
		$this->save_option_setting( $wpseo, 'company_or_person' );
		$this->save_option_setting( $wpseo, 'person_name' );

		// Remove the website name and altername name as we no longer need them.
		$this->cleanup_option_data( 'wpseo' );

		// All the breadcrumbs settings have moved to the search appearance settings.
		foreach ( array_keys( $wpseo_internallinks ) as $key ) {
			$this->save_option_setting( $wpseo_internallinks, $key );
		}

		// Convert hidden metabox options to display metabox options.
		$title_options = get_option( 'wpseo_titles' );

		foreach ( $title_options as $key => $value ) {
			if ( strpos( $key, 'hideeditbox-tax-' ) === 0 ) {
				$taxonomy = substr( $key, strlen( 'hideeditbox-tax-' ) );
				WPSEO_Options::set( 'display-metabox-tax-' . $taxonomy, ! $value );
				continue;
			}

			if ( strpos( $key, 'hideeditbox-' ) === 0 ) {
				$post_type = substr( $key, strlen( 'hideeditbox-' ) );
				WPSEO_Options::set( 'display-metabox-pt-' . $post_type, ! $value );
				continue;
			}
		}

		// Cleanup removed options.
		delete_option( 'wpseo_xml' );
		delete_option( 'wpseo_permalinks' );
		delete_option( 'wpseo_rss' );
		delete_option( 'wpseo_internallinks' );

		// Remove possibly present plugin conflict notice for plugin that was removed from the list of conflicting plugins.
		$yoast_plugin_conflict = WPSEO_Plugin_Conflict::get_instance();
		$yoast_plugin_conflict->clear_error( 'header-footer/plugin.php' );

		// Moves the user meta for excluding from the XML sitemap to a noindex.
		global $wpdb;
		$wpdb->query( "UPDATE $wpdb->usermeta SET meta_key = 'wpseo_noindex_author' WHERE meta_key = 'wpseo_excludeauthorsitemap'" );
	}

	/**
	 * Perform the 7.1 upgrade.
	 *
	 * @return void
	 */
	private function upgrade_71() {
		$this->cleanup_option_data( 'wpseo_social' );

		// Move the breadcrumbs setting and invert it.
		$title_options = $this->get_option_from_database( 'wpseo_titles' );

		if ( array_key_exists( 'breadcrumbs-blog-remove', $title_options ) ) {
			WPSEO_Options::set( 'breadcrumbs-display-blog-page', ! $title_options['breadcrumbs-blog-remove'] );

			$this->cleanup_option_data( 'wpseo_titles' );
		}
	}

	/**
	 * Perform the 7.3 upgrade.
	 *
	 * @return void
	 */
	private function upgrade_73() {
		global $wpdb;
		// We've moved the cornerstone checkbox to our proper namespace.
		$wpdb->query( "UPDATE $wpdb->postmeta SET meta_key = '_yoast_wpseo_is_cornerstone' WHERE meta_key = '_yst_is_cornerstone'" );

		// Remove the previous Whip dismissed message, as this is a new one regarding PHP 5.2.
		delete_option( 'whip_dismiss_timestamp' );
	}

	/**
	 * Performs the 7.4 upgrade.
	 *
	 * @return void
	 */
	private function upgrade_74() {
		$this->remove_sitemap_validators();
	}

	/**
	 * Performs the 7.5.3 upgrade.
	 *
	 * When upgrading purging media is potentially relevant.
	 *
	 * @return void
	 */
	private function upgrade_753() {
		// Only when attachments are not disabled.
		if ( WPSEO_Options::get( 'disable-attachment' ) === true ) {
			return;
		}

		// Only when attachments are not no-indexed.
		if ( WPSEO_Options::get( 'noindex-attachment' ) === true ) {
			return;
		}

		// Set purging relevancy.
		WPSEO_Options::set( 'is-media-purge-relevant', true );
	}

	/**
	 * Performs the 7.7 upgrade.
	 *
	 * @return void
	 */
	private function upgrade_77() {
		// Remove all OpenGraph content image cache.
		$this->delete_post_meta( '_yoast_wpseo_post_image_cache' );
	}

	/**
	 * Performs the 7.7.2 upgrade.
	 *
	 * @return void
	 */
	private function upgrade_772() {
		if ( YoastSEO()->helpers->woocommerce->is_active() ) {
			$this->migrate_woocommerce_archive_setting_to_shop_page();
		}
	}

	/**
	 * Performs the 9.0 upgrade.
	 *
	 * @return void
	 */
	private function upgrade_90() {
		global $wpdb;

		// Invalidate all sitemap cache transients.
		WPSEO_Sitemaps_Cache_Validator::cleanup_database();

		// Removes all scheduled tasks for hitting the sitemap index.
		wp_clear_scheduled_hook( 'wpseo_hit_sitemap_index' );

		$wpdb->query( 'DELETE FROM ' . $wpdb->options . ' WHERE option_name LIKE "wpseo_sitemap_%"' );
	}

	/**
	 * Performs the 10.0 upgrade.
	 *
	 * @return void
	 */
	private function upgrade_100() {
		// Removes recalibration notifications.
		$this->clean_all_notifications();

		// Removes recalibration options.
		WPSEO_Options::clean_up( 'wpseo' );
		delete_option( 'wpseo_recalibration_beta_mailinglist_subscription' );
	}

	/**
	 * Performs the 11.1 upgrade.
	 *
	 * @return void
	 */
	private function upgrade_111() {
		// Set company_or_person to company when it's an invalid value.
		$company_or_person = WPSEO_Options::get( 'company_or_person', '' );

		if ( ! in_array( $company_or_person, [ 'company', 'person' ], true ) ) {
			WPSEO_Options::set( 'company_or_person', 'company' );
		}
	}

	/**
	 * Performs the 12.3 upgrade.
	 *
	 * Removes the about notice when its still in the database.
	 */
	private function upgrade_123() {
		$plugins = [
			'yoast-seo-premium',
			'video-seo-for-wordpress-seo-by-yoast',
			'yoast-news-seo',
			'local-seo-for-yoast-seo',
			'yoast-woocommerce-seo',
			'yoast-acf-analysis',
		];

		$center = Yoast_Notification_Center::get();
		foreach ( $plugins as $plugin ) {
			$center->remove_notification_by_id( 'wpseo-outdated-yoast-seo-plugin-' . $plugin );
		}
	}

	/**
	 * Performs the 12.4 upgrade.
	 *
	 * Removes the Google plus defaults from the database.
	 */
	private function upgrade_124() {
		$this->cleanup_option_data( 'wpseo_social' );
	}

	/**
	 * Performs the 12.5 upgrade.
	 */
	public function upgrade_125() {
		// Disables the force rewrite title when the theme supports it through WordPress.
		if ( WPSEO_Options::get( 'forcerewritetitle', false ) && current_theme_supports( 'title-tag' ) ) {
			WPSEO_Options::set( 'forcerewritetitle', false );
		}

		global $wpdb;
		$wpdb->query( "DELETE FROM $wpdb->usermeta WHERE meta_key = 'wp_yoast_promo_hide_premium_upsell_admin_block'" );

		// Removes the WordPress update notification, because it is no longer necessary when WordPress 5.3 is released.
		$center = Yoast_Notification_Center::get();
		$center->remove_notification_by_id( 'wpseo-dismiss-wordpress-upgrade' );
	}

	/**
	 * Performs the 12.8 upgrade.
	 */
	private function upgrade_128() {
		// Re-save wpseo to make sure bf_banner_2019_dismissed key is gone.
		$this->cleanup_option_data( 'wpseo' );

		Yoast_Notification_Center::get()->remove_notification_by_id( 'wpseo-dismiss-page_comments-notice' );
		Yoast_Notification_Center::get()->remove_notification_by_id( 'wpseo-dismiss-wordpress-upgrade' );
	}

	/**
	 * Performs the 13.2 upgrade.
	 */
	private function upgrade_132() {
		Yoast_Notification_Center::get()->remove_notification_by_id( 'wpseo-dismiss-tagline-notice' );
		Yoast_Notification_Center::get()->remove_notification_by_id( 'wpseo-dismiss-permalink-notice' );
		Yoast_Notification_Center::get()->remove_notification_by_id( 'wpseo-dismiss-onpageorg' );

		// Transfers the onpage option value to the ryte option.
		$ryte_option   = get_option( 'wpseo_ryte' );
		$onpage_option = get_option( 'wpseo_onpage' );
		if ( ! $ryte_option && $onpage_option ) {
			update_option( 'wpseo_ryte', $onpage_option );
			delete_option( 'wpseo_onpage' );
		}

		// Changes onpage_indexability to ryte_indexability.
		$wpseo_option = get_option( 'wpseo' );
		if ( isset( $wpseo_option['onpage_indexability'] ) && ! isset( $wpseo_option['ryte_indexability'] ) ) {
			$wpseo_option['ryte_indexability'] = $wpseo_option['onpage_indexability'];
			unset( $wpseo_option['onpage_indexability'] );
			update_option( 'wpseo', $wpseo_option );
		}

		if ( wp_next_scheduled( 'wpseo_ryte_fetch' ) ) {
			wp_clear_scheduled_hook( 'wpseo_ryte_fetch' );
		}

		/*
		 * Re-register capabilities to add the new `view_site_health_checks`
		 * capability to the SEO Manager role.
		 */
		do_action( 'wpseo_register_capabilities' );
		WPSEO_Capability_Manager_Factory::get()->add();
	}

	/**
	 * Perform the 14.0.3 upgrade.
	 */
	private function upgrade_1403() {
		WPSEO_Options::set( 'ignore_indexation_warning', false );
	}

	/**
	 * Performs the 14.1 upgrade.
	 */
	private function upgrade_141() {
		/*
		 * These notifications are retrieved from storage on the `init` hook with
		 * priority 1. We need to remove them after they're retrieved.
		 */
		add_action( 'init', [ $this, 'remove_notifications_for_141' ] );
		add_action( 'init', [ $this, 'clean_up_private_taxonomies_for_141' ] );

		$this->reset_permalinks_of_attachments_for_141();
	}

	/**
	 * Performs the 14.2 upgrade.
	 *
	 * Removes the yoast-acf-analysis notice when it's still in the database.
	 */
	private function upgrade_142() {
		add_action( 'init', [ $this, 'remove_acf_notification_for_142' ] );
	}

	/**
	 * Performs the 14.5 upgrade.
	 */
	private function upgrade_145() {
		add_action( 'init', [ $this, 'set_indexation_completed_option_for_145' ] );
	}

	/**
	 * Performs the 14.9 upgrade.
	 */
	private function upgrade_149() {
		$version = get_option( 'wpseo_license_server_version', 2 );
		WPSEO_Options::set( 'license_server_version', $version );
		delete_option( 'wpseo_license_server_version' );
	}

	/**
	 * Performs the 15.1 upgrade.
	 *
	 * @return void
	 */
	private function upgrade_151() {
		$this->set_home_url_for_151();
		$this->move_indexables_indexation_reason_for_151();

		add_action( 'init', [ $this, 'set_permalink_structure_option_for_151' ] );
		add_action( 'init', [ $this, 'store_custom_taxonomy_slugs_for_151' ] );
	}

	/**
	 * Performs the 15.3 upgrade.
	 *
	 * @return void
	 */
	private function upgrade_153() {
		WPSEO_Options::set( 'category_base_url', get_option( 'category_base' ) );
		WPSEO_Options::set( 'tag_base_url', get_option( 'tag_base' ) );

		// Rename a couple of options.
		$indexation_started_value = WPSEO_Options::get( 'indexation_started' );
		WPSEO_Options::set( 'indexing_started', $indexation_started_value );

		$indexables_indexing_completed_value = WPSEO_Options::get( 'indexables_indexation_completed' );
		WPSEO_Options::set( 'indexables_indexing_completed', $indexables_indexing_completed_value );
	}

	/**
	 * Performs the 15.5 upgrade.
	 *
	 * @return void
	 */
	private function upgrade_155() {
		// Unset the fbadminapp value in the wpseo_social option.
		$wpseo_social_option = get_option( 'wpseo_social' );

		if ( isset( $wpseo_social_option['fbadminapp'] ) ) {
			unset( $wpseo_social_option['fbadminapp'] );
			update_option( 'wpseo_social', $wpseo_social_option );
		}
	}

	/**
	 * Performs the 15.7 upgrade.
	 *
	 * @return void
	 */
	private function upgrade_157() {
		add_action( 'init', [ $this, 'remove_plugin_updated_notification_for_157' ] );
	}

	/**
	 * Performs the 15.9.1 upgrade routine.
	 */
	private function upgrade_1591() {
		$enabled_auto_updates = \get_option( 'auto_update_plugins' );
		$addon_update_watcher = YoastSEO()->classes->get( \Yoast\WP\SEO\Integrations\Watchers\Addon_Update_Watcher::class );
		$addon_update_watcher->toggle_auto_updates_for_add_ons( 'auto_update_plugins', [], $enabled_auto_updates );
	}

	/**
	 * Performs the 16.2 upgrade routine.
	 */
	private function upgrade_162() {
		$enabled_auto_updates = \get_site_option( 'auto_update_plugins' );
		$addon_update_watcher = YoastSEO()->classes->get( \Yoast\WP\SEO\Integrations\Watchers\Addon_Update_Watcher::class );
		$addon_update_watcher->toggle_auto_updates_for_add_ons( 'auto_update_plugins', $enabled_auto_updates, [] );
	}

	/**
	 * Performs the 16.5 upgrade.
	 *
	 * @return void
	 */
	private function upgrade_165() {
		add_action( 'init', [ $this, 'copy_og_settings_from_social_to_titles' ], 99 );

		// Run after the WPSEO_Options::enrich_defaults method which has priority 99.
		add_action( 'init', [ $this, 'reset_og_settings_to_default_values' ], 100 );
	}

	/**
	 * Performs the 17.2 upgrade. Cleans out any unnecessary indexables. See $cleanup_integration->get_cleanup_tasks() to see what will be cleaned out.
	 *
	 * @return void
	 */
	private function upgrade_172() {
		\wp_unschedule_hook( 'wpseo_cleanup_orphaned_indexables' );
		\wp_unschedule_hook( 'wpseo_cleanup_indexables' );

		if ( ! \wp_next_scheduled( \Yoast\WP\SEO\Integrations\Cleanup_Integration::START_HOOK ) ) {
			\wp_schedule_single_event( ( time() + ( MINUTE_IN_SECONDS * 5 ) ), \Yoast\WP\SEO\Integrations\Cleanup_Integration::START_HOOK );
		}
	}

	/**
	 * Performs the 17.1 upgrade. Removes the pipe and tilde separators and replaces them with the dash separator.
	 *
	 * @return void
	 */
	private function upgrade_171() {
		$separator = WPSEO_Options::get( 'separator' );
		if ( $separator === 'sc-pipe' || $separator === 'sc-tilde' ) {
			WPSEO_Options::set( 'separator', 'sc-dash' );
		}
	}

	/**
	 * Sets the home_url option for the 15.1 upgrade routine.
	 *
	 * @return void
	 */
	protected function set_home_url_for_151() {
		$home_url = WPSEO_Options::get( 'home_url' );

		if ( empty( $home_url ) ) {
			WPSEO_Options::set( 'home_url', get_home_url() );
		}
	}

	/**
	 * Moves the `indexables_indexation_reason` option to the
	 * renamed `indexing_reason` option.
	 *
	 * @return void
	 */
	protected function move_indexables_indexation_reason_for_151() {
		$reason = WPSEO_Options::get( 'indexables_indexation_reason', '' );
		WPSEO_Options::set( 'indexing_reason', $reason );
	}

	/**
	 * Checks if the indexable indexation is completed.
	 * If so, sets the `indexables_indexation_completed` option to `true`,
	 * else to `false`.
	 */
	public function set_indexation_completed_option_for_145() {
		WPSEO_Options::set( 'indexables_indexation_completed', YoastSEO()->helpers->indexing->get_unindexed_count() === 0 );
	}

	/**
	 * Cleans up the private taxonomies from the indexables table for the upgrade routine to 14.1.
	 */
	public function clean_up_private_taxonomies_for_141() {
		global $wpdb;

		// If migrations haven't been completed successfully the following may give false errors. So suppress them.
		$show_errors       = $wpdb->show_errors;
		$wpdb->show_errors = false;

		// Clean up indexables of private taxonomies.
		$private_taxonomies = \get_taxonomies( [ 'public' => false ], 'names' );

		if ( empty( $private_taxonomies ) ) {
			return;
		}

		$indexable_table = Model::get_table_name( 'Indexable' );

		// phpcs:ignore WordPress.DB.PreparedSQL.NotPrepared -- Reason: Is it prepared already.
		$query = $wpdb->prepare(
			// phpcs:ignore WordPress.DB.PreparedSQL.InterpolatedNotPrepared -- Reason: Too hard to fix.
			"DELETE FROM $indexable_table
			WHERE object_type = 'term'
			AND object_sub_type IN ("
				. \implode( ', ', \array_fill( 0, \count( $private_taxonomies ), '%s' ) )
				. ')',
			$private_taxonomies
		);
		$wpdb->query( $query ); // phpcs:ignore WordPress.DB.PreparedSQL.NotPrepared -- Reason: Is it prepared already.

		$wpdb->show_errors = $show_errors;
	}

	/**
	 * Resets the permalinks of attachments to `null` in the indexable table for the upgrade routine to 14.1.
	 */
	private function reset_permalinks_of_attachments_for_141() {
		global $wpdb;

		// If migrations haven't been completed succesfully the following may give false errors. So suppress them.
		$show_errors       = $wpdb->show_errors;
		$wpdb->show_errors = false;

		// Reset the permalinks of the attachments in the indexable table.
		$indexable_table = Model::get_table_name( 'Indexable' );
		$query           = "UPDATE $indexable_table SET permalink = NULL WHERE object_type = 'post' AND object_sub_type = 'attachment'";
		$wpdb->query( $query ); // phpcs:ignore WordPress.DB.PreparedSQL.NotPrepared -- Reason: There is no user input.

		$wpdb->show_errors = $show_errors;
	}

	/**
	 * Removes notifications from the Notification center for the 14.1 upgrade.
	 *
	 * @return void
	 */
	public function remove_notifications_for_141() {
		Yoast_Notification_Center::get()->remove_notification_by_id( 'wpseo-dismiss-recalculate' );
		Yoast_Notification_Center::get()->remove_notification_by_id( 'wpseo-dismiss-blog-public-notice' );
		Yoast_Notification_Center::get()->remove_notification_by_id( 'wpseo-links-table-not-accessible' );
		Yoast_Notification_Center::get()->remove_notification_by_id( 'wpseo-post-type-archive-notification' );
	}

	/**
	 * Removes the wpseo-suggested-plugin-yoast-acf-analysis notification from the Notification center for the 14.2 upgrade.
	 *
	 * @return void
	 */
	public function remove_acf_notification_for_142() {
		Yoast_Notification_Center::get()->remove_notification_by_id( 'wpseo-suggested-plugin-yoast-acf-analysis' );
	}

	/**
	 * Removes the wpseo-plugin-updated notification from the Notification center for the 15.7 upgrade.
	 *
	 * @return void
	 */
	public function remove_plugin_updated_notification_for_157() {
		Yoast_Notification_Center::get()->remove_notification_by_id( 'wpseo-plugin-updated' );
	}

	/**
	 * Removes all notifications saved in the database under 'wp_yoast_notifications'.
	 *
	 * @return void
	 */
	private function clean_all_notifications() {
		global $wpdb;
		delete_metadata( 'user', 0, $wpdb->get_blog_prefix() . Yoast_Notification_Center::STORAGE_KEY, '', true );
	}

	/**
	 * Removes the post meta fields for a given meta key.
	 *
	 * @param string $meta_key The meta key.
	 *
	 * @return void
	 */
	private function delete_post_meta( $meta_key ) {
		global $wpdb;
		$deleted = $wpdb->delete( $wpdb->postmeta, [ 'meta_key' => $meta_key ], [ '%s' ] );

		if ( $deleted ) {
			wp_cache_set( 'last_changed', microtime(), 'posts' );
		}
	}

	/**
	 * Removes all sitemap validators.
	 *
	 * This should be executed on every upgrade routine until we have removed the sitemap caching in the database.
	 *
	 * @return void
	 */
	private function remove_sitemap_validators() {
		global $wpdb;

		// Remove all sitemap validators.
		$wpdb->query( "DELETE FROM $wpdb->options WHERE option_name LIKE 'wpseo_sitemap%validator%'" );
	}

	/**
	 * Retrieves the option value directly from the database.
	 *
	 * @param string $option_name Option to retrieve.
	 *
	 * @return array|mixed The content of the option if exists, otherwise an empty array.
	 */
	protected function get_option_from_database( $option_name ) {
		global $wpdb;

		// Load option directly from the database, to avoid filtering and sanitization.
		$sql     = $wpdb->prepare( 'SELECT option_value FROM ' . $wpdb->options . ' WHERE option_name = %s', $option_name );
		$results = $wpdb->get_results( $sql, ARRAY_A ); // phpcs:ignore WordPress.DB.PreparedSQL.NotPrepared -- Reason: Is is already prepared.
		if ( ! empty( $results ) ) {
			return maybe_unserialize( $results[0]['option_value'] );
		}

		return [];
	}

	/**
	 * Cleans the option to make sure only relevant settings are there.
	 *
	 * @param string $option_name Option name save.
	 *
	 * @return void
	 */
	protected function cleanup_option_data( $option_name ) {
		$data = get_option( $option_name, [] );
		if ( ! is_array( $data ) || $data === [] ) {
			return;
		}

		/*
		 * Clean up the option by re-saving it.
		 *
		 * The option framework will remove any settings that are not configured
		 * for this option, removing any migrated settings.
		 */
		update_option( $option_name, $data );
	}

	/**
	 * Saves an option setting to where it should be stored.
	 *
	 * @param array       $source_data    The option containing the value to be migrated.
	 * @param string      $source_setting Name of the key in the "from" option.
	 * @param string|null $target_setting Name of the key in the "to" option.
	 *
	 * @return void
	 */
	protected function save_option_setting( $source_data, $source_setting, $target_setting = null ) {
		if ( $target_setting === null ) {
			$target_setting = $source_setting;
		}

		if ( isset( $source_data[ $source_setting ] ) ) {
			WPSEO_Options::set( $target_setting, $source_data[ $source_setting ] );
		}
	}

	/**
	 * Migrates WooCommerce archive settings to the WooCommerce Shop page meta-data settings.
	 *
	 * If no Shop page is defined, nothing will be migrated.
	 *
	 * @return void
	 */
	private function migrate_woocommerce_archive_setting_to_shop_page() {
		$shop_page_id = wc_get_page_id( 'shop' );

		if ( $shop_page_id === -1 ) {
			return;
		}

		$title = WPSEO_Meta::get_value( 'title', $shop_page_id );

		if ( empty( $title ) ) {
			$option_title = WPSEO_Options::get( 'title-ptarchive-product' );

			WPSEO_Meta::set_value(
				'title',
				$option_title,
				$shop_page_id
			);

			WPSEO_Options::set( 'title-ptarchive-product', '' );
		}

		$meta_description = WPSEO_Meta::get_value( 'metadesc', $shop_page_id );

		if ( empty( $meta_description ) ) {
			$option_metadesc = WPSEO_Options::get( 'metadesc-ptarchive-product' );

			WPSEO_Meta::set_value(
				'metadesc',
				$option_metadesc,
				$shop_page_id
			);

			WPSEO_Options::set( 'metadesc-ptarchive-product', '' );
		}

		$bc_title = WPSEO_Meta::get_value( 'bctitle', $shop_page_id );

		if ( empty( $bc_title ) ) {
			$option_bctitle = WPSEO_Options::get( 'bctitle-ptarchive-product' );

			WPSEO_Meta::set_value(
				'bctitle',
				$option_bctitle,
				$shop_page_id
			);

			WPSEO_Options::set( 'bctitle-ptarchive-product', '' );
		}

		$noindex = WPSEO_Meta::get_value( 'meta-robots-noindex', $shop_page_id );

		if ( $noindex === '0' ) {
			$option_noindex = WPSEO_Options::get( 'noindex-ptarchive-product' );

			WPSEO_Meta::set_value(
				'meta-robots-noindex',
				$option_noindex,
				$shop_page_id
			);

			WPSEO_Options::set( 'noindex-ptarchive-product', false );
		}
	}

	/**
	 * Stores the initial `permalink_structure` option.
	 *
	 * @return void
	 */
	public function set_permalink_structure_option_for_151() {
		WPSEO_Options::set( 'permalink_structure', get_option( 'permalink_structure' ) );
	}

	/**
	 * Stores the initial slugs of custom taxonomies.
	 *
	 * @return void
	 */
	public function store_custom_taxonomy_slugs_for_151() {
		$taxonomies = $this->taxonomy_helper->get_custom_taxonomies();

		$custom_taxonomies = [];

		foreach ( $taxonomies as $taxonomy ) {
			$slug = $this->taxonomy_helper->get_taxonomy_slug( $taxonomy );

			$custom_taxonomies[ $taxonomy ] = $slug;
		}

		WPSEO_Options::set( 'custom_taxonomy_slugs', $custom_taxonomies );
	}

	/**
	 * Copies the frontpage social settings to the titles options.
	 *
	 * @return void
	 */
	public function copy_og_settings_from_social_to_titles() {
		$wpseo_social = get_option( 'wpseo_social' );
		$wpseo_titles = get_option( 'wpseo_titles' );

		$copied_options = [];
		// Reset to the correct default value.
		$copied_options['open_graph_frontpage_title'] = '%%sitename%%';

		$options = [
			'og_frontpage_title'    => 'open_graph_frontpage_title',
			'og_frontpage_desc'     => 'open_graph_frontpage_desc',
			'og_frontpage_image'    => 'open_graph_frontpage_image',
			'og_frontpage_image_id' => 'open_graph_frontpage_image_id',
		];

		foreach ( $options as $social_option => $titles_option ) {
			if ( ! empty( $wpseo_social[ $social_option ] ) ) {
				$copied_options[ $titles_option ] = $wpseo_social[ $social_option ];
			}
		}

		$wpseo_titles = array_merge( $wpseo_titles, $copied_options );

		update_option( 'wpseo_titles', $wpseo_titles );
	}

	/**
	 * Reset the social options with the correct default values.
	 *
	 * @return void
	 */
	public function reset_og_settings_to_default_values() {
		$wpseo_titles    = get_option( 'wpseo_titles' );
		$updated_options = [];

		$updated_options['social-title-author-wpseo']  = '%%name%%';
		$updated_options['social-title-archive-wpseo'] = '%%date%%';

		/* translators: %s expands to the name of a post type (plural). */
		$post_type_archive_default = sprintf( __( '%s Archive', 'wordpress-seo' ), '%%pt_plural%%' );

		/* translators: %s expands to the variable used for term title. */
		$term_archive_default = sprintf( __( '%s Archives', 'wordpress-seo' ), '%%term_title%%' );

		$post_type_objects = get_post_types( [ 'public' => true ], 'objects' );

		if ( $post_type_objects ) {
			foreach ( $post_type_objects as $pt ) {
				// Post types.
				if ( isset( $wpseo_titles[ 'social-title-' . $pt->name ] ) ) {
					$updated_options[ 'social-title-' . $pt->name ] = '%%title%%';
				}
				// Post type archives.
				if ( isset( $wpseo_titles[ 'social-title-ptarchive-' . $pt->name ] ) ) {
					$updated_options[ 'social-title-ptarchive-' . $pt->name ] = $post_type_archive_default;
				}
			}
		}

		$taxonomy_objects = get_taxonomies( [ 'public' => true ], 'object' );

		if ( $taxonomy_objects ) {
			foreach ( $taxonomy_objects as $tax ) {
				if ( isset( $wpseo_titles[ 'social-title-tax-' . $tax->name ] ) ) {
					$updated_options[ 'social-title-tax-' . $tax->name ] = $term_archive_default;
				}
			}
		}

		$wpseo_titles = array_merge( $wpseo_titles, $updated_options );

		update_option( 'wpseo_titles', $wpseo_titles );
	}
}<|MERGE_RESOLUTION|>--- conflicted
+++ resolved
@@ -73,13 +73,8 @@
 			'15.9.1-RC0' => 'upgrade_1591',
 			'16.2-RC0'   => 'upgrade_162',
 			'16.5-RC0'   => 'upgrade_165',
-<<<<<<< HEAD
+			'17.1-RC0'   => 'upgrade_171',
 			'17.2-RC0'   => 'upgrade_172',
-=======
-			'16.9-RC0'   => 'upgrade_169',
-			'17.0-RC0'   => 'upgrade_170',
-			'17.1-RC0'   => 'upgrade_171',
->>>>>>> 34e447d3
 		];
 
 		array_walk( $routines, [ $this, 'run_upgrade_routine' ], $version );
