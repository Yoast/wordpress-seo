--- conflicted
+++ resolved
@@ -48,21 +48,13 @@
 			'10.0-RC0'   => 'upgrade_100',
 			'11.1-RC0'   => 'upgrade_111',
 			/** Reset notifications because we removed the AMP Glue plugin notification */
-<<<<<<< HEAD
-			'12.1-RC0'  => 'clean_all_notifications',
-			'12.3-RC0'  => 'upgrade_123',
-			'12.4-RC0'  => 'upgrade_124',
-			'12.8-RC0'  => 'upgrade_128',
-			'13.2-RC0'  => 'upgrade_132',
-			'14.1-RC0'  => 'upgrade_141',
-=======
 			'12.1-RC0'   => 'clean_all_notifications',
 			'12.3-RC0'   => 'upgrade_123',
 			'12.4-RC0'   => 'upgrade_124',
 			'12.8-RC0'   => 'upgrade_128',
 			'13.2-RC0'   => 'upgrade_132',
 			'14.0.3-RC0' => 'upgrade_1403',
->>>>>>> c44a1fac
+			'14.1-RC0'  => 'upgrade_141',
 		];
 
 		array_walk( $routines, [ $this, 'run_upgrade_routine' ], $version );
@@ -739,7 +731,13 @@
 	}
 
 	/**
-<<<<<<< HEAD
+	 * Perform the 14.0.3 upgrade.
+	 */
+	private function upgrade_1403() {
+		WPSEO_Options::set( 'ignore_indexation_warning', false );
+	}
+
+	/**
 	 * Performs the 14.1 upgrade.
 	 */
 	private function upgrade_141() {
@@ -760,12 +758,6 @@
 		Yoast_Notification_Center::get()->remove_notification_by_id( 'wpseo-dismiss-blog-public-notice' );
 		Yoast_Notification_Center::get()->remove_notification_by_id( 'wpseo-links-table-not-accessible' );
 		Yoast_Notification_Center::get()->remove_notification_by_id( 'wpseo-post-type-archive-notification' );
-=======
-	 * Perform the 14.0.3 upgrade.
-	 */
-	private function upgrade_1403() {
-		WPSEO_Options::set( 'ignore_indexation_warning', false );
->>>>>>> c44a1fac
 	}
 
 	/**
