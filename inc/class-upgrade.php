<?php
/**
 * WPSEO plugin file.
 *
 * @package WPSEO\Internal
 */

use Yoast\WP\Lib\Model;
use Yoast\WP\SEO\Helpers\Taxonomy_Helper;
use Yoast\WP\SEO\Integrations\Cleanup_Integration;

/**
 * This code handles the option upgrades.
 */
class WPSEO_Upgrade {

	/**
	 * The taxonomy helper.
	 *
	 * @var Taxonomy_Helper
	 */
	private $taxonomy_helper;

	/**
	 * Class constructor.
	 */
	public function __construct() {
		$this->taxonomy_helper = YoastSEO()->helpers->taxonomy;

		$version = WPSEO_Options::get( 'version' );

		WPSEO_Options::maybe_set_multisite_defaults( false );

		$routines = [
			'1.5.0'      => 'upgrade_15',
			'2.0'        => 'upgrade_20',
			'2.1'        => 'upgrade_21',
			'2.2'        => 'upgrade_22',
			'2.3'        => 'upgrade_23',
			'3.0'        => 'upgrade_30',
			'3.3'        => 'upgrade_33',
			'3.6'        => 'upgrade_36',
			'4.0'        => 'upgrade_40',
			'4.4'        => 'upgrade_44',
			'4.7'        => 'upgrade_47',
			'4.9'        => 'upgrade_49',
			'5.0'        => 'upgrade_50',
			'5.5'        => 'upgrade_55',
			'6.3'        => 'upgrade_63',
			'7.0-RC0'    => 'upgrade_70',
			'7.1-RC0'    => 'upgrade_71',
			'7.3-RC0'    => 'upgrade_73',
			'7.4-RC0'    => 'upgrade_74',
			'7.5.3'      => 'upgrade_753',
			'7.7-RC0'    => 'upgrade_77',
			'7.7.2-RC0'  => 'upgrade_772',
			'9.0-RC0'    => 'upgrade_90',
			'10.0-RC0'   => 'upgrade_100',
			'11.1-RC0'   => 'upgrade_111',
			// Reset notifications because we removed the AMP Glue plugin notification.
			'12.1-RC0'   => 'clean_all_notifications',
			'12.3-RC0'   => 'upgrade_123',
			'12.4-RC0'   => 'upgrade_124',
			'12.8-RC0'   => 'upgrade_128',
			'13.2-RC0'   => 'upgrade_132',
			'14.0.3-RC0' => 'upgrade_1403',
			'14.1-RC0'   => 'upgrade_141',
			'14.2-RC0'   => 'upgrade_142',
			'14.5-RC0'   => 'upgrade_145',
			'14.9-RC0'   => 'upgrade_149',
			'15.1-RC0'   => 'upgrade_151',
			'15.3-RC0'   => 'upgrade_153',
			'15.5-RC0'   => 'upgrade_155',
			'15.7-RC0'   => 'upgrade_157',
			'15.9.1-RC0' => 'upgrade_1591',
			'16.2-RC0'   => 'upgrade_162',
			'16.5-RC0'   => 'upgrade_165',
			'17.2-RC0'   => 'upgrade_172',
			'17.7.1-RC0' => 'upgrade_1771',
			'17.9-RC0'   => 'upgrade_179',
			'18.3-RC3'   => 'upgrade_183',
			'18.6-RC0'   => 'upgrade_186',
			'18.9-RC0'   => 'upgrade_189',
			'19.1-RC0'   => 'upgrade_191',
			'19.3-RC0'   => 'upgrade_193',
			'19.6-RC0'   => 'upgrade_196',
			'19.11-RC0'  => 'upgrade_1911',
			'20.2-RC0'   => 'upgrade_202',
			'20.5-RC0'   => 'upgrade_205',
<<<<<<< HEAD
			'20.6-RC0'   => 'upgrade_206',
=======
			'20.7-RC0'   => 'upgrade_207',
>>>>>>> 4bcebc78
		];

		array_walk( $routines, [ $this, 'run_upgrade_routine' ], $version );
		if ( version_compare( $version, '12.5-RC0', '<' ) ) {
			/*
			 * We have to run this by hook, because otherwise:
			 * - the theme support check isn't available.
			 * - the notification center notifications are not filled yet.
			 */
			add_action( 'init', [ $this, 'upgrade_125' ] );
		}

		// Since 3.7.
		$upsell_notice = new WPSEO_Product_Upsell_Notice();
		$upsell_notice->set_upgrade_notice();

		/**
		 * Filter: 'wpseo_run_upgrade' - Runs the upgrade hook which are dependent on Yoast SEO.
		 *
		 * @api string - The current version of Yoast SEO
		 */
		do_action( 'wpseo_run_upgrade', $version );

		$this->finish_up( $version );
	}

	/**
	 * Runs the upgrade routine.
	 *
	 * @param string $routine         The method to call.
	 * @param string $version         The new version.
	 * @param string $current_version The current set version.
	 *
	 * @return void
	 */
	protected function run_upgrade_routine( $routine, $version, $current_version ) {
		if ( version_compare( $current_version, $version, '<' ) ) {
			$this->$routine( $current_version );
		}
	}

	/**
	 * Adds a new upgrade history entry.
	 *
	 * @param string $current_version The old version from which we are upgrading.
	 * @param string $new_version     The version we are upgrading to.
	 */
	protected function add_upgrade_history( $current_version, $new_version ) {
		$upgrade_history = new WPSEO_Upgrade_History();
		$upgrade_history->add( $current_version, $new_version, array_keys( WPSEO_Options::$options ) );
	}

	/**
	 * Runs the needed cleanup after an update, setting the DB version to latest version, flushing caches etc.
	 *
	 * @param string|null $previous_version The previous version.
	 *
	 * @return void
	 */
	protected function finish_up( $previous_version = null ) {
		if ( $previous_version ) {
			WPSEO_Options::set( 'previous_version', $previous_version );
		}
		WPSEO_Options::set( 'version', WPSEO_VERSION );

		// Just flush rewrites, always, to at least make them work after an upgrade.
		add_action( 'shutdown', 'flush_rewrite_rules' );

		// Flush the sitemap cache.
		WPSEO_Sitemaps_Cache::clear();

		// Make sure all our options always exist - issue #1245.
		WPSEO_Options::ensure_options_exist();
	}

	/**
	 * Run the Yoast SEO 1.5 upgrade routine.
	 *
	 * @param string $version Current plugin version.
	 */
	private function upgrade_15( $version ) {
		// Clean up options and meta.
		WPSEO_Options::clean_up( null, $version );
		WPSEO_Meta::clean_up();
	}

	/**
	 * Moves options that moved position in WPSEO 2.0.
	 */
	private function upgrade_20() {
		/**
		 * Clean up stray wpseo_ms options from the options table, option should only exist in the sitemeta table.
		 * This could have been caused in many version of Yoast SEO, so deleting it for everything below 2.0.
		 */
		delete_option( 'wpseo_ms' );

		$wpseo = $this->get_option_from_database( 'wpseo' );
		$this->save_option_setting( $wpseo, 'pinterestverify' );

		// Re-save option to trigger sanitization.
		$this->cleanup_option_data( 'wpseo' );
	}

	/**
	 * Detects if taxonomy terms were split and updates the corresponding taxonomy meta's accordingly.
	 */
	private function upgrade_21() {
		$taxonomies = get_option( 'wpseo_taxonomy_meta', [] );

		if ( ! empty( $taxonomies ) ) {
			foreach ( $taxonomies as $taxonomy => $tax_metas ) {
				foreach ( $tax_metas as $term_id => $tax_meta ) {
					if ( function_exists( 'wp_get_split_term' ) ) {
						$new_term_id = wp_get_split_term( $term_id, $taxonomy );
						if ( $new_term_id !== false ) {
							$taxonomies[ $taxonomy ][ $new_term_id ] = $taxonomies[ $taxonomy ][ $term_id ];
							unset( $taxonomies[ $taxonomy ][ $term_id ] );
						}
					}
				}
			}

			update_option( 'wpseo_taxonomy_meta', $taxonomies );
		}
	}

	/**
	 * Performs upgrade functions to Yoast SEO 2.2.
	 */
	private function upgrade_22() {
		// Unschedule our tracking.
		wp_clear_scheduled_hook( 'yoast_tracking' );

		$this->cleanup_option_data( 'wpseo' );
	}

	/**
	 * Schedules upgrade function to Yoast SEO 2.3.
	 */
	private function upgrade_23() {
		add_action( 'wp', [ $this, 'upgrade_23_query' ], 90 );
		add_action( 'admin_head', [ $this, 'upgrade_23_query' ], 90 );
	}

	/**
	 * Performs upgrade query to Yoast SEO 2.3.
	 */
	public function upgrade_23_query() {
		$wp_query = new WP_Query( 'post_type=any&meta_key=_yoast_wpseo_sitemap-include&meta_value=never&order=ASC' );

		if ( ! empty( $wp_query->posts ) ) {
			$options = get_option( 'wpseo_xml' );

			$excluded_posts = [];
			if ( $options['excluded-posts'] !== '' ) {
				$excluded_posts = explode( ',', $options['excluded-posts'] );
			}

			foreach ( $wp_query->posts as $post ) {
				if ( ! in_array( (string) $post->ID, $excluded_posts, true ) ) {
					$excluded_posts[] = $post->ID;
				}
			}

			// Updates the meta value.
			$options['excluded-posts'] = implode( ',', $excluded_posts );

			// Update the option.
			update_option( 'wpseo_xml', $options );
		}

		// Remove the meta fields.
		delete_post_meta_by_key( '_yoast_wpseo_sitemap-include' );
	}

	/**
	 * Performs upgrade functions to Yoast SEO 3.0.
	 */
	private function upgrade_30() {
		// Remove the meta fields for sitemap prio.
		delete_post_meta_by_key( '_yoast_wpseo_sitemap-prio' );
	}

	/**
	 * Performs upgrade functions to Yoast SEO 3.3.
	 */
	private function upgrade_33() {
		// Notification dismissals have been moved to User Meta instead of global option.
		delete_option( Yoast_Notification_Center::STORAGE_KEY );
	}

	/**
	 * Performs upgrade functions to Yoast SEO 3.6.
	 */
	private function upgrade_36() {
		global $wpdb;

		// Between 3.2 and 3.4 the sitemap options were saved with autoloading enabled.
		$wpdb->query( 'DELETE FROM ' . $wpdb->options . ' WHERE option_name LIKE "wpseo_sitemap_%" AND autoload = "yes"' );
	}

	/**
	 * Removes the about notice when its still in the database.
	 */
	private function upgrade_40() {
		$center = Yoast_Notification_Center::get();
		$center->remove_notification_by_id( 'wpseo-dismiss-about' );
	}

	/**
	 * Moves the content-analysis-active and keyword-analysis-acive options from wpseo-titles to wpseo.
	 */
	private function upgrade_44() {
		$wpseo_titles = $this->get_option_from_database( 'wpseo_titles' );

		$this->save_option_setting( $wpseo_titles, 'content-analysis-active', 'content_analysis_active' );
		$this->save_option_setting( $wpseo_titles, 'keyword-analysis-active', 'keyword_analysis_active' );

		// Remove irrelevant content from the option.
		$this->cleanup_option_data( 'wpseo_titles' );
	}

	/**
	 * Renames the meta name for the cornerstone content. It was a public meta field and it has to be private.
	 */
	private function upgrade_47() {
		global $wpdb;

		// The meta key has to be private, so prefix it.
		$wpdb->query(
			$wpdb->prepare(
				'UPDATE ' . $wpdb->postmeta . ' SET meta_key = %s WHERE meta_key = "yst_is_cornerstone"',
				WPSEO_Cornerstone_Filter::META_NAME
			)
		);
	}

	/**
	 * Removes the 'wpseo-dismiss-about' notice for every user that still has it.
	 */
	private function upgrade_49() {
		global $wpdb;

		/*
		 * Using a filter to remove the notification for the current logged in user. The notification center is
		 * initializing the notifications before the upgrade routine has been executedd and is saving the stored
		 * notifications on shutdown. This causes the returning notification. By adding this filter the shutdown
		 * routine on the notification center will remove the notification.
		 */
		add_filter( 'yoast_notifications_before_storage', [ $this, 'remove_about_notice' ] );

		$meta_key = $wpdb->get_blog_prefix() . Yoast_Notification_Center::STORAGE_KEY;

		$usermetas = $wpdb->get_results(
			$wpdb->prepare(
				'
				SELECT user_id, meta_value
				FROM ' . $wpdb->usermeta . '
				WHERE meta_key = %s AND meta_value LIKE %s
				',
				$meta_key,
				'%wpseo-dismiss-about%'
			),
			ARRAY_A
		);

		if ( empty( $usermetas ) ) {
			return;
		}

		foreach ( $usermetas as $usermeta ) {
			$notifications = maybe_unserialize( $usermeta['meta_value'] );

			foreach ( $notifications as $notification_key => $notification ) {
				if ( ! empty( $notification['options']['id'] ) && $notification['options']['id'] === 'wpseo-dismiss-about' ) {
					unset( $notifications[ $notification_key ] );
				}
			}

			update_user_option( $usermeta['user_id'], Yoast_Notification_Center::STORAGE_KEY, array_values( $notifications ) );
		}
	}

	/**
	 * Removes the wpseo-dismiss-about notice from a list of notifications.
	 *
	 * @param Yoast_Notification[] $notifications The notifications to filter.
	 *
	 * @return Yoast_Notification[] The filtered list of notifications. Excluding the wpseo-dismiss-about notification.
	 */
	public function remove_about_notice( $notifications ) {
		foreach ( $notifications as $notification_key => $notification ) {
			if ( $notification->get_id() === 'wpseo-dismiss-about' ) {
				unset( $notifications[ $notification_key ] );
			}
		}

		return $notifications;
	}

	/**
	 * Adds the yoast_seo_links table to the database.
	 */
	private function upgrade_50() {
		global $wpdb;

		// Deletes the post meta value, which might created in the RC.
		$wpdb->query( 'DELETE FROM ' . $wpdb->postmeta . ' WHERE meta_key = "_yst_content_links_processed"' );
	}

	/**
	 * Register new capabilities and roles.
	 */
	private function upgrade_55() {
		// Register roles.
		do_action( 'wpseo_register_roles' );
		WPSEO_Role_Manager_Factory::get()->add();

		// Register capabilities.
		do_action( 'wpseo_register_capabilities' );
		WPSEO_Capability_Manager_Factory::get()->add();
	}

	/**
	 * Removes some no longer used options for noindexing subpages and for meta keywords and its associated templates.
	 *
	 * @return void
	 */
	private function upgrade_63() {
		$this->cleanup_option_data( 'wpseo_titles' );
	}

	/**
	 * Perform the 7.0 upgrade, moves settings around, deletes several options.
	 *
	 * @return void
	 */
	private function upgrade_70() {

		$wpseo_permalinks    = $this->get_option_from_database( 'wpseo_permalinks' );
		$wpseo_xml           = $this->get_option_from_database( 'wpseo_xml' );
		$wpseo_rss           = $this->get_option_from_database( 'wpseo_rss' );
		$wpseo               = $this->get_option_from_database( 'wpseo' );
		$wpseo_internallinks = $this->get_option_from_database( 'wpseo_internallinks' );

		// Move some permalink settings, then delete the option.
		$this->save_option_setting( $wpseo_permalinks, 'redirectattachment', 'disable-attachment' );
		$this->save_option_setting( $wpseo_permalinks, 'stripcategorybase' );

		// Move one XML sitemap setting, then delete the option.
		$this->save_option_setting( $wpseo_xml, 'enablexmlsitemap', 'enable_xml_sitemap' );


		// Move the RSS settings to the search appearance settings, then delete the RSS option.
		$this->save_option_setting( $wpseo_rss, 'rssbefore' );
		$this->save_option_setting( $wpseo_rss, 'rssafter' );

		$this->save_option_setting( $wpseo, 'company_logo' );
		$this->save_option_setting( $wpseo, 'company_name' );
		$this->save_option_setting( $wpseo, 'company_or_person' );
		$this->save_option_setting( $wpseo, 'person_name' );

		// Remove the website name and altername name as we no longer need them.
		$this->cleanup_option_data( 'wpseo' );

		// All the breadcrumbs settings have moved to the search appearance settings.
		foreach ( array_keys( $wpseo_internallinks ) as $key ) {
			$this->save_option_setting( $wpseo_internallinks, $key );
		}

		// Convert hidden metabox options to display metabox options.
		$title_options = get_option( 'wpseo_titles' );

		foreach ( $title_options as $key => $value ) {
			if ( strpos( $key, 'hideeditbox-tax-' ) === 0 ) {
				$taxonomy = substr( $key, strlen( 'hideeditbox-tax-' ) );
				WPSEO_Options::set( 'display-metabox-tax-' . $taxonomy, ! $value );
				continue;
			}

			if ( strpos( $key, 'hideeditbox-' ) === 0 ) {
				$post_type = substr( $key, strlen( 'hideeditbox-' ) );
				WPSEO_Options::set( 'display-metabox-pt-' . $post_type, ! $value );
				continue;
			}
		}

		// Cleanup removed options.
		delete_option( 'wpseo_xml' );
		delete_option( 'wpseo_permalinks' );
		delete_option( 'wpseo_rss' );
		delete_option( 'wpseo_internallinks' );

		// Remove possibly present plugin conflict notice for plugin that was removed from the list of conflicting plugins.
		$yoast_plugin_conflict = WPSEO_Plugin_Conflict::get_instance();
		$yoast_plugin_conflict->clear_error( 'header-footer/plugin.php' );

		// Moves the user meta for excluding from the XML sitemap to a noindex.
		global $wpdb;
		$wpdb->query( "UPDATE $wpdb->usermeta SET meta_key = 'wpseo_noindex_author' WHERE meta_key = 'wpseo_excludeauthorsitemap'" );
	}

	/**
	 * Perform the 7.1 upgrade.
	 *
	 * @return void
	 */
	private function upgrade_71() {
		$this->cleanup_option_data( 'wpseo_social' );

		// Move the breadcrumbs setting and invert it.
		$title_options = $this->get_option_from_database( 'wpseo_titles' );

		if ( array_key_exists( 'breadcrumbs-blog-remove', $title_options ) ) {
			WPSEO_Options::set( 'breadcrumbs-display-blog-page', ! $title_options['breadcrumbs-blog-remove'] );

			$this->cleanup_option_data( 'wpseo_titles' );
		}
	}

	/**
	 * Perform the 7.3 upgrade.
	 *
	 * @return void
	 */
	private function upgrade_73() {
		global $wpdb;
		// We've moved the cornerstone checkbox to our proper namespace.
		$wpdb->query( "UPDATE $wpdb->postmeta SET meta_key = '_yoast_wpseo_is_cornerstone' WHERE meta_key = '_yst_is_cornerstone'" );

		// Remove the previous Whip dismissed message, as this is a new one regarding PHP 5.2.
		delete_option( 'whip_dismiss_timestamp' );
	}

	/**
	 * Performs the 7.4 upgrade.
	 *
	 * @return void
	 */
	private function upgrade_74() {
		$this->remove_sitemap_validators();
	}

	/**
	 * Performs the 7.5.3 upgrade.
	 *
	 * When upgrading purging media is potentially relevant.
	 *
	 * @return void
	 */
	private function upgrade_753() {
		// Only when attachments are not disabled.
		if ( WPSEO_Options::get( 'disable-attachment' ) === true ) {
			return;
		}

		// Only when attachments are not no-indexed.
		if ( WPSEO_Options::get( 'noindex-attachment' ) === true ) {
			return;
		}

		// Set purging relevancy.
		WPSEO_Options::set( 'is-media-purge-relevant', true );
	}

	/**
	 * Performs the 7.7 upgrade.
	 *
	 * @return void
	 */
	private function upgrade_77() {
		// Remove all OpenGraph content image cache.
		$this->delete_post_meta( '_yoast_wpseo_post_image_cache' );
	}

	/**
	 * Performs the 7.7.2 upgrade.
	 *
	 * @return void
	 */
	private function upgrade_772() {
		if ( YoastSEO()->helpers->woocommerce->is_active() ) {
			$this->migrate_woocommerce_archive_setting_to_shop_page();
		}
	}

	/**
	 * Performs the 9.0 upgrade.
	 *
	 * @return void
	 */
	private function upgrade_90() {
		global $wpdb;

		// Invalidate all sitemap cache transients.
		WPSEO_Sitemaps_Cache_Validator::cleanup_database();

		// Removes all scheduled tasks for hitting the sitemap index.
		wp_clear_scheduled_hook( 'wpseo_hit_sitemap_index' );

		$wpdb->query( 'DELETE FROM ' . $wpdb->options . ' WHERE option_name LIKE "wpseo_sitemap_%"' );
	}

	/**
	 * Performs the 10.0 upgrade.
	 *
	 * @return void
	 */
	private function upgrade_100() {
		// Removes recalibration notifications.
		$this->clean_all_notifications();

		// Removes recalibration options.
		WPSEO_Options::clean_up( 'wpseo' );
		delete_option( 'wpseo_recalibration_beta_mailinglist_subscription' );
	}

	/**
	 * Performs the 11.1 upgrade.
	 *
	 * @return void
	 */
	private function upgrade_111() {
		// Set company_or_person to company when it's an invalid value.
		$company_or_person = WPSEO_Options::get( 'company_or_person', '' );

		if ( ! in_array( $company_or_person, [ 'company', 'person' ], true ) ) {
			WPSEO_Options::set( 'company_or_person', 'company' );
		}
	}

	/**
	 * Performs the 12.3 upgrade.
	 *
	 * Removes the about notice when its still in the database.
	 */
	private function upgrade_123() {
		$plugins = [
			'yoast-seo-premium',
			'video-seo-for-wordpress-seo-by-yoast',
			'yoast-news-seo',
			'local-seo-for-yoast-seo',
			'yoast-woocommerce-seo',
			'yoast-acf-analysis',
		];

		$center = Yoast_Notification_Center::get();
		foreach ( $plugins as $plugin ) {
			$center->remove_notification_by_id( 'wpseo-outdated-yoast-seo-plugin-' . $plugin );
		}
	}

	/**
	 * Performs the 12.4 upgrade.
	 *
	 * Removes the Google plus defaults from the database.
	 */
	private function upgrade_124() {
		$this->cleanup_option_data( 'wpseo_social' );
	}

	/**
	 * Performs the 12.5 upgrade.
	 */
	public function upgrade_125() {
		// Disables the force rewrite title when the theme supports it through WordPress.
		if ( WPSEO_Options::get( 'forcerewritetitle', false ) && current_theme_supports( 'title-tag' ) ) {
			WPSEO_Options::set( 'forcerewritetitle', false );
		}

		global $wpdb;
		$wpdb->query( "DELETE FROM $wpdb->usermeta WHERE meta_key = 'wp_yoast_promo_hide_premium_upsell_admin_block'" );

		// Removes the WordPress update notification, because it is no longer necessary when WordPress 5.3 is released.
		$center = Yoast_Notification_Center::get();
		$center->remove_notification_by_id( 'wpseo-dismiss-wordpress-upgrade' );
	}

	/**
	 * Performs the 12.8 upgrade.
	 */
	private function upgrade_128() {
		// Re-save wpseo to make sure bf_banner_2019_dismissed key is gone.
		$this->cleanup_option_data( 'wpseo' );

		Yoast_Notification_Center::get()->remove_notification_by_id( 'wpseo-dismiss-page_comments-notice' );
		Yoast_Notification_Center::get()->remove_notification_by_id( 'wpseo-dismiss-wordpress-upgrade' );
	}

	/**
	 * Performs the 13.2 upgrade.
	 */
	private function upgrade_132() {
		Yoast_Notification_Center::get()->remove_notification_by_id( 'wpseo-dismiss-tagline-notice' );
		Yoast_Notification_Center::get()->remove_notification_by_id( 'wpseo-dismiss-permalink-notice' );
		Yoast_Notification_Center::get()->remove_notification_by_id( 'wpseo-dismiss-onpageorg' );

		// Transfers the onpage option value to the ryte option.
		$ryte_option   = get_option( 'wpseo_ryte' );
		$onpage_option = get_option( 'wpseo_onpage' );
		if ( ! $ryte_option && $onpage_option ) {
			update_option( 'wpseo_ryte', $onpage_option );
			delete_option( 'wpseo_onpage' );
		}

		// Changes onpage_indexability to ryte_indexability.
		$wpseo_option = get_option( 'wpseo' );
		if ( isset( $wpseo_option['onpage_indexability'] ) && ! isset( $wpseo_option['ryte_indexability'] ) ) {
			$wpseo_option['ryte_indexability'] = $wpseo_option['onpage_indexability'];
			unset( $wpseo_option['onpage_indexability'] );
			update_option( 'wpseo', $wpseo_option );
		}

		if ( wp_next_scheduled( 'wpseo_ryte_fetch' ) ) {
			wp_clear_scheduled_hook( 'wpseo_ryte_fetch' );
		}

		/*
		 * Re-register capabilities to add the new `view_site_health_checks`
		 * capability to the SEO Manager role.
		 */
		do_action( 'wpseo_register_capabilities' );
		WPSEO_Capability_Manager_Factory::get()->add();
	}

	/**
	 * Perform the 14.0.3 upgrade.
	 */
	private function upgrade_1403() {
		WPSEO_Options::set( 'ignore_indexation_warning', false );
	}

	/**
	 * Performs the 14.1 upgrade.
	 */
	private function upgrade_141() {
		/*
		 * These notifications are retrieved from storage on the `init` hook with
		 * priority 1. We need to remove them after they're retrieved.
		 */
		add_action( 'init', [ $this, 'remove_notifications_for_141' ] );
		add_action( 'init', [ $this, 'clean_up_private_taxonomies_for_141' ] );

		$this->reset_permalinks_of_attachments_for_141();
	}

	/**
	 * Performs the 14.2 upgrade.
	 *
	 * Removes the yoast-acf-analysis notice when it's still in the database.
	 */
	private function upgrade_142() {
		add_action( 'init', [ $this, 'remove_acf_notification_for_142' ] );
	}

	/**
	 * Performs the 14.5 upgrade.
	 */
	private function upgrade_145() {
		add_action( 'init', [ $this, 'set_indexation_completed_option_for_145' ] );
	}

	/**
	 * Performs the 14.9 upgrade.
	 */
	private function upgrade_149() {
		$version = get_option( 'wpseo_license_server_version', 2 );
		WPSEO_Options::set( 'license_server_version', $version );
		delete_option( 'wpseo_license_server_version' );
	}

	/**
	 * Performs the 15.1 upgrade.
	 *
	 * @return void
	 */
	private function upgrade_151() {
		$this->set_home_url_for_151();
		$this->move_indexables_indexation_reason_for_151();

		add_action( 'init', [ $this, 'set_permalink_structure_option_for_151' ] );
		add_action( 'init', [ $this, 'store_custom_taxonomy_slugs_for_151' ] );
	}

	/**
	 * Performs the 15.3 upgrade.
	 *
	 * @return void
	 */
	private function upgrade_153() {
		WPSEO_Options::set( 'category_base_url', get_option( 'category_base' ) );
		WPSEO_Options::set( 'tag_base_url', get_option( 'tag_base' ) );

		// Rename a couple of options.
		$indexation_started_value = WPSEO_Options::get( 'indexation_started' );
		WPSEO_Options::set( 'indexing_started', $indexation_started_value );

		$indexables_indexing_completed_value = WPSEO_Options::get( 'indexables_indexation_completed' );
		WPSEO_Options::set( 'indexables_indexing_completed', $indexables_indexing_completed_value );
	}

	/**
	 * Performs the 15.5 upgrade.
	 *
	 * @return void
	 */
	private function upgrade_155() {
		// Unset the fbadminapp value in the wpseo_social option.
		$wpseo_social_option = get_option( 'wpseo_social' );

		if ( isset( $wpseo_social_option['fbadminapp'] ) ) {
			unset( $wpseo_social_option['fbadminapp'] );
			update_option( 'wpseo_social', $wpseo_social_option );
		}
	}

	/**
	 * Performs the 15.7 upgrade.
	 *
	 * @return void
	 */
	private function upgrade_157() {
		add_action( 'init', [ $this, 'remove_plugin_updated_notification_for_157' ] );
	}

	/**
	 * Performs the 15.9.1 upgrade routine.
	 */
	private function upgrade_1591() {
		$enabled_auto_updates = \get_option( 'auto_update_plugins' );
		$addon_update_watcher = YoastSEO()->classes->get( \Yoast\WP\SEO\Integrations\Watchers\Addon_Update_Watcher::class );
		$addon_update_watcher->toggle_auto_updates_for_add_ons( 'auto_update_plugins', [], $enabled_auto_updates );
	}

	/**
	 * Performs the 16.2 upgrade routine.
	 */
	private function upgrade_162() {
		$enabled_auto_updates = \get_site_option( 'auto_update_plugins' );
		$addon_update_watcher = YoastSEO()->classes->get( \Yoast\WP\SEO\Integrations\Watchers\Addon_Update_Watcher::class );
		$addon_update_watcher->toggle_auto_updates_for_add_ons( 'auto_update_plugins', $enabled_auto_updates, [] );
	}

	/**
	 * Performs the 16.5 upgrade.
	 *
	 * @return void
	 */
	private function upgrade_165() {
		add_action( 'init', [ $this, 'copy_og_settings_from_social_to_titles' ], 99 );

		// Run after the WPSEO_Options::enrich_defaults method which has priority 99.
		add_action( 'init', [ $this, 'reset_og_settings_to_default_values' ], 100 );
	}

	/**
	 * Performs the 17.2 upgrade. Cleans out any unnecessary indexables. See $cleanup_integration->get_cleanup_tasks() to see what will be cleaned out.
	 *
	 * @return void
	 */
	private function upgrade_172() {
		\wp_unschedule_hook( 'wpseo_cleanup_orphaned_indexables' );
		\wp_unschedule_hook( 'wpseo_cleanup_indexables' );

		if ( ! \wp_next_scheduled( Cleanup_Integration::START_HOOK ) ) {
			\wp_schedule_single_event( ( time() + ( MINUTE_IN_SECONDS * 5 ) ), Cleanup_Integration::START_HOOK );
		}
	}

	/**
	 * Performs the 17.7.1 upgrade routine.
	 */
	private function upgrade_1771() {
		$enabled_auto_updates = \get_site_option( 'auto_update_plugins' );
		$addon_update_watcher = YoastSEO()->classes->get( \Yoast\WP\SEO\Integrations\Watchers\Addon_Update_Watcher::class );
		$addon_update_watcher->toggle_auto_updates_for_add_ons( 'auto_update_plugins', $enabled_auto_updates, [] );
	}

	/**
	 * Performs the 17.9 upgrade routine.
	 */
	private function upgrade_179() {
		WPSEO_Options::set( 'wincher_integration_active', true );
	}

	/**
	 * Performs the 18.3 upgrade routine.
	 */
	private function upgrade_183() {
		$this->delete_post_meta( 'yoast-structured-data-blocks-images-cache' );
	}

	/**
	 * Performs the 18.6 upgrade routine.
	 */
	private function upgrade_186() {
		if ( is_multisite() ) {
			WPSEO_Options::set( 'allow_wincher_integration_active', false );
		}
	}

	/**
	 * Performs the 18.9 upgrade routine.
	 */
	private function upgrade_189() {
		// Make old users not get the Installation Success page after upgrading.
		WPSEO_Options::set( 'should_redirect_after_install_free', false );
		// We're adding a hardcoded time here, so that in the future we can be able to identify whether the user did see the Installation Success page or not.
		// If they did, they wouldn't have this hardcoded value in that option, but rather (roughly) the timestamp of the moment they saw it.
		WPSEO_Options::set( 'activation_redirect_timestamp_free', 1652258756 );

		// Transfer the Social URLs.
		$other   = [];
		$other[] = WPSEO_Options::get( 'instagram_url' );
		$other[] = WPSEO_Options::get( 'linkedin_url' );
		$other[] = WPSEO_Options::get( 'myspace_url' );
		$other[] = WPSEO_Options::get( 'pinterest_url' );
		$other[] = WPSEO_Options::get( 'youtube_url' );
		$other[] = WPSEO_Options::get( 'wikipedia_url' );

		WPSEO_Options::set( 'other_social_urls', array_values( array_unique( array_filter( $other ) ) ) );

		// Transfer the progress of the old Configuration Workout.
		$workout_data      = WPSEO_Options::get( 'workouts_data' );
		$old_conf_progress = isset( $workout_data['configuration']['finishedSteps'] ) ? $workout_data['configuration']['finishedSteps'] : [];

		if ( in_array( 'optimizeSeoData', $old_conf_progress, true ) && in_array( 'siteRepresentation', $old_conf_progress, true ) ) {
			// If completed ‘SEO optimization’ and ‘Site representation’ step, we assume the workout was completed.
			$configuration_finished_steps = [
				'siteRepresentation',
				'socialProfiles',
				'personalPreferences',
			];
			WPSEO_Options::set( 'configuration_finished_steps', $configuration_finished_steps );
		}
	}

	/**
	 * Performs the 19.1 upgrade routine.
	 */
	private function upgrade_191() {
		if ( is_multisite() ) {
			WPSEO_Options::set( 'allow_remove_feed_post_comments', true );
		}
	}

	/**
	 * Performs the 19.3 upgrade routine.
	 */
	private function upgrade_193() {
		if ( empty( get_option( 'wpseo_premium', [] ) ) ) {
			WPSEO_Options::set( 'enable_index_now', true );
			WPSEO_Options::set( 'enable_link_suggestions', true );
		}
	}

	/**
	 * Performs the 19.6 upgrade routine.
	 */
	private function upgrade_196() {
		WPSEO_Options::set( 'ryte_indexability', false );
		WPSEO_Options::set( 'allow_ryte_indexability', false );
		wp_clear_scheduled_hook( 'wpseo_ryte_fetch' );
	}

	/**
	 * Performs the 19.11 upgrade routine.
	 */
	private function upgrade_1911() {
		\add_action( 'shutdown', [ $this, 'remove_indexable_rows_for_non_public_post_types' ] );
		\add_action( 'shutdown', [ $this, 'remove_indexable_rows_for_non_public_taxonomies' ] );
		$this->deduplicate_unindexed_indexable_rows();
		$this->remove_indexable_rows_for_disabled_authors_archive();
		if ( ! \wp_next_scheduled( Cleanup_Integration::START_HOOK ) ) {
			\wp_schedule_single_event( ( time() + ( MINUTE_IN_SECONDS * 5 ) ), Cleanup_Integration::START_HOOK );
		}
	}

	/**
	 * Performs the 20.2 upgrade routine.
	 */
	private function upgrade_202() {
		if ( WPSEO_Options::get( 'disable-attachment', true ) ) {
			$attachment_cleanup_helper = YoastSEO()->helpers->attachment_cleanup;

			$attachment_cleanup_helper->remove_attachment_indexables( true );
			$attachment_cleanup_helper->clean_attachment_links_from_target_indexable_ids( true );
		}

		$this->clean_unindexed_indexable_rows_with_no_object_id();

		if ( ! \wp_next_scheduled( Cleanup_Integration::START_HOOK ) ) {
			// This schedules the cleanup routine cron again, since in combination of premium cleans up the prominent words table. We also want to cleanup possible orphaned hierarchies from the above cleanups.
			\wp_schedule_single_event( ( time() + ( MINUTE_IN_SECONDS * 5 ) ), Cleanup_Integration::START_HOOK );
		}
	}

	/**
	 * Performs the 20.5 upgrade routine.
	 */
	private function upgrade_205() {
		if ( ! \wp_next_scheduled( Cleanup_Integration::START_HOOK ) ) {
			\wp_schedule_single_event( ( time() + ( MINUTE_IN_SECONDS * 5 ) ), Cleanup_Integration::START_HOOK );
		}
	}

	/**
<<<<<<< HEAD
	 * Performs the 20.6 upgrade routine.
	 */
	private function upgrade_206() {
		if ( ! \wp_next_scheduled( Cleanup_Integration::START_HOOK ) ) {
			\wp_schedule_single_event( ( time() + ( MINUTE_IN_SECONDS * 5 ) ), Cleanup_Integration::START_HOOK );
		}
=======
	 * Performs the 20.7 upgrade routine.
	 * Removes the metadata related to the settings page introduction modal for all the users.
	 */
	private function upgrade_207() {
		add_action( 'shutdown', [ $this, 'delete_user_introduction_meta' ] );
>>>>>>> 4bcebc78
	}

	/**
	 * Sets the home_url option for the 15.1 upgrade routine.
	 *
	 * @return void
	 */
	protected function set_home_url_for_151() {
		$home_url = WPSEO_Options::get( 'home_url' );

		if ( empty( $home_url ) ) {
			WPSEO_Options::set( 'home_url', get_home_url() );
		}
	}

	/**
	 * Moves the `indexables_indexation_reason` option to the
	 * renamed `indexing_reason` option.
	 *
	 * @return void
	 */
	protected function move_indexables_indexation_reason_for_151() {
		$reason = WPSEO_Options::get( 'indexables_indexation_reason', '' );
		WPSEO_Options::set( 'indexing_reason', $reason );
	}

	/**
	 * Checks if the indexable indexation is completed.
	 * If so, sets the `indexables_indexation_completed` option to `true`,
	 * else to `false`.
	 */
	public function set_indexation_completed_option_for_145() {
		WPSEO_Options::set( 'indexables_indexation_completed', YoastSEO()->helpers->indexing->get_limited_filtered_unindexed_count( 1 ) === 0 );
	}

	/**
	 * Cleans up the private taxonomies from the indexables table for the upgrade routine to 14.1.
	 */
	public function clean_up_private_taxonomies_for_141() {
		global $wpdb;

		// If migrations haven't been completed successfully the following may give false errors. So suppress them.
		$show_errors       = $wpdb->show_errors;
		$wpdb->show_errors = false;

		// Clean up indexables of private taxonomies.
		$private_taxonomies = \get_taxonomies( [ 'public' => false ], 'names' );

		if ( empty( $private_taxonomies ) ) {
			return;
		}

		$indexable_table = Model::get_table_name( 'Indexable' );

		// phpcs:ignore WordPress.DB.PreparedSQL.NotPrepared -- Reason: Is it prepared already.
		$query = $wpdb->prepare(
			// phpcs:ignore WordPress.DB.PreparedSQL.InterpolatedNotPrepared -- Reason: Too hard to fix.
			"DELETE FROM $indexable_table
			WHERE object_type = 'term'
			AND object_sub_type IN ("
				. \implode( ', ', \array_fill( 0, \count( $private_taxonomies ), '%s' ) )
				. ')',
			$private_taxonomies
		);
		$wpdb->query( $query ); // phpcs:ignore WordPress.DB.PreparedSQL.NotPrepared -- Reason: Is it prepared already.

		$wpdb->show_errors = $show_errors;
	}

	/**
	 * Resets the permalinks of attachments to `null` in the indexable table for the upgrade routine to 14.1.
	 */
	private function reset_permalinks_of_attachments_for_141() {
		global $wpdb;

		// If migrations haven't been completed succesfully the following may give false errors. So suppress them.
		$show_errors       = $wpdb->show_errors;
		$wpdb->show_errors = false;

		// Reset the permalinks of the attachments in the indexable table.
		$indexable_table = Model::get_table_name( 'Indexable' );
		$query           = "UPDATE $indexable_table SET permalink = NULL WHERE object_type = 'post' AND object_sub_type = 'attachment'";
		$wpdb->query( $query ); // phpcs:ignore WordPress.DB.PreparedSQL.NotPrepared -- Reason: There is no user input.

		$wpdb->show_errors = $show_errors;
	}

	/**
	 * Removes notifications from the Notification center for the 14.1 upgrade.
	 *
	 * @return void
	 */
	public function remove_notifications_for_141() {
		Yoast_Notification_Center::get()->remove_notification_by_id( 'wpseo-dismiss-recalculate' );
		Yoast_Notification_Center::get()->remove_notification_by_id( 'wpseo-dismiss-blog-public-notice' );
		Yoast_Notification_Center::get()->remove_notification_by_id( 'wpseo-links-table-not-accessible' );
		Yoast_Notification_Center::get()->remove_notification_by_id( 'wpseo-post-type-archive-notification' );
	}

	/**
	 * Removes the wpseo-suggested-plugin-yoast-acf-analysis notification from the Notification center for the 14.2 upgrade.
	 *
	 * @return void
	 */
	public function remove_acf_notification_for_142() {
		Yoast_Notification_Center::get()->remove_notification_by_id( 'wpseo-suggested-plugin-yoast-acf-analysis' );
	}

	/**
	 * Removes the wpseo-plugin-updated notification from the Notification center for the 15.7 upgrade.
	 *
	 * @return void
	 */
	public function remove_plugin_updated_notification_for_157() {
		Yoast_Notification_Center::get()->remove_notification_by_id( 'wpseo-plugin-updated' );
	}

	/**
	 * Removes all notifications saved in the database under 'wp_yoast_notifications'.
	 *
	 * @return void
	 */
	private function clean_all_notifications() {
		global $wpdb;
		delete_metadata( 'user', 0, $wpdb->get_blog_prefix() . Yoast_Notification_Center::STORAGE_KEY, '', true );
	}

	/**
	 * Removes the post meta fields for a given meta key.
	 *
	 * @param string $meta_key The meta key.
	 *
	 * @return void
	 */
	private function delete_post_meta( $meta_key ) {
		global $wpdb;
		$deleted = $wpdb->delete( $wpdb->postmeta, [ 'meta_key' => $meta_key ], [ '%s' ] );

		if ( $deleted ) {
			wp_cache_set( 'last_changed', microtime(), 'posts' );
		}
	}

	/**
	 * Removes all sitemap validators.
	 *
	 * This should be executed on every upgrade routine until we have removed the sitemap caching in the database.
	 *
	 * @return void
	 */
	private function remove_sitemap_validators() {
		global $wpdb;

		// Remove all sitemap validators.
		$wpdb->query( "DELETE FROM $wpdb->options WHERE option_name LIKE 'wpseo_sitemap%validator%'" );
	}

	/**
	 * Retrieves the option value directly from the database.
	 *
	 * @param string $option_name Option to retrieve.
	 *
	 * @return array|mixed The content of the option if exists, otherwise an empty array.
	 */
	protected function get_option_from_database( $option_name ) {
		global $wpdb;

		// Load option directly from the database, to avoid filtering and sanitization.
		$sql     = $wpdb->prepare( 'SELECT option_value FROM ' . $wpdb->options . ' WHERE option_name = %s', $option_name );
		$results = $wpdb->get_results( $sql, ARRAY_A ); // phpcs:ignore WordPress.DB.PreparedSQL.NotPrepared -- Reason: Is is already prepared.
		if ( ! empty( $results ) ) {
			return maybe_unserialize( $results[0]['option_value'] );
		}

		return [];
	}

	/**
	 * Cleans the option to make sure only relevant settings are there.
	 *
	 * @param string $option_name Option name save.
	 *
	 * @return void
	 */
	protected function cleanup_option_data( $option_name ) {
		$data = get_option( $option_name, [] );
		if ( ! is_array( $data ) || $data === [] ) {
			return;
		}

		/*
		 * Clean up the option by re-saving it.
		 *
		 * The option framework will remove any settings that are not configured
		 * for this option, removing any migrated settings.
		 */
		update_option( $option_name, $data );
	}

	/**
	 * Saves an option setting to where it should be stored.
	 *
	 * @param array       $source_data    The option containing the value to be migrated.
	 * @param string      $source_setting Name of the key in the "from" option.
	 * @param string|null $target_setting Name of the key in the "to" option.
	 *
	 * @return void
	 */
	protected function save_option_setting( $source_data, $source_setting, $target_setting = null ) {
		if ( $target_setting === null ) {
			$target_setting = $source_setting;
		}

		if ( isset( $source_data[ $source_setting ] ) ) {
			WPSEO_Options::set( $target_setting, $source_data[ $source_setting ] );
		}
	}

	/**
	 * Migrates WooCommerce archive settings to the WooCommerce Shop page meta-data settings.
	 *
	 * If no Shop page is defined, nothing will be migrated.
	 *
	 * @return void
	 */
	private function migrate_woocommerce_archive_setting_to_shop_page() {
		$shop_page_id = wc_get_page_id( 'shop' );

		if ( $shop_page_id === -1 ) {
			return;
		}

		$title = WPSEO_Meta::get_value( 'title', $shop_page_id );

		if ( empty( $title ) ) {
			$option_title = WPSEO_Options::get( 'title-ptarchive-product' );

			WPSEO_Meta::set_value(
				'title',
				$option_title,
				$shop_page_id
			);

			WPSEO_Options::set( 'title-ptarchive-product', '' );
		}

		$meta_description = WPSEO_Meta::get_value( 'metadesc', $shop_page_id );

		if ( empty( $meta_description ) ) {
			$option_metadesc = WPSEO_Options::get( 'metadesc-ptarchive-product' );

			WPSEO_Meta::set_value(
				'metadesc',
				$option_metadesc,
				$shop_page_id
			);

			WPSEO_Options::set( 'metadesc-ptarchive-product', '' );
		}

		$bc_title = WPSEO_Meta::get_value( 'bctitle', $shop_page_id );

		if ( empty( $bc_title ) ) {
			$option_bctitle = WPSEO_Options::get( 'bctitle-ptarchive-product' );

			WPSEO_Meta::set_value(
				'bctitle',
				$option_bctitle,
				$shop_page_id
			);

			WPSEO_Options::set( 'bctitle-ptarchive-product', '' );
		}

		$noindex = WPSEO_Meta::get_value( 'meta-robots-noindex', $shop_page_id );

		if ( $noindex === '0' ) {
			$option_noindex = WPSEO_Options::get( 'noindex-ptarchive-product' );

			WPSEO_Meta::set_value(
				'meta-robots-noindex',
				$option_noindex,
				$shop_page_id
			);

			WPSEO_Options::set( 'noindex-ptarchive-product', false );
		}
	}

	/**
	 * Stores the initial `permalink_structure` option.
	 *
	 * @return void
	 */
	public function set_permalink_structure_option_for_151() {
		WPSEO_Options::set( 'permalink_structure', get_option( 'permalink_structure' ) );
	}

	/**
	 * Stores the initial slugs of custom taxonomies.
	 *
	 * @return void
	 */
	public function store_custom_taxonomy_slugs_for_151() {
		$taxonomies = $this->taxonomy_helper->get_custom_taxonomies();

		$custom_taxonomies = [];

		foreach ( $taxonomies as $taxonomy ) {
			$slug = $this->taxonomy_helper->get_taxonomy_slug( $taxonomy );

			$custom_taxonomies[ $taxonomy ] = $slug;
		}

		WPSEO_Options::set( 'custom_taxonomy_slugs', $custom_taxonomies );
	}

	/**
	 * Copies the frontpage social settings to the titles options.
	 *
	 * @return void
	 */
	public function copy_og_settings_from_social_to_titles() {
		$wpseo_social = get_option( 'wpseo_social' );
		$wpseo_titles = get_option( 'wpseo_titles' );

		$copied_options = [];
		// Reset to the correct default value.
		$copied_options['open_graph_frontpage_title'] = '%%sitename%%';

		$options = [
			'og_frontpage_title'    => 'open_graph_frontpage_title',
			'og_frontpage_desc'     => 'open_graph_frontpage_desc',
			'og_frontpage_image'    => 'open_graph_frontpage_image',
			'og_frontpage_image_id' => 'open_graph_frontpage_image_id',
		];

		foreach ( $options as $social_option => $titles_option ) {
			if ( ! empty( $wpseo_social[ $social_option ] ) ) {
				$copied_options[ $titles_option ] = $wpseo_social[ $social_option ];
			}
		}

		$wpseo_titles = array_merge( $wpseo_titles, $copied_options );

		update_option( 'wpseo_titles', $wpseo_titles );
	}

	/**
	 * Reset the social options with the correct default values.
	 *
	 * @return void
	 */
	public function reset_og_settings_to_default_values() {
		$wpseo_titles    = get_option( 'wpseo_titles' );
		$updated_options = [];

		$updated_options['social-title-author-wpseo']  = '%%name%%';
		$updated_options['social-title-archive-wpseo'] = '%%date%%';

		/* translators: %s expands to the name of a post type (plural). */
		$post_type_archive_default = sprintf( __( '%s Archive', 'wordpress-seo' ), '%%pt_plural%%' );

		/* translators: %s expands to the variable used for term title. */
		$term_archive_default = sprintf( __( '%s Archives', 'wordpress-seo' ), '%%term_title%%' );

		$post_type_objects = get_post_types( [ 'public' => true ], 'objects' );

		if ( $post_type_objects ) {
			foreach ( $post_type_objects as $pt ) {
				// Post types.
				if ( isset( $wpseo_titles[ 'social-title-' . $pt->name ] ) ) {
					$updated_options[ 'social-title-' . $pt->name ] = '%%title%%';
				}
				// Post type archives.
				if ( isset( $wpseo_titles[ 'social-title-ptarchive-' . $pt->name ] ) ) {
					$updated_options[ 'social-title-ptarchive-' . $pt->name ] = $post_type_archive_default;
				}
			}
		}

		$taxonomy_objects = get_taxonomies( [ 'public' => true ], 'object' );

		if ( $taxonomy_objects ) {
			foreach ( $taxonomy_objects as $tax ) {
				if ( isset( $wpseo_titles[ 'social-title-tax-' . $tax->name ] ) ) {
					$updated_options[ 'social-title-tax-' . $tax->name ] = $term_archive_default;
				}
			}
		}

		$wpseo_titles = array_merge( $wpseo_titles, $updated_options );

		update_option( 'wpseo_titles', $wpseo_titles );
	}

	/**
	 * Removes all indexables for posts that are not publicly viewable.
	 * This method should be called after init, because post_types can still be registered.
	 *
	 * @return void
	 */
	public function remove_indexable_rows_for_non_public_post_types() {
		global $wpdb;

		// If migrations haven't been completed successfully the following may give false errors. So suppress them.
		$show_errors       = $wpdb->show_errors;
		$wpdb->show_errors = false;

		$indexable_table = Model::get_table_name( 'Indexable' );

		$included_post_types = \YoastSEO()->helpers->post_type->get_indexable_post_types();

		// phpcs:disable WordPress.DB.PreparedSQL.InterpolatedNotPrepared -- Reason: Too hard to fix.
		if ( empty( $included_post_types ) ) {
			$delete_query =
				"DELETE FROM $indexable_table
				WHERE object_type = 'post'
				AND object_sub_type IS NOT NULL";
		}
		else {
			$delete_query = $wpdb->prepare(
				"DELETE FROM $indexable_table
				WHERE object_type = 'post'
				AND object_sub_type IS NOT NULL
				AND object_sub_type NOT IN ( " . \implode( ', ', \array_fill( 0, \count( $included_post_types ), '%s' ) ) . ' )',
				$included_post_types
			);
		}
		// phpcs:enable

		// phpcs:disable WordPress.DB.DirectDatabaseQuery.DirectQuery -- Reason: Most performant way.
		// phpcs:disable WordPress.DB.DirectDatabaseQuery.NoCaching -- Reason: No relevant caches.
		// phpcs:disable WordPress.DB.PreparedSQL.NotPrepared -- Reason: Is it prepared already.
		$wpdb->query( $delete_query );
		// phpcs:enable

		$wpdb->show_errors = $show_errors;
	}

	/**
	 * Removes all indexables for terms that are not publicly viewable.
	 * This method should be called after init, because taxonomies can still be registered.
	 *
	 * @return void
	 */
	public function remove_indexable_rows_for_non_public_taxonomies() {
		global $wpdb;

		// If migrations haven't been completed successfully the following may give false errors. So suppress them.
		$show_errors       = $wpdb->show_errors;
		$wpdb->show_errors = false;

		$indexable_table = Model::get_table_name( 'Indexable' );

		$included_taxonomies = \YoastSEO()->helpers->taxonomy->get_indexable_taxonomies();

		// phpcs:disable WordPress.DB.PreparedSQL.InterpolatedNotPrepared -- Reason: Too hard to fix.
		if ( empty( $included_taxonomies ) ) {
			$delete_query = "DELETE FROM $indexable_table
				WHERE object_type = 'term'
				AND object_sub_type IS NOT NULL";
		}
		else {
			$delete_query = $wpdb->prepare(
				"DELETE FROM $indexable_table
				WHERE object_type = 'term'
				AND object_sub_type IS NOT NULL
				AND object_sub_type NOT IN ( " . \implode( ', ', \array_fill( 0, \count( $included_taxonomies ), '%s' ) ) . ' )',
				$included_taxonomies
			);
		}
		// phpcs:enable

		// phpcs:disable WordPress.DB.DirectDatabaseQuery.DirectQuery -- Reason: Most performant way.
		// phpcs:disable WordPress.DB.DirectDatabaseQuery.NoCaching -- Reason: No relevant caches.
		// phpcs:disable WordPress.DB.PreparedSQL.NotPrepared -- Reason: Is it prepared already.
		$wpdb->query( $delete_query );
		// phpcs:enable

		$wpdb->show_errors = $show_errors;
	}

	/**
	 * De-duplicates indexables that have more than one "unindexed" rows for the same object. Keeps the newest indexable.
	 *
	 * @return void
	 */
	private function deduplicate_unindexed_indexable_rows() {
		global $wpdb;

		// If migrations haven't been completed successfully the following may give false errors. So suppress them.
		$show_errors       = $wpdb->show_errors;
		$wpdb->show_errors = false;

		$indexable_table = Model::get_table_name( 'Indexable' );

		$query =
			"SELECT
				MAX(id) as newest_id,
				object_id,
				object_type
			FROM
				$indexable_table
			WHERE
				post_status = 'unindexed'
				AND object_type IN ( 'term', 'post', 'user' )
			GROUP BY
				object_id,
				object_type
			HAVING
				count(*) > 1";

		// phpcs:disable WordPress.DB.DirectDatabaseQuery.DirectQuery -- Reason: Most performant way.
		// phpcs:disable WordPress.DB.DirectDatabaseQuery.NoCaching -- Reason: No relevant caches.
		// phpcs:disable WordPress.DB.PreparedSQL.NotPrepared -- Reason: Is it prepared already.
		$duplicates = $wpdb->get_results( $query, ARRAY_A );
		// phpcs:enable

		if ( empty( $duplicates ) ) {
			$wpdb->show_errors = $show_errors;

			return;
		}

		// Users, terms and posts may share the same object_id. So delete them in separate, more performant, queries.
		$delete_queries = [
			$this->get_indexable_deduplication_query_for_type( 'post', $duplicates, $wpdb ),
			$this->get_indexable_deduplication_query_for_type( 'term', $duplicates, $wpdb ),
			$this->get_indexable_deduplication_query_for_type( 'user', $duplicates, $wpdb ),
		];

		foreach ( $delete_queries as $delete_query ) {
			if ( ! empty( $delete_query ) ) {
				// phpcs:disable WordPress.DB.DirectDatabaseQuery.DirectQuery -- Reason: Most performant way.
				// phpcs:disable WordPress.DB.DirectDatabaseQuery.NoCaching -- Reason: No relevant caches.
				// phpcs:disable WordPress.DB.PreparedSQL.NotPrepared -- Reason: Is it prepared already.
				$wpdb->query( $delete_query );
				// phpcs:enable
			}
		}

		$wpdb->show_errors = $show_errors;
	}

	/**
	 * Cleans up "unindexed" indexable rows when appropriate, aka when there's no object ID even though it should.
	 *
	 * @return void
	 */
	private function clean_unindexed_indexable_rows_with_no_object_id() {
		global $wpdb;

		// If migrations haven't been completed successfully the following may give false errors. So suppress them.
		$show_errors       = $wpdb->show_errors;
		$wpdb->show_errors = false;

		$indexable_table = Model::get_table_name( 'Indexable' );

		// phpcs:disable WordPress.DB.PreparedSQL.InterpolatedNotPrepared -- Reason: No user input, just a table name.
		// phpcs:disable WordPress.DB.DirectDatabaseQuery.DirectQuery -- Reason: Most performant way.
		// phpcs:disable WordPress.DB.DirectDatabaseQuery.NoCaching -- Reason: No relevant caches.
		$delete_query = $wpdb->query(
			"DELETE FROM $indexable_table
			WHERE post_status = 'unindexed'
			AND object_type NOT IN ( 'home-page', 'date-archive', 'post-type-archive', 'system-page' )
			AND object_id IS NULL"
		);
		// phpcs:enable

		$wpdb->show_errors = $show_errors;
	}

	/**
	 * Removes all user indexable rows when the author archive is disabled.
	 *
	 * @return void
	 */
	private function remove_indexable_rows_for_disabled_authors_archive() {
		global $wpdb;

		if ( ! \YoastSEO()->helpers->author_archive->are_disabled() ) {
			return;
		}

		// If migrations haven't been completed successfully the following may give false errors. So suppress them.
		$show_errors       = $wpdb->show_errors;
		$wpdb->show_errors = false;

		$indexable_table = Model::get_table_name( 'Indexable' );

		$delete_query = "DELETE FROM $indexable_table WHERE object_type = 'user'";
		// phpcs:enable

		// phpcs:disable WordPress.DB.DirectDatabaseQuery.NoCaching -- Reason: No relevant caches.
		// phpcs:disable WordPress.DB.DirectDatabaseQuery.DirectQuery -- Reason: Most performant way.
		// phpcs:disable WordPress.DB.PreparedSQL.NotPrepared -- Reason: Is it prepared already.
		$wpdb->query( $delete_query );
		// phpcs:enable

		$wpdb->show_errors = $show_errors;
	}

	/**
	 * Creates a query for de-duplicating indexables for a particular type.
	 *
	 * @param string $object_type The object type to deduplicate.
	 * @param array  $duplicates  The result of the duplicate query.
	 * @param wpdb   $wpdb        The wpdb object.
	 *
	 * @return string The query that removes all but one duplicate for each object of the object type.
	 */
	private function get_indexable_deduplication_query_for_type( $object_type, $duplicates, $wpdb ) {
		$indexable_table = Model::get_table_name( 'Indexable' );

		$filtered_duplicates = \array_filter(
			$duplicates,
			static function ( $duplicate ) use ( $object_type ) {
				return $duplicate['object_type'] === $object_type;
			}
		);

		if ( empty( $filtered_duplicates ) ) {
			return '';
		}

		$object_ids           = wp_list_pluck( $filtered_duplicates, 'object_id' );
		$newest_indexable_ids = wp_list_pluck( $filtered_duplicates, 'newest_id' );

		// phpcs:disable WordPress.DB.PreparedSQL.InterpolatedNotPrepared -- Reason: Too hard to fix.
		// phpcs:disable WordPress.DB.PreparedSQLPlaceholders.ReplacementsWrongNumber -- Reason: we're passing an array instead.
		return $wpdb->prepare(
			"DELETE FROM
				$indexable_table
			WHERE
				object_id IN ( " . \implode( ', ', \array_fill( 0, \count( $filtered_duplicates ), '%d' ) ) . ' )
				AND id NOT IN ( ' . \implode( ', ', \array_fill( 0, \count( $filtered_duplicates ), '%d' ) ) . ' )
				AND object_type = %s',
			array_merge( array_values( $object_ids ), array_values( $newest_indexable_ids ), [ $object_type ] )
		);
		// phpcs:enable
	}

	/**
	 * Removes the settings' introduction modal data for users.
	 *
	 * @return void
	 */
	public function delete_user_introduction_meta() {
		delete_metadata( 'user', 0, '_yoast_settings_introduction', '', true );
	}
}<|MERGE_RESOLUTION|>--- conflicted
+++ resolved
@@ -87,11 +87,7 @@
 			'19.11-RC0'  => 'upgrade_1911',
 			'20.2-RC0'   => 'upgrade_202',
 			'20.5-RC0'   => 'upgrade_205',
-<<<<<<< HEAD
-			'20.6-RC0'   => 'upgrade_206',
-=======
 			'20.7-RC0'   => 'upgrade_207',
->>>>>>> 4bcebc78
 		];
 
 		array_walk( $routines, [ $this, 'run_upgrade_routine' ], $version );
@@ -999,20 +995,16 @@
 	}
 
 	/**
-<<<<<<< HEAD
-	 * Performs the 20.6 upgrade routine.
-	 */
-	private function upgrade_206() {
+	 * Performs the 20.7 upgrade routine.
+	 * Removes the metadata related to the settings page introduction modal for all the users.
+	 * Also, schedules another cleanup scheduled action.
+	 */
+	private function upgrade_207() {
 		if ( ! \wp_next_scheduled( Cleanup_Integration::START_HOOK ) ) {
 			\wp_schedule_single_event( ( time() + ( MINUTE_IN_SECONDS * 5 ) ), Cleanup_Integration::START_HOOK );
 		}
-=======
-	 * Performs the 20.7 upgrade routine.
-	 * Removes the metadata related to the settings page introduction modal for all the users.
-	 */
-	private function upgrade_207() {
+
 		add_action( 'shutdown', [ $this, 'delete_user_introduction_meta' ] );
->>>>>>> 4bcebc78
 	}
 
 	/**
