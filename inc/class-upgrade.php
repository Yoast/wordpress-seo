<?php
/**
 * WPSEO plugin file.
 *
 * @package WPSEO\Internal
 */

/**
 * This code handles the option upgrades.
 */
class WPSEO_Upgrade {

	/**
	 * Class constructor.
	 */
	public function __construct() {
		$version = WPSEO_Options::get( 'version' );

		WPSEO_Options::maybe_set_multisite_defaults( false );

		$routines = [
			'1.5.0'     => 'upgrade_15',
			'2.0'       => 'upgrade_20',
			'2.1'       => 'upgrade_21',
			'2.2'       => 'upgrade_22',
			'2.3'       => 'upgrade_23',
			'3.0'       => 'upgrade_30',
			'3.3'       => 'upgrade_33',
			'3.6'       => 'upgrade_36',
			'4.0'       => 'upgrade_40',
			'4.4'       => 'upgrade_44',
			'4.7'       => 'upgrade_47',
			'4.9'       => 'upgrade_49',
			'5.0'       => 'upgrade_50',
			'5.1'       => 'upgrade_50_51',
			'5.5'       => 'upgrade_55',
			'5.6'       => 'upgrade_56',
			'6.1'       => 'upgrade_61',
			'6.3'       => 'upgrade_63',
			'7.0-RC0'   => 'upgrade_70',
			'7.1-RC0'   => 'upgrade_71',
			'7.3-RC0'   => 'upgrade_73',
			'7.4-RC0'   => 'upgrade_74',
			'7.5.3'     => 'upgrade_753',
			'7.7-RC0'   => 'upgrade_77',
			'7.7.2-RC0' => 'upgrade_772',
			'9.0-RC0'   => 'upgrade_90',
			'10.0-RC0'  => 'upgrade_100',
			'11.1-RC0'  => 'upgrade_111',
			/** Reset notifications because we removed the AMP Glue plugin notification */
			'12.1-RC0'  => 'clean_all_notifications',
			'12.3-RC0'  => 'upgrade_123',
			'12.4-RC0'  => 'upgrade_124',
			'12.8-RC0'  => 'upgrade_128',
			'13.2-RC0'  => 'upgrade_132',
			'14.1-RC0'  => 'upgrade_141',
		];

		array_walk( $routines, [ $this, 'run_upgrade_routine' ], $version );

		if ( version_compare( $version, '12.5-RC0', '<' ) ) {
			/*
			 * We have to run this by hook, because otherwise:
			 * - the theme support check isn't available.
			 * - the notification center notifications are not filled yet.
			 */
			add_action( 'init', [ $this, 'upgrade_125' ] );
		}

		// Since 3.7.
		$upsell_notice = new WPSEO_Product_Upsell_Notice();
		$upsell_notice->set_upgrade_notice();

		/**
		 * Filter: 'wpseo_run_upgrade' - Runs the upgrade hook which are dependent on Yoast SEO.
		 *
		 * @api string - The current version of Yoast SEO
		 */
		do_action( 'wpseo_run_upgrade', $version );

		$this->finish_up();
	}

	/**
	 * Runs the upgrade routine.
	 *
	 * @param string $routine         The method to call.
	 * @param string $version         The new version.
	 * @param string $current_version The current set version.
	 *
	 * @return void
	 */
	protected function run_upgrade_routine( $routine, $version, $current_version ) {
		if ( version_compare( $current_version, $version, '<' ) ) {
			$this->$routine( $current_version );
		}
	}

	/**
	 * Adds a new upgrade history entry.
	 *
	 * @param string $current_version The old version from which we are upgrading.
	 * @param string $new_version     The version we are upgrading to.
	 */
	protected function add_upgrade_history( $current_version, $new_version ) {
		$upgrade_history = new WPSEO_Upgrade_History();
		$upgrade_history->add( $current_version, $new_version, array_keys( WPSEO_Options::$options ) );
	}

	/**
	 * Runs the needed cleanup after an update, setting the DB version to latest version, flushing caches etc.
	 */
	protected function finish_up() {
		WPSEO_Options::set( 'version', WPSEO_VERSION );

		// Just flush rewrites, always, to at least make them work after an upgrade.
		add_action( 'shutdown', 'flush_rewrite_rules' );

		// Flush the sitemap cache.
		WPSEO_Sitemaps_Cache::clear();

		// Make sure all our options always exist - issue #1245.
		WPSEO_Options::ensure_options_exist();
	}

	/**
	 * Run the Yoast SEO 1.5 upgrade routine.
	 *
	 * @param string $version Current plugin version.
	 */
	private function upgrade_15( $version ) {
		// Clean up options and meta.
		WPSEO_Options::clean_up( null, $version );
		WPSEO_Meta::clean_up();
	}

	/**
	 * Moves options that moved position in WPSEO 2.0.
	 */
	private function upgrade_20() {
		/**
		 * Clean up stray wpseo_ms options from the options table, option should only exist in the sitemeta table.
		 * This could have been caused in many version of Yoast SEO, so deleting it for everything below 2.0.
		 */
		delete_option( 'wpseo_ms' );

		$wpseo = $this->get_option_from_database( 'wpseo' );
		$this->save_option_setting( $wpseo, 'pinterestverify' );

		// Re-save option to trigger sanitization.
		$this->cleanup_option_data( 'wpseo' );
	}

	/**
	 * Detects if taxonomy terms were split and updates the corresponding taxonomy meta's accordingly.
	 */
	private function upgrade_21() {
		$taxonomies = get_option( 'wpseo_taxonomy_meta', [] );

		if ( ! empty( $taxonomies ) ) {
			foreach ( $taxonomies as $taxonomy => $tax_metas ) {
				foreach ( $tax_metas as $term_id => $tax_meta ) {
					if ( function_exists( 'wp_get_split_term' ) ) {
						$new_term_id = wp_get_split_term( $term_id, $taxonomy );
						if ( $new_term_id !== false ) {
							$taxonomies[ $taxonomy ][ $new_term_id ] = $taxonomies[ $taxonomy ][ $term_id ];
							unset( $taxonomies[ $taxonomy ][ $term_id ] );
						}
					}
				}
			}

			update_option( 'wpseo_taxonomy_meta', $taxonomies );
		}
	}

	/**
	 * Performs upgrade functions to Yoast SEO 2.2.
	 */
	private function upgrade_22() {
		// Unschedule our tracking.
		wp_clear_scheduled_hook( 'yoast_tracking' );

		$this->cleanup_option_data( 'wpseo' );
	}

	/**
	 * Schedules upgrade function to Yoast SEO 2.3.
	 */
	private function upgrade_23() {
		add_action( 'wp', [ $this, 'upgrade_23_query' ], 90 );
		add_action( 'admin_head', [ $this, 'upgrade_23_query' ], 90 );
	}

	/**
	 * Performs upgrade query to Yoast SEO 2.3.
	 */
	public function upgrade_23_query() {
		$wp_query = new WP_Query( 'post_type=any&meta_key=_yoast_wpseo_sitemap-include&meta_value=never&order=ASC' );

		if ( ! empty( $wp_query->posts ) ) {
			$options = get_option( 'wpseo_xml' );

			$excluded_posts = [];
			if ( $options['excluded-posts'] !== '' ) {
				$excluded_posts = explode( ',', $options['excluded-posts'] );
			}

			foreach ( $wp_query->posts as $post ) {
				if ( ! in_array( (string) $post->ID, $excluded_posts, true ) ) {
					$excluded_posts[] = $post->ID;
				}
			}

			// Updates the meta value.
			$options['excluded-posts'] = implode( ',', $excluded_posts );

			// Update the option.
			update_option( 'wpseo_xml', $options );
		}

		// Remove the meta fields.
		delete_post_meta_by_key( '_yoast_wpseo_sitemap-include' );
	}

	/**
	 * Performs upgrade functions to Yoast SEO 3.0.
	 */
	private function upgrade_30() {
		// Remove the meta fields for sitemap prio.
		delete_post_meta_by_key( '_yoast_wpseo_sitemap-prio' );
	}

	/**
	 * Performs upgrade functions to Yoast SEO 3.3.
	 */
	private function upgrade_33() {
		// Notification dismissals have been moved to User Meta instead of global option.
		delete_option( Yoast_Notification_Center::STORAGE_KEY );
	}

	/**
	 * Performs upgrade functions to Yoast SEO 3.6.
	 */
	private function upgrade_36() {
		global $wpdb;

		// Between 3.2 and 3.4 the sitemap options were saved with autoloading enabled.
		$wpdb->query( 'DELETE FROM ' . $wpdb->options . ' WHERE option_name LIKE "wpseo_sitemap_%" AND autoload = "yes"' );
	}

	/**
	 * Removes the about notice when its still in the database.
	 */
	private function upgrade_40() {
		$center = Yoast_Notification_Center::get();
		$center->remove_notification_by_id( 'wpseo-dismiss-about' );
	}

	/**
	 * Moves the content-analysis-active and keyword-analysis-acive options from wpseo-titles to wpseo.
	 */
	private function upgrade_44() {
		$wpseo_titles = $this->get_option_from_database( 'wpseo_titles' );

		$this->save_option_setting( $wpseo_titles, 'content-analysis-active', 'content_analysis_active' );
		$this->save_option_setting( $wpseo_titles, 'keyword-analysis-active', 'keyword_analysis_active' );

		// Remove irrelevant content from the option.
		$this->cleanup_option_data( 'wpseo_titles' );
	}

	/**
	 * Renames the meta name for the cornerstone content. It was a public meta field and it has to be private.
	 */
	private function upgrade_47() {
		global $wpdb;

		// The meta key has to be private, so prefix it.
		$wpdb->query(
			$wpdb->prepare(
				'UPDATE ' . $wpdb->postmeta . ' SET meta_key = %s WHERE meta_key = "yst_is_cornerstone"',
				WPSEO_Cornerstone_Filter::META_NAME
			)
		);
	}

	/**
	 * Removes the 'wpseo-dismiss-about' notice for every user that still has it.
	 */
	private function upgrade_49() {
		global $wpdb;

		/*
		 * Using a filter to remove the notification for the current logged in user. The notification center is
		 * initializing the notifications before the upgrade routine has been executedd and is saving the stored
		 * notifications on shutdown. This causes the returning notification. By adding this filter the shutdown
		 * routine on the notification center will remove the notification.
		 */
		add_filter( 'yoast_notifications_before_storage', [ $this, 'remove_about_notice' ] );

		$meta_key = $wpdb->get_blog_prefix() . Yoast_Notification_Center::STORAGE_KEY;

		$usermetas = $wpdb->get_results(
			$wpdb->prepare(
				'
				SELECT user_id, meta_value
				FROM ' . $wpdb->usermeta . '
				WHERE meta_key = %s AND meta_value LIKE %s
				',
				$meta_key,
				'%wpseo-dismiss-about%'
			),
			ARRAY_A
		);

		if ( empty( $usermetas ) ) {
			return;
		}

		foreach ( $usermetas as $usermeta ) {
			$notifications = maybe_unserialize( $usermeta['meta_value'] );

			foreach ( $notifications as $notification_key => $notification ) {
				if ( ! empty( $notification['options']['id'] ) && $notification['options']['id'] === 'wpseo-dismiss-about' ) {
					unset( $notifications[ $notification_key ] );
				}
			}

			update_user_option( $usermeta['user_id'], Yoast_Notification_Center::STORAGE_KEY, array_values( $notifications ) );
		}
	}

	/**
	 * Removes the wpseo-dismiss-about notice from a list of notifications.
	 *
	 * @param Yoast_Notification[] $notifications The notifications to filter.
	 *
	 * @return Yoast_Notification[] The filtered list of notifications. Excluding the wpseo-dismiss-about notification.
	 */
	public function remove_about_notice( $notifications ) {
		foreach ( $notifications as $notification_key => $notification ) {
			if ( $notification->get_id() === 'wpseo-dismiss-about' ) {
				unset( $notifications[ $notification_key ] );
			}
		}

		return $notifications;
	}

	/**
	 * Adds the yoast_seo_links table to the database.
	 */
	private function upgrade_50() {
		global $wpdb;

		$link_installer = new WPSEO_Link_Installer();
		$link_installer->install();

		// Trigger reindex notification.
		$notifier = new WPSEO_Link_Notifier();
		$notifier->manage_notification();

		// Deletes the post meta value, which might created in the RC.
		$wpdb->query( 'DELETE FROM ' . $wpdb->postmeta . ' WHERE meta_key = "_yst_content_links_processed"' );
	}

	/**
	 * Updates the internal_link_count column to support improved functionality.
	 *
	 * @param string $version The current version to compare with.
	 */
	private function upgrade_50_51( $version ) {
		global $wpdb;

		if ( version_compare( $version, '5.0', '>=' ) ) {
			$count_storage = new WPSEO_Meta_Storage();
			$wpdb->query( 'ALTER TABLE ' . $count_storage->get_table_name() . ' MODIFY internal_link_count int(10) UNSIGNED NULL DEFAULT NULL' );
		}
	}

	/**
	 * Register new capabilities and roles.
	 */
	private function upgrade_55() {
		// Register roles.
		do_action( 'wpseo_register_roles' );
		WPSEO_Role_Manager_Factory::get()->add();

		// Register capabilities.
		do_action( 'wpseo_register_capabilities' );
		WPSEO_Capability_Manager_Factory::get()->add();
	}

	/**
	 * Updates legacy license page options to the latest version.
	 */
	private function upgrade_56() {
		global $wpdb;

		// Make sure License Server checks are on the latest server version by default.
		update_option( 'wpseo_license_server_version', WPSEO_License_Page_Manager::VERSION_BACKWARDS_COMPATIBILITY );

		// Make sure incoming link count entries are at least 0, not NULL.
		$count_storage = new WPSEO_Meta_Storage();
		$wpdb->query( 'UPDATE ' . $count_storage->get_table_name() . ' SET incoming_link_count = 0 WHERE incoming_link_count IS NULL' );
	}

	/**
	 * Updates the links for the link count when there is a difference between the site and home url.
	 * We've used the site url instead of the home url.
	 *
	 * @return void
	 */
	private function upgrade_61() {
		// When the home url is the same as the site url, just do nothing.
		if ( home_url() === site_url() ) {
			return;
		}

		global $wpdb;

		$link_storage = new WPSEO_Link_Storage();
		$wpdb->query( 'DELETE FROM ' . $link_storage->get_table_name() );

		$meta_storage = new WPSEO_Meta_Storage();
		$wpdb->query( 'DELETE FROM ' . $meta_storage->get_table_name() );
	}

	/**
	 * Removes some no longer used options for noindexing subpages and for meta keywords and its associated templates.
	 *
	 * @return void
	 */
	private function upgrade_63() {
		$this->cleanup_option_data( 'wpseo_titles' );
	}

	/**
	 * Perform the 7.0 upgrade, moves settings around, deletes several options.
	 *
	 * @return void
	 */
	private function upgrade_70() {

		$wpseo_permalinks    = $this->get_option_from_database( 'wpseo_permalinks' );
		$wpseo_xml           = $this->get_option_from_database( 'wpseo_xml' );
		$wpseo_rss           = $this->get_option_from_database( 'wpseo_rss' );
		$wpseo               = $this->get_option_from_database( 'wpseo' );
		$wpseo_internallinks = $this->get_option_from_database( 'wpseo_internallinks' );

		// Move some permalink settings, then delete the option.
		$this->save_option_setting( $wpseo_permalinks, 'redirectattachment', 'disable-attachment' );
		$this->save_option_setting( $wpseo_permalinks, 'stripcategorybase' );

		// Move one XML sitemap setting, then delete the option.
		$this->save_option_setting( $wpseo_xml, 'enablexmlsitemap', 'enable_xml_sitemap' );


		// Move the RSS settings to the search appearance settings, then delete the RSS option.
		$this->save_option_setting( $wpseo_rss, 'rssbefore' );
		$this->save_option_setting( $wpseo_rss, 'rssafter' );

		$this->save_option_setting( $wpseo, 'company_logo' );
		$this->save_option_setting( $wpseo, 'company_name' );
		$this->save_option_setting( $wpseo, 'company_or_person' );
		$this->save_option_setting( $wpseo, 'person_name' );

		// Remove the website name and altername name as we no longer need them.
		$this->cleanup_option_data( 'wpseo' );

		// All the breadcrumbs settings have moved to the search appearance settings.
		foreach ( array_keys( $wpseo_internallinks ) as $key ) {
			$this->save_option_setting( $wpseo_internallinks, $key );
		}

		// Convert hidden metabox options to display metabox options.
		$title_options = get_option( 'wpseo_titles' );

		foreach ( $title_options as $key => $value ) {
			if ( strpos( $key, 'hideeditbox-tax-' ) === 0 ) {
				$taxonomy = substr( $key, strlen( 'hideeditbox-tax-' ) );
				WPSEO_Options::set( 'display-metabox-tax-' . $taxonomy, ! $value );
				continue;
			}

			if ( strpos( $key, 'hideeditbox-' ) === 0 ) {
				$post_type = substr( $key, strlen( 'hideeditbox-' ) );
				WPSEO_Options::set( 'display-metabox-pt-' . $post_type, ! $value );
				continue;
			}
		}

		// Cleanup removed options.
		delete_option( 'wpseo_xml' );
		delete_option( 'wpseo_permalinks' );
		delete_option( 'wpseo_rss' );
		delete_option( 'wpseo_internallinks' );

		// Remove possibly present plugin conflict notice for plugin that was removed from the list of conflicting plugins.
		$yoast_plugin_conflict = WPSEO_Plugin_Conflict::get_instance();
		$yoast_plugin_conflict->clear_error( 'header-footer/plugin.php' );

		// Moves the user meta for excluding from the XML sitemap to a noindex.
		global $wpdb;
		$wpdb->query( "UPDATE $wpdb->usermeta SET meta_key = 'wpseo_noindex_author' WHERE meta_key = 'wpseo_excludeauthorsitemap'" );
	}

	/**
	 * Perform the 7.1 upgrade.
	 *
	 * @return void
	 */
	private function upgrade_71() {
		$this->cleanup_option_data( 'wpseo_social' );

		// Move the breadcrumbs setting and invert it.
		$title_options = $this->get_option_from_database( 'wpseo_titles' );

		if ( array_key_exists( 'breadcrumbs-blog-remove', $title_options ) ) {
			WPSEO_Options::set( 'breadcrumbs-display-blog-page', ! $title_options['breadcrumbs-blog-remove'] );

			$this->cleanup_option_data( 'wpseo_titles' );
		}
	}

	/**
	 * Perform the 7.3 upgrade.
	 *
	 * @return void
	 */
	private function upgrade_73() {
		global $wpdb;
		// We've moved the cornerstone checkbox to our proper namespace.
		$wpdb->query( "UPDATE $wpdb->postmeta SET meta_key = '_yoast_wpseo_is_cornerstone' WHERE meta_key = '_yst_is_cornerstone'" );

		// Remove the previous Whip dismissed message, as this is a new one regarding PHP 5.2.
		delete_option( 'whip_dismiss_timestamp' );
	}

	/**
	 * Performs the 7.4 upgrade.
	 *
	 * @return void
	 */
	private function upgrade_74() {
		$this->remove_sitemap_validators();
	}

	/**
	 * Performs the 7.5.3 upgrade.
	 *
	 * When upgrading purging media is potentially relevant.
	 *
	 * @return void
	 */
	private function upgrade_753() {
		// Only when attachments are not disabled.
		if ( WPSEO_Options::get( 'disable-attachment' ) === true ) {
			return;
		}

		// Only when attachments are not no-indexed.
		if ( WPSEO_Options::get( 'noindex-attachment' ) === true ) {
			return;
		}

		// Set purging relevancy.
		WPSEO_Options::set( 'is-media-purge-relevant', true );
	}

	/**
	 * Performs the 7.7 upgrade.
	 *
	 * @return void
	 */
	private function upgrade_77() {
		// Remove all OpenGraph content image cache.
		$this->delete_post_meta( '_yoast_wpseo_post_image_cache' );
	}

	/**
	 * Performs the 7.7.2 upgrade.
	 *
	 * @return void
	 */
	private function upgrade_772() {
		if ( WPSEO_Utils::is_woocommerce_active() ) {
			$this->migrate_woocommerce_archive_setting_to_shop_page();
		}
	}

	/**
	 * Performs the 9.0 upgrade.
	 *
	 * @return void
	 */
	private function upgrade_90() {
		global $wpdb;

		// Invalidate all sitemap cache transients.
		WPSEO_Sitemaps_Cache_Validator::cleanup_database();

		// Removes all scheduled tasks for hitting the sitemap index.
		wp_clear_scheduled_hook( 'wpseo_hit_sitemap_index' );

		$wpdb->query( 'DELETE FROM ' . $wpdb->options . ' WHERE option_name LIKE "wpseo_sitemap_%"' );
	}

	/**
	 * Performs the 10.0 upgrade.
	 *
	 * @return void
	 */
	private function upgrade_100() {
		// Removes recalibration notifications.
		$this->clean_all_notifications();

		// Removes recalibration options.
		WPSEO_Options::clean_up( 'wpseo' );
		delete_option( 'wpseo_recalibration_beta_mailinglist_subscription' );
	}

	/**
	 * Performs the 11.1 upgrade.
	 *
	 * @return void
	 */
	private function upgrade_111() {
		// Set company_or_person to company when it's an invalid value.
		$company_or_person = WPSEO_Options::get( 'company_or_person', '' );

		if ( ! in_array( $company_or_person, [ 'company', 'person' ], true ) ) {
			WPSEO_Options::set( 'company_or_person', 'company' );
		}
	}

	/**
	 * Performs the 12.3 upgrade.
	 *
	 * Removes the about notice when its still in the database.
	 */
	private function upgrade_123() {
		$plugins = [
			'yoast-seo-premium',
			'video-seo-for-wordpress-seo-by-yoast',
			'yoast-news-seo',
			'local-seo-for-yoast-seo',
			'yoast-woocommerce-seo',
			'yoast-acf-analysis',
		];

		$center = Yoast_Notification_Center::get();
		foreach ( $plugins as $plugin ) {
			$center->remove_notification_by_id( 'wpseo-outdated-yoast-seo-plugin-' . $plugin );
		}
	}

	/**
	 * Performs the 12.4 upgrade.
	 *
	 * Removes the Google plus defaults from the database.
	 */
	private function upgrade_124() {
		$this->cleanup_option_data( 'wpseo_social' );
	}

	/**
	 * Performs the 12.5 upgrade.
	 */
	public function upgrade_125() {
		// Disables the force rewrite title when the theme supports it through WordPress.
		if ( WPSEO_Options::get( 'forcerewritetitle', false ) && current_theme_supports( 'title-tag' ) ) {
			WPSEO_Options::set( 'forcerewritetitle', false );
		}

		global $wpdb;
		$wpdb->query( "DELETE FROM $wpdb->usermeta WHERE meta_key = 'wp_yoast_promo_hide_premium_upsell_admin_block'" );

		// Removes the WordPress update notification, because it is no longer necessary when WordPress 5.3 is released.
		$center = Yoast_Notification_Center::get();
		$center->remove_notification_by_id( 'wpseo-dismiss-wordpress-upgrade' );
	}

	/**
	 * Performs the 12.8 upgrade.
	 */
	private function upgrade_128() {
		// Re-save wpseo to make sure bf_banner_2019_dismissed key is gone.
		$this->cleanup_option_data( 'wpseo' );

		Yoast_Notification_Center::get()->remove_notification_by_id( 'wpseo-dismiss-page_comments-notice' );
		Yoast_Notification_Center::get()->remove_notification_by_id( 'wpseo-dismiss-wordpress-upgrade' );
	}

	/**
	 * Performs the 13.2 upgrade.
	 */
	private function upgrade_132() {
		Yoast_Notification_Center::get()->remove_notification_by_id( 'wpseo-dismiss-tagline-notice' );
		Yoast_Notification_Center::get()->remove_notification_by_id( 'wpseo-dismiss-permalink-notice' );
		Yoast_Notification_Center::get()->remove_notification_by_id( 'wpseo-dismiss-onpageorg' );

		// Transfers the onpage option value to the ryte option.
		$ryte_option   = get_option( 'wpseo_ryte' );
		$onpage_option = get_option( 'wpseo_onpage' );
		if ( ! $ryte_option && $onpage_option ) {
			update_option( 'wpseo_ryte', $onpage_option );
			delete_option( 'wpseo_onpage' );
		}

		// Changes onpage_indexability to ryte_indexability.
		$wpseo_option = get_option( 'wpseo' );
		if ( isset( $wpseo_option['onpage_indexability'] ) && ! isset( $wpseo_option['ryte_indexability'] ) ) {
			$wpseo_option['ryte_indexability'] = $wpseo_option['onpage_indexability'];
			unset( $wpseo_option['onpage_indexability'] );
			update_option( 'wpseo', $wpseo_option );
		}

		if ( wp_next_scheduled( 'wpseo_ryte_fetch' ) ) {
			wp_clear_scheduled_hook( 'wpseo_ryte_fetch' );
		}

		/*
		 * Re-register capabilities to add the new `view_site_health_checks`
		 * capability to the SEO Manager role.
		 */
		do_action( 'wpseo_register_capabilities' );
		WPSEO_Capability_Manager_Factory::get()->add();
	}

	/**
	 * Performs the 14.1 upgrade.
	 */
	private function upgrade_141() {
<<<<<<< HEAD
		/*
		 * These notifications are retrieved from storage on the `init` hook with
		 * priority 1. We need to remove them after the're retrieved.
		 */
		add_action( 'init', [ $this, 'remove_notifications_for_141' ] );
	}

	/**
	 * Removes notifications from the Notification center for the 14.1 upgrade.
	 *
	 * @return void
	 */
	public function remove_notifications_for_141() {
		Yoast_Notification_Center::get()->remove_notification_by_id( 'wpseo-links-table-not-accessible' );
		Yoast_Notification_Center::get()->remove_notification_by_id( 'wpseo-dismiss-blog-public-notice' );
	}

=======
		Yoast_Notification_Center::get()->remove_notification_by_id( 'wpseo-dismiss-recalculate' );
		Yoast_Notification_Center::get()->remove_notification_by_id( 'wpseo-dismiss-blog-public-notice' );
	}

>>>>>>> bdbcacf4
	/**
	 * Removes all notifications saved in the database under 'wp_yoast_notifications'.
	 *
	 * @return void
	 */
	private function clean_all_notifications() {
		global $wpdb;
		delete_metadata( 'user', 0, $wpdb->get_blog_prefix() . Yoast_Notification_Center::STORAGE_KEY, '', true );
	}

	/**
	 * Removes the post meta fields for a given meta key.
	 *
	 * @param string $meta_key The meta key.
	 *
	 * @return void
	 */
	private function delete_post_meta( $meta_key ) {
		global $wpdb;
		$deleted = $wpdb->delete( $wpdb->postmeta, [ 'meta_key' => $meta_key ], [ '%s' ] );

		if ( $deleted ) {
			wp_cache_set( 'last_changed', microtime(), 'posts' );
		}
	}

	/**
	 * Removes all sitemap validators.
	 *
	 * This should be executed on every upgrade routine until we have removed the sitemap caching in the database.
	 *
	 * @return void
	 */
	private function remove_sitemap_validators() {
		global $wpdb;

		// Remove all sitemap validators.
		$wpdb->query( "DELETE FROM $wpdb->options WHERE option_name LIKE 'wpseo_sitemap%validator%'" );
	}

	/**
	 * Retrieves the option value directly from the database.
	 *
	 * @param string $option_name Option to retrieve.
	 *
	 * @return array|mixed The content of the option if exists, otherwise an empty array.
	 */
	protected function get_option_from_database( $option_name ) {
		global $wpdb;

		// Load option directly from the database, to avoid filtering and sanitization.
		$sql     = $wpdb->prepare( 'SELECT option_value FROM ' . $wpdb->options . ' WHERE option_name = %s', $option_name );
		$results = $wpdb->get_results( $sql, ARRAY_A );
		if ( ! empty( $results ) ) {
			return maybe_unserialize( $results[0]['option_value'] );
		}

		return [];
	}

	/**
	 * Cleans the option to make sure only relevant settings are there.
	 *
	 * @param string $option_name Option name save.
	 *
	 * @return void
	 */
	protected function cleanup_option_data( $option_name ) {
		$data = get_option( $option_name, [] );
		if ( ! is_array( $data ) || $data === [] ) {
			return;
		}

		/*
		 * Clean up the option by re-saving it.
		 *
		 * The option framework will remove any settings that are not configured
		 * for this option, removing any migrated settings.
		 */
		update_option( $option_name, $data );
	}

	/**
	 * Saves an option setting to where it should be stored.
	 *
	 * @param array       $source_data    The option containing the value to be migrated.
	 * @param string      $source_setting Name of the key in the "from" option.
	 * @param string|null $target_setting Name of the key in the "to" option.
	 *
	 * @return void
	 */
	protected function save_option_setting( $source_data, $source_setting, $target_setting = null ) {
		if ( $target_setting === null ) {
			$target_setting = $source_setting;
		}

		if ( isset( $source_data[ $source_setting ] ) ) {
			WPSEO_Options::set( $target_setting, $source_data[ $source_setting ] );
		}
	}

	/**
	 * Migrates WooCommerce archive settings to the WooCommerce Shop page meta-data settings.
	 *
	 * If no Shop page is defined, nothing will be migrated.
	 *
	 * @return void
	 */
	private function migrate_woocommerce_archive_setting_to_shop_page() {
		$shop_page_id = wc_get_page_id( 'shop' );

		if ( $shop_page_id === -1 ) {
			return;
		}

		$title = WPSEO_Meta::get_value( 'title', $shop_page_id );

		if ( empty( $title ) ) {
			$option_title = WPSEO_Options::get( 'title-ptarchive-product' );

			WPSEO_Meta::set_value(
				'title',
				$option_title,
				$shop_page_id
			);

			WPSEO_Options::set( 'title-ptarchive-product', '' );
		}

		$meta_description = WPSEO_Meta::get_value( 'metadesc', $shop_page_id );

		if ( empty( $meta_description ) ) {
			$option_metadesc = WPSEO_Options::get( 'metadesc-ptarchive-product' );

			WPSEO_Meta::set_value(
				'metadesc',
				$option_metadesc,
				$shop_page_id
			);

			WPSEO_Options::set( 'metadesc-ptarchive-product', '' );
		}

		$bc_title = WPSEO_Meta::get_value( 'bctitle', $shop_page_id );

		if ( empty( $bc_title ) ) {
			$option_bctitle = WPSEO_Options::get( 'bctitle-ptarchive-product' );

			WPSEO_Meta::set_value(
				'bctitle',
				$option_bctitle,
				$shop_page_id
			);

			WPSEO_Options::set( 'bctitle-ptarchive-product', '' );
		}

		$noindex = WPSEO_Meta::get_value( 'meta-robots-noindex', $shop_page_id );

		if ( $noindex === '0' ) {
			$option_noindex = WPSEO_Options::get( 'noindex-ptarchive-product' );

			WPSEO_Meta::set_value(
				'meta-robots-noindex',
				$option_noindex,
				$shop_page_id
			);

			WPSEO_Options::set( 'noindex-ptarchive-product', false );
		}
	}
}<|MERGE_RESOLUTION|>--- conflicted
+++ resolved
@@ -733,10 +733,9 @@
 	 * Performs the 14.1 upgrade.
 	 */
 	private function upgrade_141() {
-<<<<<<< HEAD
 		/*
 		 * These notifications are retrieved from storage on the `init` hook with
-		 * priority 1. We need to remove them after the're retrieved.
+		 * priority 1. We need to remove them after they're retrieved.
 		 */
 		add_action( 'init', [ $this, 'remove_notifications_for_141' ] );
 	}
@@ -747,16 +746,11 @@
 	 * @return void
 	 */
 	public function remove_notifications_for_141() {
-		Yoast_Notification_Center::get()->remove_notification_by_id( 'wpseo-links-table-not-accessible' );
-		Yoast_Notification_Center::get()->remove_notification_by_id( 'wpseo-dismiss-blog-public-notice' );
-	}
-
-=======
 		Yoast_Notification_Center::get()->remove_notification_by_id( 'wpseo-dismiss-recalculate' );
 		Yoast_Notification_Center::get()->remove_notification_by_id( 'wpseo-dismiss-blog-public-notice' );
-	}
-
->>>>>>> bdbcacf4
+		Yoast_Notification_Center::get()->remove_notification_by_id( 'wpseo-links-table-not-accessible' );
+	}
+
 	/**
 	 * Removes all notifications saved in the database under 'wp_yoast_notifications'.
 	 *
