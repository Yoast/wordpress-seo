<?php
/**
 * WPSEO plugin file.
 *
 * @package WPSEO\Internal
 */

use Yoast\WP\Lib\Model;
use Yoast\WP\SEO\Integrations\Admin\Indexation_Integration;

/**
 * This code handles the option upgrades.
 */
class WPSEO_Upgrade {

	/**
	 * Class constructor.
	 */
	public function __construct() {
		$version = WPSEO_Options::get( 'version' );

		WPSEO_Options::maybe_set_multisite_defaults( false );

		$routines = [
			'1.5.0'      => 'upgrade_15',
			'2.0'        => 'upgrade_20',
			'2.1'        => 'upgrade_21',
			'2.2'        => 'upgrade_22',
			'2.3'        => 'upgrade_23',
			'3.0'        => 'upgrade_30',
			'3.3'        => 'upgrade_33',
			'3.6'        => 'upgrade_36',
			'4.0'        => 'upgrade_40',
			'4.4'        => 'upgrade_44',
			'4.7'        => 'upgrade_47',
			'4.9'        => 'upgrade_49',
			'5.0'        => 'upgrade_50',
			'5.5'        => 'upgrade_55',
			'6.3'        => 'upgrade_63',
			'7.0-RC0'    => 'upgrade_70',
			'7.1-RC0'    => 'upgrade_71',
			'7.3-RC0'    => 'upgrade_73',
			'7.4-RC0'    => 'upgrade_74',
			'7.5.3'      => 'upgrade_753',
			'7.7-RC0'    => 'upgrade_77',
			'7.7.2-RC0'  => 'upgrade_772',
			'9.0-RC0'    => 'upgrade_90',
			'10.0-RC0'   => 'upgrade_100',
			'11.1-RC0'   => 'upgrade_111',
			/** Reset notifications because we removed the AMP Glue plugin notification */
			'12.1-RC0'   => 'clean_all_notifications',
			'12.3-RC0'   => 'upgrade_123',
			'12.4-RC0'   => 'upgrade_124',
			'12.8-RC0'   => 'upgrade_128',
			'13.2-RC0'   => 'upgrade_132',
			'14.0.3-RC0' => 'upgrade_1403',
			'14.1-RC0'   => 'upgrade_141',
			'14.2-RC0'   => 'upgrade_142',
			'14.5-RC0'   => 'upgrade_145',
			'14.9-RC0'   => 'upgrade_149',
			'15.1-RC0'   => 'upgrade_151',
		];

		array_walk( $routines, [ $this, 'run_upgrade_routine' ], $version );

		if ( version_compare( $version, '12.5-RC0', '<' ) ) {
			/*
			 * We have to run this by hook, because otherwise:
			 * - the theme support check isn't available.
			 * - the notification center notifications are not filled yet.
			 */
			add_action( 'init', [ $this, 'upgrade_125' ] );
		}

		// Since 3.7.
		$upsell_notice = new WPSEO_Product_Upsell_Notice();
		$upsell_notice->set_upgrade_notice();

		/**
		 * Filter: 'wpseo_run_upgrade' - Runs the upgrade hook which are dependent on Yoast SEO.
		 *
		 * @api string - The current version of Yoast SEO
		 */
		do_action( 'wpseo_run_upgrade', $version );

		$this->finish_up( $version );
	}

	/**
	 * Runs the upgrade routine.
	 *
	 * @param string $routine         The method to call.
	 * @param string $version         The new version.
	 * @param string $current_version The current set version.
	 *
	 * @return void
	 */
	protected function run_upgrade_routine( $routine, $version, $current_version ) {
		if ( version_compare( $current_version, $version, '<' ) ) {
			$this->$routine( $current_version );
		}
	}

	/**
	 * Adds a new upgrade history entry.
	 *
	 * @param string $current_version The old version from which we are upgrading.
	 * @param string $new_version     The version we are upgrading to.
	 */
	protected function add_upgrade_history( $current_version, $new_version ) {
		$upgrade_history = new WPSEO_Upgrade_History();
		$upgrade_history->add( $current_version, $new_version, array_keys( WPSEO_Options::$options ) );
	}

	/**
	 * Runs the needed cleanup after an update, setting the DB version to latest version, flushing caches etc.
	 *
	 * @param string $previous_version The previous version.
	 *
	 * @return void
	 */
	protected function finish_up( $previous_version = null ) {
		if ( $previous_version ) {
			WPSEO_Options::set( 'previous_version', $previous_version );
		}
		WPSEO_Options::set( 'version', WPSEO_VERSION );

		// Just flush rewrites, always, to at least make them work after an upgrade.
		add_action( 'shutdown', 'flush_rewrite_rules' );

		// Flush the sitemap cache.
		WPSEO_Sitemaps_Cache::clear();

		// Make sure all our options always exist - issue #1245.
		WPSEO_Options::ensure_options_exist();
	}

	/**
	 * Run the Yoast SEO 1.5 upgrade routine.
	 *
	 * @param string $version Current plugin version.
	 */
	private function upgrade_15( $version ) {
		// Clean up options and meta.
		WPSEO_Options::clean_up( null, $version );
		WPSEO_Meta::clean_up();
	}

	/**
	 * Moves options that moved position in WPSEO 2.0.
	 */
	private function upgrade_20() {
		/**
		 * Clean up stray wpseo_ms options from the options table, option should only exist in the sitemeta table.
		 * This could have been caused in many version of Yoast SEO, so deleting it for everything below 2.0.
		 */
		delete_option( 'wpseo_ms' );

		$wpseo = $this->get_option_from_database( 'wpseo' );
		$this->save_option_setting( $wpseo, 'pinterestverify' );

		// Re-save option to trigger sanitization.
		$this->cleanup_option_data( 'wpseo' );
	}

	/**
	 * Detects if taxonomy terms were split and updates the corresponding taxonomy meta's accordingly.
	 */
	private function upgrade_21() {
		$taxonomies = get_option( 'wpseo_taxonomy_meta', [] );

		if ( ! empty( $taxonomies ) ) {
			foreach ( $taxonomies as $taxonomy => $tax_metas ) {
				foreach ( $tax_metas as $term_id => $tax_meta ) {
					if ( function_exists( 'wp_get_split_term' ) ) {
						$new_term_id = wp_get_split_term( $term_id, $taxonomy );
						if ( $new_term_id !== false ) {
							$taxonomies[ $taxonomy ][ $new_term_id ] = $taxonomies[ $taxonomy ][ $term_id ];
							unset( $taxonomies[ $taxonomy ][ $term_id ] );
						}
					}
				}
			}

			update_option( 'wpseo_taxonomy_meta', $taxonomies );
		}
	}

	/**
	 * Performs upgrade functions to Yoast SEO 2.2.
	 */
	private function upgrade_22() {
		// Unschedule our tracking.
		wp_clear_scheduled_hook( 'yoast_tracking' );

		$this->cleanup_option_data( 'wpseo' );
	}

	/**
	 * Schedules upgrade function to Yoast SEO 2.3.
	 */
	private function upgrade_23() {
		add_action( 'wp', [ $this, 'upgrade_23_query' ], 90 );
		add_action( 'admin_head', [ $this, 'upgrade_23_query' ], 90 );
	}

	/**
	 * Performs upgrade query to Yoast SEO 2.3.
	 */
	public function upgrade_23_query() {
		$wp_query = new WP_Query( 'post_type=any&meta_key=_yoast_wpseo_sitemap-include&meta_value=never&order=ASC' );

		if ( ! empty( $wp_query->posts ) ) {
			$options = get_option( 'wpseo_xml' );

			$excluded_posts = [];
			if ( $options['excluded-posts'] !== '' ) {
				$excluded_posts = explode( ',', $options['excluded-posts'] );
			}

			foreach ( $wp_query->posts as $post ) {
				if ( ! in_array( (string) $post->ID, $excluded_posts, true ) ) {
					$excluded_posts[] = $post->ID;
				}
			}

			// Updates the meta value.
			$options['excluded-posts'] = implode( ',', $excluded_posts );

			// Update the option.
			update_option( 'wpseo_xml', $options );
		}

		// Remove the meta fields.
		delete_post_meta_by_key( '_yoast_wpseo_sitemap-include' );
	}

	/**
	 * Performs upgrade functions to Yoast SEO 3.0.
	 */
	private function upgrade_30() {
		// Remove the meta fields for sitemap prio.
		delete_post_meta_by_key( '_yoast_wpseo_sitemap-prio' );
	}

	/**
	 * Performs upgrade functions to Yoast SEO 3.3.
	 */
	private function upgrade_33() {
		// Notification dismissals have been moved to User Meta instead of global option.
		delete_option( Yoast_Notification_Center::STORAGE_KEY );
	}

	/**
	 * Performs upgrade functions to Yoast SEO 3.6.
	 */
	private function upgrade_36() {
		global $wpdb;

		// Between 3.2 and 3.4 the sitemap options were saved with autoloading enabled.
		$wpdb->query( 'DELETE FROM ' . $wpdb->options . ' WHERE option_name LIKE "wpseo_sitemap_%" AND autoload = "yes"' );
	}

	/**
	 * Removes the about notice when its still in the database.
	 */
	private function upgrade_40() {
		$center = Yoast_Notification_Center::get();
		$center->remove_notification_by_id( 'wpseo-dismiss-about' );
	}

	/**
	 * Moves the content-analysis-active and keyword-analysis-acive options from wpseo-titles to wpseo.
	 */
	private function upgrade_44() {
		$wpseo_titles = $this->get_option_from_database( 'wpseo_titles' );

		$this->save_option_setting( $wpseo_titles, 'content-analysis-active', 'content_analysis_active' );
		$this->save_option_setting( $wpseo_titles, 'keyword-analysis-active', 'keyword_analysis_active' );

		// Remove irrelevant content from the option.
		$this->cleanup_option_data( 'wpseo_titles' );
	}

	/**
	 * Renames the meta name for the cornerstone content. It was a public meta field and it has to be private.
	 */
	private function upgrade_47() {
		global $wpdb;

		// The meta key has to be private, so prefix it.
		$wpdb->query(
			$wpdb->prepare(
				'UPDATE ' . $wpdb->postmeta . ' SET meta_key = %s WHERE meta_key = "yst_is_cornerstone"',
				WPSEO_Cornerstone_Filter::META_NAME
			)
		);
	}

	/**
	 * Removes the 'wpseo-dismiss-about' notice for every user that still has it.
	 */
	private function upgrade_49() {
		global $wpdb;

		/*
		 * Using a filter to remove the notification for the current logged in user. The notification center is
		 * initializing the notifications before the upgrade routine has been executedd and is saving the stored
		 * notifications on shutdown. This causes the returning notification. By adding this filter the shutdown
		 * routine on the notification center will remove the notification.
		 */
		add_filter( 'yoast_notifications_before_storage', [ $this, 'remove_about_notice' ] );

		$meta_key = $wpdb->get_blog_prefix() . Yoast_Notification_Center::STORAGE_KEY;

		$usermetas = $wpdb->get_results(
			$wpdb->prepare(
				'
				SELECT user_id, meta_value
				FROM ' . $wpdb->usermeta . '
				WHERE meta_key = %s AND meta_value LIKE %s
				',
				$meta_key,
				'%wpseo-dismiss-about%'
			),
			ARRAY_A
		);

		if ( empty( $usermetas ) ) {
			return;
		}

		foreach ( $usermetas as $usermeta ) {
			$notifications = maybe_unserialize( $usermeta['meta_value'] );

			foreach ( $notifications as $notification_key => $notification ) {
				if ( ! empty( $notification['options']['id'] ) && $notification['options']['id'] === 'wpseo-dismiss-about' ) {
					unset( $notifications[ $notification_key ] );
				}
			}

			update_user_option( $usermeta['user_id'], Yoast_Notification_Center::STORAGE_KEY, array_values( $notifications ) );
		}
	}

	/**
	 * Removes the wpseo-dismiss-about notice from a list of notifications.
	 *
	 * @param Yoast_Notification[] $notifications The notifications to filter.
	 *
	 * @return Yoast_Notification[] The filtered list of notifications. Excluding the wpseo-dismiss-about notification.
	 */
	public function remove_about_notice( $notifications ) {
		foreach ( $notifications as $notification_key => $notification ) {
			if ( $notification->get_id() === 'wpseo-dismiss-about' ) {
				unset( $notifications[ $notification_key ] );
			}
		}

		return $notifications;
	}

	/**
	 * Adds the yoast_seo_links table to the database.
	 */
	private function upgrade_50() {
		global $wpdb;

		// Deletes the post meta value, which might created in the RC.
		$wpdb->query( 'DELETE FROM ' . $wpdb->postmeta . ' WHERE meta_key = "_yst_content_links_processed"' );
	}

	/**
	 * Register new capabilities and roles.
	 */
	private function upgrade_55() {
		// Register roles.
		do_action( 'wpseo_register_roles' );
		WPSEO_Role_Manager_Factory::get()->add();

		// Register capabilities.
		do_action( 'wpseo_register_capabilities' );
		WPSEO_Capability_Manager_Factory::get()->add();
	}

	/**
	 * Removes some no longer used options for noindexing subpages and for meta keywords and its associated templates.
	 *
	 * @return void
	 */
	private function upgrade_63() {
		$this->cleanup_option_data( 'wpseo_titles' );
	}

	/**
	 * Perform the 7.0 upgrade, moves settings around, deletes several options.
	 *
	 * @return void
	 */
	private function upgrade_70() {

		$wpseo_permalinks    = $this->get_option_from_database( 'wpseo_permalinks' );
		$wpseo_xml           = $this->get_option_from_database( 'wpseo_xml' );
		$wpseo_rss           = $this->get_option_from_database( 'wpseo_rss' );
		$wpseo               = $this->get_option_from_database( 'wpseo' );
		$wpseo_internallinks = $this->get_option_from_database( 'wpseo_internallinks' );

		// Move some permalink settings, then delete the option.
		$this->save_option_setting( $wpseo_permalinks, 'redirectattachment', 'disable-attachment' );
		$this->save_option_setting( $wpseo_permalinks, 'stripcategorybase' );

		// Move one XML sitemap setting, then delete the option.
		$this->save_option_setting( $wpseo_xml, 'enablexmlsitemap', 'enable_xml_sitemap' );


		// Move the RSS settings to the search appearance settings, then delete the RSS option.
		$this->save_option_setting( $wpseo_rss, 'rssbefore' );
		$this->save_option_setting( $wpseo_rss, 'rssafter' );

		$this->save_option_setting( $wpseo, 'company_logo' );
		$this->save_option_setting( $wpseo, 'company_name' );
		$this->save_option_setting( $wpseo, 'company_or_person' );
		$this->save_option_setting( $wpseo, 'person_name' );

		// Remove the website name and altername name as we no longer need them.
		$this->cleanup_option_data( 'wpseo' );

		// All the breadcrumbs settings have moved to the search appearance settings.
		foreach ( array_keys( $wpseo_internallinks ) as $key ) {
			$this->save_option_setting( $wpseo_internallinks, $key );
		}

		// Convert hidden metabox options to display metabox options.
		$title_options = get_option( 'wpseo_titles' );

		foreach ( $title_options as $key => $value ) {
			if ( strpos( $key, 'hideeditbox-tax-' ) === 0 ) {
				$taxonomy = substr( $key, strlen( 'hideeditbox-tax-' ) );
				WPSEO_Options::set( 'display-metabox-tax-' . $taxonomy, ! $value );
				continue;
			}

			if ( strpos( $key, 'hideeditbox-' ) === 0 ) {
				$post_type = substr( $key, strlen( 'hideeditbox-' ) );
				WPSEO_Options::set( 'display-metabox-pt-' . $post_type, ! $value );
				continue;
			}
		}

		// Cleanup removed options.
		delete_option( 'wpseo_xml' );
		delete_option( 'wpseo_permalinks' );
		delete_option( 'wpseo_rss' );
		delete_option( 'wpseo_internallinks' );

		// Remove possibly present plugin conflict notice for plugin that was removed from the list of conflicting plugins.
		$yoast_plugin_conflict = WPSEO_Plugin_Conflict::get_instance();
		$yoast_plugin_conflict->clear_error( 'header-footer/plugin.php' );

		// Moves the user meta for excluding from the XML sitemap to a noindex.
		global $wpdb;
		$wpdb->query( "UPDATE $wpdb->usermeta SET meta_key = 'wpseo_noindex_author' WHERE meta_key = 'wpseo_excludeauthorsitemap'" );
	}

	/**
	 * Perform the 7.1 upgrade.
	 *
	 * @return void
	 */
	private function upgrade_71() {
		$this->cleanup_option_data( 'wpseo_social' );

		// Move the breadcrumbs setting and invert it.
		$title_options = $this->get_option_from_database( 'wpseo_titles' );

		if ( array_key_exists( 'breadcrumbs-blog-remove', $title_options ) ) {
			WPSEO_Options::set( 'breadcrumbs-display-blog-page', ! $title_options['breadcrumbs-blog-remove'] );

			$this->cleanup_option_data( 'wpseo_titles' );
		}
	}

	/**
	 * Perform the 7.3 upgrade.
	 *
	 * @return void
	 */
	private function upgrade_73() {
		global $wpdb;
		// We've moved the cornerstone checkbox to our proper namespace.
		$wpdb->query( "UPDATE $wpdb->postmeta SET meta_key = '_yoast_wpseo_is_cornerstone' WHERE meta_key = '_yst_is_cornerstone'" );

		// Remove the previous Whip dismissed message, as this is a new one regarding PHP 5.2.
		delete_option( 'whip_dismiss_timestamp' );
	}

	/**
	 * Performs the 7.4 upgrade.
	 *
	 * @return void
	 */
	private function upgrade_74() {
		$this->remove_sitemap_validators();
	}

	/**
	 * Performs the 7.5.3 upgrade.
	 *
	 * When upgrading purging media is potentially relevant.
	 *
	 * @return void
	 */
	private function upgrade_753() {
		// Only when attachments are not disabled.
		if ( WPSEO_Options::get( 'disable-attachment' ) === true ) {
			return;
		}

		// Only when attachments are not no-indexed.
		if ( WPSEO_Options::get( 'noindex-attachment' ) === true ) {
			return;
		}

		// Set purging relevancy.
		WPSEO_Options::set( 'is-media-purge-relevant', true );
	}

	/**
	 * Performs the 7.7 upgrade.
	 *
	 * @return void
	 */
	private function upgrade_77() {
		// Remove all OpenGraph content image cache.
		$this->delete_post_meta( '_yoast_wpseo_post_image_cache' );
	}

	/**
	 * Performs the 7.7.2 upgrade.
	 *
	 * @return void
	 */
	private function upgrade_772() {
		if ( WPSEO_Utils::is_woocommerce_active() ) {
			$this->migrate_woocommerce_archive_setting_to_shop_page();
		}
	}

	/**
	 * Performs the 9.0 upgrade.
	 *
	 * @return void
	 */
	private function upgrade_90() {
		global $wpdb;

		// Invalidate all sitemap cache transients.
		WPSEO_Sitemaps_Cache_Validator::cleanup_database();

		// Removes all scheduled tasks for hitting the sitemap index.
		wp_clear_scheduled_hook( 'wpseo_hit_sitemap_index' );

		$wpdb->query( 'DELETE FROM ' . $wpdb->options . ' WHERE option_name LIKE "wpseo_sitemap_%"' );
	}

	/**
	 * Performs the 10.0 upgrade.
	 *
	 * @return void
	 */
	private function upgrade_100() {
		// Removes recalibration notifications.
		$this->clean_all_notifications();

		// Removes recalibration options.
		WPSEO_Options::clean_up( 'wpseo' );
		delete_option( 'wpseo_recalibration_beta_mailinglist_subscription' );
	}

	/**
	 * Performs the 11.1 upgrade.
	 *
	 * @return void
	 */
	private function upgrade_111() {
		// Set company_or_person to company when it's an invalid value.
		$company_or_person = WPSEO_Options::get( 'company_or_person', '' );

		if ( ! in_array( $company_or_person, [ 'company', 'person' ], true ) ) {
			WPSEO_Options::set( 'company_or_person', 'company' );
		}
	}

	/**
	 * Performs the 12.3 upgrade.
	 *
	 * Removes the about notice when its still in the database.
	 */
	private function upgrade_123() {
		$plugins = [
			'yoast-seo-premium',
			'video-seo-for-wordpress-seo-by-yoast',
			'yoast-news-seo',
			'local-seo-for-yoast-seo',
			'yoast-woocommerce-seo',
			'yoast-acf-analysis',
		];

		$center = Yoast_Notification_Center::get();
		foreach ( $plugins as $plugin ) {
			$center->remove_notification_by_id( 'wpseo-outdated-yoast-seo-plugin-' . $plugin );
		}
	}

	/**
	 * Performs the 12.4 upgrade.
	 *
	 * Removes the Google plus defaults from the database.
	 */
	private function upgrade_124() {
		$this->cleanup_option_data( 'wpseo_social' );
	}

	/**
	 * Performs the 12.5 upgrade.
	 */
	public function upgrade_125() {
		// Disables the force rewrite title when the theme supports it through WordPress.
		if ( WPSEO_Options::get( 'forcerewritetitle', false ) && current_theme_supports( 'title-tag' ) ) {
			WPSEO_Options::set( 'forcerewritetitle', false );
		}

		global $wpdb;
		$wpdb->query( "DELETE FROM $wpdb->usermeta WHERE meta_key = 'wp_yoast_promo_hide_premium_upsell_admin_block'" );

		// Removes the WordPress update notification, because it is no longer necessary when WordPress 5.3 is released.
		$center = Yoast_Notification_Center::get();
		$center->remove_notification_by_id( 'wpseo-dismiss-wordpress-upgrade' );
	}

	/**
	 * Performs the 12.8 upgrade.
	 */
	private function upgrade_128() {
		// Re-save wpseo to make sure bf_banner_2019_dismissed key is gone.
		$this->cleanup_option_data( 'wpseo' );

		Yoast_Notification_Center::get()->remove_notification_by_id( 'wpseo-dismiss-page_comments-notice' );
		Yoast_Notification_Center::get()->remove_notification_by_id( 'wpseo-dismiss-wordpress-upgrade' );
	}

	/**
	 * Performs the 13.2 upgrade.
	 */
	private function upgrade_132() {
		Yoast_Notification_Center::get()->remove_notification_by_id( 'wpseo-dismiss-tagline-notice' );
		Yoast_Notification_Center::get()->remove_notification_by_id( 'wpseo-dismiss-permalink-notice' );
		Yoast_Notification_Center::get()->remove_notification_by_id( 'wpseo-dismiss-onpageorg' );

		// Transfers the onpage option value to the ryte option.
		$ryte_option   = get_option( 'wpseo_ryte' );
		$onpage_option = get_option( 'wpseo_onpage' );
		if ( ! $ryte_option && $onpage_option ) {
			update_option( 'wpseo_ryte', $onpage_option );
			delete_option( 'wpseo_onpage' );
		}

		// Changes onpage_indexability to ryte_indexability.
		$wpseo_option = get_option( 'wpseo' );
		if ( isset( $wpseo_option['onpage_indexability'] ) && ! isset( $wpseo_option['ryte_indexability'] ) ) {
			$wpseo_option['ryte_indexability'] = $wpseo_option['onpage_indexability'];
			unset( $wpseo_option['onpage_indexability'] );
			update_option( 'wpseo', $wpseo_option );
		}

		if ( wp_next_scheduled( 'wpseo_ryte_fetch' ) ) {
			wp_clear_scheduled_hook( 'wpseo_ryte_fetch' );
		}

		/*
		 * Re-register capabilities to add the new `view_site_health_checks`
		 * capability to the SEO Manager role.
		 */
		do_action( 'wpseo_register_capabilities' );
		WPSEO_Capability_Manager_Factory::get()->add();
	}

	/**
	 * Perform the 14.0.3 upgrade.
	 */
	private function upgrade_1403() {
		WPSEO_Options::set( 'ignore_indexation_warning', false );
	}

	/**
	 * Performs the 14.1 upgrade.
	 */
	private function upgrade_141() {
		/*
		 * These notifications are retrieved from storage on the `init` hook with
		 * priority 1. We need to remove them after they're retrieved.
		 */
		add_action( 'init', [ $this, 'remove_notifications_for_141' ] );
		add_action( 'init', [ $this, 'clean_up_private_taxonomies_for_141' ] );

		$this->reset_permalinks_of_attachments_for_141();
	}

	/**
	 * Performs the 14.2 upgrade.
	 *
	 * Removes the yoast-acf-analysis notice when it's still in the database.
	 */
	private function upgrade_142() {
		add_action( 'init', [ $this, 'remove_acf_notification_for_142' ] );
	}

	/**
	 * Performs the 14.5 upgrade.
	 */
	private function upgrade_145() {
		add_action( 'init', [ $this, 'set_indexation_completed_option_for_145' ] );
	}

	/**
	 * Performs the 14.9 upgrade.
	 */
	private function upgrade_149() {
		$version = get_option( 'wpseo_license_server_version', WPSEO_License_Page_Manager::VERSION_BACKWARDS_COMPATIBILITY );
		WPSEO_Options::set( 'license_server_version', $version );
		delete_option( 'wpseo_license_server_version' );
	}

	/**
	 * Performs the 15.1 upgrade.
<<<<<<< HEAD
	 */
	private function upgrade_151() {
		$category_base_url = WPSEO_Options::get( 'category_base_url' );
		$tag_base_url = WPSEO_Options::get( 'tag_base_url' );

		//First check if the category link is custom set.
		if( !empty( get_category_link() ) ) {
			WPSEO_Options::set('category_base_url', get_category_link());
			//Now check if the category option is empty, then set it to the default: category.
		}else if ( empty( $category_base_url ) ) {
			WPSEO_Options::set('category_base_url', 'category');
		}
		//First check if the tag link is custom set.
		if( !empty( get_tag_link() ) ) {
			WPSEO_Options::set('tag_base_url', get_tag_link());
			//Now check if the tag option is empty, then set it to the default: tag.
		}else if ( empty( $tag_base_url ) ) {
			WPSEO_Options::set('tag_base_url', 'tag');
		}
=======
	 *
	 * @return void
	 */
	private function upgrade_151() {
		add_action( 'init', [ $this, 'set_permalink_structure_option_for_151' ] );
>>>>>>> d23158c7
	}

	/**
	 * Checks if the indexable indexation is completed.
	 * If so, sets the `indexables_indexation_completed` option to `true`,
	 * else to `false`.
	 */
	public function set_indexation_completed_option_for_145() {
		/**
		 * Holds the indexation integration instance.
		 *
		 * @var Indexation_Integration
		 */
		$indexation_integration = YoastSEO()->classes->get( Indexation_Integration::class );

		WPSEO_Options::set( 'indexables_indexation_completed', $indexation_integration->get_total_unindexed() === 0 );
	}

	/**
	 * Cleans up the private taxonomies from the indexables table for the upgrade routine to 14.1.
	 */
	public function clean_up_private_taxonomies_for_141() {
		global $wpdb;

		// If migrations haven't been completed succesfully the following may give false errors. So suppress them.
		$show_errors       = $wpdb->show_errors;
		$wpdb->show_errors = false;

		// Clean up indexables of private taxonomies.
		$private_taxonomies = \get_taxonomies( [ 'public' => false ], 'names' );

		if ( empty( $private_taxonomies ) ) {
			return;
		}

		$indexable_table = Model::get_table_name( 'Indexable' );
		$query           = $wpdb->prepare(
			"DELETE FROM $indexable_table
			WHERE object_type = 'term'
			AND object_sub_type IN ("
				. \implode( ', ', \array_fill( 0, \count( $private_taxonomies ), '%s' ) )
				. ')',
			$private_taxonomies
		);
		$wpdb->query( $query );

		$wpdb->show_errors = $show_errors;
	}

	/**
	 * Resets the permalinks of attachments to `null` in the indexable table for the upgrade routine to 14.1.
	 */
	private function reset_permalinks_of_attachments_for_141() {
		global $wpdb;

		// If migrations haven't been completed succesfully the following may give false errors. So suppress them.
		$show_errors       = $wpdb->show_errors;
		$wpdb->show_errors = false;

		// Reset the permalinks of the attachments in the indexable table.
		$indexable_table = Model::get_table_name( 'Indexable' );
		$query           = "UPDATE $indexable_table SET permalink = NULL WHERE object_type = 'post' AND object_sub_type = 'attachment'";
		$wpdb->query( $query );

		$wpdb->show_errors = $show_errors;
	}

	/**
	 * Removes notifications from the Notification center for the 14.1 upgrade.
	 *
	 * @return void
	 */
	public function remove_notifications_for_141() {
		Yoast_Notification_Center::get()->remove_notification_by_id( 'wpseo-dismiss-recalculate' );
		Yoast_Notification_Center::get()->remove_notification_by_id( 'wpseo-dismiss-blog-public-notice' );
		Yoast_Notification_Center::get()->remove_notification_by_id( 'wpseo-links-table-not-accessible' );
		Yoast_Notification_Center::get()->remove_notification_by_id( 'wpseo-post-type-archive-notification' );
	}

	/**
	 * Removes the wpseo-suggested-plugin-yoast-acf-analysis notification from the Notification center for the 14.2 upgrade.
	 *
	 * @return void
	 */
	public function remove_acf_notification_for_142() {
		Yoast_Notification_Center::get()->remove_notification_by_id( 'wpseo-suggested-plugin-yoast-acf-analysis' );
	}

	/**
	 * Removes all notifications saved in the database under 'wp_yoast_notifications'.
	 *
	 * @return void
	 */
	private function clean_all_notifications() {
		global $wpdb;
		delete_metadata( 'user', 0, $wpdb->get_blog_prefix() . Yoast_Notification_Center::STORAGE_KEY, '', true );
	}

	/**
	 * Removes the post meta fields for a given meta key.
	 *
	 * @param string $meta_key The meta key.
	 *
	 * @return void
	 */
	private function delete_post_meta( $meta_key ) {
		global $wpdb;
		$deleted = $wpdb->delete( $wpdb->postmeta, [ 'meta_key' => $meta_key ], [ '%s' ] );

		if ( $deleted ) {
			wp_cache_set( 'last_changed', microtime(), 'posts' );
		}
	}

	/**
	 * Removes all sitemap validators.
	 *
	 * This should be executed on every upgrade routine until we have removed the sitemap caching in the database.
	 *
	 * @return void
	 */
	private function remove_sitemap_validators() {
		global $wpdb;

		// Remove all sitemap validators.
		$wpdb->query( "DELETE FROM $wpdb->options WHERE option_name LIKE 'wpseo_sitemap%validator%'" );
	}

	/**
	 * Retrieves the option value directly from the database.
	 *
	 * @param string $option_name Option to retrieve.
	 *
	 * @return array|mixed The content of the option if exists, otherwise an empty array.
	 */
	protected function get_option_from_database( $option_name ) {
		global $wpdb;

		// Load option directly from the database, to avoid filtering and sanitization.
		$sql     = $wpdb->prepare( 'SELECT option_value FROM ' . $wpdb->options . ' WHERE option_name = %s', $option_name );
		$results = $wpdb->get_results( $sql, ARRAY_A );
		if ( ! empty( $results ) ) {
			return maybe_unserialize( $results[0]['option_value'] );
		}

		return [];
	}

	/**
	 * Cleans the option to make sure only relevant settings are there.
	 *
	 * @param string $option_name Option name save.
	 *
	 * @return void
	 */
	protected function cleanup_option_data( $option_name ) {
		$data = get_option( $option_name, [] );
		if ( ! is_array( $data ) || $data === [] ) {
			return;
		}

		/*
		 * Clean up the option by re-saving it.
		 *
		 * The option framework will remove any settings that are not configured
		 * for this option, removing any migrated settings.
		 */
		update_option( $option_name, $data );
	}

	/**
	 * Saves an option setting to where it should be stored.
	 *
	 * @param array       $source_data    The option containing the value to be migrated.
	 * @param string      $source_setting Name of the key in the "from" option.
	 * @param string|null $target_setting Name of the key in the "to" option.
	 *
	 * @return void
	 */
	protected function save_option_setting( $source_data, $source_setting, $target_setting = null ) {
		if ( $target_setting === null ) {
			$target_setting = $source_setting;
		}

		if ( isset( $source_data[ $source_setting ] ) ) {
			WPSEO_Options::set( $target_setting, $source_data[ $source_setting ] );
		}
	}

	/**
	 * Migrates WooCommerce archive settings to the WooCommerce Shop page meta-data settings.
	 *
	 * If no Shop page is defined, nothing will be migrated.
	 *
	 * @return void
	 */
	private function migrate_woocommerce_archive_setting_to_shop_page() {
		$shop_page_id = wc_get_page_id( 'shop' );

		if ( $shop_page_id === -1 ) {
			return;
		}

		$title = WPSEO_Meta::get_value( 'title', $shop_page_id );

		if ( empty( $title ) ) {
			$option_title = WPSEO_Options::get( 'title-ptarchive-product' );

			WPSEO_Meta::set_value(
				'title',
				$option_title,
				$shop_page_id
			);

			WPSEO_Options::set( 'title-ptarchive-product', '' );
		}

		$meta_description = WPSEO_Meta::get_value( 'metadesc', $shop_page_id );

		if ( empty( $meta_description ) ) {
			$option_metadesc = WPSEO_Options::get( 'metadesc-ptarchive-product' );

			WPSEO_Meta::set_value(
				'metadesc',
				$option_metadesc,
				$shop_page_id
			);

			WPSEO_Options::set( 'metadesc-ptarchive-product', '' );
		}

		$bc_title = WPSEO_Meta::get_value( 'bctitle', $shop_page_id );

		if ( empty( $bc_title ) ) {
			$option_bctitle = WPSEO_Options::get( 'bctitle-ptarchive-product' );

			WPSEO_Meta::set_value(
				'bctitle',
				$option_bctitle,
				$shop_page_id
			);

			WPSEO_Options::set( 'bctitle-ptarchive-product', '' );
		}

		$noindex = WPSEO_Meta::get_value( 'meta-robots-noindex', $shop_page_id );

		if ( $noindex === '0' ) {
			$option_noindex = WPSEO_Options::get( 'noindex-ptarchive-product' );

			WPSEO_Meta::set_value(
				'meta-robots-noindex',
				$option_noindex,
				$shop_page_id
			);

			WPSEO_Options::set( 'noindex-ptarchive-product', false );
		}
	}

	/**
	 * Stores the initial `permalink_structure` option.
	 *
	 * @return void
	 */
	public function set_permalink_structure_option_for_151() {
		WPSEO_Options::set( 'permalink_structure', get_option( 'permalink_structure' ) );
	}
}<|MERGE_RESOLUTION|>--- conflicted
+++ resolved
@@ -733,33 +733,11 @@
 
 	/**
 	 * Performs the 15.1 upgrade.
-<<<<<<< HEAD
-	 */
-	private function upgrade_151() {
-		$category_base_url = WPSEO_Options::get( 'category_base_url' );
-		$tag_base_url = WPSEO_Options::get( 'tag_base_url' );
-
-		//First check if the category link is custom set.
-		if( !empty( get_category_link() ) ) {
-			WPSEO_Options::set('category_base_url', get_category_link());
-			//Now check if the category option is empty, then set it to the default: category.
-		}else if ( empty( $category_base_url ) ) {
-			WPSEO_Options::set('category_base_url', 'category');
-		}
-		//First check if the tag link is custom set.
-		if( !empty( get_tag_link() ) ) {
-			WPSEO_Options::set('tag_base_url', get_tag_link());
-			//Now check if the tag option is empty, then set it to the default: tag.
-		}else if ( empty( $tag_base_url ) ) {
-			WPSEO_Options::set('tag_base_url', 'tag');
-		}
-=======
 	 *
 	 * @return void
 	 */
 	private function upgrade_151() {
 		add_action( 'init', [ $this, 'set_permalink_structure_option_for_151' ] );
->>>>>>> d23158c7
 	}
 
 	/**
