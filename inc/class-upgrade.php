--- conflicted
+++ resolved
@@ -71,11 +71,8 @@
 			'15.5-RC0'   => 'upgrade_155',
 			'15.7-RC0'   => 'upgrade_157',
 			'15.9.1-RC0' => 'upgrade_1591',
-<<<<<<< HEAD
+			'16.2-RC0'   => 'upgrade_162',
 			'16.3-RC0'   => 'upgrade_163',
-=======
-			'16.2-RC0'   => 'upgrade_162',
->>>>>>> 8ca1ee7d
 		];
 
 		array_walk( $routines, [ $this, 'run_upgrade_routine' ], $version );
@@ -812,21 +809,21 @@
 	}
 
 	/**
-<<<<<<< HEAD
-	 * Performs the 16.3 upgrade.
-	 *
-	 * @return void
-	 */
-	private function upgrade_163() {
-		$this->migrate_og_settings_from_social_to_titles();
-=======
 	 * Performs the 16.2 upgrade routine.
 	 */
 	private function upgrade_162() {
 		$enabled_auto_updates = \get_site_option( 'auto_update_plugins' );
 		$addon_update_watcher = YoastSEO()->classes->get( \Yoast\WP\SEO\Integrations\Watchers\Addon_Update_Watcher::class );
 		$addon_update_watcher->toggle_auto_updates_for_add_ons( 'auto_update_plugins', $enabled_auto_updates, [] );
->>>>>>> 8ca1ee7d
+	}
+
+	/**
+	 * Performs the 16.3 upgrade.
+	 *
+	 * @return void
+	 */
+	private function upgrade_163() {
+		$this->migrate_og_settings_from_social_to_titles();
 	}
 
 	/**
