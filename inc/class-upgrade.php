<?php
/**
 * WPSEO plugin file.
 *
 * @package WPSEO\Internal
 */

/**
 * This code handles the option upgrades
 */
class WPSEO_Upgrade {
	/**
	 * Class constructor
	 */
	public function __construct() {
		$version = WPSEO_Options::get( 'version' );

		WPSEO_Options::maybe_set_multisite_defaults( false );

		if ( version_compare( $version, '1.5.0', '<' ) ) {
			$this->upgrade_15( $version );
		}

		if ( version_compare( $version, '2.0', '<' ) ) {
			$this->upgrade_20();
		}

		if ( version_compare( $version, '2.1', '<' ) ) {
			$this->upgrade_21();
		}

		if ( version_compare( $version, '2.2', '<' ) ) {
			$this->upgrade_22();
		}

		if ( version_compare( $version, '2.3', '<' ) ) {
			$this->upgrade_23();
		}

		if ( version_compare( $version, '3.0', '<' ) ) {
			$this->upgrade_30();
		}

		if ( version_compare( $version, '3.3', '<' ) ) {
			$this->upgrade_33();
		}

		if ( version_compare( $version, '3.6', '<' ) ) {
			$this->upgrade_36();
		}

		if ( version_compare( $version, '4.0', '<' ) ) {
			$this->upgrade_40();
		}

		if ( version_compare( $version, '4.4', '<' ) ) {
			$this->upgrade_44();
		}

		if ( version_compare( $version, '4.7', '<' ) ) {
			$this->upgrade_47();
		}

		if ( version_compare( $version, '4.9', '<' ) ) {
			$this->upgrade_49();
		}

		if ( version_compare( $version, '5.0', '<' ) ) {
			$this->upgrade_50();
		}

		if ( version_compare( $version, '5.0', '>=' )
			&& version_compare( $version, '5.1', '<' )
		) {
			$this->upgrade_50_51();
		}

		if ( version_compare( $version, '5.5', '<' ) ) {
			$this->upgrade_55();
		}

		if ( version_compare( $version, '5.6', '<' ) ) {
			$this->upgrade_56();
		}

		if ( version_compare( $version, '6.1', '<' ) ) {
			$this->upgrade_61();
		}

		if ( version_compare( $version, '6.3', '<' ) ) {
			$this->upgrade_63();
		}

		if ( version_compare( $version, '7.0-RC0', '<' ) ) {
			$this->upgrade_70();
		}

		if ( version_compare( $version, '7.1-RC0', '<' ) ) {
			$this->upgrade_71();
		}

		if ( version_compare( $version, '7.3-RC0', '<' ) ) {
			$this->upgrade_73();
		}

		if ( version_compare( $version, '7.4-RC0', '<' ) ) {
			$this->upgrade_74();
		}
    
		if ( version_compare( $version, '7.5.3', '<' ) ) {
			$this->upgrade_753();
		}
    
    if ( version_compare( $version, '7.6-RC0', '<' ) ) {
			$this->upgrade_76();
    }
    
		// Since 3.7.
		$upsell_notice = new WPSEO_Product_Upsell_Notice();
		$upsell_notice->set_upgrade_notice();

		/**
		 * Filter: 'wpseo_run_upgrade' - Runs the upgrade hook which are dependent on Yoast SEO
		 *
		 * @api        string - The current version of Yoast SEO
		 */
		do_action( 'wpseo_run_upgrade', $version );

		$this->finish_up();
	}

	/**
	 * Runs the needed cleanup after an update, setting the DB version to latest version, flushing caches etc.
	 */
	protected function finish_up() {
		WPSEO_Options::set( 'version', WPSEO_VERSION );

		add_action( 'shutdown', 'flush_rewrite_rules' );                     // Just flush rewrites, always, to at least make them work after an upgrade.
		WPSEO_Sitemaps_Cache::clear();                                       // Flush the sitemap cache.

		WPSEO_Options::ensure_options_exist();                               // Make sure all our options always exist - issue #1245.
	}

	/**
	 * Run the Yoast SEO 1.5 upgrade routine
	 *
	 * @param string $version Current plugin version.
	 */
	private function upgrade_15( $version ) {
		// Clean up options and meta.
		WPSEO_Options::clean_up( null, $version );
		WPSEO_Meta::clean_up();
	}

	/**
	 * Moves options that moved position in WPSEO 2.0
	 */
	private function upgrade_20() {
		/**
		 * Clean up stray wpseo_ms options from the options table, option should only exist in the sitemeta table.
		 * This could have been caused in many version of Yoast SEO, so deleting it for everything below 2.0
		 */
		delete_option( 'wpseo_ms' );

		$wpseo = $this->get_option_from_database( 'wpseo' );
		$this->save_option_setting( $wpseo, 'pinterestverify' );

		// Re-save option to trigger sanitization.
		$this->cleanup_option_data( 'wpseo' );
	}

	/**
	 * Detects if taxonomy terms were split and updates the corresponding taxonomy meta's accordingly.
	 */
	private function upgrade_21() {
		$taxonomies = get_option( 'wpseo_taxonomy_meta', array() );

		if ( ! empty( $taxonomies ) ) {
			foreach ( $taxonomies as $taxonomy => $tax_metas ) {
				foreach ( $tax_metas as $term_id => $tax_meta ) {
					if ( function_exists( 'wp_get_split_term' ) ) {
						$new_term_id = wp_get_split_term( $term_id, $taxonomy );
						if ( $new_term_id !== false ) {
							$taxonomies[ $taxonomy ][ $new_term_id ] = $taxonomies[ $taxonomy ][ $term_id ];
							unset( $taxonomies[ $taxonomy ][ $term_id ] );
						}
					}
				}
			}

			update_option( 'wpseo_taxonomy_meta', $taxonomies );
		}
	}

	/**
	 * Performs upgrade functions to Yoast SEO 2.2
	 */
	private function upgrade_22() {
		// Unschedule our tracking.
		wp_clear_scheduled_hook( 'yoast_tracking' );

		$this->cleanup_option_data( 'wpseo' );
	}

	/**
	 * Schedules upgrade function to Yoast SEO 2.3
	 */
	private function upgrade_23() {
		add_action( 'wp', array( $this, 'upgrade_23_query' ), 90 );
		add_action( 'admin_head', array( $this, 'upgrade_23_query' ), 90 );
	}

	/**
	 * Performs upgrade query to Yoast SEO 2.3
	 */
	public function upgrade_23_query() {
		$wp_query = new WP_Query( 'post_type=any&meta_key=_yoast_wpseo_sitemap-include&meta_value=never&order=ASC' );

		if ( ! empty( $wp_query->posts ) ) {
			$options = get_option( 'wpseo_xml' );

			$excluded_posts = array();
			if ( $options['excluded-posts'] !== '' ) {
				$excluded_posts = explode( ',', $options['excluded-posts'] );
			}

			foreach ( $wp_query->posts as $post ) {
				if ( ! in_array( $post->ID, $excluded_posts ) ) {
					$excluded_posts[] = $post->ID;
				}
			}

			// Updates the meta value.
			$options['excluded-posts'] = implode( ',', $excluded_posts );

			// Update the option.
			update_option( 'wpseo_xml', $options );
		}

		// Remove the meta fields.
		delete_post_meta_by_key( '_yoast_wpseo_sitemap-include' );
	}

	/**
	 * Performs upgrade functions to Yoast SEO 3.0.
	 */
	private function upgrade_30() {
		// Remove the meta fields for sitemap prio.
		delete_post_meta_by_key( '_yoast_wpseo_sitemap-prio' );
	}

	/**
	 * Performs upgrade functions to Yoast SEO 3.3.
	 */
	private function upgrade_33() {
		// Notification dismissals have been moved to User Meta instead of global option.
		delete_option( Yoast_Notification_Center::STORAGE_KEY );
	}

	/**
	 * Performs upgrade functions to Yoast SEO 3.6.
	 */
	private function upgrade_36() {
		global $wpdb;

		// Between 3.2 and 3.4 the sitemap options were saved with autoloading enabled.
		$wpdb->query( 'DELETE FROM ' . $wpdb->options . ' WHERE option_name LIKE "wpseo_sitemap_%" AND autoload = "yes"' );
	}

	/**
	 * Removes the about notice when its still in the database.
	 */
	private function upgrade_40() {
		$center       = Yoast_Notification_Center::get();
		$notification = $center->get_notification_by_id( 'wpseo-dismiss-about' );

		if ( $notification ) {
			$center->remove_notification( $notification );
		}
	}

	/**
	 * Moves the content-analysis-active and keyword-analysis-acive options from wpseo-titles to wpseo.
	 */
	private function upgrade_44() {
		$wpseo_titles = $this->get_option_from_database( 'wpseo_titles' );

		$this->save_option_setting( $wpseo_titles, 'content-analysis-active', 'content_analysis_active' );
		$this->save_option_setting( $wpseo_titles, 'keyword-analysis-active', 'keyword_analysis_active' );

		// Remove irrelevant content from the option.
		$this->cleanup_option_data( 'wpseo_titles' );
	}

	/**
	 * Renames the meta name for the cornerstone content. It was a public meta field and it has to be private.
	 */
	private function upgrade_47() {
		global $wpdb;

		// The meta key has to be private, so prefix it.
		$wpdb->query(
			$wpdb->prepare(
				'UPDATE ' . $wpdb->postmeta . ' SET meta_key = %s WHERE meta_key = "yst_is_cornerstone"',
				WPSEO_Cornerstone::META_NAME
			)
		);
	}

	/**
	 * Removes the 'wpseo-dismiss-about' notice for every user that still has it.
	 */
	private function upgrade_49() {
		global $wpdb;

		/*
		 * Using a filter to remove the notification for the current logged in user. The notification center is
		 * initializing the notifications before the upgrade routine has been executedd and is saving the stored
		 * notifications on shutdown. This causes the returning notification. By adding this filter the shutdown
		 * routine on the notification center will remove the notification.
		 */
		add_filter( 'yoast_notifications_before_storage', array( $this, 'remove_about_notice' ) );

		$meta_key = $wpdb->get_blog_prefix() . Yoast_Notification_Center::STORAGE_KEY;

		$usermetas = $wpdb->get_results(
			$wpdb->prepare( '
				SELECT user_id, meta_value
				FROM ' . $wpdb->usermeta . '
				WHERE meta_key = %s AND meta_value LIKE %s
				',
				$meta_key,
				'%wpseo-dismiss-about%'
			),
			ARRAY_A
		);

		if ( empty( $usermetas ) ) {
			return;
		}

		foreach ( $usermetas as $usermeta ) {
			$notifications = maybe_unserialize( $usermeta['meta_value'] );

			foreach ( $notifications as $notification_key => $notification ) {
				if ( ! empty( $notification['options']['id'] ) && $notification['options']['id'] === 'wpseo-dismiss-about' ) {
					unset( $notifications[ $notification_key ] );
				}
			}

			update_user_option( $usermeta['user_id'], Yoast_Notification_Center::STORAGE_KEY, array_values( $notifications ) );
		}
	}

	/**
	 * Removes the wpseo-dismiss-about notice from a list of notifications.
	 *
	 * @param Yoast_Notification[] $notifications The notifications to filter.
	 *
	 * @return Yoast_Notification[] The filtered list of notifications. Excluding the wpseo-dismiss-about notification.
	 */
	public function remove_about_notice( $notifications ) {
		foreach ( $notifications as $notification_key => $notification ) {
			if ( $notification->get_id() === 'wpseo-dismiss-about' ) {
				unset( $notifications[ $notification_key ] );
			}
		}

		return $notifications;
	}

	/**
	 * Adds the yoast_seo_links table to the database.
	 */
	private function upgrade_50() {
		global $wpdb;

		$link_installer = new WPSEO_Link_Installer();
		$link_installer->install();

		// Trigger reindex notification.
		$notifier = new WPSEO_Link_Notifier();
		$notifier->manage_notification();

		// Deletes the post meta value, which might created in the RC.
		$wpdb->query( 'DELETE FROM ' . $wpdb->postmeta . ' WHERE meta_key = "_yst_content_links_processed"' );
	}

	/**
	 * Updates the internal_link_count column to support improved functionality.
	 */
	private function upgrade_50_51() {
		global $wpdb;

		$count_storage = new WPSEO_Meta_Storage();
		$wpdb->query( 'ALTER TABLE ' . $count_storage->get_table_name() . ' MODIFY internal_link_count int(10) UNSIGNED NULL DEFAULT NULL' );
	}

	/**
	 * Register new capabilities and roles.
	 */
	private function upgrade_55() {
		// Register roles.
		do_action( 'wpseo_register_roles' );
		WPSEO_Role_Manager_Factory::get()->add();

		// Register capabilities.
		do_action( 'wpseo_register_capabilities' );
		WPSEO_Capability_Manager_Factory::get()->add();
	}

	/**
	 * Updates legacy license page options to the latest version.
	 */
	private function upgrade_56() {
		global $wpdb;

		// Make sure License Server checks are on the latest server version by default.
		update_option( 'wpseo_license_server_version', WPSEO_License_Page_Manager::VERSION_BACKWARDS_COMPATIBILITY );

		// Make sure incoming link count entries are at least 0, not NULL.
		$count_storage = new WPSEO_Meta_Storage();
		$wpdb->query( 'UPDATE ' . $count_storage->get_table_name() . ' SET incoming_link_count = 0 WHERE incoming_link_count IS NULL' );
	}

	/**
	 * Updates the links for the link count when there is a difference between the site and home url. We've used the
	 * site url instead of the home url.
	 *
	 * @return void
	 */
	private function upgrade_61() {
		// When the home url is the same as the site url, just do nothing.
		if ( home_url() === site_url() ) {
			return;
		}

		global $wpdb;

		$link_storage = new WPSEO_Link_Storage();
		$wpdb->query( 'DELETE FROM ' . $link_storage->get_table_name() );

		$meta_storage = new WPSEO_Meta_Storage();
		$wpdb->query( 'DELETE FROM ' . $meta_storage->get_table_name() );
	}

	/**
	 * Removes some no longer used options for noindexing subpages and for meta keywords and its associated templates.
	 *
	 * @return void
	 */
	private function upgrade_63() {
		$this->cleanup_option_data( 'wpseo_titles' );
	}

	/**
	 * Perform the 7.0 upgrade, moves settings around, deletes several options.
	 *
	 * @return void
	 */
	private function upgrade_70() {

		$wpseo_permalinks    = $this->get_option_from_database( 'wpseo_permalinks' );
		$wpseo_xml           = $this->get_option_from_database( 'wpseo_xml' );
		$wpseo_rss           = $this->get_option_from_database( 'wpseo_rss' );
		$wpseo               = $this->get_option_from_database( 'wpseo' );
		$wpseo_internallinks = $this->get_option_from_database( 'wpseo_internallinks' );

		// Move some permalink settings, then delete the option.
		$this->save_option_setting( $wpseo_permalinks, 'redirectattachment', 'disable-attachment' );
		$this->save_option_setting( $wpseo_permalinks, 'stripcategorybase' );

		// Move one XML sitemap setting, then delete the option.
		$this->save_option_setting( $wpseo_xml, 'enablexmlsitemap', 'enable_xml_sitemap' );


		// Move the RSS settings to the search appearance settings, then delete the RSS option.
		$this->save_option_setting( $wpseo_rss, 'rssbefore' );
		$this->save_option_setting( $wpseo_rss, 'rssafter' );

		$this->save_option_setting( $wpseo, 'company_logo' );
		$this->save_option_setting( $wpseo, 'company_name' );
		$this->save_option_setting( $wpseo, 'company_or_person' );
		$this->save_option_setting( $wpseo, 'person_name' );

		// Remove the website name and altername name as we no longer need them.
		$this->cleanup_option_data( 'wpseo' );

		// All the breadcrumbs settings have moved to the search appearance settings.
		foreach ( array_keys( $wpseo_internallinks ) as $key ) {
			$this->save_option_setting( $wpseo_internallinks, $key );
		}

		// Convert hidden metabox options to display metabox options.
		$title_options = get_option( 'wpseo_titles' );

		foreach ( $title_options as $key => $value ) {
			if ( strpos( $key, 'hideeditbox-tax-' ) === 0 ) {
				$taxonomy = substr( $key, strlen( 'hideeditbox-tax-' ) );
				WPSEO_Options::set( 'display-metabox-tax-' . $taxonomy, ! $value );
				continue;
			}

			if ( strpos( $key, 'hideeditbox-' ) === 0 ) {
				$post_type = substr( $key, strlen( 'hideeditbox-' ) );
				WPSEO_Options::set( 'display-metabox-pt-' . $post_type, ! $value );
				continue;
			}
		}

		// Cleanup removed options.
		delete_option( 'wpseo_xml' );
		delete_option( 'wpseo_permalinks' );
		delete_option( 'wpseo_rss' );
		delete_option( 'wpseo_internallinks' );

		// Remove possibly present plugin conflict notice for plugin that was removed from the list of conflicting plugins.
		$yoast_plugin_conflict = WPSEO_Plugin_Conflict::get_instance();
		$yoast_plugin_conflict->clear_error( 'header-footer/plugin.php' );

		// Moves the user meta for excluding from the XML sitemap to a noindex.
		global $wpdb;
		$wpdb->query( "UPDATE $wpdb->usermeta SET meta_key = 'wpseo_noindex_author' WHERE meta_key = 'wpseo_excludeauthorsitemap'" );
	}

	/**
	 * Perform the 7.1 upgrade.
	 *
	 * @return void
	 */
	private function upgrade_71() {
		$this->cleanup_option_data( 'wpseo_social' );

		// Move the breadcrumbs setting and invert it.
		$title_options = $this->get_option_from_database( 'wpseo_titles' );

		if ( array_key_exists( 'breadcrumbs-blog-remove', $title_options ) ) {
			WPSEO_Options::set( 'breadcrumbs-display-blog-page', ! $title_options['breadcrumbs-blog-remove'] );

			$this->cleanup_option_data( 'wpseo_titles' );
		}
	}

	/**
	 * Perform the 7.3 upgrade.
	 *
	 * @return void
	 */
	private function upgrade_73() {
		global $wpdb;
		// We've moved the cornerstone checkbox to our proper namespace.
		$wpdb->query( "UPDATE $wpdb->postmeta SET meta_key = '_yoast_wpseo_is_cornerstone' WHERE meta_key = '_yst_is_cornerstone'" );

		// Remove the previous Whip dismissed message, as this is a new one regarding PHP 5.2.
		delete_option( 'whip_dismiss_timestamp' );
	}

	/**
	 * Performs the 7.4 upgrade.
	 *
	 * @return void
	 */
	private function upgrade_74() {
		$this->remove_sitemap_validators();
	}

	/**
	 * Performs the 7.5.3 upgrade.
	 *
	 * When upgrading purging media is potentially relevant.
	 *
	 * @return void
	 */
	private function upgrade_753() {
		// Only when attachments are not disabled.
		if ( WPSEO_Options::get( 'disable-attachment' ) === true ) {
			return;
		}

		// Only when attachments are not no-indexed.
		if ( WPSEO_Options::get( 'noindex-attachment' ) === true ) {
			return;
		}

		// Set purging relevancy.
		WPSEO_Options::set( 'is-media-purge-relevant', true );
	}

  /** 
   * Performs the 7.6 upgrade.
	 *
	 * @return void
	 */
	private function upgrade_76() {
		// Remove all OpenGraph content image cache.
<<<<<<< HEAD
		delete_post_meta_by_key( '_yoast_wpseo_post_image_cache' );
	}

=======
		$wpdb->query( "DELETE FROM $wpdb->postmeta WHERE meta_key = '_yoast_wpseo_post_image_cache'" );
  
>>>>>>> 92bd836a
	/**
	 * Removes all sitemap validators.
	 *
	 * This should be executed on every upgrade routine until we have removed the sitemap caching in the database.
	 *
	 * @return void
	 */
	private function remove_sitemap_validators() {
		global $wpdb;

		// Remove all sitemap validators.
		$wpdb->query( "DELETE FROM $wpdb->options WHERE option_name LIKE 'wpseo_sitemap%validator%'" );
	}

	/**
	 * Retrieves the option value directly from the database.
	 *
	 * @param string $option_name Option to retrieve.
	 *
	 * @return array|mixed The content of the option if exists, otherwise an empty array.
	 */
	protected function get_option_from_database( $option_name ) {
		global $wpdb;

		// Load option directly from the database, to avoid filtering and sanitization.
		$sql     = $wpdb->prepare( 'SELECT option_value FROM ' . $wpdb->options . ' WHERE option_name = %s', $option_name );
		$results = $wpdb->get_results( $sql, ARRAY_A );
		if ( ! empty( $results ) ) {
			return maybe_unserialize( $results[0]['option_value'] );
		}

		return array();
	}

	/**
	 * Cleans the option to make sure only relevant settings are there.
	 *
	 * @param string $option_name Option name save.
	 *
	 * @return void
	 */
	protected function cleanup_option_data( $option_name ) {
		$data = get_option( $option_name, array() );
		if ( ! is_array( $data ) || $data === array() ) {
			return;
		}

		/*
		 * Clean up the option by re-saving it.
		 *
		 * The option framework will remove any settings that are not configured
		 * for this option, removing any migrated settings.
		 */
		update_option( $option_name, $data );
	}

	/**
	 * Saves an option setting to where it should be stored.
	 *
	 * @param array       $source_data    The option containing the value to be migrated.
	 * @param string      $source_setting Name of the key in the "from" option.
	 * @param string|null $target_setting Name of the key in the "to" option.
	 *
	 * @return void
	 */
	protected function save_option_setting( $source_data, $source_setting, $target_setting = null ) {
		if ( $target_setting === null ) {
			$target_setting = $source_setting;
		}

		if ( isset( $source_data[ $source_setting ] ) ) {
			WPSEO_Options::set( $target_setting, $source_data[ $source_setting ] );
		}
	}
}<|MERGE_RESOLUTION|>--- conflicted
+++ resolved
@@ -111,9 +111,9 @@
 			$this->upgrade_753();
 		}
     
-    if ( version_compare( $version, '7.6-RC0', '<' ) ) {
+	    if ( version_compare( $version, '7.6-RC0', '<' ) ) {
 			$this->upgrade_76();
-    }
+	    }
     
 		// Since 3.7.
 		$upsell_notice = new WPSEO_Product_Upsell_Notice();
@@ -593,14 +593,9 @@
 	 */
 	private function upgrade_76() {
 		// Remove all OpenGraph content image cache.
-<<<<<<< HEAD
 		delete_post_meta_by_key( '_yoast_wpseo_post_image_cache' );
 	}
 
-=======
-		$wpdb->query( "DELETE FROM $wpdb->postmeta WHERE meta_key = '_yoast_wpseo_post_image_cache'" );
-  
->>>>>>> 92bd836a
 	/**
 	 * Removes all sitemap validators.
 	 *
