--- conflicted
+++ resolved
@@ -72,6 +72,7 @@
 			'15.7-RC0'   => 'upgrade_157',
 			'15.9.1-RC0' => 'upgrade_1591',
 			'16.2-RC0'   => 'upgrade_162',
+			'16.5-RC0'   => 'upgrade_165',
 		];
 
 		array_walk( $routines, [ $this, 'run_upgrade_routine' ], $version );
@@ -817,18 +818,15 @@
 	}
 
 	/**
-<<<<<<< HEAD
-=======
-	 * Performs the 16.3 upgrade.
-	 *
-	 * @return void
-	 */
-	private function upgrade_163() {
+	 * Performs the 16.5 upgrade.
+	 *
+	 * @return void
+	 */
+	private function upgrade_165() {
 		$this->copy_og_settings_from_social_to_titles();
 	}
 
 	/**
->>>>>>> 6db26cbb
 	 * Sets the home_url option for the 15.1 upgrade routine.
 	 *
 	 * @return void
@@ -1142,8 +1140,6 @@
 
 		WPSEO_Options::set( 'custom_taxonomy_slugs', $custom_taxonomies );
 	}
-<<<<<<< HEAD
-=======
 
 	/**
 	 * Copies the frontpage social settings to the titles options.
@@ -1172,5 +1168,4 @@
 
 		\update_option( 'wpseo_titles', $wpseo_titles );
 	}
->>>>>>> 6db26cbb
 }