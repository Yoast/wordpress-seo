--- conflicted
+++ resolved
@@ -509,13 +509,10 @@
 
 		// Delete the WPSEO XML and WPSEO RSS option.
 		delete_option( 'wpseo_xml' );
-<<<<<<< HEAD
 		delete_option( 'wpseo_rss' );
-=======
 
 		// Moves the user meta for excluding from the XML sitemap to a noindex.
 		global $wpdb;
 		$wpdb->query( "UPDATE $wpdb->usermeta SET meta_key = 'wpseo_noindex_author' WHERE meta_key = 'wpseo_excludeauthorsitemap'" );
->>>>>>> 35d03915
 	}
 }