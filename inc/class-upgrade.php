--- conflicted
+++ resolved
@@ -748,6 +748,7 @@
 		$this->move_indexables_indexation_reason_for_151();
 
 		add_action( 'init', [ $this, 'set_permalink_structure_option_for_151' ] );
+		add_action( 'init', [ $this, 'store_custom_taxonomy_slugs_for_151' ] );
 	}
 
 	/**
@@ -763,10 +764,6 @@
 		}
 	}
 
-<<<<<<< HEAD
-		add_action( 'init', [ $this, 'set_permalink_structure_option_for_151' ] );
-		add_action( 'init', [ $this, 'store_custom_taxonomy_slugs_for_151' ] );
-=======
 	/**
 	 * Moves the `indexables_indexation_reason` option to the
 	 * renamed `indexing_reason` option.
@@ -776,7 +773,6 @@
 	protected function move_indexables_indexation_reason_for_151() {
 		$reason = WPSEO_Options::get( 'indexables_indexation_reason', '' );
 		WPSEO_Options::set( 'indexing_reason', $reason );
->>>>>>> 686d4a0a
 	}
 
 	/**
