<?php
/**
 * WPSEO plugin file.
 *
 * @package WPSEO\Internal
 */

use Yoast\WP\Lib\Model;
use Yoast\WP\SEO\Helpers\Taxonomy_Helper;
use Yoast\WP\SEO\Integrations\Cleanup_Integration;

/**
 * This code handles the option upgrades.
 */
class WPSEO_Upgrade {

	/**
	 * The taxonomy helper.
	 *
	 * @var Taxonomy_Helper
	 */
	private $taxonomy_helper;

	/**
	 * Class constructor.
	 */
	public function __construct() {
		$this->taxonomy_helper = YoastSEO()->helpers->taxonomy;

		$version = WPSEO_Options::get( 'version' );

		WPSEO_Options::maybe_set_multisite_defaults( false );

		$routines = [
			'1.5.0'      => 'upgrade_15',
			'2.0'        => 'upgrade_20',
			'2.1'        => 'upgrade_21',
			'2.2'        => 'upgrade_22',
			'2.3'        => 'upgrade_23',
			'3.0'        => 'upgrade_30',
			'3.3'        => 'upgrade_33',
			'3.6'        => 'upgrade_36',
			'4.0'        => 'upgrade_40',
			'4.4'        => 'upgrade_44',
			'4.7'        => 'upgrade_47',
			'4.9'        => 'upgrade_49',
			'5.0'        => 'upgrade_50',
			'5.5'        => 'upgrade_55',
			'6.3'        => 'upgrade_63',
			'7.0-RC0'    => 'upgrade_70',
			'7.1-RC0'    => 'upgrade_71',
			'7.3-RC0'    => 'upgrade_73',
			'7.4-RC0'    => 'upgrade_74',
			'7.5.3'      => 'upgrade_753',
			'7.7-RC0'    => 'upgrade_77',
			'7.7.2-RC0'  => 'upgrade_772',
			'9.0-RC0'    => 'upgrade_90',
			'10.0-RC0'   => 'upgrade_100',
			'11.1-RC0'   => 'upgrade_111',
			// Reset notifications because we removed the AMP Glue plugin notification.
			'12.1-RC0'   => 'clean_all_notifications',
			'12.3-RC0'   => 'upgrade_123',
			'12.4-RC0'   => 'upgrade_124',
			'12.8-RC0'   => 'upgrade_128',
			'13.2-RC0'   => 'upgrade_132',
			'14.0.3-RC0' => 'upgrade_1403',
			'14.1-RC0'   => 'upgrade_141',
			'14.2-RC0'   => 'upgrade_142',
			'14.5-RC0'   => 'upgrade_145',
			'14.9-RC0'   => 'upgrade_149',
			'15.1-RC0'   => 'upgrade_151',
			'15.3-RC0'   => 'upgrade_153',
			'15.5-RC0'   => 'upgrade_155',
			'15.7-RC0'   => 'upgrade_157',
			'15.9.1-RC0' => 'upgrade_1591',
			'16.2-RC0'   => 'upgrade_162',
			'16.5-RC0'   => 'upgrade_165',
			'17.2-RC0'   => 'upgrade_172',
			'17.7.1-RC0' => 'upgrade_1771',
			'17.9-RC0'   => 'upgrade_179',
			'18.3-RC3'   => 'upgrade_183',
			'18.6-RC0'   => 'upgrade_186',
			'18.9-RC0'   => 'upgrade_189',
			'19.1-RC0'   => 'upgrade_191',
			'19.3-RC0'   => 'upgrade_193',
			'19.6-RC0'   => 'upgrade_196',
			'19.11-RC0'  => 'upgrade_1911',
			'20.2-RC0'   => 'upgrade_202',
			'20.4-RC0'   => 'upgrade_204',
		];

		array_walk( $routines, [ $this, 'run_upgrade_routine' ], $version );
		if ( version_compare( $version, '12.5-RC0', '<' ) ) {
			/*
			 * We have to run this by hook, because otherwise:
			 * - the theme support check isn't available.
			 * - the notification center notifications are not filled yet.
			 */
			add_action( 'init', [ $this, 'upgrade_125' ] );
		}

		// Since 3.7.
		$upsell_notice = new WPSEO_Product_Upsell_Notice();
		$upsell_notice->set_upgrade_notice();

		/**
		 * Filter: 'wpseo_run_upgrade' - Runs the upgrade hook which are dependent on Yoast SEO.
		 *
		 * @api string - The current version of Yoast SEO
		 */
		do_action( 'wpseo_run_upgrade', $version );

		$this->finish_up( $version );
	}

	/**
	 * Runs the upgrade routine.
	 *
	 * @param string $routine         The method to call.
	 * @param string $version         The new version.
	 * @param string $current_version The current set version.
	 *
	 * @return void
	 */
	protected function run_upgrade_routine( $routine, $version, $current_version ) {
		if ( version_compare( $current_version, $version, '<' ) ) {
			$this->$routine( $current_version );
		}
	}

	/**
	 * Adds a new upgrade history entry.
	 *
	 * @param string $current_version The old version from which we are upgrading.
	 * @param string $new_version     The version we are upgrading to.
	 */
	protected function add_upgrade_history( $current_version, $new_version ) {
		$upgrade_history = new WPSEO_Upgrade_History();
		$upgrade_history->add( $current_version, $new_version, array_keys( WPSEO_Options::$options ) );
	}

	/**
	 * Runs the needed cleanup after an update, setting the DB version to latest version, flushing caches etc.
	 *
	 * @param string|null $previous_version The previous version.
	 *
	 * @return void
	 */
	protected function finish_up( $previous_version = null ) {
		if ( $previous_version ) {
			WPSEO_Options::set( 'previous_version', $previous_version );
		}
		WPSEO_Options::set( 'version', WPSEO_VERSION );

		// Just flush rewrites, always, to at least make them work after an upgrade.
		add_action( 'shutdown', 'flush_rewrite_rules' );

		// Flush the sitemap cache.
		WPSEO_Sitemaps_Cache::clear();

		// Make sure all our options always exist - issue #1245.
		WPSEO_Options::ensure_options_exist();
	}

	/**
	 * Run the Yoast SEO 1.5 upgrade routine.
	 *
	 * @param string $version Current plugin version.
	 */
	private function upgrade_15( $version ) {
		// Clean up options and meta.
		WPSEO_Options::clean_up( null, $version );
		WPSEO_Meta::clean_up();
	}

	/**
	 * Moves options that moved position in WPSEO 2.0.
	 */
	private function upgrade_20() {
		/**
		 * Clean up stray wpseo_ms options from the options table, option should only exist in the sitemeta table.
		 * This could have been caused in many version of Yoast SEO, so deleting it for everything below 2.0.
		 */
		delete_option( 'wpseo_ms' );

		$wpseo = $this->get_option_from_database( 'wpseo' );
		$this->save_option_setting( $wpseo, 'pinterestverify' );

		// Re-save option to trigger sanitization.
		$this->cleanup_option_data( 'wpseo' );
	}

	/**
	 * Detects if taxonomy terms were split and updates the corresponding taxonomy meta's accordingly.
	 */
	private function upgrade_21() {
		$taxonomies = get_option( 'wpseo_taxonomy_meta', [] );

		if ( ! empty( $taxonomies ) ) {
			foreach ( $taxonomies as $taxonomy => $tax_metas ) {
				foreach ( $tax_metas as $term_id => $tax_meta ) {
					if ( function_exists( 'wp_get_split_term' ) ) {
						$new_term_id = wp_get_split_term( $term_id, $taxonomy );
						if ( $new_term_id !== false ) {
							$taxonomies[ $taxonomy ][ $new_term_id ] = $taxonomies[ $taxonomy ][ $term_id ];
							unset( $taxonomies[ $taxonomy ][ $term_id ] );
						}
					}
				}
			}

			update_option( 'wpseo_taxonomy_meta', $taxonomies );
		}
	}

	/**
	 * Performs upgrade functions to Yoast SEO 2.2.
	 */
	private function upgrade_22() {
		// Unschedule our tracking.
		wp_clear_scheduled_hook( 'yoast_tracking' );

		$this->cleanup_option_data( 'wpseo' );
	}

	/**
	 * Schedules upgrade function to Yoast SEO 2.3.
	 */
	private function upgrade_23() {
		add_action( 'wp', [ $this, 'upgrade_23_query' ], 90 );
		add_action( 'admin_head', [ $this, 'upgrade_23_query' ], 90 );
	}

	/**
	 * Performs upgrade query to Yoast SEO 2.3.
	 */
	public function upgrade_23_query() {
		$wp_query = new WP_Query( 'post_type=any&meta_key=_yoast_wpseo_sitemap-include&meta_value=never&order=ASC' );

		if ( ! empty( $wp_query->posts ) ) {
			$options = get_option( 'wpseo_xml' );

			$excluded_posts = [];
			if ( $options['excluded-posts'] !== '' ) {
				$excluded_posts = explode( ',', $options['excluded-posts'] );
			}

			foreach ( $wp_query->posts as $post ) {
				if ( ! in_array( (string) $post->ID, $excluded_posts, true ) ) {
					$excluded_posts[] = $post->ID;
				}
			}

			// Updates the meta value.
			$options['excluded-posts'] = implode( ',', $excluded_posts );

			// Update the option.
			update_option( 'wpseo_xml', $options );
		}

		// Remove the meta fields.
		delete_post_meta_by_key( '_yoast_wpseo_sitemap-include' );
	}

	/**
	 * Performs upgrade functions to Yoast SEO 3.0.
	 */
	private function upgrade_30() {
		// Remove the meta fields for sitemap prio.
		delete_post_meta_by_key( '_yoast_wpseo_sitemap-prio' );
	}

	/**
	 * Performs upgrade functions to Yoast SEO 3.3.
	 */
	private function upgrade_33() {
		// Notification dismissals have been moved to User Meta instead of global option.
		delete_option( Yoast_Notification_Center::STORAGE_KEY );
	}

	/**
	 * Performs upgrade functions to Yoast SEO 3.6.
	 */
	private function upgrade_36() {
		global $wpdb;

		// Between 3.2 and 3.4 the sitemap options were saved with autoloading enabled.
		$wpdb->query( 'DELETE FROM ' . $wpdb->options . ' WHERE option_name LIKE "wpseo_sitemap_%" AND autoload = "yes"' );
	}

	/**
	 * Removes the about notice when its still in the database.
	 */
	private function upgrade_40() {
		$center = Yoast_Notification_Center::get();
		$center->remove_notification_by_id( 'wpseo-dismiss-about' );
	}

	/**
	 * Moves the content-analysis-active and keyword-analysis-acive options from wpseo-titles to wpseo.
	 */
	private function upgrade_44() {
		$wpseo_titles = $this->get_option_from_database( 'wpseo_titles' );

		$this->save_option_setting( $wpseo_titles, 'content-analysis-active', 'content_analysis_active' );
		$this->save_option_setting( $wpseo_titles, 'keyword-analysis-active', 'keyword_analysis_active' );

		// Remove irrelevant content from the option.
		$this->cleanup_option_data( 'wpseo_titles' );
	}

	/**
	 * Renames the meta name for the cornerstone content. It was a public meta field and it has to be private.
	 */
	private function upgrade_47() {
		global $wpdb;

		// The meta key has to be private, so prefix it.
		$wpdb->query(
			$wpdb->prepare(
				'UPDATE ' . $wpdb->postmeta . ' SET meta_key = %s WHERE meta_key = "yst_is_cornerstone"',
				WPSEO_Cornerstone_Filter::META_NAME
			)
		);
	}

	/**
	 * Removes the 'wpseo-dismiss-about' notice for every user that still has it.
	 */
	private function upgrade_49() {
		global $wpdb;

		/*
		 * Using a filter to remove the notification for the current logged in user. The notification center is
		 * initializing the notifications before the upgrade routine has been executedd and is saving the stored
		 * notifications on shutdown. This causes the returning notification. By adding this filter the shutdown
		 * routine on the notification center will remove the notification.
		 */
		add_filter( 'yoast_notifications_before_storage', [ $this, 'remove_about_notice' ] );

		$meta_key = $wpdb->get_blog_prefix() . Yoast_Notification_Center::STORAGE_KEY;

		$usermetas = $wpdb->get_results(
			$wpdb->prepare(
				'
				SELECT user_id, meta_value
				FROM ' . $wpdb->usermeta . '
				WHERE meta_key = %s AND meta_value LIKE %s
				',
				$meta_key,
				'%wpseo-dismiss-about%'
			),
			ARRAY_A
		);

		if ( empty( $usermetas ) ) {
			return;
		}

		foreach ( $usermetas as $usermeta ) {
			$notifications = maybe_unserialize( $usermeta['meta_value'] );

			foreach ( $notifications as $notification_key => $notification ) {
				if ( ! empty( $notification['options']['id'] ) && $notification['options']['id'] === 'wpseo-dismiss-about' ) {
					unset( $notifications[ $notification_key ] );
				}
			}

			update_user_option( $usermeta['user_id'], Yoast_Notification_Center::STORAGE_KEY, array_values( $notifications ) );
		}
	}

	/**
	 * Removes the wpseo-dismiss-about notice from a list of notifications.
	 *
	 * @param Yoast_Notification[] $notifications The notifications to filter.
	 *
	 * @return Yoast_Notification[] The filtered list of notifications. Excluding the wpseo-dismiss-about notification.
	 */
	public function remove_about_notice( $notifications ) {
		foreach ( $notifications as $notification_key => $notification ) {
			if ( $notification->get_id() === 'wpseo-dismiss-about' ) {
				unset( $notifications[ $notification_key ] );
			}
		}

		return $notifications;
	}

	/**
	 * Adds the yoast_seo_links table to the database.
	 */
	private function upgrade_50() {
		global $wpdb;

		// Deletes the post meta value, which might created in the RC.
		$wpdb->query( 'DELETE FROM ' . $wpdb->postmeta . ' WHERE meta_key = "_yst_content_links_processed"' );
	}

	/**
	 * Register new capabilities and roles.
	 */
	private function upgrade_55() {
		// Register roles.
		do_action( 'wpseo_register_roles' );
		WPSEO_Role_Manager_Factory::get()->add();

		// Register capabilities.
		do_action( 'wpseo_register_capabilities' );
		WPSEO_Capability_Manager_Factory::get()->add();
	}

	/**
	 * Removes some no longer used options for noindexing subpages and for meta keywords and its associated templates.
	 *
	 * @return void
	 */
	private function upgrade_63() {
		$this->cleanup_option_data( 'wpseo_titles' );
	}

	/**
	 * Perform the 7.0 upgrade, moves settings around, deletes several options.
	 *
	 * @return void
	 */
	private function upgrade_70() {

		$wpseo_permalinks    = $this->get_option_from_database( 'wpseo_permalinks' );
		$wpseo_xml           = $this->get_option_from_database( 'wpseo_xml' );
		$wpseo_rss           = $this->get_option_from_database( 'wpseo_rss' );
		$wpseo               = $this->get_option_from_database( 'wpseo' );
		$wpseo_internallinks = $this->get_option_from_database( 'wpseo_internallinks' );

		// Move some permalink settings, then delete the option.
		$this->save_option_setting( $wpseo_permalinks, 'redirectattachment', 'disable-attachment' );
		$this->save_option_setting( $wpseo_permalinks, 'stripcategorybase' );

		// Move one XML sitemap setting, then delete the option.
		$this->save_option_setting( $wpseo_xml, 'enablexmlsitemap', 'enable_xml_sitemap' );


		// Move the RSS settings to the search appearance settings, then delete the RSS option.
		$this->save_option_setting( $wpseo_rss, 'rssbefore' );
		$this->save_option_setting( $wpseo_rss, 'rssafter' );

		$this->save_option_setting( $wpseo, 'company_logo' );
		$this->save_option_setting( $wpseo, 'company_name' );
		$this->save_option_setting( $wpseo, 'company_or_person' );
		$this->save_option_setting( $wpseo, 'person_name' );

		// Remove the website name and altername name as we no longer need them.
		$this->cleanup_option_data( 'wpseo' );

		// All the breadcrumbs settings have moved to the search appearance settings.
		foreach ( array_keys( $wpseo_internallinks ) as $key ) {
			$this->save_option_setting( $wpseo_internallinks, $key );
		}

		// Convert hidden metabox options to display metabox options.
		$title_options = get_option( 'wpseo_titles' );

		foreach ( $title_options as $key => $value ) {
			if ( strpos( $key, 'hideeditbox-tax-' ) === 0 ) {
				$taxonomy = substr( $key, strlen( 'hideeditbox-tax-' ) );
				WPSEO_Options::set( 'display-metabox-tax-' . $taxonomy, ! $value );
				continue;
			}

			if ( strpos( $key, 'hideeditbox-' ) === 0 ) {
				$post_type = substr( $key, strlen( 'hideeditbox-' ) );
				WPSEO_Options::set( 'display-metabox-pt-' . $post_type, ! $value );
				continue;
			}
		}

		// Cleanup removed options.
		delete_option( 'wpseo_xml' );
		delete_option( 'wpseo_permalinks' );
		delete_option( 'wpseo_rss' );
		delete_option( 'wpseo_internallinks' );

		// Remove possibly present plugin conflict notice for plugin that was removed from the list of conflicting plugins.
		$yoast_plugin_conflict = WPSEO_Plugin_Conflict::get_instance();
		$yoast_plugin_conflict->clear_error( 'header-footer/plugin.php' );

		// Moves the user meta for excluding from the XML sitemap to a noindex.
		global $wpdb;
		$wpdb->query( "UPDATE $wpdb->usermeta SET meta_key = 'wpseo_noindex_author' WHERE meta_key = 'wpseo_excludeauthorsitemap'" );
	}

	/**
	 * Perform the 7.1 upgrade.
	 *
	 * @return void
	 */
	private function upgrade_71() {
		$this->cleanup_option_data( 'wpseo_social' );

		// Move the breadcrumbs setting and invert it.
		$title_options = $this->get_option_from_database( 'wpseo_titles' );

		if ( array_key_exists( 'breadcrumbs-blog-remove', $title_options ) ) {
			WPSEO_Options::set( 'breadcrumbs-display-blog-page', ! $title_options['breadcrumbs-blog-remove'] );

			$this->cleanup_option_data( 'wpseo_titles' );
		}
	}

	/**
	 * Perform the 7.3 upgrade.
	 *
	 * @return void
	 */
	private function upgrade_73() {
		global $wpdb;
		// We've moved the cornerstone checkbox to our proper namespace.
		$wpdb->query( "UPDATE $wpdb->postmeta SET meta_key = '_yoast_wpseo_is_cornerstone' WHERE meta_key = '_yst_is_cornerstone'" );

		// Remove the previous Whip dismissed message, as this is a new one regarding PHP 5.2.
		delete_option( 'whip_dismiss_timestamp' );
	}

	/**
	 * Performs the 7.4 upgrade.
	 *
	 * @return void
	 */
	private function upgrade_74() {
		$this->remove_sitemap_validators();
	}

	/**
	 * Performs the 7.5.3 upgrade.
	 *
	 * When upgrading purging media is potentially relevant.
	 *
	 * @return void
	 */
	private function upgrade_753() {
		// Only when attachments are not disabled.
		if ( WPSEO_Options::get( 'disable-attachment' ) === true ) {
			return;
		}

		// Only when attachments are not no-indexed.
		if ( WPSEO_Options::get( 'noindex-attachment' ) === true ) {
			return;
		}

		// Set purging relevancy.
		WPSEO_Options::set( 'is-media-purge-relevant', true );
	}

	/**
	 * Performs the 7.7 upgrade.
	 *
	 * @return void
	 */
	private function upgrade_77() {
		// Remove all OpenGraph content image cache.
		$this->delete_post_meta( '_yoast_wpseo_post_image_cache' );
	}

	/**
	 * Performs the 7.7.2 upgrade.
	 *
	 * @return void
	 */
	private function upgrade_772() {
		if ( YoastSEO()->helpers->woocommerce->is_active() ) {
			$this->migrate_woocommerce_archive_setting_to_shop_page();
		}
	}

	/**
	 * Performs the 9.0 upgrade.
	 *
	 * @return void
	 */
	private function upgrade_90() {
		global $wpdb;

		// Invalidate all sitemap cache transients.
		WPSEO_Sitemaps_Cache_Validator::cleanup_database();

		// Removes all scheduled tasks for hitting the sitemap index.
		wp_clear_scheduled_hook( 'wpseo_hit_sitemap_index' );

		$wpdb->query( 'DELETE FROM ' . $wpdb->options . ' WHERE option_name LIKE "wpseo_sitemap_%"' );
	}

	/**
	 * Performs the 10.0 upgrade.
	 *
	 * @return void
	 */
	private function upgrade_100() {
		// Removes recalibration notifications.
		$this->clean_all_notifications();

		// Removes recalibration options.
		WPSEO_Options::clean_up( 'wpseo' );
		delete_option( 'wpseo_recalibration_beta_mailinglist_subscription' );
	}

	/**
	 * Performs the 11.1 upgrade.
	 *
	 * @return void
	 */
	private function upgrade_111() {
		// Set company_or_person to company when it's an invalid value.
		$company_or_person = WPSEO_Options::get( 'company_or_person', '' );

		if ( ! in_array( $company_or_person, [ 'company', 'person' ], true ) ) {
			WPSEO_Options::set( 'company_or_person', 'company' );
		}
	}

	/**
	 * Performs the 12.3 upgrade.
	 *
	 * Removes the about notice when its still in the database.
	 */
	private function upgrade_123() {
		$plugins = [
			'yoast-seo-premium',
			'video-seo-for-wordpress-seo-by-yoast',
			'yoast-news-seo',
			'local-seo-for-yoast-seo',
			'yoast-woocommerce-seo',
			'yoast-acf-analysis',
		];

		$center = Yoast_Notification_Center::get();
		foreach ( $plugins as $plugin ) {
			$center->remove_notification_by_id( 'wpseo-outdated-yoast-seo-plugin-' . $plugin );
		}
	}

	/**
	 * Performs the 12.4 upgrade.
	 *
	 * Removes the Google plus defaults from the database.
	 */
	private function upgrade_124() {
		$this->cleanup_option_data( 'wpseo_social' );
	}

	/**
	 * Performs the 12.5 upgrade.
	 */
	public function upgrade_125() {
		// Disables the force rewrite title when the theme supports it through WordPress.
		if ( WPSEO_Options::get( 'forcerewritetitle', false ) && current_theme_supports( 'title-tag' ) ) {
			WPSEO_Options::set( 'forcerewritetitle', false );
		}

		global $wpdb;
		$wpdb->query( "DELETE FROM $wpdb->usermeta WHERE meta_key = 'wp_yoast_promo_hide_premium_upsell_admin_block'" );

		// Removes the WordPress update notification, because it is no longer necessary when WordPress 5.3 is released.
		$center = Yoast_Notification_Center::get();
		$center->remove_notification_by_id( 'wpseo-dismiss-wordpress-upgrade' );
	}

	/**
	 * Performs the 12.8 upgrade.
	 */
	private function upgrade_128() {
		// Re-save wpseo to make sure bf_banner_2019_dismissed key is gone.
		$this->cleanup_option_data( 'wpseo' );

		Yoast_Notification_Center::get()->remove_notification_by_id( 'wpseo-dismiss-page_comments-notice' );
		Yoast_Notification_Center::get()->remove_notification_by_id( 'wpseo-dismiss-wordpress-upgrade' );
	}

	/**
	 * Performs the 13.2 upgrade.
	 */
	private function upgrade_132() {
		Yoast_Notification_Center::get()->remove_notification_by_id( 'wpseo-dismiss-tagline-notice' );
		Yoast_Notification_Center::get()->remove_notification_by_id( 'wpseo-dismiss-permalink-notice' );
		Yoast_Notification_Center::get()->remove_notification_by_id( 'wpseo-dismiss-onpageorg' );

		// Transfers the onpage option value to the ryte option.
		$ryte_option   = get_option( 'wpseo_ryte' );
		$onpage_option = get_option( 'wpseo_onpage' );
		if ( ! $ryte_option && $onpage_option ) {
			update_option( 'wpseo_ryte', $onpage_option );
			delete_option( 'wpseo_onpage' );
		}

		// Changes onpage_indexability to ryte_indexability.
		$wpseo_option = get_option( 'wpseo' );
		if ( isset( $wpseo_option['onpage_indexability'] ) && ! isset( $wpseo_option['ryte_indexability'] ) ) {
			$wpseo_option['ryte_indexability'] = $wpseo_option['onpage_indexability'];
			unset( $wpseo_option['onpage_indexability'] );
			update_option( 'wpseo', $wpseo_option );
		}

		if ( wp_next_scheduled( 'wpseo_ryte_fetch' ) ) {
			wp_clear_scheduled_hook( 'wpseo_ryte_fetch' );
		}

		/*
		 * Re-register capabilities to add the new `view_site_health_checks`
		 * capability to the SEO Manager role.
		 */
		do_action( 'wpseo_register_capabilities' );
		WPSEO_Capability_Manager_Factory::get()->add();
	}

	/**
	 * Perform the 14.0.3 upgrade.
	 */
	private function upgrade_1403() {
		WPSEO_Options::set( 'ignore_indexation_warning', false );
	}

	/**
	 * Performs the 14.1 upgrade.
	 */
	private function upgrade_141() {
		/*
		 * These notifications are retrieved from storage on the `init` hook with
		 * priority 1. We need to remove them after they're retrieved.
		 */
		add_action( 'init', [ $this, 'remove_notifications_for_141' ] );
		add_action( 'init', [ $this, 'clean_up_private_taxonomies_for_141' ] );

		$this->reset_permalinks_of_attachments_for_141();
	}

	/**
	 * Performs the 14.2 upgrade.
	 *
	 * Removes the yoast-acf-analysis notice when it's still in the database.
	 */
	private function upgrade_142() {
		add_action( 'init', [ $this, 'remove_acf_notification_for_142' ] );
	}

	/**
	 * Performs the 14.5 upgrade.
	 */
	private function upgrade_145() {
		add_action( 'init', [ $this, 'set_indexation_completed_option_for_145' ] );
	}

	/**
	 * Performs the 14.9 upgrade.
	 */
	private function upgrade_149() {
		$version = get_option( 'wpseo_license_server_version', 2 );
		WPSEO_Options::set( 'license_server_version', $version );
		delete_option( 'wpseo_license_server_version' );
	}

	/**
	 * Performs the 15.1 upgrade.
	 *
	 * @return void
	 */
	private function upgrade_151() {
		$this->set_home_url_for_151();
		$this->move_indexables_indexation_reason_for_151();

		add_action( 'init', [ $this, 'set_permalink_structure_option_for_151' ] );
		add_action( 'init', [ $this, 'store_custom_taxonomy_slugs_for_151' ] );
	}

	/**
	 * Performs the 15.3 upgrade.
	 *
	 * @return void
	 */
	private function upgrade_153() {
		WPSEO_Options::set( 'category_base_url', get_option( 'category_base' ) );
		WPSEO_Options::set( 'tag_base_url', get_option( 'tag_base' ) );

		// Rename a couple of options.
		$indexation_started_value = WPSEO_Options::get( 'indexation_started' );
		WPSEO_Options::set( 'indexing_started', $indexation_started_value );

		$indexables_indexing_completed_value = WPSEO_Options::get( 'indexables_indexation_completed' );
		WPSEO_Options::set( 'indexables_indexing_completed', $indexables_indexing_completed_value );
	}

	/**
	 * Performs the 15.5 upgrade.
	 *
	 * @return void
	 */
	private function upgrade_155() {
		// Unset the fbadminapp value in the wpseo_social option.
		$wpseo_social_option = get_option( 'wpseo_social' );

		if ( isset( $wpseo_social_option['fbadminapp'] ) ) {
			unset( $wpseo_social_option['fbadminapp'] );
			update_option( 'wpseo_social', $wpseo_social_option );
		}
	}

	/**
	 * Performs the 15.7 upgrade.
	 *
	 * @return void
	 */
	private function upgrade_157() {
		add_action( 'init', [ $this, 'remove_plugin_updated_notification_for_157' ] );
	}

	/**
	 * Performs the 15.9.1 upgrade routine.
	 */
	private function upgrade_1591() {
		$enabled_auto_updates = \get_option( 'auto_update_plugins' );
		$addon_update_watcher = YoastSEO()->classes->get( \Yoast\WP\SEO\Integrations\Watchers\Addon_Update_Watcher::class );
		$addon_update_watcher->toggle_auto_updates_for_add_ons( 'auto_update_plugins', [], $enabled_auto_updates );
	}

	/**
	 * Performs the 16.2 upgrade routine.
	 */
	private function upgrade_162() {
		$enabled_auto_updates = \get_site_option( 'auto_update_plugins' );
		$addon_update_watcher = YoastSEO()->classes->get( \Yoast\WP\SEO\Integrations\Watchers\Addon_Update_Watcher::class );
		$addon_update_watcher->toggle_auto_updates_for_add_ons( 'auto_update_plugins', $enabled_auto_updates, [] );
	}

	/**
	 * Performs the 16.5 upgrade.
	 *
	 * @return void
	 */
	private function upgrade_165() {
		add_action( 'init', [ $this, 'copy_og_settings_from_social_to_titles' ], 99 );

		// Run after the WPSEO_Options::enrich_defaults method which has priority 99.
		add_action( 'init', [ $this, 'reset_og_settings_to_default_values' ], 100 );
	}

	/**
	 * Performs the 17.2 upgrade. Cleans out any unnecessary indexables. See $cleanup_integration->get_cleanup_tasks() to see what will be cleaned out.
	 *
	 * @return void
	 */
	private function upgrade_172() {
		\wp_unschedule_hook( 'wpseo_cleanup_orphaned_indexables' );
		\wp_unschedule_hook( 'wpseo_cleanup_indexables' );

		if ( ! \wp_next_scheduled( Cleanup_Integration::START_HOOK ) ) {
			\wp_schedule_single_event( ( time() + ( MINUTE_IN_SECONDS * 5 ) ), Cleanup_Integration::START_HOOK );
		}
	}

	/**
	 * Performs the 17.7.1 upgrade routine.
	 */
	private function upgrade_1771() {
		$enabled_auto_updates = \get_site_option( 'auto_update_plugins' );
		$addon_update_watcher = YoastSEO()->classes->get( \Yoast\WP\SEO\Integrations\Watchers\Addon_Update_Watcher::class );
		$addon_update_watcher->toggle_auto_updates_for_add_ons( 'auto_update_plugins', $enabled_auto_updates, [] );
	}

	/**
	 * Performs the 17.9 upgrade routine.
	 */
	private function upgrade_179() {
		WPSEO_Options::set( 'wincher_integration_active', true );
	}

	/**
	 * Performs the 18.3 upgrade routine.
	 */
	private function upgrade_183() {
		$this->delete_post_meta( 'yoast-structured-data-blocks-images-cache' );
	}

	/**
	 * Performs the 18.6 upgrade routine.
	 */
	private function upgrade_186() {
		if ( is_multisite() ) {
			WPSEO_Options::set( 'allow_wincher_integration_active', false );
		}
	}

	/**
	 * Performs the 18.9 upgrade routine.
	 */
	private function upgrade_189() {
		// Make old users not get the Installation Success page after upgrading.
		WPSEO_Options::set( 'should_redirect_after_install_free', false );
		// We're adding a hardcoded time here, so that in the future we can be able to identify whether the user did see the Installation Success page or not.
		// If they did, they wouldn't have this hardcoded value in that option, but rather (roughly) the timestamp of the moment they saw it.
		WPSEO_Options::set( 'activation_redirect_timestamp_free', 1652258756 );

		// Transfer the Social URLs.
		$other   = [];
		$other[] = WPSEO_Options::get( 'instagram_url' );
		$other[] = WPSEO_Options::get( 'linkedin_url' );
		$other[] = WPSEO_Options::get( 'myspace_url' );
		$other[] = WPSEO_Options::get( 'pinterest_url' );
		$other[] = WPSEO_Options::get( 'youtube_url' );
		$other[] = WPSEO_Options::get( 'wikipedia_url' );

		WPSEO_Options::set( 'other_social_urls', array_values( array_unique( array_filter( $other ) ) ) );

		// Transfer the progress of the old Configuration Workout.
		$workout_data      = WPSEO_Options::get( 'workouts_data' );
		$old_conf_progress = isset( $workout_data['configuration']['finishedSteps'] ) ? $workout_data['configuration']['finishedSteps'] : [];

		if ( in_array( 'optimizeSeoData', $old_conf_progress, true ) && in_array( 'siteRepresentation', $old_conf_progress, true ) ) {
			// If completed ‘SEO optimization’ and ‘Site representation’ step, we assume the workout was completed.
			$configuration_finished_steps = [
				'siteRepresentation',
				'socialProfiles',
				'personalPreferences',
			];
			WPSEO_Options::set( 'configuration_finished_steps', $configuration_finished_steps );
		}
	}

	/**
	 * Performs the 19.1 upgrade routine.
	 */
	private function upgrade_191() {
		if ( is_multisite() ) {
			WPSEO_Options::set( 'allow_remove_feed_post_comments', true );
		}
	}

	/**
	 * Performs the 19.3 upgrade routine.
	 */
	private function upgrade_193() {
		if ( empty( get_option( 'wpseo_premium', [] ) ) ) {
			WPSEO_Options::set( 'enable_index_now', true );
			WPSEO_Options::set( 'enable_link_suggestions', true );
		}
	}

	/**
	 * Performs the 19.6 upgrade routine.
	 */
	private function upgrade_196() {
		WPSEO_Options::set( 'ryte_indexability', false );
		WPSEO_Options::set( 'allow_ryte_indexability', false );
		wp_clear_scheduled_hook( 'wpseo_ryte_fetch' );
	}

	/**
	 * Performs the 19.11 upgrade routine.
	 */
	private function upgrade_1911() {
		\add_action( 'shutdown', [ $this, 'remove_indexable_rows_for_non_public_post_types' ] );
		\add_action( 'shutdown', [ $this, 'remove_indexable_rows_for_non_public_taxonomies' ] );
		$this->deduplicate_unindexed_indexable_rows();
		$this->remove_indexable_rows_for_disabled_authors_archive();
		if ( ! \wp_next_scheduled( Cleanup_Integration::START_HOOK ) ) {
			\wp_schedule_single_event( ( time() + ( MINUTE_IN_SECONDS * 5 ) ), Cleanup_Integration::START_HOOK );
		}
	}

	/**
	 * Performs the 20.2 upgrade routine.
	 */
	private function upgrade_202() {
		if ( WPSEO_Options::get( 'disable-attachment', true ) ) {
			$attachment_cleanup_helper = YoastSEO()->helpers->attachment_cleanup;

			$attachment_cleanup_helper->remove_attachment_indexables( true );
			$attachment_cleanup_helper->clean_attachment_links_from_target_indexable_ids( true );
		}

		$this->clean_unindexed_indexable_rows_with_no_object_id();

		if ( ! \wp_next_scheduled( Cleanup_Integration::START_HOOK ) ) {
			// This schedules the cleanup routine cron again, since in combination of premium cleans up the prominent words table. We also want to cleanup possible orphaned hierarchies from the above cleanups.
			\wp_schedule_single_event( ( time() + ( MINUTE_IN_SECONDS * 5 ) ), Cleanup_Integration::START_HOOK );
		}
	}

	/**
	 * Performs the 20.4 upgrade routine.
	 */
	private function upgrade_204() {
		if ( ! \wp_next_scheduled( Cleanup_Integration::START_HOOK ) ) {
<<<<<<< HEAD
			// This schedules the cleanup routine cron again, since in combination of premium cleans up the prominent words table. We also want to cleanup possible orphaned hierarchies from the above cleanups.
=======
>>>>>>> 4fa1dc5b
			\wp_schedule_single_event( ( time() + ( MINUTE_IN_SECONDS * 5 ) ), Cleanup_Integration::START_HOOK );
		}
	}

	/**
	 * Sets the home_url option for the 15.1 upgrade routine.
	 *
	 * @return void
	 */
	protected function set_home_url_for_151() {
		$home_url = WPSEO_Options::get( 'home_url' );

		if ( empty( $home_url ) ) {
			WPSEO_Options::set( 'home_url', get_home_url() );
		}
	}

	/**
	 * Moves the `indexables_indexation_reason` option to the
	 * renamed `indexing_reason` option.
	 *
	 * @return void
	 */
	protected function move_indexables_indexation_reason_for_151() {
		$reason = WPSEO_Options::get( 'indexables_indexation_reason', '' );
		WPSEO_Options::set( 'indexing_reason', $reason );
	}

	/**
	 * Checks if the indexable indexation is completed.
	 * If so, sets the `indexables_indexation_completed` option to `true`,
	 * else to `false`.
	 */
	public function set_indexation_completed_option_for_145() {
		WPSEO_Options::set( 'indexables_indexation_completed', YoastSEO()->helpers->indexing->get_limited_filtered_unindexed_count( 1 ) === 0 );
	}

	/**
	 * Cleans up the private taxonomies from the indexables table for the upgrade routine to 14.1.
	 */
	public function clean_up_private_taxonomies_for_141() {
		global $wpdb;

		// If migrations haven't been completed successfully the following may give false errors. So suppress them.
		$show_errors       = $wpdb->show_errors;
		$wpdb->show_errors = false;

		// Clean up indexables of private taxonomies.
		$private_taxonomies = \get_taxonomies( [ 'public' => false ], 'names' );

		if ( empty( $private_taxonomies ) ) {
			return;
		}

		$indexable_table = Model::get_table_name( 'Indexable' );

		// phpcs:ignore WordPress.DB.PreparedSQL.NotPrepared -- Reason: Is it prepared already.
		$query = $wpdb->prepare(
			// phpcs:ignore WordPress.DB.PreparedSQL.InterpolatedNotPrepared -- Reason: Too hard to fix.
			"DELETE FROM $indexable_table
			WHERE object_type = 'term'
			AND object_sub_type IN ("
				. \implode( ', ', \array_fill( 0, \count( $private_taxonomies ), '%s' ) )
				. ')',
			$private_taxonomies
		);
		$wpdb->query( $query ); // phpcs:ignore WordPress.DB.PreparedSQL.NotPrepared -- Reason: Is it prepared already.

		$wpdb->show_errors = $show_errors;
	}

	/**
	 * Resets the permalinks of attachments to `null` in the indexable table for the upgrade routine to 14.1.
	 */
	private function reset_permalinks_of_attachments_for_141() {
		global $wpdb;

		// If migrations haven't been completed succesfully the following may give false errors. So suppress them.
		$show_errors       = $wpdb->show_errors;
		$wpdb->show_errors = false;

		// Reset the permalinks of the attachments in the indexable table.
		$indexable_table = Model::get_table_name( 'Indexable' );
		$query           = "UPDATE $indexable_table SET permalink = NULL WHERE object_type = 'post' AND object_sub_type = 'attachment'";
		$wpdb->query( $query ); // phpcs:ignore WordPress.DB.PreparedSQL.NotPrepared -- Reason: There is no user input.

		$wpdb->show_errors = $show_errors;
	}

	/**
	 * Removes notifications from the Notification center for the 14.1 upgrade.
	 *
	 * @return void
	 */
	public function remove_notifications_for_141() {
		Yoast_Notification_Center::get()->remove_notification_by_id( 'wpseo-dismiss-recalculate' );
		Yoast_Notification_Center::get()->remove_notification_by_id( 'wpseo-dismiss-blog-public-notice' );
		Yoast_Notification_Center::get()->remove_notification_by_id( 'wpseo-links-table-not-accessible' );
		Yoast_Notification_Center::get()->remove_notification_by_id( 'wpseo-post-type-archive-notification' );
	}

	/**
	 * Removes the wpseo-suggested-plugin-yoast-acf-analysis notification from the Notification center for the 14.2 upgrade.
	 *
	 * @return void
	 */
	public function remove_acf_notification_for_142() {
		Yoast_Notification_Center::get()->remove_notification_by_id( 'wpseo-suggested-plugin-yoast-acf-analysis' );
	}

	/**
	 * Removes the wpseo-plugin-updated notification from the Notification center for the 15.7 upgrade.
	 *
	 * @return void
	 */
	public function remove_plugin_updated_notification_for_157() {
		Yoast_Notification_Center::get()->remove_notification_by_id( 'wpseo-plugin-updated' );
	}

	/**
	 * Removes all notifications saved in the database under 'wp_yoast_notifications'.
	 *
	 * @return void
	 */
	private function clean_all_notifications() {
		global $wpdb;
		delete_metadata( 'user', 0, $wpdb->get_blog_prefix() . Yoast_Notification_Center::STORAGE_KEY, '', true );
	}

	/**
	 * Removes the post meta fields for a given meta key.
	 *
	 * @param string $meta_key The meta key.
	 *
	 * @return void
	 */
	private function delete_post_meta( $meta_key ) {
		global $wpdb;
		$deleted = $wpdb->delete( $wpdb->postmeta, [ 'meta_key' => $meta_key ], [ '%s' ] );

		if ( $deleted ) {
			wp_cache_set( 'last_changed', microtime(), 'posts' );
		}
	}

	/**
	 * Removes all sitemap validators.
	 *
	 * This should be executed on every upgrade routine until we have removed the sitemap caching in the database.
	 *
	 * @return void
	 */
	private function remove_sitemap_validators() {
		global $wpdb;

		// Remove all sitemap validators.
		$wpdb->query( "DELETE FROM $wpdb->options WHERE option_name LIKE 'wpseo_sitemap%validator%'" );
	}

	/**
	 * Retrieves the option value directly from the database.
	 *
	 * @param string $option_name Option to retrieve.
	 *
	 * @return array|mixed The content of the option if exists, otherwise an empty array.
	 */
	protected function get_option_from_database( $option_name ) {
		global $wpdb;

		// Load option directly from the database, to avoid filtering and sanitization.
		$sql     = $wpdb->prepare( 'SELECT option_value FROM ' . $wpdb->options . ' WHERE option_name = %s', $option_name );
		$results = $wpdb->get_results( $sql, ARRAY_A ); // phpcs:ignore WordPress.DB.PreparedSQL.NotPrepared -- Reason: Is is already prepared.
		if ( ! empty( $results ) ) {
			return maybe_unserialize( $results[0]['option_value'] );
		}

		return [];
	}

	/**
	 * Cleans the option to make sure only relevant settings are there.
	 *
	 * @param string $option_name Option name save.
	 *
	 * @return void
	 */
	protected function cleanup_option_data( $option_name ) {
		$data = get_option( $option_name, [] );
		if ( ! is_array( $data ) || $data === [] ) {
			return;
		}

		/*
		 * Clean up the option by re-saving it.
		 *
		 * The option framework will remove any settings that are not configured
		 * for this option, removing any migrated settings.
		 */
		update_option( $option_name, $data );
	}

	/**
	 * Saves an option setting to where it should be stored.
	 *
	 * @param array       $source_data    The option containing the value to be migrated.
	 * @param string      $source_setting Name of the key in the "from" option.
	 * @param string|null $target_setting Name of the key in the "to" option.
	 *
	 * @return void
	 */
	protected function save_option_setting( $source_data, $source_setting, $target_setting = null ) {
		if ( $target_setting === null ) {
			$target_setting = $source_setting;
		}

		if ( isset( $source_data[ $source_setting ] ) ) {
			WPSEO_Options::set( $target_setting, $source_data[ $source_setting ] );
		}
	}

	/**
	 * Migrates WooCommerce archive settings to the WooCommerce Shop page meta-data settings.
	 *
	 * If no Shop page is defined, nothing will be migrated.
	 *
	 * @return void
	 */
	private function migrate_woocommerce_archive_setting_to_shop_page() {
		$shop_page_id = wc_get_page_id( 'shop' );

		if ( $shop_page_id === -1 ) {
			return;
		}

		$title = WPSEO_Meta::get_value( 'title', $shop_page_id );

		if ( empty( $title ) ) {
			$option_title = WPSEO_Options::get( 'title-ptarchive-product' );

			WPSEO_Meta::set_value(
				'title',
				$option_title,
				$shop_page_id
			);

			WPSEO_Options::set( 'title-ptarchive-product', '' );
		}

		$meta_description = WPSEO_Meta::get_value( 'metadesc', $shop_page_id );

		if ( empty( $meta_description ) ) {
			$option_metadesc = WPSEO_Options::get( 'metadesc-ptarchive-product' );

			WPSEO_Meta::set_value(
				'metadesc',
				$option_metadesc,
				$shop_page_id
			);

			WPSEO_Options::set( 'metadesc-ptarchive-product', '' );
		}

		$bc_title = WPSEO_Meta::get_value( 'bctitle', $shop_page_id );

		if ( empty( $bc_title ) ) {
			$option_bctitle = WPSEO_Options::get( 'bctitle-ptarchive-product' );

			WPSEO_Meta::set_value(
				'bctitle',
				$option_bctitle,
				$shop_page_id
			);

			WPSEO_Options::set( 'bctitle-ptarchive-product', '' );
		}

		$noindex = WPSEO_Meta::get_value( 'meta-robots-noindex', $shop_page_id );

		if ( $noindex === '0' ) {
			$option_noindex = WPSEO_Options::get( 'noindex-ptarchive-product' );

			WPSEO_Meta::set_value(
				'meta-robots-noindex',
				$option_noindex,
				$shop_page_id
			);

			WPSEO_Options::set( 'noindex-ptarchive-product', false );
		}
	}

	/**
	 * Stores the initial `permalink_structure` option.
	 *
	 * @return void
	 */
	public function set_permalink_structure_option_for_151() {
		WPSEO_Options::set( 'permalink_structure', get_option( 'permalink_structure' ) );
	}

	/**
	 * Stores the initial slugs of custom taxonomies.
	 *
	 * @return void
	 */
	public function store_custom_taxonomy_slugs_for_151() {
		$taxonomies = $this->taxonomy_helper->get_custom_taxonomies();

		$custom_taxonomies = [];

		foreach ( $taxonomies as $taxonomy ) {
			$slug = $this->taxonomy_helper->get_taxonomy_slug( $taxonomy );

			$custom_taxonomies[ $taxonomy ] = $slug;
		}

		WPSEO_Options::set( 'custom_taxonomy_slugs', $custom_taxonomies );
	}

	/**
	 * Copies the frontpage social settings to the titles options.
	 *
	 * @return void
	 */
	public function copy_og_settings_from_social_to_titles() {
		$wpseo_social = get_option( 'wpseo_social' );
		$wpseo_titles = get_option( 'wpseo_titles' );

		$copied_options = [];
		// Reset to the correct default value.
		$copied_options['open_graph_frontpage_title'] = '%%sitename%%';

		$options = [
			'og_frontpage_title'    => 'open_graph_frontpage_title',
			'og_frontpage_desc'     => 'open_graph_frontpage_desc',
			'og_frontpage_image'    => 'open_graph_frontpage_image',
			'og_frontpage_image_id' => 'open_graph_frontpage_image_id',
		];

		foreach ( $options as $social_option => $titles_option ) {
			if ( ! empty( $wpseo_social[ $social_option ] ) ) {
				$copied_options[ $titles_option ] = $wpseo_social[ $social_option ];
			}
		}

		$wpseo_titles = array_merge( $wpseo_titles, $copied_options );

		update_option( 'wpseo_titles', $wpseo_titles );
	}

	/**
	 * Reset the social options with the correct default values.
	 *
	 * @return void
	 */
	public function reset_og_settings_to_default_values() {
		$wpseo_titles    = get_option( 'wpseo_titles' );
		$updated_options = [];

		$updated_options['social-title-author-wpseo']  = '%%name%%';
		$updated_options['social-title-archive-wpseo'] = '%%date%%';

		/* translators: %s expands to the name of a post type (plural). */
		$post_type_archive_default = sprintf( __( '%s Archive', 'wordpress-seo' ), '%%pt_plural%%' );

		/* translators: %s expands to the variable used for term title. */
		$term_archive_default = sprintf( __( '%s Archives', 'wordpress-seo' ), '%%term_title%%' );

		$post_type_objects = get_post_types( [ 'public' => true ], 'objects' );

		if ( $post_type_objects ) {
			foreach ( $post_type_objects as $pt ) {
				// Post types.
				if ( isset( $wpseo_titles[ 'social-title-' . $pt->name ] ) ) {
					$updated_options[ 'social-title-' . $pt->name ] = '%%title%%';
				}
				// Post type archives.
				if ( isset( $wpseo_titles[ 'social-title-ptarchive-' . $pt->name ] ) ) {
					$updated_options[ 'social-title-ptarchive-' . $pt->name ] = $post_type_archive_default;
				}
			}
		}

		$taxonomy_objects = get_taxonomies( [ 'public' => true ], 'object' );

		if ( $taxonomy_objects ) {
			foreach ( $taxonomy_objects as $tax ) {
				if ( isset( $wpseo_titles[ 'social-title-tax-' . $tax->name ] ) ) {
					$updated_options[ 'social-title-tax-' . $tax->name ] = $term_archive_default;
				}
			}
		}

		$wpseo_titles = array_merge( $wpseo_titles, $updated_options );

		update_option( 'wpseo_titles', $wpseo_titles );
	}

	/**
	 * Removes all indexables for posts that are not publicly viewable.
	 * This method should be called after init, because post_types can still be registered.
	 *
	 * @return void
	 */
	public function remove_indexable_rows_for_non_public_post_types() {
		global $wpdb;

		// If migrations haven't been completed successfully the following may give false errors. So suppress them.
		$show_errors       = $wpdb->show_errors;
		$wpdb->show_errors = false;

		$indexable_table = Model::get_table_name( 'Indexable' );

		$included_post_types = \YoastSEO()->helpers->post_type->get_indexable_post_types();

		// phpcs:disable WordPress.DB.PreparedSQL.InterpolatedNotPrepared -- Reason: Too hard to fix.
		if ( empty( $included_post_types ) ) {
			$delete_query =
				"DELETE FROM $indexable_table
				WHERE object_type = 'post'
				AND object_sub_type IS NOT NULL";
		}
		else {
			$delete_query = $wpdb->prepare(
				"DELETE FROM $indexable_table
				WHERE object_type = 'post'
				AND object_sub_type IS NOT NULL
				AND object_sub_type NOT IN ( " . \implode( ', ', \array_fill( 0, \count( $included_post_types ), '%s' ) ) . ' )',
				$included_post_types
			);
		}
		// phpcs:enable

		// phpcs:disable WordPress.DB.DirectDatabaseQuery.DirectQuery -- Reason: Most performant way.
		// phpcs:disable WordPress.DB.DirectDatabaseQuery.NoCaching -- Reason: No relevant caches.
		// phpcs:disable WordPress.DB.PreparedSQL.NotPrepared -- Reason: Is it prepared already.
		$wpdb->query( $delete_query );
		// phpcs:enable

		$wpdb->show_errors = $show_errors;
	}

	/**
	 * Removes all indexables for terms that are not publicly viewable.
	 * This method should be called after init, because taxonomies can still be registered.
	 *
	 * @return void
	 */
	public function remove_indexable_rows_for_non_public_taxonomies() {
		global $wpdb;

		// If migrations haven't been completed successfully the following may give false errors. So suppress them.
		$show_errors       = $wpdb->show_errors;
		$wpdb->show_errors = false;

		$indexable_table = Model::get_table_name( 'Indexable' );

		$included_taxonomies = \YoastSEO()->helpers->taxonomy->get_indexable_taxonomies();

		// phpcs:disable WordPress.DB.PreparedSQL.InterpolatedNotPrepared -- Reason: Too hard to fix.
		if ( empty( $included_taxonomies ) ) {
			$delete_query = "DELETE FROM $indexable_table
				WHERE object_type = 'term'
				AND object_sub_type IS NOT NULL";
		}
		else {
			$delete_query = $wpdb->prepare(
				"DELETE FROM $indexable_table
				WHERE object_type = 'term'
				AND object_sub_type IS NOT NULL
				AND object_sub_type NOT IN ( " . \implode( ', ', \array_fill( 0, \count( $included_taxonomies ), '%s' ) ) . ' )',
				$included_taxonomies
			);
		}
		// phpcs:enable

		// phpcs:disable WordPress.DB.DirectDatabaseQuery.DirectQuery -- Reason: Most performant way.
		// phpcs:disable WordPress.DB.DirectDatabaseQuery.NoCaching -- Reason: No relevant caches.
		// phpcs:disable WordPress.DB.PreparedSQL.NotPrepared -- Reason: Is it prepared already.
		$wpdb->query( $delete_query );
		// phpcs:enable

		$wpdb->show_errors = $show_errors;
	}

	/**
	 * De-duplicates indexables that have more than one "unindexed" rows for the same object. Keeps the newest indexable.
	 *
	 * @return void
	 */
	private function deduplicate_unindexed_indexable_rows() {
		global $wpdb;

		// If migrations haven't been completed successfully the following may give false errors. So suppress them.
		$show_errors       = $wpdb->show_errors;
		$wpdb->show_errors = false;

		$indexable_table = Model::get_table_name( 'Indexable' );

		$query =
			"SELECT
				MAX(id) as newest_id,
				object_id,
				object_type
			FROM
				$indexable_table
			WHERE
				post_status = 'unindexed'
				AND object_type IN ( 'term', 'post', 'user' )
			GROUP BY
				object_id,
				object_type
			HAVING
				count(*) > 1";

		// phpcs:disable WordPress.DB.DirectDatabaseQuery.DirectQuery -- Reason: Most performant way.
		// phpcs:disable WordPress.DB.DirectDatabaseQuery.NoCaching -- Reason: No relevant caches.
		// phpcs:disable WordPress.DB.PreparedSQL.NotPrepared -- Reason: Is it prepared already.
		$duplicates = $wpdb->get_results( $query, ARRAY_A );
		// phpcs:enable

		if ( empty( $duplicates ) ) {
			$wpdb->show_errors = $show_errors;

			return;
		}

		// Users, terms and posts may share the same object_id. So delete them in separate, more performant, queries.
		$delete_queries = [
			$this->get_indexable_deduplication_query_for_type( 'post', $duplicates, $wpdb ),
			$this->get_indexable_deduplication_query_for_type( 'term', $duplicates, $wpdb ),
			$this->get_indexable_deduplication_query_for_type( 'user', $duplicates, $wpdb ),
		];

		foreach ( $delete_queries as $delete_query ) {
			if ( ! empty( $delete_query ) ) {
				// phpcs:disable WordPress.DB.DirectDatabaseQuery.DirectQuery -- Reason: Most performant way.
				// phpcs:disable WordPress.DB.DirectDatabaseQuery.NoCaching -- Reason: No relevant caches.
				// phpcs:disable WordPress.DB.PreparedSQL.NotPrepared -- Reason: Is it prepared already.
				$wpdb->query( $delete_query );
				// phpcs:enable
			}
		}

		$wpdb->show_errors = $show_errors;
	}

	/**
	 * Cleans up "unindexed" indexable rows when appropriate, aka when there's no object ID even though it should.
	 *
	 * @return void
	 */
	private function clean_unindexed_indexable_rows_with_no_object_id() {
		global $wpdb;

		// If migrations haven't been completed successfully the following may give false errors. So suppress them.
		$show_errors       = $wpdb->show_errors;
		$wpdb->show_errors = false;

		$indexable_table = Model::get_table_name( 'Indexable' );

		// phpcs:disable WordPress.DB.PreparedSQL.InterpolatedNotPrepared -- Reason: No user input, just a table name.
		// phpcs:disable WordPress.DB.DirectDatabaseQuery.DirectQuery -- Reason: Most performant way.
		// phpcs:disable WordPress.DB.DirectDatabaseQuery.NoCaching -- Reason: No relevant caches.
		$delete_query = $wpdb->query(
			"DELETE FROM $indexable_table
			WHERE post_status = 'unindexed'
			AND object_type NOT IN ( 'home-page', 'date-archive', 'post-type-archive', 'system-page' )
			AND object_id IS NULL"
		);
		// phpcs:enable

		$wpdb->show_errors = $show_errors;
	}

	/**
	 * Removes all user indexable rows when the author archive is disabled.
	 *
	 * @return void
	 */
	private function remove_indexable_rows_for_disabled_authors_archive() {
		global $wpdb;

		if ( ! \YoastSEO()->helpers->author_archive->are_disabled() ) {
			return;
		}

		// If migrations haven't been completed successfully the following may give false errors. So suppress them.
		$show_errors       = $wpdb->show_errors;
		$wpdb->show_errors = false;

		$indexable_table = Model::get_table_name( 'Indexable' );

		$delete_query = "DELETE FROM $indexable_table WHERE object_type = 'user'";
		// phpcs:enable

		// phpcs:disable WordPress.DB.DirectDatabaseQuery.NoCaching -- Reason: No relevant caches.
		// phpcs:disable WordPress.DB.DirectDatabaseQuery.DirectQuery -- Reason: Most performant way.
		// phpcs:disable WordPress.DB.PreparedSQL.NotPrepared -- Reason: Is it prepared already.
		$wpdb->query( $delete_query );
		// phpcs:enable

		$wpdb->show_errors = $show_errors;
	}

	/**
	 * Creates a query for de-duplicating indexables for a particular type.
	 *
	 * @param string $object_type The object type to deduplicate.
	 * @param array  $duplicates  The result of the duplicate query.
	 * @param wpdb   $wpdb        The wpdb object.
	 *
	 * @return string The query that removes all but one duplicate for each object of the object type.
	 */
	private function get_indexable_deduplication_query_for_type( $object_type, $duplicates, $wpdb ) {
		$indexable_table = Model::get_table_name( 'Indexable' );

		$filtered_duplicates = \array_filter(
			$duplicates,
			static function ( $duplicate ) use ( $object_type ) {
				return $duplicate['object_type'] === $object_type;
			}
		);

		if ( empty( $filtered_duplicates ) ) {
			return '';
		}

		$object_ids           = wp_list_pluck( $filtered_duplicates, 'object_id' );
		$newest_indexable_ids = wp_list_pluck( $filtered_duplicates, 'newest_id' );

		// phpcs:disable WordPress.DB.PreparedSQL.InterpolatedNotPrepared -- Reason: Too hard to fix.
		// phpcs:disable WordPress.DB.PreparedSQLPlaceholders.ReplacementsWrongNumber -- Reason: we're passing an array instead.
		return $wpdb->prepare(
			"DELETE FROM
				$indexable_table
			WHERE
				object_id IN ( " . \implode( ', ', \array_fill( 0, \count( $filtered_duplicates ), '%d' ) ) . ' )
				AND id NOT IN ( ' . \implode( ', ', \array_fill( 0, \count( $filtered_duplicates ), '%d' ) ) . ' )
				AND object_type = %s',
			array_merge( array_values( $object_ids ), array_values( $newest_indexable_ids ), [ $object_type ] )
		);
		// phpcs:enable
	}
}<|MERGE_RESOLUTION|>--- conflicted
+++ resolved
@@ -989,10 +989,6 @@
 	 */
 	private function upgrade_204() {
 		if ( ! \wp_next_scheduled( Cleanup_Integration::START_HOOK ) ) {
-<<<<<<< HEAD
-			// This schedules the cleanup routine cron again, since in combination of premium cleans up the prominent words table. We also want to cleanup possible orphaned hierarchies from the above cleanups.
-=======
->>>>>>> 4fa1dc5b
 			\wp_schedule_single_event( ( time() + ( MINUTE_IN_SECONDS * 5 ) ), Cleanup_Integration::START_HOOK );
 		}
 	}
