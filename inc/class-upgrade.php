--- conflicted
+++ resolved
@@ -698,7 +698,6 @@
 	private function upgrade_xxx() {
 		Yoast_Notification_Center::get()->remove_notification_by_id( 'wpseo-dismiss-tagline-notice' );
 		Yoast_Notification_Center::get()->remove_notification_by_id( 'wpseo-dismiss-permalink-notice' );
-<<<<<<< HEAD
 		Yoast_Notification_Center::get()->remove_notification_by_id( 'wpseo-dismiss-onpageorg' );
 
 		// Transfers the onpage option value to the ryte option.
@@ -720,7 +719,6 @@
 		if ( wp_next_scheduled( 'wpseo_ryte_fetch' ) ) {
 			wp_clear_scheduled_hook( 'wpseo_ryte_fetch' );
 		}
-=======
 
 		/*
 		 * Re-register capabilities to add the new `view_site_health_checks`
@@ -728,7 +726,6 @@
 		 */
 		do_action( 'wpseo_register_capabilities' );
 		WPSEO_Capability_Manager_Factory::get()->add();
->>>>>>> f537e5d2
 	}
 
 	/**
