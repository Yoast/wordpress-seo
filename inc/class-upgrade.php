--- conflicted
+++ resolved
@@ -733,16 +733,10 @@
 	 * Performs the 14.1 upgrade.
 	 */
 	private function upgrade_141() {
-<<<<<<< HEAD
 		Yoast_Notification_Center::get()->remove_notification_by_id( 'wpseo-dismiss-recalculate' );
-	}
-
-=======
 		Yoast_Notification_Center::get()->remove_notification_by_id( 'wpseo-dismiss-blog-public-notice' );
 	}
 
-
->>>>>>> d592c6f0
 	/**
 	 * Removes all notifications saved in the database under 'wp_yoast_notifications'.
 	 *
