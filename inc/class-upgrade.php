<?php
/**
 * WPSEO plugin file.
 *
 * @package WPSEO\Internal
 */

use Yoast\WP\Lib\Model;

/**
 * This code handles the option upgrades.
 */
class WPSEO_Upgrade {

	/**
	 * The taxonomy helper.
	 *
	 * @var \Yoast\WP\SEO\Helpers\Taxonomy_Helper
	 */
	private $taxonomy_helper;

	/**
	 * Class constructor.
	 */
	public function __construct() {
		$this->taxonomy_helper = YoastSEO()->helpers->taxonomy;

		$version = WPSEO_Options::get( 'version' );

		WPSEO_Options::maybe_set_multisite_defaults( false );

		$routines = [
			'1.5.0'      => 'upgrade_15',
			'2.0'        => 'upgrade_20',
			'2.1'        => 'upgrade_21',
			'2.2'        => 'upgrade_22',
			'2.3'        => 'upgrade_23',
			'3.0'        => 'upgrade_30',
			'3.3'        => 'upgrade_33',
			'3.6'        => 'upgrade_36',
			'4.0'        => 'upgrade_40',
			'4.4'        => 'upgrade_44',
			'4.7'        => 'upgrade_47',
			'4.9'        => 'upgrade_49',
			'5.0'        => 'upgrade_50',
			'5.5'        => 'upgrade_55',
			'6.3'        => 'upgrade_63',
			'7.0-RC0'    => 'upgrade_70',
			'7.1-RC0'    => 'upgrade_71',
			'7.3-RC0'    => 'upgrade_73',
			'7.4-RC0'    => 'upgrade_74',
			'7.5.3'      => 'upgrade_753',
			'7.7-RC0'    => 'upgrade_77',
			'7.7.2-RC0'  => 'upgrade_772',
			'9.0-RC0'    => 'upgrade_90',
			'10.0-RC0'   => 'upgrade_100',
			'11.1-RC0'   => 'upgrade_111',
			// Reset notifications because we removed the AMP Glue plugin notification.
			'12.1-RC0'   => 'clean_all_notifications',
			'12.3-RC0'   => 'upgrade_123',
			'12.4-RC0'   => 'upgrade_124',
			'12.8-RC0'   => 'upgrade_128',
			'13.2-RC0'   => 'upgrade_132',
			'14.0.3-RC0' => 'upgrade_1403',
			'14.1-RC0'   => 'upgrade_141',
			'14.2-RC0'   => 'upgrade_142',
			'14.5-RC0'   => 'upgrade_145',
			'14.9-RC0'   => 'upgrade_149',
			'15.1-RC0'   => 'upgrade_151',
			'15.3-RC0'   => 'upgrade_153',
			'15.5-RC0'   => 'upgrade_155',
			'15.7-RC0'   => 'upgrade_157',
			'15.9.1-RC0' => 'upgrade_1591',
			'16.2-RC0'   => 'upgrade_162',
			'16.5-RC0'   => 'upgrade_165',
			'17.1-RC0'   => 'upgrade_171',
<<<<<<< HEAD
			'17.2-RC0'   => 'upgrade_172',
			'17.4-RC0'   => 'upgrade_174',
=======
			'17.2-RC0'   => 'retrigger_cleanup',
			'17.4-RC0'   => 'retrigger_cleanup',
>>>>>>> 149526e7
		];

		array_walk( $routines, [ $this, 'run_upgrade_routine' ], $version );

		if ( version_compare( $version, '12.5-RC0', '<' ) ) {
			/*
			 * We have to run this by hook, because otherwise:
			 * - the theme support check isn't available.
			 * - the notification center notifications are not filled yet.
			 */
			add_action( 'init', [ $this, 'upgrade_125' ] );
		}

		// Since 3.7.
		$upsell_notice = new WPSEO_Product_Upsell_Notice();
		$upsell_notice->set_upgrade_notice();

		/**
		 * Filter: 'wpseo_run_upgrade' - Runs the upgrade hook which are dependent on Yoast SEO.
		 *
		 * @api string - The current version of Yoast SEO
		 */
		do_action( 'wpseo_run_upgrade', $version );

		$this->finish_up( $version );
	}

	/**
	 * Runs the upgrade routine.
	 *
	 * @param string $routine         The method to call.
	 * @param string $version         The new version.
	 * @param string $current_version The current set version.
	 *
	 * @return void
	 */
	protected function run_upgrade_routine( $routine, $version, $current_version ) {
		if ( version_compare( $current_version, $version, '<' ) ) {
			$this->$routine( $current_version );
		}
	}

	/**
	 * Adds a new upgrade history entry.
	 *
	 * @param string $current_version The old version from which we are upgrading.
	 * @param string $new_version     The version we are upgrading to.
	 */
	protected function add_upgrade_history( $current_version, $new_version ) {
		$upgrade_history = new WPSEO_Upgrade_History();
		$upgrade_history->add( $current_version, $new_version, array_keys( WPSEO_Options::$options ) );
	}

	/**
	 * Runs the needed cleanup after an update, setting the DB version to latest version, flushing caches etc.
	 *
	 * @param string|null $previous_version The previous version.
	 *
	 * @return void
	 */
	protected function finish_up( $previous_version = null ) {
		if ( $previous_version ) {
			WPSEO_Options::set( 'previous_version', $previous_version );
		}
		WPSEO_Options::set( 'version', WPSEO_VERSION );

		// Just flush rewrites, always, to at least make them work after an upgrade.
		add_action( 'shutdown', 'flush_rewrite_rules' );

		// Flush the sitemap cache.
		WPSEO_Sitemaps_Cache::clear();

		// Make sure all our options always exist - issue #1245.
		WPSEO_Options::ensure_options_exist();
	}

	/**
	 * Run the Yoast SEO 1.5 upgrade routine.
	 *
	 * @param string $version Current plugin version.
	 */
	private function upgrade_15( $version ) {
		// Clean up options and meta.
		WPSEO_Options::clean_up( null, $version );
		WPSEO_Meta::clean_up();
	}

	/**
	 * Moves options that moved position in WPSEO 2.0.
	 */
	private function upgrade_20() {
		/**
		 * Clean up stray wpseo_ms options from the options table, option should only exist in the sitemeta table.
		 * This could have been caused in many version of Yoast SEO, so deleting it for everything below 2.0.
		 */
		delete_option( 'wpseo_ms' );

		$wpseo = $this->get_option_from_database( 'wpseo' );
		$this->save_option_setting( $wpseo, 'pinterestverify' );

		// Re-save option to trigger sanitization.
		$this->cleanup_option_data( 'wpseo' );
	}

	/**
	 * Detects if taxonomy terms were split and updates the corresponding taxonomy meta's accordingly.
	 */
	private function upgrade_21() {
		$taxonomies = get_option( 'wpseo_taxonomy_meta', [] );

		if ( ! empty( $taxonomies ) ) {
			foreach ( $taxonomies as $taxonomy => $tax_metas ) {
				foreach ( $tax_metas as $term_id => $tax_meta ) {
					if ( function_exists( 'wp_get_split_term' ) ) {
						$new_term_id = wp_get_split_term( $term_id, $taxonomy );
						if ( $new_term_id !== false ) {
							$taxonomies[ $taxonomy ][ $new_term_id ] = $taxonomies[ $taxonomy ][ $term_id ];
							unset( $taxonomies[ $taxonomy ][ $term_id ] );
						}
					}
				}
			}

			update_option( 'wpseo_taxonomy_meta', $taxonomies );
		}
	}

	/**
	 * Performs upgrade functions to Yoast SEO 2.2.
	 */
	private function upgrade_22() {
		// Unschedule our tracking.
		wp_clear_scheduled_hook( 'yoast_tracking' );

		$this->cleanup_option_data( 'wpseo' );
	}

	/**
	 * Schedules upgrade function to Yoast SEO 2.3.
	 */
	private function upgrade_23() {
		add_action( 'wp', [ $this, 'upgrade_23_query' ], 90 );
		add_action( 'admin_head', [ $this, 'upgrade_23_query' ], 90 );
	}

	/**
	 * Performs upgrade query to Yoast SEO 2.3.
	 */
	public function upgrade_23_query() {
		$wp_query = new WP_Query( 'post_type=any&meta_key=_yoast_wpseo_sitemap-include&meta_value=never&order=ASC' );

		if ( ! empty( $wp_query->posts ) ) {
			$options = get_option( 'wpseo_xml' );

			$excluded_posts = [];
			if ( $options['excluded-posts'] !== '' ) {
				$excluded_posts = explode( ',', $options['excluded-posts'] );
			}

			foreach ( $wp_query->posts as $post ) {
				if ( ! in_array( (string) $post->ID, $excluded_posts, true ) ) {
					$excluded_posts[] = $post->ID;
				}
			}

			// Updates the meta value.
			$options['excluded-posts'] = implode( ',', $excluded_posts );

			// Update the option.
			update_option( 'wpseo_xml', $options );
		}

		// Remove the meta fields.
		delete_post_meta_by_key( '_yoast_wpseo_sitemap-include' );
	}

	/**
	 * Performs upgrade functions to Yoast SEO 3.0.
	 */
	private function upgrade_30() {
		// Remove the meta fields for sitemap prio.
		delete_post_meta_by_key( '_yoast_wpseo_sitemap-prio' );
	}

	/**
	 * Performs upgrade functions to Yoast SEO 3.3.
	 */
	private function upgrade_33() {
		// Notification dismissals have been moved to User Meta instead of global option.
		delete_option( Yoast_Notification_Center::STORAGE_KEY );
	}

	/**
	 * Performs upgrade functions to Yoast SEO 3.6.
	 */
	private function upgrade_36() {
		global $wpdb;

		// Between 3.2 and 3.4 the sitemap options were saved with autoloading enabled.
		$wpdb->query( 'DELETE FROM ' . $wpdb->options . ' WHERE option_name LIKE "wpseo_sitemap_%" AND autoload = "yes"' );
	}

	/**
	 * Removes the about notice when its still in the database.
	 */
	private function upgrade_40() {
		$center = Yoast_Notification_Center::get();
		$center->remove_notification_by_id( 'wpseo-dismiss-about' );
	}

	/**
	 * Moves the content-analysis-active and keyword-analysis-acive options from wpseo-titles to wpseo.
	 */
	private function upgrade_44() {
		$wpseo_titles = $this->get_option_from_database( 'wpseo_titles' );

		$this->save_option_setting( $wpseo_titles, 'content-analysis-active', 'content_analysis_active' );
		$this->save_option_setting( $wpseo_titles, 'keyword-analysis-active', 'keyword_analysis_active' );

		// Remove irrelevant content from the option.
		$this->cleanup_option_data( 'wpseo_titles' );
	}

	/**
	 * Renames the meta name for the cornerstone content. It was a public meta field and it has to be private.
	 */
	private function upgrade_47() {
		global $wpdb;

		// The meta key has to be private, so prefix it.
		$wpdb->query(
			$wpdb->prepare(
				'UPDATE ' . $wpdb->postmeta . ' SET meta_key = %s WHERE meta_key = "yst_is_cornerstone"',
				WPSEO_Cornerstone_Filter::META_NAME
			)
		);
	}

	/**
	 * Removes the 'wpseo-dismiss-about' notice for every user that still has it.
	 */
	private function upgrade_49() {
		global $wpdb;

		/*
		 * Using a filter to remove the notification for the current logged in user. The notification center is
		 * initializing the notifications before the upgrade routine has been executedd and is saving the stored
		 * notifications on shutdown. This causes the returning notification. By adding this filter the shutdown
		 * routine on the notification center will remove the notification.
		 */
		add_filter( 'yoast_notifications_before_storage', [ $this, 'remove_about_notice' ] );

		$meta_key = $wpdb->get_blog_prefix() . Yoast_Notification_Center::STORAGE_KEY;

		$usermetas = $wpdb->get_results(
			$wpdb->prepare(
				'
				SELECT user_id, meta_value
				FROM ' . $wpdb->usermeta . '
				WHERE meta_key = %s AND meta_value LIKE %s
				',
				$meta_key,
				'%wpseo-dismiss-about%'
			),
			ARRAY_A
		);

		if ( empty( $usermetas ) ) {
			return;
		}

		foreach ( $usermetas as $usermeta ) {
			$notifications = maybe_unserialize( $usermeta['meta_value'] );

			foreach ( $notifications as $notification_key => $notification ) {
				if ( ! empty( $notification['options']['id'] ) && $notification['options']['id'] === 'wpseo-dismiss-about' ) {
					unset( $notifications[ $notification_key ] );
				}
			}

			update_user_option( $usermeta['user_id'], Yoast_Notification_Center::STORAGE_KEY, array_values( $notifications ) );
		}
	}

	/**
	 * Removes the wpseo-dismiss-about notice from a list of notifications.
	 *
	 * @param Yoast_Notification[] $notifications The notifications to filter.
	 *
	 * @return Yoast_Notification[] The filtered list of notifications. Excluding the wpseo-dismiss-about notification.
	 */
	public function remove_about_notice( $notifications ) {
		foreach ( $notifications as $notification_key => $notification ) {
			if ( $notification->get_id() === 'wpseo-dismiss-about' ) {
				unset( $notifications[ $notification_key ] );
			}
		}

		return $notifications;
	}

	/**
	 * Adds the yoast_seo_links table to the database.
	 */
	private function upgrade_50() {
		global $wpdb;

		// Deletes the post meta value, which might created in the RC.
		$wpdb->query( 'DELETE FROM ' . $wpdb->postmeta . ' WHERE meta_key = "_yst_content_links_processed"' );
	}

	/**
	 * Register new capabilities and roles.
	 */
	private function upgrade_55() {
		// Register roles.
		do_action( 'wpseo_register_roles' );
		WPSEO_Role_Manager_Factory::get()->add();

		// Register capabilities.
		do_action( 'wpseo_register_capabilities' );
		WPSEO_Capability_Manager_Factory::get()->add();
	}

	/**
	 * Removes some no longer used options for noindexing subpages and for meta keywords and its associated templates.
	 *
	 * @return void
	 */
	private function upgrade_63() {
		$this->cleanup_option_data( 'wpseo_titles' );
	}

	/**
	 * Perform the 7.0 upgrade, moves settings around, deletes several options.
	 *
	 * @return void
	 */
	private function upgrade_70() {

		$wpseo_permalinks    = $this->get_option_from_database( 'wpseo_permalinks' );
		$wpseo_xml           = $this->get_option_from_database( 'wpseo_xml' );
		$wpseo_rss           = $this->get_option_from_database( 'wpseo_rss' );
		$wpseo               = $this->get_option_from_database( 'wpseo' );
		$wpseo_internallinks = $this->get_option_from_database( 'wpseo_internallinks' );

		// Move some permalink settings, then delete the option.
		$this->save_option_setting( $wpseo_permalinks, 'redirectattachment', 'disable-attachment' );
		$this->save_option_setting( $wpseo_permalinks, 'stripcategorybase' );

		// Move one XML sitemap setting, then delete the option.
		$this->save_option_setting( $wpseo_xml, 'enablexmlsitemap', 'enable_xml_sitemap' );


		// Move the RSS settings to the search appearance settings, then delete the RSS option.
		$this->save_option_setting( $wpseo_rss, 'rssbefore' );
		$this->save_option_setting( $wpseo_rss, 'rssafter' );

		$this->save_option_setting( $wpseo, 'company_logo' );
		$this->save_option_setting( $wpseo, 'company_name' );
		$this->save_option_setting( $wpseo, 'company_or_person' );
		$this->save_option_setting( $wpseo, 'person_name' );

		// Remove the website name and altername name as we no longer need them.
		$this->cleanup_option_data( 'wpseo' );

		// All the breadcrumbs settings have moved to the search appearance settings.
		foreach ( array_keys( $wpseo_internallinks ) as $key ) {
			$this->save_option_setting( $wpseo_internallinks, $key );
		}

		// Convert hidden metabox options to display metabox options.
		$title_options = get_option( 'wpseo_titles' );

		foreach ( $title_options as $key => $value ) {
			if ( strpos( $key, 'hideeditbox-tax-' ) === 0 ) {
				$taxonomy = substr( $key, strlen( 'hideeditbox-tax-' ) );
				WPSEO_Options::set( 'display-metabox-tax-' . $taxonomy, ! $value );
				continue;
			}

			if ( strpos( $key, 'hideeditbox-' ) === 0 ) {
				$post_type = substr( $key, strlen( 'hideeditbox-' ) );
				WPSEO_Options::set( 'display-metabox-pt-' . $post_type, ! $value );
				continue;
			}
		}

		// Cleanup removed options.
		delete_option( 'wpseo_xml' );
		delete_option( 'wpseo_permalinks' );
		delete_option( 'wpseo_rss' );
		delete_option( 'wpseo_internallinks' );

		// Remove possibly present plugin conflict notice for plugin that was removed from the list of conflicting plugins.
		$yoast_plugin_conflict = WPSEO_Plugin_Conflict::get_instance();
		$yoast_plugin_conflict->clear_error( 'header-footer/plugin.php' );

		// Moves the user meta for excluding from the XML sitemap to a noindex.
		global $wpdb;
		$wpdb->query( "UPDATE $wpdb->usermeta SET meta_key = 'wpseo_noindex_author' WHERE meta_key = 'wpseo_excludeauthorsitemap'" );
	}

	/**
	 * Perform the 7.1 upgrade.
	 *
	 * @return void
	 */
	private function upgrade_71() {
		$this->cleanup_option_data( 'wpseo_social' );

		// Move the breadcrumbs setting and invert it.
		$title_options = $this->get_option_from_database( 'wpseo_titles' );

		if ( array_key_exists( 'breadcrumbs-blog-remove', $title_options ) ) {
			WPSEO_Options::set( 'breadcrumbs-display-blog-page', ! $title_options['breadcrumbs-blog-remove'] );

			$this->cleanup_option_data( 'wpseo_titles' );
		}
	}

	/**
	 * Perform the 7.3 upgrade.
	 *
	 * @return void
	 */
	private function upgrade_73() {
		global $wpdb;
		// We've moved the cornerstone checkbox to our proper namespace.
		$wpdb->query( "UPDATE $wpdb->postmeta SET meta_key = '_yoast_wpseo_is_cornerstone' WHERE meta_key = '_yst_is_cornerstone'" );

		// Remove the previous Whip dismissed message, as this is a new one regarding PHP 5.2.
		delete_option( 'whip_dismiss_timestamp' );
	}

	/**
	 * Performs the 7.4 upgrade.
	 *
	 * @return void
	 */
	private function upgrade_74() {
		$this->remove_sitemap_validators();
	}

	/**
	 * Performs the 7.5.3 upgrade.
	 *
	 * When upgrading purging media is potentially relevant.
	 *
	 * @return void
	 */
	private function upgrade_753() {
		// Only when attachments are not disabled.
		if ( WPSEO_Options::get( 'disable-attachment' ) === true ) {
			return;
		}

		// Only when attachments are not no-indexed.
		if ( WPSEO_Options::get( 'noindex-attachment' ) === true ) {
			return;
		}

		// Set purging relevancy.
		WPSEO_Options::set( 'is-media-purge-relevant', true );
	}

	/**
	 * Performs the 7.7 upgrade.
	 *
	 * @return void
	 */
	private function upgrade_77() {
		// Remove all OpenGraph content image cache.
		$this->delete_post_meta( '_yoast_wpseo_post_image_cache' );
	}

	/**
	 * Performs the 7.7.2 upgrade.
	 *
	 * @return void
	 */
	private function upgrade_772() {
		if ( YoastSEO()->helpers->woocommerce->is_active() ) {
			$this->migrate_woocommerce_archive_setting_to_shop_page();
		}
	}

	/**
	 * Performs the 9.0 upgrade.
	 *
	 * @return void
	 */
	private function upgrade_90() {
		global $wpdb;

		// Invalidate all sitemap cache transients.
		WPSEO_Sitemaps_Cache_Validator::cleanup_database();

		// Removes all scheduled tasks for hitting the sitemap index.
		wp_clear_scheduled_hook( 'wpseo_hit_sitemap_index' );

		$wpdb->query( 'DELETE FROM ' . $wpdb->options . ' WHERE option_name LIKE "wpseo_sitemap_%"' );
	}

	/**
	 * Performs the 10.0 upgrade.
	 *
	 * @return void
	 */
	private function upgrade_100() {
		// Removes recalibration notifications.
		$this->clean_all_notifications();

		// Removes recalibration options.
		WPSEO_Options::clean_up( 'wpseo' );
		delete_option( 'wpseo_recalibration_beta_mailinglist_subscription' );
	}

	/**
	 * Performs the 11.1 upgrade.
	 *
	 * @return void
	 */
	private function upgrade_111() {
		// Set company_or_person to company when it's an invalid value.
		$company_or_person = WPSEO_Options::get( 'company_or_person', '' );

		if ( ! in_array( $company_or_person, [ 'company', 'person' ], true ) ) {
			WPSEO_Options::set( 'company_or_person', 'company' );
		}
	}

	/**
	 * Performs the 12.3 upgrade.
	 *
	 * Removes the about notice when its still in the database.
	 */
	private function upgrade_123() {
		$plugins = [
			'yoast-seo-premium',
			'video-seo-for-wordpress-seo-by-yoast',
			'yoast-news-seo',
			'local-seo-for-yoast-seo',
			'yoast-woocommerce-seo',
			'yoast-acf-analysis',
		];

		$center = Yoast_Notification_Center::get();
		foreach ( $plugins as $plugin ) {
			$center->remove_notification_by_id( 'wpseo-outdated-yoast-seo-plugin-' . $plugin );
		}
	}

	/**
	 * Performs the 12.4 upgrade.
	 *
	 * Removes the Google plus defaults from the database.
	 */
	private function upgrade_124() {
		$this->cleanup_option_data( 'wpseo_social' );
	}

	/**
	 * Performs the 12.5 upgrade.
	 */
	public function upgrade_125() {
		// Disables the force rewrite title when the theme supports it through WordPress.
		if ( WPSEO_Options::get( 'forcerewritetitle', false ) && current_theme_supports( 'title-tag' ) ) {
			WPSEO_Options::set( 'forcerewritetitle', false );
		}

		global $wpdb;
		$wpdb->query( "DELETE FROM $wpdb->usermeta WHERE meta_key = 'wp_yoast_promo_hide_premium_upsell_admin_block'" );

		// Removes the WordPress update notification, because it is no longer necessary when WordPress 5.3 is released.
		$center = Yoast_Notification_Center::get();
		$center->remove_notification_by_id( 'wpseo-dismiss-wordpress-upgrade' );
	}

	/**
	 * Performs the 12.8 upgrade.
	 */
	private function upgrade_128() {
		// Re-save wpseo to make sure bf_banner_2019_dismissed key is gone.
		$this->cleanup_option_data( 'wpseo' );

		Yoast_Notification_Center::get()->remove_notification_by_id( 'wpseo-dismiss-page_comments-notice' );
		Yoast_Notification_Center::get()->remove_notification_by_id( 'wpseo-dismiss-wordpress-upgrade' );
	}

	/**
	 * Performs the 13.2 upgrade.
	 */
	private function upgrade_132() {
		Yoast_Notification_Center::get()->remove_notification_by_id( 'wpseo-dismiss-tagline-notice' );
		Yoast_Notification_Center::get()->remove_notification_by_id( 'wpseo-dismiss-permalink-notice' );
		Yoast_Notification_Center::get()->remove_notification_by_id( 'wpseo-dismiss-onpageorg' );

		// Transfers the onpage option value to the ryte option.
		$ryte_option   = get_option( 'wpseo_ryte' );
		$onpage_option = get_option( 'wpseo_onpage' );
		if ( ! $ryte_option && $onpage_option ) {
			update_option( 'wpseo_ryte', $onpage_option );
			delete_option( 'wpseo_onpage' );
		}

		// Changes onpage_indexability to ryte_indexability.
		$wpseo_option = get_option( 'wpseo' );
		if ( isset( $wpseo_option['onpage_indexability'] ) && ! isset( $wpseo_option['ryte_indexability'] ) ) {
			$wpseo_option['ryte_indexability'] = $wpseo_option['onpage_indexability'];
			unset( $wpseo_option['onpage_indexability'] );
			update_option( 'wpseo', $wpseo_option );
		}

		if ( wp_next_scheduled( 'wpseo_ryte_fetch' ) ) {
			wp_clear_scheduled_hook( 'wpseo_ryte_fetch' );
		}

		/*
		 * Re-register capabilities to add the new `view_site_health_checks`
		 * capability to the SEO Manager role.
		 */
		do_action( 'wpseo_register_capabilities' );
		WPSEO_Capability_Manager_Factory::get()->add();
	}

	/**
	 * Perform the 14.0.3 upgrade.
	 */
	private function upgrade_1403() {
		WPSEO_Options::set( 'ignore_indexation_warning', false );
	}

	/**
	 * Performs the 14.1 upgrade.
	 */
	private function upgrade_141() {
		/*
		 * These notifications are retrieved from storage on the `init` hook with
		 * priority 1. We need to remove them after they're retrieved.
		 */
		add_action( 'init', [ $this, 'remove_notifications_for_141' ] );
		add_action( 'init', [ $this, 'clean_up_private_taxonomies_for_141' ] );

		$this->reset_permalinks_of_attachments_for_141();
	}

	/**
	 * Performs the 14.2 upgrade.
	 *
	 * Removes the yoast-acf-analysis notice when it's still in the database.
	 */
	private function upgrade_142() {
		add_action( 'init', [ $this, 'remove_acf_notification_for_142' ] );
	}

	/**
	 * Performs the 14.5 upgrade.
	 */
	private function upgrade_145() {
		add_action( 'init', [ $this, 'set_indexation_completed_option_for_145' ] );
	}

	/**
	 * Performs the 14.9 upgrade.
	 */
	private function upgrade_149() {
		$version = get_option( 'wpseo_license_server_version', 2 );
		WPSEO_Options::set( 'license_server_version', $version );
		delete_option( 'wpseo_license_server_version' );
	}

	/**
	 * Performs the 15.1 upgrade.
	 *
	 * @return void
	 */
	private function upgrade_151() {
		$this->set_home_url_for_151();
		$this->move_indexables_indexation_reason_for_151();

		add_action( 'init', [ $this, 'set_permalink_structure_option_for_151' ] );
		add_action( 'init', [ $this, 'store_custom_taxonomy_slugs_for_151' ] );
	}

	/**
	 * Performs the 15.3 upgrade.
	 *
	 * @return void
	 */
	private function upgrade_153() {
		WPSEO_Options::set( 'category_base_url', get_option( 'category_base' ) );
		WPSEO_Options::set( 'tag_base_url', get_option( 'tag_base' ) );

		// Rename a couple of options.
		$indexation_started_value = WPSEO_Options::get( 'indexation_started' );
		WPSEO_Options::set( 'indexing_started', $indexation_started_value );

		$indexables_indexing_completed_value = WPSEO_Options::get( 'indexables_indexation_completed' );
		WPSEO_Options::set( 'indexables_indexing_completed', $indexables_indexing_completed_value );
	}

	/**
	 * Performs the 15.5 upgrade.
	 *
	 * @return void
	 */
	private function upgrade_155() {
		// Unset the fbadminapp value in the wpseo_social option.
		$wpseo_social_option = get_option( 'wpseo_social' );

		if ( isset( $wpseo_social_option['fbadminapp'] ) ) {
			unset( $wpseo_social_option['fbadminapp'] );
			update_option( 'wpseo_social', $wpseo_social_option );
		}
	}

	/**
	 * Performs the 15.7 upgrade.
	 *
	 * @return void
	 */
	private function upgrade_157() {
		add_action( 'init', [ $this, 'remove_plugin_updated_notification_for_157' ] );
	}

	/**
	 * Performs the 15.9.1 upgrade routine.
	 */
	private function upgrade_1591() {
		$enabled_auto_updates = \get_option( 'auto_update_plugins' );
		$addon_update_watcher = YoastSEO()->classes->get( \Yoast\WP\SEO\Integrations\Watchers\Addon_Update_Watcher::class );
		$addon_update_watcher->toggle_auto_updates_for_add_ons( 'auto_update_plugins', [], $enabled_auto_updates );
	}

	/**
	 * Performs the 16.2 upgrade routine.
	 */
	private function upgrade_162() {
		$enabled_auto_updates = \get_site_option( 'auto_update_plugins' );
		$addon_update_watcher = YoastSEO()->classes->get( \Yoast\WP\SEO\Integrations\Watchers\Addon_Update_Watcher::class );
		$addon_update_watcher->toggle_auto_updates_for_add_ons( 'auto_update_plugins', $enabled_auto_updates, [] );
	}

	/**
	 * Performs the 16.5 upgrade.
	 *
	 * @return void
	 */
	private function upgrade_165() {
		add_action( 'init', [ $this, 'copy_og_settings_from_social_to_titles' ], 99 );

		// Run after the WPSEO_Options::enrich_defaults method which has priority 99.
		add_action( 'init', [ $this, 'reset_og_settings_to_default_values' ], 100 );
	}

	/**
	 * Schedules a cleanup of the database, cleaning out unused data.
	 */
<<<<<<< HEAD
	private function upgrade_172() {
		$this->retrigger_cleanup();
	}
=======
	private function retrigger_cleanup() {
		// The hooks that are unscheduled here have since been renamed.
		\wp_unschedule_hook( 'wpseo_cleanup_orphaned_indexables' );
		\wp_unschedule_hook( 'wpseo_cleanup_indexables' );
>>>>>>> 149526e7

	/**
	 * Performs the 17.2 upgrade. Schedules the cleanup integration if it's no already scheduled.
	 *
	 * @return void
	 */
	private function upgrade_174() {
		$this->retrigger_cleanup();
	}

	/**
	 * Performs the 17.1 upgrade. Removes the pipe and tilde separators and replaces them with the dash separator.
	 *
	 * @return void
	 */
	private function upgrade_171() {
		$separator = WPSEO_Options::get( 'separator' );
		if ( $separator === 'sc-pipe' || $separator === 'sc-tilde' ) {
			WPSEO_Options::set( 'separator', 'sc-dash' );
		}
	}

	/**
	 * Re-triggers the cleanup of old things from the database.
	 *
	 * @return void
	 */
	private function retrigger_cleanup() {
		\wp_unschedule_hook( 'wpseo_cleanup_orphaned_indexables' );
		\wp_unschedule_hook( 'wpseo_cleanup_indexables' );

		if ( ! \wp_next_scheduled( \Yoast\WP\SEO\Integrations\Cleanup_Integration::START_HOOK ) ) {
			\wp_schedule_single_event( ( time() + ( MINUTE_IN_SECONDS * 5 ) ), \Yoast\WP\SEO\Integrations\Cleanup_Integration::START_HOOK );
		}
	}

	/**
	 * Sets the home_url option for the 15.1 upgrade routine.
	 *
	 * @return void
	 */
	protected function set_home_url_for_151() {
		$home_url = WPSEO_Options::get( 'home_url' );

		if ( empty( $home_url ) ) {
			WPSEO_Options::set( 'home_url', get_home_url() );
		}
	}

	/**
	 * Moves the `indexables_indexation_reason` option to the
	 * renamed `indexing_reason` option.
	 *
	 * @return void
	 */
	protected function move_indexables_indexation_reason_for_151() {
		$reason = WPSEO_Options::get( 'indexables_indexation_reason', '' );
		WPSEO_Options::set( 'indexing_reason', $reason );
	}

	/**
	 * Checks if the indexable indexation is completed.
	 * If so, sets the `indexables_indexation_completed` option to `true`,
	 * else to `false`.
	 */
	public function set_indexation_completed_option_for_145() {
		WPSEO_Options::set( 'indexables_indexation_completed', YoastSEO()->helpers->indexing->get_limited_filtered_unindexed_count( 1 ) === 0 );
	}

	/**
	 * Cleans up the private taxonomies from the indexables table for the upgrade routine to 14.1.
	 */
	public function clean_up_private_taxonomies_for_141() {
		global $wpdb;

		// If migrations haven't been completed successfully the following may give false errors. So suppress them.
		$show_errors       = $wpdb->show_errors;
		$wpdb->show_errors = false;

		// Clean up indexables of private taxonomies.
		$private_taxonomies = \get_taxonomies( [ 'public' => false ], 'names' );

		if ( empty( $private_taxonomies ) ) {
			return;
		}

		$indexable_table = Model::get_table_name( 'Indexable' );

		// phpcs:ignore WordPress.DB.PreparedSQL.NotPrepared -- Reason: Is it prepared already.
		$query = $wpdb->prepare(
			// phpcs:ignore WordPress.DB.PreparedSQL.InterpolatedNotPrepared -- Reason: Too hard to fix.
			"DELETE FROM $indexable_table
			WHERE object_type = 'term'
			AND object_sub_type IN ("
				. \implode( ', ', \array_fill( 0, \count( $private_taxonomies ), '%s' ) )
				. ')',
			$private_taxonomies
		);
		$wpdb->query( $query ); // phpcs:ignore WordPress.DB.PreparedSQL.NotPrepared -- Reason: Is it prepared already.

		$wpdb->show_errors = $show_errors;
	}

	/**
	 * Resets the permalinks of attachments to `null` in the indexable table for the upgrade routine to 14.1.
	 */
	private function reset_permalinks_of_attachments_for_141() {
		global $wpdb;

		// If migrations haven't been completed succesfully the following may give false errors. So suppress them.
		$show_errors       = $wpdb->show_errors;
		$wpdb->show_errors = false;

		// Reset the permalinks of the attachments in the indexable table.
		$indexable_table = Model::get_table_name( 'Indexable' );
		$query           = "UPDATE $indexable_table SET permalink = NULL WHERE object_type = 'post' AND object_sub_type = 'attachment'";
		$wpdb->query( $query ); // phpcs:ignore WordPress.DB.PreparedSQL.NotPrepared -- Reason: There is no user input.

		$wpdb->show_errors = $show_errors;
	}

	/**
	 * Removes notifications from the Notification center for the 14.1 upgrade.
	 *
	 * @return void
	 */
	public function remove_notifications_for_141() {
		Yoast_Notification_Center::get()->remove_notification_by_id( 'wpseo-dismiss-recalculate' );
		Yoast_Notification_Center::get()->remove_notification_by_id( 'wpseo-dismiss-blog-public-notice' );
		Yoast_Notification_Center::get()->remove_notification_by_id( 'wpseo-links-table-not-accessible' );
		Yoast_Notification_Center::get()->remove_notification_by_id( 'wpseo-post-type-archive-notification' );
	}

	/**
	 * Removes the wpseo-suggested-plugin-yoast-acf-analysis notification from the Notification center for the 14.2 upgrade.
	 *
	 * @return void
	 */
	public function remove_acf_notification_for_142() {
		Yoast_Notification_Center::get()->remove_notification_by_id( 'wpseo-suggested-plugin-yoast-acf-analysis' );
	}

	/**
	 * Removes the wpseo-plugin-updated notification from the Notification center for the 15.7 upgrade.
	 *
	 * @return void
	 */
	public function remove_plugin_updated_notification_for_157() {
		Yoast_Notification_Center::get()->remove_notification_by_id( 'wpseo-plugin-updated' );
	}

	/**
	 * Removes all notifications saved in the database under 'wp_yoast_notifications'.
	 *
	 * @return void
	 */
	private function clean_all_notifications() {
		global $wpdb;
		delete_metadata( 'user', 0, $wpdb->get_blog_prefix() . Yoast_Notification_Center::STORAGE_KEY, '', true );
	}

	/**
	 * Removes the post meta fields for a given meta key.
	 *
	 * @param string $meta_key The meta key.
	 *
	 * @return void
	 */
	private function delete_post_meta( $meta_key ) {
		global $wpdb;
		$deleted = $wpdb->delete( $wpdb->postmeta, [ 'meta_key' => $meta_key ], [ '%s' ] );

		if ( $deleted ) {
			wp_cache_set( 'last_changed', microtime(), 'posts' );
		}
	}

	/**
	 * Removes all sitemap validators.
	 *
	 * This should be executed on every upgrade routine until we have removed the sitemap caching in the database.
	 *
	 * @return void
	 */
	private function remove_sitemap_validators() {
		global $wpdb;

		// Remove all sitemap validators.
		$wpdb->query( "DELETE FROM $wpdb->options WHERE option_name LIKE 'wpseo_sitemap%validator%'" );
	}

	/**
	 * Retrieves the option value directly from the database.
	 *
	 * @param string $option_name Option to retrieve.
	 *
	 * @return array|mixed The content of the option if exists, otherwise an empty array.
	 */
	protected function get_option_from_database( $option_name ) {
		global $wpdb;

		// Load option directly from the database, to avoid filtering and sanitization.
		$sql     = $wpdb->prepare( 'SELECT option_value FROM ' . $wpdb->options . ' WHERE option_name = %s', $option_name );
		$results = $wpdb->get_results( $sql, ARRAY_A ); // phpcs:ignore WordPress.DB.PreparedSQL.NotPrepared -- Reason: Is is already prepared.
		if ( ! empty( $results ) ) {
			return maybe_unserialize( $results[0]['option_value'] );
		}

		return [];
	}

	/**
	 * Cleans the option to make sure only relevant settings are there.
	 *
	 * @param string $option_name Option name save.
	 *
	 * @return void
	 */
	protected function cleanup_option_data( $option_name ) {
		$data = get_option( $option_name, [] );
		if ( ! is_array( $data ) || $data === [] ) {
			return;
		}

		/*
		 * Clean up the option by re-saving it.
		 *
		 * The option framework will remove any settings that are not configured
		 * for this option, removing any migrated settings.
		 */
		update_option( $option_name, $data );
	}

	/**
	 * Saves an option setting to where it should be stored.
	 *
	 * @param array       $source_data    The option containing the value to be migrated.
	 * @param string      $source_setting Name of the key in the "from" option.
	 * @param string|null $target_setting Name of the key in the "to" option.
	 *
	 * @return void
	 */
	protected function save_option_setting( $source_data, $source_setting, $target_setting = null ) {
		if ( $target_setting === null ) {
			$target_setting = $source_setting;
		}

		if ( isset( $source_data[ $source_setting ] ) ) {
			WPSEO_Options::set( $target_setting, $source_data[ $source_setting ] );
		}
	}

	/**
	 * Migrates WooCommerce archive settings to the WooCommerce Shop page meta-data settings.
	 *
	 * If no Shop page is defined, nothing will be migrated.
	 *
	 * @return void
	 */
	private function migrate_woocommerce_archive_setting_to_shop_page() {
		$shop_page_id = wc_get_page_id( 'shop' );

		if ( $shop_page_id === -1 ) {
			return;
		}

		$title = WPSEO_Meta::get_value( 'title', $shop_page_id );

		if ( empty( $title ) ) {
			$option_title = WPSEO_Options::get( 'title-ptarchive-product' );

			WPSEO_Meta::set_value(
				'title',
				$option_title,
				$shop_page_id
			);

			WPSEO_Options::set( 'title-ptarchive-product', '' );
		}

		$meta_description = WPSEO_Meta::get_value( 'metadesc', $shop_page_id );

		if ( empty( $meta_description ) ) {
			$option_metadesc = WPSEO_Options::get( 'metadesc-ptarchive-product' );

			WPSEO_Meta::set_value(
				'metadesc',
				$option_metadesc,
				$shop_page_id
			);

			WPSEO_Options::set( 'metadesc-ptarchive-product', '' );
		}

		$bc_title = WPSEO_Meta::get_value( 'bctitle', $shop_page_id );

		if ( empty( $bc_title ) ) {
			$option_bctitle = WPSEO_Options::get( 'bctitle-ptarchive-product' );

			WPSEO_Meta::set_value(
				'bctitle',
				$option_bctitle,
				$shop_page_id
			);

			WPSEO_Options::set( 'bctitle-ptarchive-product', '' );
		}

		$noindex = WPSEO_Meta::get_value( 'meta-robots-noindex', $shop_page_id );

		if ( $noindex === '0' ) {
			$option_noindex = WPSEO_Options::get( 'noindex-ptarchive-product' );

			WPSEO_Meta::set_value(
				'meta-robots-noindex',
				$option_noindex,
				$shop_page_id
			);

			WPSEO_Options::set( 'noindex-ptarchive-product', false );
		}
	}

	/**
	 * Stores the initial `permalink_structure` option.
	 *
	 * @return void
	 */
	public function set_permalink_structure_option_for_151() {
		WPSEO_Options::set( 'permalink_structure', get_option( 'permalink_structure' ) );
	}

	/**
	 * Stores the initial slugs of custom taxonomies.
	 *
	 * @return void
	 */
	public function store_custom_taxonomy_slugs_for_151() {
		$taxonomies = $this->taxonomy_helper->get_custom_taxonomies();

		$custom_taxonomies = [];

		foreach ( $taxonomies as $taxonomy ) {
			$slug = $this->taxonomy_helper->get_taxonomy_slug( $taxonomy );

			$custom_taxonomies[ $taxonomy ] = $slug;
		}

		WPSEO_Options::set( 'custom_taxonomy_slugs', $custom_taxonomies );
	}

	/**
	 * Copies the frontpage social settings to the titles options.
	 *
	 * @return void
	 */
	public function copy_og_settings_from_social_to_titles() {
		$wpseo_social = get_option( 'wpseo_social' );
		$wpseo_titles = get_option( 'wpseo_titles' );

		$copied_options = [];
		// Reset to the correct default value.
		$copied_options['open_graph_frontpage_title'] = '%%sitename%%';

		$options = [
			'og_frontpage_title'    => 'open_graph_frontpage_title',
			'og_frontpage_desc'     => 'open_graph_frontpage_desc',
			'og_frontpage_image'    => 'open_graph_frontpage_image',
			'og_frontpage_image_id' => 'open_graph_frontpage_image_id',
		];

		foreach ( $options as $social_option => $titles_option ) {
			if ( ! empty( $wpseo_social[ $social_option ] ) ) {
				$copied_options[ $titles_option ] = $wpseo_social[ $social_option ];
			}
		}

		$wpseo_titles = array_merge( $wpseo_titles, $copied_options );

		update_option( 'wpseo_titles', $wpseo_titles );
	}

	/**
	 * Reset the social options with the correct default values.
	 *
	 * @return void
	 */
	public function reset_og_settings_to_default_values() {
		$wpseo_titles    = get_option( 'wpseo_titles' );
		$updated_options = [];

		$updated_options['social-title-author-wpseo']  = '%%name%%';
		$updated_options['social-title-archive-wpseo'] = '%%date%%';

		/* translators: %s expands to the name of a post type (plural). */
		$post_type_archive_default = sprintf( __( '%s Archive', 'wordpress-seo' ), '%%pt_plural%%' );

		/* translators: %s expands to the variable used for term title. */
		$term_archive_default = sprintf( __( '%s Archives', 'wordpress-seo' ), '%%term_title%%' );

		$post_type_objects = get_post_types( [ 'public' => true ], 'objects' );

		if ( $post_type_objects ) {
			foreach ( $post_type_objects as $pt ) {
				// Post types.
				if ( isset( $wpseo_titles[ 'social-title-' . $pt->name ] ) ) {
					$updated_options[ 'social-title-' . $pt->name ] = '%%title%%';
				}
				// Post type archives.
				if ( isset( $wpseo_titles[ 'social-title-ptarchive-' . $pt->name ] ) ) {
					$updated_options[ 'social-title-ptarchive-' . $pt->name ] = $post_type_archive_default;
				}
			}
		}

		$taxonomy_objects = get_taxonomies( [ 'public' => true ], 'object' );

		if ( $taxonomy_objects ) {
			foreach ( $taxonomy_objects as $tax ) {
				if ( isset( $wpseo_titles[ 'social-title-tax-' . $tax->name ] ) ) {
					$updated_options[ 'social-title-tax-' . $tax->name ] = $term_archive_default;
				}
			}
		}

		$wpseo_titles = array_merge( $wpseo_titles, $updated_options );

		update_option( 'wpseo_titles', $wpseo_titles );
	}
}<|MERGE_RESOLUTION|>--- conflicted
+++ resolved
@@ -74,13 +74,8 @@
 			'16.2-RC0'   => 'upgrade_162',
 			'16.5-RC0'   => 'upgrade_165',
 			'17.1-RC0'   => 'upgrade_171',
-<<<<<<< HEAD
-			'17.2-RC0'   => 'upgrade_172',
-			'17.4-RC0'   => 'upgrade_174',
-=======
 			'17.2-RC0'   => 'retrigger_cleanup',
 			'17.4-RC0'   => 'retrigger_cleanup',
->>>>>>> 149526e7
 		];
 
 		array_walk( $routines, [ $this, 'run_upgrade_routine' ], $version );
@@ -840,24 +835,14 @@
 	/**
 	 * Schedules a cleanup of the database, cleaning out unused data.
 	 */
-<<<<<<< HEAD
-	private function upgrade_172() {
-		$this->retrigger_cleanup();
-	}
-=======
 	private function retrigger_cleanup() {
 		// The hooks that are unscheduled here have since been renamed.
 		\wp_unschedule_hook( 'wpseo_cleanup_orphaned_indexables' );
 		\wp_unschedule_hook( 'wpseo_cleanup_indexables' );
->>>>>>> 149526e7
-
-	/**
-	 * Performs the 17.2 upgrade. Schedules the cleanup integration if it's no already scheduled.
-	 *
-	 * @return void
-	 */
-	private function upgrade_174() {
-		$this->retrigger_cleanup();
+
+		if ( ! \wp_next_scheduled( \Yoast\WP\SEO\Integrations\Cleanup_Integration::START_HOOK ) ) {
+			\wp_schedule_single_event( ( time() + ( MINUTE_IN_SECONDS * 5 ) ), \Yoast\WP\SEO\Integrations\Cleanup_Integration::START_HOOK );
+		}
 	}
 
 	/**
