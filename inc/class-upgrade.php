<?php
/**
 * WPSEO plugin file.
 *
 * @package WPSEO\Internal
 */

/**
 * This code handles the option upgrades.
 */
class WPSEO_Upgrade {

	/**
	 * Class constructor.
	 */
	public function __construct() {
		$version = WPSEO_Options::get( 'version' );

		WPSEO_Options::maybe_set_multisite_defaults( false );

		$routines = [
			'1.5.0'     => 'upgrade_15',
			'2.0'       => 'upgrade_20',
			'2.1'       => 'upgrade_21',
			'2.2'       => 'upgrade_22',
			'2.3'       => 'upgrade_23',
			'3.0'       => 'upgrade_30',
			'3.3'       => 'upgrade_33',
			'3.6'       => 'upgrade_36',
			'4.0'       => 'upgrade_40',
			'4.4'       => 'upgrade_44',
			'4.7'       => 'upgrade_47',
			'4.9'       => 'upgrade_49',
			'5.0'       => 'upgrade_50',
			'5.1'       => 'upgrade_50_51',
			'5.5'       => 'upgrade_55',
			'5.6'       => 'upgrade_56',
			'6.1'       => 'upgrade_61',
			'6.3'       => 'upgrade_63',
			'7.0-RC0'   => 'upgrade_70',
			'7.1-RC0'   => 'upgrade_71',
			'7.3-RC0'   => 'upgrade_73',
			'7.4-RC0'   => 'upgrade_74',
			'7.5.3'     => 'upgrade_753',
			'7.7-RC0'   => 'upgrade_77',
			'7.7.2-RC0' => 'upgrade_772',
			'9.0-RC0'   => 'upgrade_90',
			'10.0-RC0'  => 'upgrade_100',
			'11.1-RC0'  => 'upgrade_111',
			/** Reset notifications because we removed the AMP Glue plugin notification */
			'12.1-RC0'  => 'clean_all_notifications',
			'12.3-RC0'  => 'upgrade_123',
			'12.4-RC0'  => 'upgrade_124',
			'12.8-RC0'  => 'upgrade_128',
			'13.2-RC0'  => 'upgrade_132',
			'14.1-RC0'  => 'upgrade_141',
		];

		array_walk( $routines, [ $this, 'run_upgrade_routine' ], $version );

		if ( version_compare( $version, '12.5-RC0', '<' ) ) {
			/*
			 * We have to run this by hook, because otherwise:
			 * - the theme support check isn't available.
			 * - the notification center notifications are not filled yet.
			 */
			add_action( 'init', [ $this, 'upgrade_125' ] );
		}

		// Since 3.7.
		$upsell_notice = new WPSEO_Product_Upsell_Notice();
		$upsell_notice->set_upgrade_notice();

		/**
		 * Filter: 'wpseo_run_upgrade' - Runs the upgrade hook which are dependent on Yoast SEO.
		 *
		 * @api string - The current version of Yoast SEO
		 */
		do_action( 'wpseo_run_upgrade', $version );

		$this->finish_up();
	}

	/**
	 * Runs the upgrade routine.
	 *
	 * @param string $routine         The method to call.
	 * @param string $version         The new version.
	 * @param string $current_version The current set version.
	 *
	 * @return void
	 */
	protected function run_upgrade_routine( $routine, $version, $current_version ) {
		if ( version_compare( $current_version, $version, '<' ) ) {
			$this->$routine( $current_version );
		}
	}

	/**
	 * Adds a new upgrade history entry.
	 *
	 * @param string $current_version The old version from which we are upgrading.
	 * @param string $new_version     The version we are upgrading to.
	 */
	protected function add_upgrade_history( $current_version, $new_version ) {
		$upgrade_history = new WPSEO_Upgrade_History();
		$upgrade_history->add( $current_version, $new_version, array_keys( WPSEO_Options::$options ) );
	}

	/**
	 * Runs the needed cleanup after an update, setting the DB version to latest version, flushing caches etc.
	 */
	protected function finish_up() {
		WPSEO_Options::set( 'version', WPSEO_VERSION );

		// Just flush rewrites, always, to at least make them work after an upgrade.
		add_action( 'shutdown', 'flush_rewrite_rules' );

		// Flush the sitemap cache.
		WPSEO_Sitemaps_Cache::clear();

		// Make sure all our options always exist - issue #1245.
		WPSEO_Options::ensure_options_exist();
	}

	/**
	 * Run the Yoast SEO 1.5 upgrade routine.
	 *
	 * @param string $version Current plugin version.
	 */
	private function upgrade_15( $version ) {
		// Clean up options and meta.
		WPSEO_Options::clean_up( null, $version );
		WPSEO_Meta::clean_up();
	}

	/**
	 * Moves options that moved position in WPSEO 2.0.
	 */
	private function upgrade_20() {
		/**
		 * Clean up stray wpseo_ms options from the options table, option should only exist in the sitemeta table.
		 * This could have been caused in many version of Yoast SEO, so deleting it for everything below 2.0.
		 */
		delete_option( 'wpseo_ms' );

		$wpseo = $this->get_option_from_database( 'wpseo' );
		$this->save_option_setting( $wpseo, 'pinterestverify' );

		// Re-save option to trigger sanitization.
		$this->cleanup_option_data( 'wpseo' );
	}

	/**
	 * Detects if taxonomy terms were split and updates the corresponding taxonomy meta's accordingly.
	 */
	private function upgrade_21() {
		$taxonomies = get_option( 'wpseo_taxonomy_meta', [] );

		if ( ! empty( $taxonomies ) ) {
			foreach ( $taxonomies as $taxonomy => $tax_metas ) {
				foreach ( $tax_metas as $term_id => $tax_meta ) {
					if ( function_exists( 'wp_get_split_term' ) ) {
						$new_term_id = wp_get_split_term( $term_id, $taxonomy );
						if ( $new_term_id !== false ) {
							$taxonomies[ $taxonomy ][ $new_term_id ] = $taxonomies[ $taxonomy ][ $term_id ];
							unset( $taxonomies[ $taxonomy ][ $term_id ] );
						}
					}
				}
			}

			update_option( 'wpseo_taxonomy_meta', $taxonomies );
		}
	}

	/**
	 * Performs upgrade functions to Yoast SEO 2.2.
	 */
	private function upgrade_22() {
		// Unschedule our tracking.
		wp_clear_scheduled_hook( 'yoast_tracking' );

		$this->cleanup_option_data( 'wpseo' );
	}

	/**
	 * Schedules upgrade function to Yoast SEO 2.3.
	 */
	private function upgrade_23() {
		add_action( 'wp', [ $this, 'upgrade_23_query' ], 90 );
		add_action( 'admin_head', [ $this, 'upgrade_23_query' ], 90 );
	}

	/**
	 * Performs upgrade query to Yoast SEO 2.3.
	 */
	public function upgrade_23_query() {
		$wp_query = new WP_Query( 'post_type=any&meta_key=_yoast_wpseo_sitemap-include&meta_value=never&order=ASC' );

		if ( ! empty( $wp_query->posts ) ) {
			$options = get_option( 'wpseo_xml' );

			$excluded_posts = [];
			if ( $options['excluded-posts'] !== '' ) {
				$excluded_posts = explode( ',', $options['excluded-posts'] );
			}

			foreach ( $wp_query->posts as $post ) {
				if ( ! in_array( (string) $post->ID, $excluded_posts, true ) ) {
					$excluded_posts[] = $post->ID;
				}
			}

			// Updates the meta value.
			$options['excluded-posts'] = implode( ',', $excluded_posts );

			// Update the option.
			update_option( 'wpseo_xml', $options );
		}

		// Remove the meta fields.
		delete_post_meta_by_key( '_yoast_wpseo_sitemap-include' );
	}

	/**
	 * Performs upgrade functions to Yoast SEO 3.0.
	 */
	private function upgrade_30() {
		// Remove the meta fields for sitemap prio.
		delete_post_meta_by_key( '_yoast_wpseo_sitemap-prio' );
	}

	/**
	 * Performs upgrade functions to Yoast SEO 3.3.
	 */
	private function upgrade_33() {
		// Notification dismissals have been moved to User Meta instead of global option.
		delete_option( Yoast_Notification_Center::STORAGE_KEY );
	}

	/**
	 * Performs upgrade functions to Yoast SEO 3.6.
	 */
	private function upgrade_36() {
		global $wpdb;

		// Between 3.2 and 3.4 the sitemap options were saved with autoloading enabled.
		$wpdb->query( 'DELETE FROM ' . $wpdb->options . ' WHERE option_name LIKE "wpseo_sitemap_%" AND autoload = "yes"' );
	}

	/**
	 * Removes the about notice when its still in the database.
	 */
	private function upgrade_40() {
		$center = Yoast_Notification_Center::get();
		$center->remove_notification_by_id( 'wpseo-dismiss-about' );
	}

	/**
	 * Moves the content-analysis-active and keyword-analysis-acive options from wpseo-titles to wpseo.
	 */
	private function upgrade_44() {
		$wpseo_titles = $this->get_option_from_database( 'wpseo_titles' );

		$this->save_option_setting( $wpseo_titles, 'content-analysis-active', 'content_analysis_active' );
		$this->save_option_setting( $wpseo_titles, 'keyword-analysis-active', 'keyword_analysis_active' );

		// Remove irrelevant content from the option.
		$this->cleanup_option_data( 'wpseo_titles' );
	}

	/**
	 * Renames the meta name for the cornerstone content. It was a public meta field and it has to be private.
	 */
	private function upgrade_47() {
		global $wpdb;

		// The meta key has to be private, so prefix it.
		$wpdb->query(
			$wpdb->prepare(
				'UPDATE ' . $wpdb->postmeta . ' SET meta_key = %s WHERE meta_key = "yst_is_cornerstone"',
				WPSEO_Cornerstone_Filter::META_NAME
			)
		);
	}

	/**
	 * Removes the 'wpseo-dismiss-about' notice for every user that still has it.
	 */
	private function upgrade_49() {
		global $wpdb;

		/*
		 * Using a filter to remove the notification for the current logged in user. The notification center is
		 * initializing the notifications before the upgrade routine has been executedd and is saving the stored
		 * notifications on shutdown. This causes the returning notification. By adding this filter the shutdown
		 * routine on the notification center will remove the notification.
		 */
		add_filter( 'yoast_notifications_before_storage', [ $this, 'remove_about_notice' ] );

		$meta_key = $wpdb->get_blog_prefix() . Yoast_Notification_Center::STORAGE_KEY;

		$usermetas = $wpdb->get_results(
			$wpdb->prepare(
				'
				SELECT user_id, meta_value
				FROM ' . $wpdb->usermeta . '
				WHERE meta_key = %s AND meta_value LIKE %s
				',
				$meta_key,
				'%wpseo-dismiss-about%'
			),
			ARRAY_A
		);

		if ( empty( $usermetas ) ) {
			return;
		}

		foreach ( $usermetas as $usermeta ) {
			$notifications = maybe_unserialize( $usermeta['meta_value'] );

			foreach ( $notifications as $notification_key => $notification ) {
				if ( ! empty( $notification['options']['id'] ) && $notification['options']['id'] === 'wpseo-dismiss-about' ) {
					unset( $notifications[ $notification_key ] );
				}
			}

			update_user_option( $usermeta['user_id'], Yoast_Notification_Center::STORAGE_KEY, array_values( $notifications ) );
		}
	}

	/**
	 * Removes the wpseo-dismiss-about notice from a list of notifications.
	 *
	 * @param Yoast_Notification[] $notifications The notifications to filter.
	 *
	 * @return Yoast_Notification[] The filtered list of notifications. Excluding the wpseo-dismiss-about notification.
	 */
	public function remove_about_notice( $notifications ) {
		foreach ( $notifications as $notification_key => $notification ) {
			if ( $notification->get_id() === 'wpseo-dismiss-about' ) {
				unset( $notifications[ $notification_key ] );
			}
		}

		return $notifications;
	}

	/**
	 * Adds the yoast_seo_links table to the database.
	 */
	private function upgrade_50() {
		global $wpdb;

		$link_installer = new WPSEO_Link_Installer();
		$link_installer->install();

		// Trigger reindex notification.
		$notifier = new WPSEO_Link_Notifier();
		$notifier->manage_notification();

		// Deletes the post meta value, which might created in the RC.
		$wpdb->query( 'DELETE FROM ' . $wpdb->postmeta . ' WHERE meta_key = "_yst_content_links_processed"' );
	}

	/**
	 * Updates the internal_link_count column to support improved functionality.
	 *
	 * @param string $version The current version to compare with.
	 */
	private function upgrade_50_51( $version ) {
		global $wpdb;

		if ( version_compare( $version, '5.0', '>=' ) ) {
			$count_storage = new WPSEO_Meta_Storage();
			$wpdb->query( 'ALTER TABLE ' . $count_storage->get_table_name() . ' MODIFY internal_link_count int(10) UNSIGNED NULL DEFAULT NULL' );
		}
	}

	/**
	 * Register new capabilities and roles.
	 */
	private function upgrade_55() {
		// Register roles.
		do_action( 'wpseo_register_roles' );
		WPSEO_Role_Manager_Factory::get()->add();

		// Register capabilities.
		do_action( 'wpseo_register_capabilities' );
		WPSEO_Capability_Manager_Factory::get()->add();
	}

	/**
	 * Updates legacy license page options to the latest version.
	 */
	private function upgrade_56() {
		global $wpdb;

		// Make sure License Server checks are on the latest server version by default.
		update_option( 'wpseo_license_server_version', WPSEO_License_Page_Manager::VERSION_BACKWARDS_COMPATIBILITY );

		// Make sure incoming link count entries are at least 0, not NULL.
		$count_storage = new WPSEO_Meta_Storage();
		$wpdb->query( 'UPDATE ' . $count_storage->get_table_name() . ' SET incoming_link_count = 0 WHERE incoming_link_count IS NULL' );
	}

	/**
	 * Updates the links for the link count when there is a difference between the site and home url.
	 * We've used the site url instead of the home url.
	 *
	 * @return void
	 */
	private function upgrade_61() {
		// When the home url is the same as the site url, just do nothing.
		if ( home_url() === site_url() ) {
			return;
		}

		global $wpdb;

		$link_storage = new WPSEO_Link_Storage();
		$wpdb->query( 'DELETE FROM ' . $link_storage->get_table_name() );

		$meta_storage = new WPSEO_Meta_Storage();
		$wpdb->query( 'DELETE FROM ' . $meta_storage->get_table_name() );
	}

	/**
	 * Removes some no longer used options for noindexing subpages and for meta keywords and its associated templates.
	 *
	 * @return void
	 */
	private function upgrade_63() {
		$this->cleanup_option_data( 'wpseo_titles' );
	}

	/**
	 * Perform the 7.0 upgrade, moves settings around, deletes several options.
	 *
	 * @return void
	 */
	private function upgrade_70() {

		$wpseo_permalinks    = $this->get_option_from_database( 'wpseo_permalinks' );
		$wpseo_xml           = $this->get_option_from_database( 'wpseo_xml' );
		$wpseo_rss           = $this->get_option_from_database( 'wpseo_rss' );
		$wpseo               = $this->get_option_from_database( 'wpseo' );
		$wpseo_internallinks = $this->get_option_from_database( 'wpseo_internallinks' );

		// Move some permalink settings, then delete the option.
		$this->save_option_setting( $wpseo_permalinks, 'redirectattachment', 'disable-attachment' );
		$this->save_option_setting( $wpseo_permalinks, 'stripcategorybase' );

		// Move one XML sitemap setting, then delete the option.
		$this->save_option_setting( $wpseo_xml, 'enablexmlsitemap', 'enable_xml_sitemap' );


		// Move the RSS settings to the search appearance settings, then delete the RSS option.
		$this->save_option_setting( $wpseo_rss, 'rssbefore' );
		$this->save_option_setting( $wpseo_rss, 'rssafter' );

		$this->save_option_setting( $wpseo, 'company_logo' );
		$this->save_option_setting( $wpseo, 'company_name' );
		$this->save_option_setting( $wpseo, 'company_or_person' );
		$this->save_option_setting( $wpseo, 'person_name' );

		// Remove the website name and altername name as we no longer need them.
		$this->cleanup_option_data( 'wpseo' );

		// All the breadcrumbs settings have moved to the search appearance settings.
		foreach ( array_keys( $wpseo_internallinks ) as $key ) {
			$this->save_option_setting( $wpseo_internallinks, $key );
		}

		// Convert hidden metabox options to display metabox options.
		$title_options = get_option( 'wpseo_titles' );

		foreach ( $title_options as $key => $value ) {
			if ( strpos( $key, 'hideeditbox-tax-' ) === 0 ) {
				$taxonomy = substr( $key, strlen( 'hideeditbox-tax-' ) );
				WPSEO_Options::set( 'display-metabox-tax-' . $taxonomy, ! $value );
				continue;
			}

			if ( strpos( $key, 'hideeditbox-' ) === 0 ) {
				$post_type = substr( $key, strlen( 'hideeditbox-' ) );
				WPSEO_Options::set( 'display-metabox-pt-' . $post_type, ! $value );
				continue;
			}
		}

		// Cleanup removed options.
		delete_option( 'wpseo_xml' );
		delete_option( 'wpseo_permalinks' );
		delete_option( 'wpseo_rss' );
		delete_option( 'wpseo_internallinks' );

		// Remove possibly present plugin conflict notice for plugin that was removed from the list of conflicting plugins.
		$yoast_plugin_conflict = WPSEO_Plugin_Conflict::get_instance();
		$yoast_plugin_conflict->clear_error( 'header-footer/plugin.php' );

		// Moves the user meta for excluding from the XML sitemap to a noindex.
		global $wpdb;
		$wpdb->query( "UPDATE $wpdb->usermeta SET meta_key = 'wpseo_noindex_author' WHERE meta_key = 'wpseo_excludeauthorsitemap'" );
	}

	/**
	 * Perform the 7.1 upgrade.
	 *
	 * @return void
	 */
	private function upgrade_71() {
		$this->cleanup_option_data( 'wpseo_social' );

		// Move the breadcrumbs setting and invert it.
		$title_options = $this->get_option_from_database( 'wpseo_titles' );

		if ( array_key_exists( 'breadcrumbs-blog-remove', $title_options ) ) {
			WPSEO_Options::set( 'breadcrumbs-display-blog-page', ! $title_options['breadcrumbs-blog-remove'] );

			$this->cleanup_option_data( 'wpseo_titles' );
		}
	}

	/**
	 * Perform the 7.3 upgrade.
	 *
	 * @return void
	 */
	private function upgrade_73() {
		global $wpdb;
		// We've moved the cornerstone checkbox to our proper namespace.
		$wpdb->query( "UPDATE $wpdb->postmeta SET meta_key = '_yoast_wpseo_is_cornerstone' WHERE meta_key = '_yst_is_cornerstone'" );

		// Remove the previous Whip dismissed message, as this is a new one regarding PHP 5.2.
		delete_option( 'whip_dismiss_timestamp' );
	}

	/**
	 * Performs the 7.4 upgrade.
	 *
	 * @return void
	 */
	private function upgrade_74() {
		$this->remove_sitemap_validators();
	}

	/**
	 * Performs the 7.5.3 upgrade.
	 *
	 * When upgrading purging media is potentially relevant.
	 *
	 * @return void
	 */
	private function upgrade_753() {
		// Only when attachments are not disabled.
		if ( WPSEO_Options::get( 'disable-attachment' ) === true ) {
			return;
		}

		// Only when attachments are not no-indexed.
		if ( WPSEO_Options::get( 'noindex-attachment' ) === true ) {
			return;
		}

		// Set purging relevancy.
		WPSEO_Options::set( 'is-media-purge-relevant', true );
	}

	/**
	 * Performs the 7.7 upgrade.
	 *
	 * @return void
	 */
	private function upgrade_77() {
		// Remove all OpenGraph content image cache.
		$this->delete_post_meta( '_yoast_wpseo_post_image_cache' );
	}

	/**
	 * Performs the 7.7.2 upgrade.
	 *
	 * @return void
	 */
	private function upgrade_772() {
		if ( WPSEO_Utils::is_woocommerce_active() ) {
			$this->migrate_woocommerce_archive_setting_to_shop_page();
		}
	}

	/**
	 * Performs the 9.0 upgrade.
	 *
	 * @return void
	 */
	private function upgrade_90() {
		global $wpdb;

		// Invalidate all sitemap cache transients.
		WPSEO_Sitemaps_Cache_Validator::cleanup_database();

		// Removes all scheduled tasks for hitting the sitemap index.
		wp_clear_scheduled_hook( 'wpseo_hit_sitemap_index' );

		$wpdb->query( 'DELETE FROM ' . $wpdb->options . ' WHERE option_name LIKE "wpseo_sitemap_%"' );
	}

	/**
	 * Performs the 10.0 upgrade.
	 *
	 * @return void
	 */
	private function upgrade_100() {
		// Removes recalibration notifications.
		$this->clean_all_notifications();

		// Removes recalibration options.
		WPSEO_Options::clean_up( 'wpseo' );
		delete_option( 'wpseo_recalibration_beta_mailinglist_subscription' );
	}

	/**
	 * Performs the 11.1 upgrade.
	 *
	 * @return void
	 */
	private function upgrade_111() {
		// Set company_or_person to company when it's an invalid value.
		$company_or_person = WPSEO_Options::get( 'company_or_person', '' );

		if ( ! in_array( $company_or_person, [ 'company', 'person' ], true ) ) {
			WPSEO_Options::set( 'company_or_person', 'company' );
		}
	}

	/**
	 * Performs the 12.3 upgrade.
	 *
	 * Removes the about notice when its still in the database.
	 */
	private function upgrade_123() {
		$plugins = [
			'yoast-seo-premium',
			'video-seo-for-wordpress-seo-by-yoast',
			'yoast-news-seo',
			'local-seo-for-yoast-seo',
			'yoast-woocommerce-seo',
			'yoast-acf-analysis',
		];

		$center = Yoast_Notification_Center::get();
		foreach ( $plugins as $plugin ) {
			$center->remove_notification_by_id( 'wpseo-outdated-yoast-seo-plugin-' . $plugin );
		}
	}

	/**
	 * Performs the 12.4 upgrade.
	 *
	 * Removes the Google plus defaults from the database.
	 */
	private function upgrade_124() {
		$this->cleanup_option_data( 'wpseo_social' );
	}

	/**
	 * Performs the 12.5 upgrade.
	 */
	public function upgrade_125() {
		// Disables the force rewrite title when the theme supports it through WordPress.
		if ( WPSEO_Options::get( 'forcerewritetitle', false ) && current_theme_supports( 'title-tag' ) ) {
			WPSEO_Options::set( 'forcerewritetitle', false );
		}

		global $wpdb;
		$wpdb->query( "DELETE FROM $wpdb->usermeta WHERE meta_key = 'wp_yoast_promo_hide_premium_upsell_admin_block'" );

		// Removes the WordPress update notification, because it is no longer necessary when WordPress 5.3 is released.
		$center = Yoast_Notification_Center::get();
		$center->remove_notification_by_id( 'wpseo-dismiss-wordpress-upgrade' );
	}

	/**
	 * Performs the 12.8 upgrade.
	 */
	private function upgrade_128() {
		// Re-save wpseo to make sure bf_banner_2019_dismissed key is gone.
		$this->cleanup_option_data( 'wpseo' );

		Yoast_Notification_Center::get()->remove_notification_by_id( 'wpseo-dismiss-page_comments-notice' );
		Yoast_Notification_Center::get()->remove_notification_by_id( 'wpseo-dismiss-wordpress-upgrade' );
	}

	/**
	 * Performs the 13.2 upgrade.
	 */
	private function upgrade_132() {
		Yoast_Notification_Center::get()->remove_notification_by_id( 'wpseo-dismiss-tagline-notice' );
		Yoast_Notification_Center::get()->remove_notification_by_id( 'wpseo-dismiss-permalink-notice' );
		Yoast_Notification_Center::get()->remove_notification_by_id( 'wpseo-dismiss-onpageorg' );

		// Transfers the onpage option value to the ryte option.
		$ryte_option   = get_option( 'wpseo_ryte' );
		$onpage_option = get_option( 'wpseo_onpage' );
		if ( ! $ryte_option && $onpage_option ) {
			update_option( 'wpseo_ryte', $onpage_option );
			delete_option( 'wpseo_onpage' );
		}

		// Changes onpage_indexability to ryte_indexability.
		$wpseo_option = get_option( 'wpseo' );
		if ( isset( $wpseo_option['onpage_indexability'] ) && ! isset( $wpseo_option['ryte_indexability'] ) ) {
			$wpseo_option['ryte_indexability'] = $wpseo_option['onpage_indexability'];
			unset( $wpseo_option['onpage_indexability'] );
			update_option( 'wpseo', $wpseo_option );
		}

		if ( wp_next_scheduled( 'wpseo_ryte_fetch' ) ) {
			wp_clear_scheduled_hook( 'wpseo_ryte_fetch' );
		}

		/*
		 * Re-register capabilities to add the new `view_site_health_checks`
		 * capability to the SEO Manager role.
		 */
		do_action( 'wpseo_register_capabilities' );
		WPSEO_Capability_Manager_Factory::get()->add();
	}

	/**
	 * Performs the 14.1 upgrade.
	 */
	private function upgrade_141() {
<<<<<<< HEAD
		Yoast_Notification_Center::get()->remove_notification_by_id( 'wpseo-links-table-not-accessible' );
	}

=======
		Yoast_Notification_Center::get()->remove_notification_by_id( 'wpseo-dismiss-blog-public-notice' );
	}


>>>>>>> 4c386c9e
	/**
	 * Removes all notifications saved in the database under 'wp_yoast_notifications'.
	 *
	 * @return void
	 */
	private function clean_all_notifications() {
		global $wpdb;
		delete_metadata( 'user', 0, $wpdb->get_blog_prefix() . Yoast_Notification_Center::STORAGE_KEY, '', true );
	}

	/**
	 * Removes the post meta fields for a given meta key.
	 *
	 * @param string $meta_key The meta key.
	 *
	 * @return void
	 */
	private function delete_post_meta( $meta_key ) {
		global $wpdb;
		$deleted = $wpdb->delete( $wpdb->postmeta, [ 'meta_key' => $meta_key ], [ '%s' ] );

		if ( $deleted ) {
			wp_cache_set( 'last_changed', microtime(), 'posts' );
		}
	}

	/**
	 * Removes all sitemap validators.
	 *
	 * This should be executed on every upgrade routine until we have removed the sitemap caching in the database.
	 *
	 * @return void
	 */
	private function remove_sitemap_validators() {
		global $wpdb;

		// Remove all sitemap validators.
		$wpdb->query( "DELETE FROM $wpdb->options WHERE option_name LIKE 'wpseo_sitemap%validator%'" );
	}

	/**
	 * Retrieves the option value directly from the database.
	 *
	 * @param string $option_name Option to retrieve.
	 *
	 * @return array|mixed The content of the option if exists, otherwise an empty array.
	 */
	protected function get_option_from_database( $option_name ) {
		global $wpdb;

		// Load option directly from the database, to avoid filtering and sanitization.
		$sql     = $wpdb->prepare( 'SELECT option_value FROM ' . $wpdb->options . ' WHERE option_name = %s', $option_name );
		$results = $wpdb->get_results( $sql, ARRAY_A );
		if ( ! empty( $results ) ) {
			return maybe_unserialize( $results[0]['option_value'] );
		}

		return [];
	}

	/**
	 * Cleans the option to make sure only relevant settings are there.
	 *
	 * @param string $option_name Option name save.
	 *
	 * @return void
	 */
	protected function cleanup_option_data( $option_name ) {
		$data = get_option( $option_name, [] );
		if ( ! is_array( $data ) || $data === [] ) {
			return;
		}

		/*
		 * Clean up the option by re-saving it.
		 *
		 * The option framework will remove any settings that are not configured
		 * for this option, removing any migrated settings.
		 */
		update_option( $option_name, $data );
	}

	/**
	 * Saves an option setting to where it should be stored.
	 *
	 * @param array       $source_data    The option containing the value to be migrated.
	 * @param string      $source_setting Name of the key in the "from" option.
	 * @param string|null $target_setting Name of the key in the "to" option.
	 *
	 * @return void
	 */
	protected function save_option_setting( $source_data, $source_setting, $target_setting = null ) {
		if ( $target_setting === null ) {
			$target_setting = $source_setting;
		}

		if ( isset( $source_data[ $source_setting ] ) ) {
			WPSEO_Options::set( $target_setting, $source_data[ $source_setting ] );
		}
	}

	/**
	 * Migrates WooCommerce archive settings to the WooCommerce Shop page meta-data settings.
	 *
	 * If no Shop page is defined, nothing will be migrated.
	 *
	 * @return void
	 */
	private function migrate_woocommerce_archive_setting_to_shop_page() {
		$shop_page_id = wc_get_page_id( 'shop' );

		if ( $shop_page_id === -1 ) {
			return;
		}

		$title = WPSEO_Meta::get_value( 'title', $shop_page_id );

		if ( empty( $title ) ) {
			$option_title = WPSEO_Options::get( 'title-ptarchive-product' );

			WPSEO_Meta::set_value(
				'title',
				$option_title,
				$shop_page_id
			);

			WPSEO_Options::set( 'title-ptarchive-product', '' );
		}

		$meta_description = WPSEO_Meta::get_value( 'metadesc', $shop_page_id );

		if ( empty( $meta_description ) ) {
			$option_metadesc = WPSEO_Options::get( 'metadesc-ptarchive-product' );

			WPSEO_Meta::set_value(
				'metadesc',
				$option_metadesc,
				$shop_page_id
			);

			WPSEO_Options::set( 'metadesc-ptarchive-product', '' );
		}

		$bc_title = WPSEO_Meta::get_value( 'bctitle', $shop_page_id );

		if ( empty( $bc_title ) ) {
			$option_bctitle = WPSEO_Options::get( 'bctitle-ptarchive-product' );

			WPSEO_Meta::set_value(
				'bctitle',
				$option_bctitle,
				$shop_page_id
			);

			WPSEO_Options::set( 'bctitle-ptarchive-product', '' );
		}

		$noindex = WPSEO_Meta::get_value( 'meta-robots-noindex', $shop_page_id );

		if ( $noindex === '0' ) {
			$option_noindex = WPSEO_Options::get( 'noindex-ptarchive-product' );

			WPSEO_Meta::set_value(
				'meta-robots-noindex',
				$option_noindex,
				$shop_page_id
			);

			WPSEO_Options::set( 'noindex-ptarchive-product', false );
		}
	}
}<|MERGE_RESOLUTION|>--- conflicted
+++ resolved
@@ -733,16 +733,10 @@
 	 * Performs the 14.1 upgrade.
 	 */
 	private function upgrade_141() {
-<<<<<<< HEAD
 		Yoast_Notification_Center::get()->remove_notification_by_id( 'wpseo-links-table-not-accessible' );
-	}
-
-=======
 		Yoast_Notification_Center::get()->remove_notification_by_id( 'wpseo-dismiss-blog-public-notice' );
 	}
 
-
->>>>>>> 4c386c9e
 	/**
 	 * Removes all notifications saved in the database under 'wp_yoast_notifications'.
 	 *
