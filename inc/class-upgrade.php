--- conflicted
+++ resolved
@@ -262,11 +262,7 @@
 	 */
 	private function move_pinterest_option() {
 		$options_social = get_option( 'wpseo_social' );
-<<<<<<< HEAD
-		$option_wpseo = get_option( 'wpseo' );
-=======
 		$option_wpseo   = get_option( 'wpseo' );
->>>>>>> dcecb330
 
 		if ( isset( $option_wpseo['pinterestverify'] ) ) {
 			$options_social['pinterestverify'] = $option_wpseo['pinterestverify'];
@@ -494,20 +490,7 @@
 	 * Perform the 6.4 upgrade, moves XML setting to WPSEO, deletes WPSEO_XML option.
 	 */
 	private function upgrade_64() {
-<<<<<<< HEAD
 		$this->remove_key_from_option( 'wpseo_permalinks', array( 'cleanslugs', 'cleanpermalinks', 'cleanpermalink-extravars', 'cleanpermalink-googlecampaign', 'cleanpermalink-googlesitesearch' ) );
-=======
-		$option = get_option( 'wpseo_permalinks' );
-		foreach ( array(
-			'cleanpermalinks',
-			'cleanpermalink-extravars',
-			'cleanpermalink-googlecampaign',
-			'cleanpermalink-googlesitesearch',
-			) as $key ) {
-			unset( $option[ $key ] );
-		}
-
-		update_option( 'wpseo_permalinks', $option );
 
 		// Move the option to enable XML sitemaps.
 		$wpseo_options                       = WPSEO_Options::get_option( 'wpseo' );
@@ -518,6 +501,6 @@
 
 		// Delete the WPSEO XML option.
 		delete_option( 'wpseo_xml' );
->>>>>>> dcecb330
+
 	}
 }