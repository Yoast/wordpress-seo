--- conflicted
+++ resolved
@@ -510,11 +510,7 @@
 	 * Perform the 7.1 upgrade.
 	 */
 	private function upgrade_71() {
-<<<<<<< HEAD
-		$this->remove_key_from_option( 'wpseo_social', array( 'fbadminapp', 'fb_admins', 'fbconnectkey', 'fb_adminid', 'fb_appid' ) );
-=======
 		$this->cleanup_option_data( 'wpseo_social' );
->>>>>>> 24ef720c
 	}
 
 	/**
