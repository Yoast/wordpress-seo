<?php
/**
 * WPSEO plugin file.
 *
 * @package WPSEO\Internal
 */

/**
 * This code handles the option upgrades.
 */
class WPSEO_Upgrade {

	/**
	 * Class constructor.
	 */
	public function __construct() {
		$version = WPSEO_Options::get( 'version' );

		WPSEO_Options::maybe_set_multisite_defaults( false );

		$routines = [
			'1.5.0'     => 'upgrade_15',
			'2.0'       => 'upgrade_20',
			'2.1'       => 'upgrade_21',
			'2.2'       => 'upgrade_22',
			'2.3'       => 'upgrade_23',
			'3.0'       => 'upgrade_30',
			'3.3'       => 'upgrade_33',
			'3.6'       => 'upgrade_36',
			'4.0'       => 'upgrade_40',
			'4.4'       => 'upgrade_44',
			'4.7'       => 'upgrade_47',
			'4.9'       => 'upgrade_49',
			'5.0'       => 'upgrade_50',
			'5.1'       => 'upgrade_50_51',
			'5.5'       => 'upgrade_55',
			'5.6'       => 'upgrade_56',
			'6.1'       => 'upgrade_61',
			'6.3'       => 'upgrade_63',
			'7.0-RC0'   => 'upgrade_70',
			'7.1-RC0'   => 'upgrade_71',
			'7.3-RC0'   => 'upgrade_73',
			'7.4-RC0'   => 'upgrade_74',
			'7.5.3'     => 'upgrade_753',
			'7.7-RC0'   => 'upgrade_77',
			'7.7.2-RC0' => 'upgrade_772',
			'9.0-RC0'   => 'upgrade_90',
			'10.0-RC0'  => 'upgrade_100',
			'11.1-RC0'  => 'upgrade_111',
			/** Reset notifications because we removed the AMP Glue plugin notification */
			'12.1-RC0'  => 'clean_all_notifications',
			'12.3-RC0'  => 'upgrade_123',
			'12.4-RC0'  => 'upgrade_124',
			'12.8-RC0'  => 'upgrade_128',
			'13.2-RC0'  => 'upgrade_132',
<<<<<<< HEAD
			'14.1-RC0'	=> 'upgrade_141',
=======
			'14.1-RC0'  => 'upgrade_141',
>>>>>>> bdbcacf4
		];

		array_walk( $routines, [ $this, 'run_upgrade_routine' ], $version );

		if ( version_compare( $version, '12.5-RC0', '<' ) ) {
			/*
			 * We have to run this by hook, because otherwise:
			 * - the theme support check isn't available.
			 * - the notification center notifications are not filled yet.
			 */
			add_action( 'init', [ $this, 'upgrade_125' ] );
		}

		// Since 3.7.
		$upsell_notice = new WPSEO_Product_Upsell_Notice();
		$upsell_notice->set_upgrade_notice();

		/**
		 * Filter: 'wpseo_run_upgrade' - Runs the upgrade hook which are dependent on Yoast SEO.
		 *
		 * @api string - The current version of Yoast SEO
		 */
		do_action( 'wpseo_run_upgrade', $version );

		$this->finish_up();
	}

	/**
	 * Runs the upgrade routine.
	 *
	 * @param string $routine         The method to call.
	 * @param string $version         The new version.
	 * @param string $current_version The current set version.
	 *
	 * @return void
	 */
	protected function run_upgrade_routine( $routine, $version, $current_version ) {
		if ( version_compare( $current_version, $version, '<' ) ) {
			$this->$routine( $current_version );
		}
	}

	/**
	 * Adds a new upgrade history entry.
	 *
	 * @param string $current_version The old version from which we are upgrading.
	 * @param string $new_version     The version we are upgrading to.
	 */
	protected function add_upgrade_history( $current_version, $new_version ) {
		$upgrade_history = new WPSEO_Upgrade_History();
		$upgrade_history->add( $current_version, $new_version, array_keys( WPSEO_Options::$options ) );
	}

	/**
	 * Runs the needed cleanup after an update, setting the DB version to latest version, flushing caches etc.
	 */
	protected function finish_up() {
		WPSEO_Options::set( 'version', WPSEO_VERSION );

		// Just flush rewrites, always, to at least make them work after an upgrade.
		add_action( 'shutdown', 'flush_rewrite_rules' );

		// Flush the sitemap cache.
		WPSEO_Sitemaps_Cache::clear();

		// Make sure all our options always exist - issue #1245.
		WPSEO_Options::ensure_options_exist();
	}

	/**
	 * Run the Yoast SEO 1.5 upgrade routine.
	 *
	 * @param string $version Current plugin version.
	 */
	private function upgrade_15( $version ) {
		// Clean up options and meta.
		WPSEO_Options::clean_up( null, $version );
		WPSEO_Meta::clean_up();
	}

	/**
	 * Moves options that moved position in WPSEO 2.0.
	 */
	private function upgrade_20() {
		/**
		 * Clean up stray wpseo_ms options from the options table, option should only exist in the sitemeta table.
		 * This could have been caused in many version of Yoast SEO, so deleting it for everything below 2.0.
		 */
		delete_option( 'wpseo_ms' );

		$wpseo = $this->get_option_from_database( 'wpseo' );
		$this->save_option_setting( $wpseo, 'pinterestverify' );

		// Re-save option to trigger sanitization.
		$this->cleanup_option_data( 'wpseo' );
	}

	/**
	 * Detects if taxonomy terms were split and updates the corresponding taxonomy meta's accordingly.
	 */
	private function upgrade_21() {
		$taxonomies = get_option( 'wpseo_taxonomy_meta', [] );

		if ( ! empty( $taxonomies ) ) {
			foreach ( $taxonomies as $taxonomy => $tax_metas ) {
				foreach ( $tax_metas as $term_id => $tax_meta ) {
					if ( function_exists( 'wp_get_split_term' ) ) {
						$new_term_id = wp_get_split_term( $term_id, $taxonomy );
						if ( $new_term_id !== false ) {
							$taxonomies[ $taxonomy ][ $new_term_id ] = $taxonomies[ $taxonomy ][ $term_id ];
							unset( $taxonomies[ $taxonomy ][ $term_id ] );
						}
					}
				}
			}

			update_option( 'wpseo_taxonomy_meta', $taxonomies );
		}
	}

	/**
	 * Performs upgrade functions to Yoast SEO 2.2.
	 */
	private function upgrade_22() {
		// Unschedule our tracking.
		wp_clear_scheduled_hook( 'yoast_tracking' );

		$this->cleanup_option_data( 'wpseo' );
	}

	/**
	 * Schedules upgrade function to Yoast SEO 2.3.
	 */
	private function upgrade_23() {
		add_action( 'wp', [ $this, 'upgrade_23_query' ], 90 );
		add_action( 'admin_head', [ $this, 'upgrade_23_query' ], 90 );
	}

	/**
	 * Performs upgrade query to Yoast SEO 2.3.
	 */
	public function upgrade_23_query() {
		$wp_query = new WP_Query( 'post_type=any&meta_key=_yoast_wpseo_sitemap-include&meta_value=never&order=ASC' );

		if ( ! empty( $wp_query->posts ) ) {
			$options = get_option( 'wpseo_xml' );

			$excluded_posts = [];
			if ( $options['excluded-posts'] !== '' ) {
				$excluded_posts = explode( ',', $options['excluded-posts'] );
			}

			foreach ( $wp_query->posts as $post ) {
				if ( ! in_array( (string) $post->ID, $excluded_posts, true ) ) {
					$excluded_posts[] = $post->ID;
				}
			}

			// Updates the meta value.
			$options['excluded-posts'] = implode( ',', $excluded_posts );

			// Update the option.
			update_option( 'wpseo_xml', $options );
		}

		// Remove the meta fields.
		delete_post_meta_by_key( '_yoast_wpseo_sitemap-include' );
	}

	/**
	 * Performs upgrade functions to Yoast SEO 3.0.
	 */
	private function upgrade_30() {
		// Remove the meta fields for sitemap prio.
		delete_post_meta_by_key( '_yoast_wpseo_sitemap-prio' );
	}

	/**
	 * Performs upgrade functions to Yoast SEO 3.3.
	 */
	private function upgrade_33() {
		// Notification dismissals have been moved to User Meta instead of global option.
		delete_option( Yoast_Notification_Center::STORAGE_KEY );
	}

	/**
	 * Performs upgrade functions to Yoast SEO 3.6.
	 */
	private function upgrade_36() {
		global $wpdb;

		// Between 3.2 and 3.4 the sitemap options were saved with autoloading enabled.
		$wpdb->query( 'DELETE FROM ' . $wpdb->options . ' WHERE option_name LIKE "wpseo_sitemap_%" AND autoload = "yes"' );
	}

	/**
	 * Removes the about notice when its still in the database.
	 */
	private function upgrade_40() {
		$center = Yoast_Notification_Center::get();
		$center->remove_notification_by_id( 'wpseo-dismiss-about' );
	}

	/**
	 * Moves the content-analysis-active and keyword-analysis-acive options from wpseo-titles to wpseo.
	 */
	private function upgrade_44() {
		$wpseo_titles = $this->get_option_from_database( 'wpseo_titles' );

		$this->save_option_setting( $wpseo_titles, 'content-analysis-active', 'content_analysis_active' );
		$this->save_option_setting( $wpseo_titles, 'keyword-analysis-active', 'keyword_analysis_active' );

		// Remove irrelevant content from the option.
		$this->cleanup_option_data( 'wpseo_titles' );
	}

	/**
	 * Renames the meta name for the cornerstone content. It was a public meta field and it has to be private.
	 */
	private function upgrade_47() {
		global $wpdb;

		// The meta key has to be private, so prefix it.
		$wpdb->query(
			$wpdb->prepare(
				'UPDATE ' . $wpdb->postmeta . ' SET meta_key = %s WHERE meta_key = "yst_is_cornerstone"',
				WPSEO_Cornerstone_Filter::META_NAME
			)
		);
	}

	/**
	 * Removes the 'wpseo-dismiss-about' notice for every user that still has it.
	 */
	private function upgrade_49() {
		global $wpdb;

		/*
		 * Using a filter to remove the notification for the current logged in user. The notification center is
		 * initializing the notifications before the upgrade routine has been executedd and is saving the stored
		 * notifications on shutdown. This causes the returning notification. By adding this filter the shutdown
		 * routine on the notification center will remove the notification.
		 */
		add_filter( 'yoast_notifications_before_storage', [ $this, 'remove_about_notice' ] );

		$meta_key = $wpdb->get_blog_prefix() . Yoast_Notification_Center::STORAGE_KEY;

		$usermetas = $wpdb->get_results(
			$wpdb->prepare(
				'
				SELECT user_id, meta_value
				FROM ' . $wpdb->usermeta . '
				WHERE meta_key = %s AND meta_value LIKE %s
				',
				$meta_key,
				'%wpseo-dismiss-about%'
			),
			ARRAY_A
		);

		if ( empty( $usermetas ) ) {
			return;
		}

		foreach ( $usermetas as $usermeta ) {
			$notifications = maybe_unserialize( $usermeta['meta_value'] );

			foreach ( $notifications as $notification_key => $notification ) {
				if ( ! empty( $notification['options']['id'] ) && $notification['options']['id'] === 'wpseo-dismiss-about' ) {
					unset( $notifications[ $notification_key ] );
				}
			}

			update_user_option( $usermeta['user_id'], Yoast_Notification_Center::STORAGE_KEY, array_values( $notifications ) );
		}
	}

	/**
	 * Removes the wpseo-dismiss-about notice from a list of notifications.
	 *
	 * @param Yoast_Notification[] $notifications The notifications to filter.
	 *
	 * @return Yoast_Notification[] The filtered list of notifications. Excluding the wpseo-dismiss-about notification.
	 */
	public function remove_about_notice( $notifications ) {
		foreach ( $notifications as $notification_key => $notification ) {
			if ( $notification->get_id() === 'wpseo-dismiss-about' ) {
				unset( $notifications[ $notification_key ] );
			}
		}

		return $notifications;
	}

	/**
	 * Adds the yoast_seo_links table to the database.
	 */
	private function upgrade_50() {
		global $wpdb;

		$link_installer = new WPSEO_Link_Installer();
		$link_installer->install();

		// Trigger reindex notification.
		$notifier = new WPSEO_Link_Notifier();
		$notifier->manage_notification();

		// Deletes the post meta value, which might created in the RC.
		$wpdb->query( 'DELETE FROM ' . $wpdb->postmeta . ' WHERE meta_key = "_yst_content_links_processed"' );
	}

	/**
	 * Updates the internal_link_count column to support improved functionality.
	 *
	 * @param string $version The current version to compare with.
	 */
	private function upgrade_50_51( $version ) {
		global $wpdb;

		if ( version_compare( $version, '5.0', '>=' ) ) {
			$count_storage = new WPSEO_Meta_Storage();
			$wpdb->query( 'ALTER TABLE ' . $count_storage->get_table_name() . ' MODIFY internal_link_count int(10) UNSIGNED NULL DEFAULT NULL' );
		}
	}

	/**
	 * Register new capabilities and roles.
	 */
	private function upgrade_55() {
		// Register roles.
		do_action( 'wpseo_register_roles' );
		WPSEO_Role_Manager_Factory::get()->add();

		// Register capabilities.
		do_action( 'wpseo_register_capabilities' );
		WPSEO_Capability_Manager_Factory::get()->add();
	}

	/**
	 * Updates legacy license page options to the latest version.
	 */
	private function upgrade_56() {
		global $wpdb;

		// Make sure License Server checks are on the latest server version by default.
		update_option( 'wpseo_license_server_version', WPSEO_License_Page_Manager::VERSION_BACKWARDS_COMPATIBILITY );

		// Make sure incoming link count entries are at least 0, not NULL.
		$count_storage = new WPSEO_Meta_Storage();
		$wpdb->query( 'UPDATE ' . $count_storage->get_table_name() . ' SET incoming_link_count = 0 WHERE incoming_link_count IS NULL' );
	}

	/**
	 * Updates the links for the link count when there is a difference between the site and home url.
	 * We've used the site url instead of the home url.
	 *
	 * @return void
	 */
	private function upgrade_61() {
		// When the home url is the same as the site url, just do nothing.
		if ( home_url() === site_url() ) {
			return;
		}

		global $wpdb;

		$link_storage = new WPSEO_Link_Storage();
		$wpdb->query( 'DELETE FROM ' . $link_storage->get_table_name() );

		$meta_storage = new WPSEO_Meta_Storage();
		$wpdb->query( 'DELETE FROM ' . $meta_storage->get_table_name() );
	}

	/**
	 * Removes some no longer used options for noindexing subpages and for meta keywords and its associated templates.
	 *
	 * @return void
	 */
	private function upgrade_63() {
		$this->cleanup_option_data( 'wpseo_titles' );
	}

	/**
	 * Perform the 7.0 upgrade, moves settings around, deletes several options.
	 *
	 * @return void
	 */
	private function upgrade_70() {

		$wpseo_permalinks    = $this->get_option_from_database( 'wpseo_permalinks' );
		$wpseo_xml           = $this->get_option_from_database( 'wpseo_xml' );
		$wpseo_rss           = $this->get_option_from_database( 'wpseo_rss' );
		$wpseo               = $this->get_option_from_database( 'wpseo' );
		$wpseo_internallinks = $this->get_option_from_database( 'wpseo_internallinks' );

		// Move some permalink settings, then delete the option.
		$this->save_option_setting( $wpseo_permalinks, 'redirectattachment', 'disable-attachment' );
		$this->save_option_setting( $wpseo_permalinks, 'stripcategorybase' );

		// Move one XML sitemap setting, then delete the option.
		$this->save_option_setting( $wpseo_xml, 'enablexmlsitemap', 'enable_xml_sitemap' );


		// Move the RSS settings to the search appearance settings, then delete the RSS option.
		$this->save_option_setting( $wpseo_rss, 'rssbefore' );
		$this->save_option_setting( $wpseo_rss, 'rssafter' );

		$this->save_option_setting( $wpseo, 'company_logo' );
		$this->save_option_setting( $wpseo, 'company_name' );
		$this->save_option_setting( $wpseo, 'company_or_person' );
		$this->save_option_setting( $wpseo, 'person_name' );

		// Remove the website name and altername name as we no longer need them.
		$this->cleanup_option_data( 'wpseo' );

		// All the breadcrumbs settings have moved to the search appearance settings.
		foreach ( array_keys( $wpseo_internallinks ) as $key ) {
			$this->save_option_setting( $wpseo_internallinks, $key );
		}

		// Convert hidden metabox options to display metabox options.
		$title_options = get_option( 'wpseo_titles' );

		foreach ( $title_options as $key => $value ) {
			if ( strpos( $key, 'hideeditbox-tax-' ) === 0 ) {
				$taxonomy = substr( $key, strlen( 'hideeditbox-tax-' ) );
				WPSEO_Options::set( 'display-metabox-tax-' . $taxonomy, ! $value );
				continue;
			}

			if ( strpos( $key, 'hideeditbox-' ) === 0 ) {
				$post_type = substr( $key, strlen( 'hideeditbox-' ) );
				WPSEO_Options::set( 'display-metabox-pt-' . $post_type, ! $value );
				continue;
			}
		}

		// Cleanup removed options.
		delete_option( 'wpseo_xml' );
		delete_option( 'wpseo_permalinks' );
		delete_option( 'wpseo_rss' );
		delete_option( 'wpseo_internallinks' );

		// Remove possibly present plugin conflict notice for plugin that was removed from the list of conflicting plugins.
		$yoast_plugin_conflict = WPSEO_Plugin_Conflict::get_instance();
		$yoast_plugin_conflict->clear_error( 'header-footer/plugin.php' );

		// Moves the user meta for excluding from the XML sitemap to a noindex.
		global $wpdb;
		$wpdb->query( "UPDATE $wpdb->usermeta SET meta_key = 'wpseo_noindex_author' WHERE meta_key = 'wpseo_excludeauthorsitemap'" );
	}

	/**
	 * Perform the 7.1 upgrade.
	 *
	 * @return void
	 */
	private function upgrade_71() {
		$this->cleanup_option_data( 'wpseo_social' );

		// Move the breadcrumbs setting and invert it.
		$title_options = $this->get_option_from_database( 'wpseo_titles' );

		if ( array_key_exists( 'breadcrumbs-blog-remove', $title_options ) ) {
			WPSEO_Options::set( 'breadcrumbs-display-blog-page', ! $title_options['breadcrumbs-blog-remove'] );

			$this->cleanup_option_data( 'wpseo_titles' );
		}
	}

	/**
	 * Perform the 7.3 upgrade.
	 *
	 * @return void
	 */
	private function upgrade_73() {
		global $wpdb;
		// We've moved the cornerstone checkbox to our proper namespace.
		$wpdb->query( "UPDATE $wpdb->postmeta SET meta_key = '_yoast_wpseo_is_cornerstone' WHERE meta_key = '_yst_is_cornerstone'" );

		// Remove the previous Whip dismissed message, as this is a new one regarding PHP 5.2.
		delete_option( 'whip_dismiss_timestamp' );
	}

	/**
	 * Performs the 7.4 upgrade.
	 *
	 * @return void
	 */
	private function upgrade_74() {
		$this->remove_sitemap_validators();
	}

	/**
	 * Performs the 7.5.3 upgrade.
	 *
	 * When upgrading purging media is potentially relevant.
	 *
	 * @return void
	 */
	private function upgrade_753() {
		// Only when attachments are not disabled.
		if ( WPSEO_Options::get( 'disable-attachment' ) === true ) {
			return;
		}

		// Only when attachments are not no-indexed.
		if ( WPSEO_Options::get( 'noindex-attachment' ) === true ) {
			return;
		}

		// Set purging relevancy.
		WPSEO_Options::set( 'is-media-purge-relevant', true );
	}

	/**
	 * Performs the 7.7 upgrade.
	 *
	 * @return void
	 */
	private function upgrade_77() {
		// Remove all OpenGraph content image cache.
		$this->delete_post_meta( '_yoast_wpseo_post_image_cache' );
	}

	/**
	 * Performs the 7.7.2 upgrade.
	 *
	 * @return void
	 */
	private function upgrade_772() {
		if ( WPSEO_Utils::is_woocommerce_active() ) {
			$this->migrate_woocommerce_archive_setting_to_shop_page();
		}
	}

	/**
	 * Performs the 9.0 upgrade.
	 *
	 * @return void
	 */
	private function upgrade_90() {
		global $wpdb;

		// Invalidate all sitemap cache transients.
		WPSEO_Sitemaps_Cache_Validator::cleanup_database();

		// Removes all scheduled tasks for hitting the sitemap index.
		wp_clear_scheduled_hook( 'wpseo_hit_sitemap_index' );

		$wpdb->query( 'DELETE FROM ' . $wpdb->options . ' WHERE option_name LIKE "wpseo_sitemap_%"' );
	}

	/**
	 * Performs the 10.0 upgrade.
	 *
	 * @return void
	 */
	private function upgrade_100() {
		// Removes recalibration notifications.
		$this->clean_all_notifications();

		// Removes recalibration options.
		WPSEO_Options::clean_up( 'wpseo' );
		delete_option( 'wpseo_recalibration_beta_mailinglist_subscription' );
	}

	/**
	 * Performs the 11.1 upgrade.
	 *
	 * @return void
	 */
	private function upgrade_111() {
		// Set company_or_person to company when it's an invalid value.
		$company_or_person = WPSEO_Options::get( 'company_or_person', '' );

		if ( ! in_array( $company_or_person, [ 'company', 'person' ], true ) ) {
			WPSEO_Options::set( 'company_or_person', 'company' );
		}
	}

	/**
	 * Performs the 12.3 upgrade.
	 *
	 * Removes the about notice when its still in the database.
	 */
	private function upgrade_123() {
		$plugins = [
			'yoast-seo-premium',
			'video-seo-for-wordpress-seo-by-yoast',
			'yoast-news-seo',
			'local-seo-for-yoast-seo',
			'yoast-woocommerce-seo',
			'yoast-acf-analysis',
		];

		$center = Yoast_Notification_Center::get();
		foreach ( $plugins as $plugin ) {
			$center->remove_notification_by_id( 'wpseo-outdated-yoast-seo-plugin-' . $plugin );
		}
	}

	/**
	 * Performs the 12.4 upgrade.
	 *
	 * Removes the Google plus defaults from the database.
	 */
	private function upgrade_124() {
		$this->cleanup_option_data( 'wpseo_social' );
	}

	/**
	 * Performs the 12.5 upgrade.
	 */
	public function upgrade_125() {
		// Disables the force rewrite title when the theme supports it through WordPress.
		if ( WPSEO_Options::get( 'forcerewritetitle', false ) && current_theme_supports( 'title-tag' ) ) {
			WPSEO_Options::set( 'forcerewritetitle', false );
		}

		global $wpdb;
		$wpdb->query( "DELETE FROM $wpdb->usermeta WHERE meta_key = 'wp_yoast_promo_hide_premium_upsell_admin_block'" );

		// Removes the WordPress update notification, because it is no longer necessary when WordPress 5.3 is released.
		$center = Yoast_Notification_Center::get();
		$center->remove_notification_by_id( 'wpseo-dismiss-wordpress-upgrade' );
	}

	/**
	 * Performs the 12.8 upgrade.
	 */
	private function upgrade_128() {
		// Re-save wpseo to make sure bf_banner_2019_dismissed key is gone.
		$this->cleanup_option_data( 'wpseo' );

		Yoast_Notification_Center::get()->remove_notification_by_id( 'wpseo-dismiss-page_comments-notice' );
		Yoast_Notification_Center::get()->remove_notification_by_id( 'wpseo-dismiss-wordpress-upgrade' );
	}

	/**
	 * Performs the 13.2 upgrade.
	 */
	private function upgrade_132() {
		Yoast_Notification_Center::get()->remove_notification_by_id( 'wpseo-dismiss-tagline-notice' );
		Yoast_Notification_Center::get()->remove_notification_by_id( 'wpseo-dismiss-permalink-notice' );
		Yoast_Notification_Center::get()->remove_notification_by_id( 'wpseo-dismiss-onpageorg' );

		// Transfers the onpage option value to the ryte option.
		$ryte_option   = get_option( 'wpseo_ryte' );
		$onpage_option = get_option( 'wpseo_onpage' );
		if ( ! $ryte_option && $onpage_option ) {
			update_option( 'wpseo_ryte', $onpage_option );
			delete_option( 'wpseo_onpage' );
		}

		// Changes onpage_indexability to ryte_indexability.
		$wpseo_option = get_option( 'wpseo' );
		if ( isset( $wpseo_option['onpage_indexability'] ) && ! isset( $wpseo_option['ryte_indexability'] ) ) {
			$wpseo_option['ryte_indexability'] = $wpseo_option['onpage_indexability'];
			unset( $wpseo_option['onpage_indexability'] );
			update_option( 'wpseo', $wpseo_option );
		}

		if ( wp_next_scheduled( 'wpseo_ryte_fetch' ) ) {
			wp_clear_scheduled_hook( 'wpseo_ryte_fetch' );
		}

		/*
		 * Re-register capabilities to add the new `view_site_health_checks`
		 * capability to the SEO Manager role.
		 */
		do_action( 'wpseo_register_capabilities' );
		WPSEO_Capability_Manager_Factory::get()->add();
	}

	/**
	 * Performs the 14.1 upgrade.
	 */
	private function upgrade_141() {
<<<<<<< HEAD
		/*
		 * These notifications are retrieved from storage on the `init` hook with
		 * priority 1. We need to remove them after the're retrieved.
		 */
		add_action( 'init', [ $this, 'remove_notifications_for_141' ] );
	}

	/**
	 * Removes notifications from the Notification center for the 14.1 upgrade.
	 *
	 * @return void
	 */
	public function remove_notifications_for_141() {
		Yoast_Notification_Center::get()->remove_notification_by_id( 'wpseo-post-type-archive-notification' );
=======
		Yoast_Notification_Center::get()->remove_notification_by_id( 'wpseo-dismiss-recalculate' );
		Yoast_Notification_Center::get()->remove_notification_by_id( 'wpseo-dismiss-blog-public-notice' );
>>>>>>> bdbcacf4
	}

	/**
	 * Removes all notifications saved in the database under 'wp_yoast_notifications'.
	 *
	 * @return void
	 */
	private function clean_all_notifications() {
		global $wpdb;
		delete_metadata( 'user', 0, $wpdb->get_blog_prefix() . Yoast_Notification_Center::STORAGE_KEY, '', true );
	}

	/**
	 * Removes the post meta fields for a given meta key.
	 *
	 * @param string $meta_key The meta key.
	 *
	 * @return void
	 */
	private function delete_post_meta( $meta_key ) {
		global $wpdb;
		$deleted = $wpdb->delete( $wpdb->postmeta, [ 'meta_key' => $meta_key ], [ '%s' ] );

		if ( $deleted ) {
			wp_cache_set( 'last_changed', microtime(), 'posts' );
		}
	}

	/**
	 * Removes all sitemap validators.
	 *
	 * This should be executed on every upgrade routine until we have removed the sitemap caching in the database.
	 *
	 * @return void
	 */
	private function remove_sitemap_validators() {
		global $wpdb;

		// Remove all sitemap validators.
		$wpdb->query( "DELETE FROM $wpdb->options WHERE option_name LIKE 'wpseo_sitemap%validator%'" );
	}

	/**
	 * Retrieves the option value directly from the database.
	 *
	 * @param string $option_name Option to retrieve.
	 *
	 * @return array|mixed The content of the option if exists, otherwise an empty array.
	 */
	protected function get_option_from_database( $option_name ) {
		global $wpdb;

		// Load option directly from the database, to avoid filtering and sanitization.
		$sql     = $wpdb->prepare( 'SELECT option_value FROM ' . $wpdb->options . ' WHERE option_name = %s', $option_name );
		$results = $wpdb->get_results( $sql, ARRAY_A );
		if ( ! empty( $results ) ) {
			return maybe_unserialize( $results[0]['option_value'] );
		}

		return [];
	}

	/**
	 * Cleans the option to make sure only relevant settings are there.
	 *
	 * @param string $option_name Option name save.
	 *
	 * @return void
	 */
	protected function cleanup_option_data( $option_name ) {
		$data = get_option( $option_name, [] );
		if ( ! is_array( $data ) || $data === [] ) {
			return;
		}

		/*
		 * Clean up the option by re-saving it.
		 *
		 * The option framework will remove any settings that are not configured
		 * for this option, removing any migrated settings.
		 */
		update_option( $option_name, $data );
	}

	/**
	 * Saves an option setting to where it should be stored.
	 *
	 * @param array       $source_data    The option containing the value to be migrated.
	 * @param string      $source_setting Name of the key in the "from" option.
	 * @param string|null $target_setting Name of the key in the "to" option.
	 *
	 * @return void
	 */
	protected function save_option_setting( $source_data, $source_setting, $target_setting = null ) {
		if ( $target_setting === null ) {
			$target_setting = $source_setting;
		}

		if ( isset( $source_data[ $source_setting ] ) ) {
			WPSEO_Options::set( $target_setting, $source_data[ $source_setting ] );
		}
	}

	/**
	 * Migrates WooCommerce archive settings to the WooCommerce Shop page meta-data settings.
	 *
	 * If no Shop page is defined, nothing will be migrated.
	 *
	 * @return void
	 */
	private function migrate_woocommerce_archive_setting_to_shop_page() {
		$shop_page_id = wc_get_page_id( 'shop' );

		if ( $shop_page_id === -1 ) {
			return;
		}

		$title = WPSEO_Meta::get_value( 'title', $shop_page_id );

		if ( empty( $title ) ) {
			$option_title = WPSEO_Options::get( 'title-ptarchive-product' );

			WPSEO_Meta::set_value(
				'title',
				$option_title,
				$shop_page_id
			);

			WPSEO_Options::set( 'title-ptarchive-product', '' );
		}

		$meta_description = WPSEO_Meta::get_value( 'metadesc', $shop_page_id );

		if ( empty( $meta_description ) ) {
			$option_metadesc = WPSEO_Options::get( 'metadesc-ptarchive-product' );

			WPSEO_Meta::set_value(
				'metadesc',
				$option_metadesc,
				$shop_page_id
			);

			WPSEO_Options::set( 'metadesc-ptarchive-product', '' );
		}

		$bc_title = WPSEO_Meta::get_value( 'bctitle', $shop_page_id );

		if ( empty( $bc_title ) ) {
			$option_bctitle = WPSEO_Options::get( 'bctitle-ptarchive-product' );

			WPSEO_Meta::set_value(
				'bctitle',
				$option_bctitle,
				$shop_page_id
			);

			WPSEO_Options::set( 'bctitle-ptarchive-product', '' );
		}

		$noindex = WPSEO_Meta::get_value( 'meta-robots-noindex', $shop_page_id );

		if ( $noindex === '0' ) {
			$option_noindex = WPSEO_Options::get( 'noindex-ptarchive-product' );

			WPSEO_Meta::set_value(
				'meta-robots-noindex',
				$option_noindex,
				$shop_page_id
			);

			WPSEO_Options::set( 'noindex-ptarchive-product', false );
		}
	}
}<|MERGE_RESOLUTION|>--- conflicted
+++ resolved
@@ -53,11 +53,7 @@
 			'12.4-RC0'  => 'upgrade_124',
 			'12.8-RC0'  => 'upgrade_128',
 			'13.2-RC0'  => 'upgrade_132',
-<<<<<<< HEAD
-			'14.1-RC0'	=> 'upgrade_141',
-=======
 			'14.1-RC0'  => 'upgrade_141',
->>>>>>> bdbcacf4
 		];
 
 		array_walk( $routines, [ $this, 'run_upgrade_routine' ], $version );
@@ -737,10 +733,9 @@
 	 * Performs the 14.1 upgrade.
 	 */
 	private function upgrade_141() {
-<<<<<<< HEAD
 		/*
 		 * These notifications are retrieved from storage on the `init` hook with
-		 * priority 1. We need to remove them after the're retrieved.
+		 * priority 1. We need to remove them after they're retrieved.
 		 */
 		add_action( 'init', [ $this, 'remove_notifications_for_141' ] );
 	}
@@ -751,11 +746,9 @@
 	 * @return void
 	 */
 	public function remove_notifications_for_141() {
-		Yoast_Notification_Center::get()->remove_notification_by_id( 'wpseo-post-type-archive-notification' );
-=======
 		Yoast_Notification_Center::get()->remove_notification_by_id( 'wpseo-dismiss-recalculate' );
 		Yoast_Notification_Center::get()->remove_notification_by_id( 'wpseo-dismiss-blog-public-notice' );
->>>>>>> bdbcacf4
+		Yoast_Notification_Center::get()->remove_notification_by_id( 'wpseo-post-type-archive-notification' );
 	}
 
 	/**
