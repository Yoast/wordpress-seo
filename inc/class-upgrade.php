<?php
/**
 * WPSEO plugin file.
 *
 * @package WPSEO\Internal
 */

use Yoast\WP\Lib\Model;
use Yoast\WP\SEO\Integrations\Admin\Indexing_Integration;

/**
 * This code handles the option upgrades.
 */
class WPSEO_Upgrade {

	/**
	 * Class constructor.
	 */
	public function __construct() {
		$version = WPSEO_Options::get( 'version' );

		WPSEO_Options::maybe_set_multisite_defaults( false );

		$routines = [
			'1.5.0'      => 'upgrade_15',
			'2.0'        => 'upgrade_20',
			'2.1'        => 'upgrade_21',
			'2.2'        => 'upgrade_22',
			'2.3'        => 'upgrade_23',
			'3.0'        => 'upgrade_30',
			'3.3'        => 'upgrade_33',
			'3.6'        => 'upgrade_36',
			'4.0'        => 'upgrade_40',
			'4.4'        => 'upgrade_44',
			'4.7'        => 'upgrade_47',
			'4.9'        => 'upgrade_49',
			'5.0'        => 'upgrade_50',
			'5.5'        => 'upgrade_55',
			'6.3'        => 'upgrade_63',
			'7.0-RC0'    => 'upgrade_70',
			'7.1-RC0'    => 'upgrade_71',
			'7.3-RC0'    => 'upgrade_73',
			'7.4-RC0'    => 'upgrade_74',
			'7.5.3'      => 'upgrade_753',
			'7.7-RC0'    => 'upgrade_77',
			'7.7.2-RC0'  => 'upgrade_772',
			'9.0-RC0'    => 'upgrade_90',
			'10.0-RC0'   => 'upgrade_100',
			'11.1-RC0'   => 'upgrade_111',
			/** Reset notifications because we removed the AMP Glue plugin notification */
			'12.1-RC0'   => 'clean_all_notifications',
			'12.3-RC0'   => 'upgrade_123',
			'12.4-RC0'   => 'upgrade_124',
			'12.8-RC0'   => 'upgrade_128',
			'13.2-RC0'   => 'upgrade_132',
			'14.0.3-RC0' => 'upgrade_1403',
			'14.1-RC0'   => 'upgrade_141',
			'14.2-RC0'   => 'upgrade_142',
			'14.5-RC0'   => 'upgrade_145',
			'14.9-RC0'   => 'upgrade_149',
			'15.1-RC0'   => 'upgrade_151',
		];

		array_walk( $routines, [ $this, 'run_upgrade_routine' ], $version );

		if ( version_compare( $version, '12.5-RC0', '<' ) ) {
			/*
			 * We have to run this by hook, because otherwise:
			 * - the theme support check isn't available.
			 * - the notification center notifications are not filled yet.
			 */
			add_action( 'init', [ $this, 'upgrade_125' ] );
		}

		// Since 3.7.
		$upsell_notice = new WPSEO_Product_Upsell_Notice();
		$upsell_notice->set_upgrade_notice();

		/**
		 * Filter: 'wpseo_run_upgrade' - Runs the upgrade hook which are dependent on Yoast SEO.
		 *
		 * @api string - The current version of Yoast SEO
		 */
		do_action( 'wpseo_run_upgrade', $version );

		$this->finish_up( $version );
	}

	/**
	 * Runs the upgrade routine.
	 *
	 * @param string $routine         The method to call.
	 * @param string $version         The new version.
	 * @param string $current_version The current set version.
	 *
	 * @return void
	 */
	protected function run_upgrade_routine( $routine, $version, $current_version ) {
		if ( version_compare( $current_version, $version, '<' ) ) {
			$this->$routine( $current_version );
		}
	}

	/**
	 * Adds a new upgrade history entry.
	 *
	 * @param string $current_version The old version from which we are upgrading.
	 * @param string $new_version     The version we are upgrading to.
	 */
	protected function add_upgrade_history( $current_version, $new_version ) {
		$upgrade_history = new WPSEO_Upgrade_History();
		$upgrade_history->add( $current_version, $new_version, array_keys( WPSEO_Options::$options ) );
	}

	/**
	 * Runs the needed cleanup after an update, setting the DB version to latest version, flushing caches etc.
	 *
	 * @param string $previous_version The previous version.
	 *
	 * @return void
	 */
	protected function finish_up( $previous_version = null ) {
		if ( $previous_version ) {
			WPSEO_Options::set( 'previous_version', $previous_version );
		}
		WPSEO_Options::set( 'version', WPSEO_VERSION );

		// Just flush rewrites, always, to at least make them work after an upgrade.
		add_action( 'shutdown', 'flush_rewrite_rules' );

		// Flush the sitemap cache.
		WPSEO_Sitemaps_Cache::clear();

		// Make sure all our options always exist - issue #1245.
		WPSEO_Options::ensure_options_exist();
	}

	/**
	 * Run the Yoast SEO 1.5 upgrade routine.
	 *
	 * @param string $version Current plugin version.
	 */
	private function upgrade_15( $version ) {
		// Clean up options and meta.
		WPSEO_Options::clean_up( null, $version );
		WPSEO_Meta::clean_up();
	}

	/**
	 * Moves options that moved position in WPSEO 2.0.
	 */
	private function upgrade_20() {
		/**
		 * Clean up stray wpseo_ms options from the options table, option should only exist in the sitemeta table.
		 * This could have been caused in many version of Yoast SEO, so deleting it for everything below 2.0.
		 */
		delete_option( 'wpseo_ms' );

		$wpseo = $this->get_option_from_database( 'wpseo' );
		$this->save_option_setting( $wpseo, 'pinterestverify' );

		// Re-save option to trigger sanitization.
		$this->cleanup_option_data( 'wpseo' );
	}

	/**
	 * Detects if taxonomy terms were split and updates the corresponding taxonomy meta's accordingly.
	 */
	private function upgrade_21() {
		$taxonomies = get_option( 'wpseo_taxonomy_meta', [] );

		if ( ! empty( $taxonomies ) ) {
			foreach ( $taxonomies as $taxonomy => $tax_metas ) {
				foreach ( $tax_metas as $term_id => $tax_meta ) {
					if ( function_exists( 'wp_get_split_term' ) ) {
						$new_term_id = wp_get_split_term( $term_id, $taxonomy );
						if ( $new_term_id !== false ) {
							$taxonomies[ $taxonomy ][ $new_term_id ] = $taxonomies[ $taxonomy ][ $term_id ];
							unset( $taxonomies[ $taxonomy ][ $term_id ] );
						}
					}
				}
			}

			update_option( 'wpseo_taxonomy_meta', $taxonomies );
		}
	}

	/**
	 * Performs upgrade functions to Yoast SEO 2.2.
	 */
	private function upgrade_22() {
		// Unschedule our tracking.
		wp_clear_scheduled_hook( 'yoast_tracking' );

		$this->cleanup_option_data( 'wpseo' );
	}

	/**
	 * Schedules upgrade function to Yoast SEO 2.3.
	 */
	private function upgrade_23() {
		add_action( 'wp', [ $this, 'upgrade_23_query' ], 90 );
		add_action( 'admin_head', [ $this, 'upgrade_23_query' ], 90 );
	}

	/**
	 * Performs upgrade query to Yoast SEO 2.3.
	 */
	public function upgrade_23_query() {
		$wp_query = new WP_Query( 'post_type=any&meta_key=_yoast_wpseo_sitemap-include&meta_value=never&order=ASC' );

		if ( ! empty( $wp_query->posts ) ) {
			$options = get_option( 'wpseo_xml' );

			$excluded_posts = [];
			if ( $options['excluded-posts'] !== '' ) {
				$excluded_posts = explode( ',', $options['excluded-posts'] );
			}

			foreach ( $wp_query->posts as $post ) {
				if ( ! in_array( (string) $post->ID, $excluded_posts, true ) ) {
					$excluded_posts[] = $post->ID;
				}
			}

			// Updates the meta value.
			$options['excluded-posts'] = implode( ',', $excluded_posts );

			// Update the option.
			update_option( 'wpseo_xml', $options );
		}

		// Remove the meta fields.
		delete_post_meta_by_key( '_yoast_wpseo_sitemap-include' );
	}

	/**
	 * Performs upgrade functions to Yoast SEO 3.0.
	 */
	private function upgrade_30() {
		// Remove the meta fields for sitemap prio.
		delete_post_meta_by_key( '_yoast_wpseo_sitemap-prio' );
	}

	/**
	 * Performs upgrade functions to Yoast SEO 3.3.
	 */
	private function upgrade_33() {
		// Notification dismissals have been moved to User Meta instead of global option.
		delete_option( Yoast_Notification_Center::STORAGE_KEY );
	}

	/**
	 * Performs upgrade functions to Yoast SEO 3.6.
	 */
	private function upgrade_36() {
		global $wpdb;

		// Between 3.2 and 3.4 the sitemap options were saved with autoloading enabled.
		$wpdb->query( 'DELETE FROM ' . $wpdb->options . ' WHERE option_name LIKE "wpseo_sitemap_%" AND autoload = "yes"' );
	}

	/**
	 * Removes the about notice when its still in the database.
	 */
	private function upgrade_40() {
		$center = Yoast_Notification_Center::get();
		$center->remove_notification_by_id( 'wpseo-dismiss-about' );
	}

	/**
	 * Moves the content-analysis-active and keyword-analysis-acive options from wpseo-titles to wpseo.
	 */
	private function upgrade_44() {
		$wpseo_titles = $this->get_option_from_database( 'wpseo_titles' );

		$this->save_option_setting( $wpseo_titles, 'content-analysis-active', 'content_analysis_active' );
		$this->save_option_setting( $wpseo_titles, 'keyword-analysis-active', 'keyword_analysis_active' );

		// Remove irrelevant content from the option.
		$this->cleanup_option_data( 'wpseo_titles' );
	}

	/**
	 * Renames the meta name for the cornerstone content. It was a public meta field and it has to be private.
	 */
	private function upgrade_47() {
		global $wpdb;

		// The meta key has to be private, so prefix it.
		$wpdb->query(
			$wpdb->prepare(
				'UPDATE ' . $wpdb->postmeta . ' SET meta_key = %s WHERE meta_key = "yst_is_cornerstone"',
				WPSEO_Cornerstone_Filter::META_NAME
			)
		);
	}

	/**
	 * Removes the 'wpseo-dismiss-about' notice for every user that still has it.
	 */
	private function upgrade_49() {
		global $wpdb;

		/*
		 * Using a filter to remove the notification for the current logged in user. The notification center is
		 * initializing the notifications before the upgrade routine has been executedd and is saving the stored
		 * notifications on shutdown. This causes the returning notification. By adding this filter the shutdown
		 * routine on the notification center will remove the notification.
		 */
		add_filter( 'yoast_notifications_before_storage', [ $this, 'remove_about_notice' ] );

		$meta_key = $wpdb->get_blog_prefix() . Yoast_Notification_Center::STORAGE_KEY;

		$usermetas = $wpdb->get_results(
			$wpdb->prepare(
				'
				SELECT user_id, meta_value
				FROM ' . $wpdb->usermeta . '
				WHERE meta_key = %s AND meta_value LIKE %s
				',
				$meta_key,
				'%wpseo-dismiss-about%'
			),
			ARRAY_A
		);

		if ( empty( $usermetas ) ) {
			return;
		}

		foreach ( $usermetas as $usermeta ) {
			$notifications = maybe_unserialize( $usermeta['meta_value'] );

			foreach ( $notifications as $notification_key => $notification ) {
				if ( ! empty( $notification['options']['id'] ) && $notification['options']['id'] === 'wpseo-dismiss-about' ) {
					unset( $notifications[ $notification_key ] );
				}
			}

			update_user_option( $usermeta['user_id'], Yoast_Notification_Center::STORAGE_KEY, array_values( $notifications ) );
		}
	}

	/**
	 * Removes the wpseo-dismiss-about notice from a list of notifications.
	 *
	 * @param Yoast_Notification[] $notifications The notifications to filter.
	 *
	 * @return Yoast_Notification[] The filtered list of notifications. Excluding the wpseo-dismiss-about notification.
	 */
	public function remove_about_notice( $notifications ) {
		foreach ( $notifications as $notification_key => $notification ) {
			if ( $notification->get_id() === 'wpseo-dismiss-about' ) {
				unset( $notifications[ $notification_key ] );
			}
		}

		return $notifications;
	}

	/**
	 * Adds the yoast_seo_links table to the database.
	 */
	private function upgrade_50() {
		global $wpdb;

		// Deletes the post meta value, which might created in the RC.
		$wpdb->query( 'DELETE FROM ' . $wpdb->postmeta . ' WHERE meta_key = "_yst_content_links_processed"' );
	}

	/**
	 * Register new capabilities and roles.
	 */
	private function upgrade_55() {
		// Register roles.
		do_action( 'wpseo_register_roles' );
		WPSEO_Role_Manager_Factory::get()->add();

		// Register capabilities.
		do_action( 'wpseo_register_capabilities' );
		WPSEO_Capability_Manager_Factory::get()->add();
	}

	/**
	 * Removes some no longer used options for noindexing subpages and for meta keywords and its associated templates.
	 *
	 * @return void
	 */
	private function upgrade_63() {
		$this->cleanup_option_data( 'wpseo_titles' );
	}

	/**
	 * Perform the 7.0 upgrade, moves settings around, deletes several options.
	 *
	 * @return void
	 */
	private function upgrade_70() {

		$wpseo_permalinks    = $this->get_option_from_database( 'wpseo_permalinks' );
		$wpseo_xml           = $this->get_option_from_database( 'wpseo_xml' );
		$wpseo_rss           = $this->get_option_from_database( 'wpseo_rss' );
		$wpseo               = $this->get_option_from_database( 'wpseo' );
		$wpseo_internallinks = $this->get_option_from_database( 'wpseo_internallinks' );

		// Move some permalink settings, then delete the option.
		$this->save_option_setting( $wpseo_permalinks, 'redirectattachment', 'disable-attachment' );
		$this->save_option_setting( $wpseo_permalinks, 'stripcategorybase' );

		// Move one XML sitemap setting, then delete the option.
		$this->save_option_setting( $wpseo_xml, 'enablexmlsitemap', 'enable_xml_sitemap' );


		// Move the RSS settings to the search appearance settings, then delete the RSS option.
		$this->save_option_setting( $wpseo_rss, 'rssbefore' );
		$this->save_option_setting( $wpseo_rss, 'rssafter' );

		$this->save_option_setting( $wpseo, 'company_logo' );
		$this->save_option_setting( $wpseo, 'company_name' );
		$this->save_option_setting( $wpseo, 'company_or_person' );
		$this->save_option_setting( $wpseo, 'person_name' );

		// Remove the website name and altername name as we no longer need them.
		$this->cleanup_option_data( 'wpseo' );

		// All the breadcrumbs settings have moved to the search appearance settings.
		foreach ( array_keys( $wpseo_internallinks ) as $key ) {
			$this->save_option_setting( $wpseo_internallinks, $key );
		}

		// Convert hidden metabox options to display metabox options.
		$title_options = get_option( 'wpseo_titles' );

		foreach ( $title_options as $key => $value ) {
			if ( strpos( $key, 'hideeditbox-tax-' ) === 0 ) {
				$taxonomy = substr( $key, strlen( 'hideeditbox-tax-' ) );
				WPSEO_Options::set( 'display-metabox-tax-' . $taxonomy, ! $value );
				continue;
			}

			if ( strpos( $key, 'hideeditbox-' ) === 0 ) {
				$post_type = substr( $key, strlen( 'hideeditbox-' ) );
				WPSEO_Options::set( 'display-metabox-pt-' . $post_type, ! $value );
				continue;
			}
		}

		// Cleanup removed options.
		delete_option( 'wpseo_xml' );
		delete_option( 'wpseo_permalinks' );
		delete_option( 'wpseo_rss' );
		delete_option( 'wpseo_internallinks' );

		// Remove possibly present plugin conflict notice for plugin that was removed from the list of conflicting plugins.
		$yoast_plugin_conflict = WPSEO_Plugin_Conflict::get_instance();
		$yoast_plugin_conflict->clear_error( 'header-footer/plugin.php' );

		// Moves the user meta for excluding from the XML sitemap to a noindex.
		global $wpdb;
		$wpdb->query( "UPDATE $wpdb->usermeta SET meta_key = 'wpseo_noindex_author' WHERE meta_key = 'wpseo_excludeauthorsitemap'" );
	}

	/**
	 * Perform the 7.1 upgrade.
	 *
	 * @return void
	 */
	private function upgrade_71() {
		$this->cleanup_option_data( 'wpseo_social' );

		// Move the breadcrumbs setting and invert it.
		$title_options = $this->get_option_from_database( 'wpseo_titles' );

		if ( array_key_exists( 'breadcrumbs-blog-remove', $title_options ) ) {
			WPSEO_Options::set( 'breadcrumbs-display-blog-page', ! $title_options['breadcrumbs-blog-remove'] );

			$this->cleanup_option_data( 'wpseo_titles' );
		}
	}

	/**
	 * Perform the 7.3 upgrade.
	 *
	 * @return void
	 */
	private function upgrade_73() {
		global $wpdb;
		// We've moved the cornerstone checkbox to our proper namespace.
		$wpdb->query( "UPDATE $wpdb->postmeta SET meta_key = '_yoast_wpseo_is_cornerstone' WHERE meta_key = '_yst_is_cornerstone'" );

		// Remove the previous Whip dismissed message, as this is a new one regarding PHP 5.2.
		delete_option( 'whip_dismiss_timestamp' );
	}

	/**
	 * Performs the 7.4 upgrade.
	 *
	 * @return void
	 */
	private function upgrade_74() {
		$this->remove_sitemap_validators();
	}

	/**
	 * Performs the 7.5.3 upgrade.
	 *
	 * When upgrading purging media is potentially relevant.
	 *
	 * @return void
	 */
	private function upgrade_753() {
		// Only when attachments are not disabled.
		if ( WPSEO_Options::get( 'disable-attachment' ) === true ) {
			return;
		}

		// Only when attachments are not no-indexed.
		if ( WPSEO_Options::get( 'noindex-attachment' ) === true ) {
			return;
		}

		// Set purging relevancy.
		WPSEO_Options::set( 'is-media-purge-relevant', true );
	}

	/**
	 * Performs the 7.7 upgrade.
	 *
	 * @return void
	 */
	private function upgrade_77() {
		// Remove all OpenGraph content image cache.
		$this->delete_post_meta( '_yoast_wpseo_post_image_cache' );
	}

	/**
	 * Performs the 7.7.2 upgrade.
	 *
	 * @return void
	 */
	private function upgrade_772() {
		if ( WPSEO_Utils::is_woocommerce_active() ) {
			$this->migrate_woocommerce_archive_setting_to_shop_page();
		}
	}

	/**
	 * Performs the 9.0 upgrade.
	 *
	 * @return void
	 */
	private function upgrade_90() {
		global $wpdb;

		// Invalidate all sitemap cache transients.
		WPSEO_Sitemaps_Cache_Validator::cleanup_database();

		// Removes all scheduled tasks for hitting the sitemap index.
		wp_clear_scheduled_hook( 'wpseo_hit_sitemap_index' );

		$wpdb->query( 'DELETE FROM ' . $wpdb->options . ' WHERE option_name LIKE "wpseo_sitemap_%"' );
	}

	/**
	 * Performs the 10.0 upgrade.
	 *
	 * @return void
	 */
	private function upgrade_100() {
		// Removes recalibration notifications.
		$this->clean_all_notifications();

		// Removes recalibration options.
		WPSEO_Options::clean_up( 'wpseo' );
		delete_option( 'wpseo_recalibration_beta_mailinglist_subscription' );
	}

	/**
	 * Performs the 11.1 upgrade.
	 *
	 * @return void
	 */
	private function upgrade_111() {
		// Set company_or_person to company when it's an invalid value.
		$company_or_person = WPSEO_Options::get( 'company_or_person', '' );

		if ( ! in_array( $company_or_person, [ 'company', 'person' ], true ) ) {
			WPSEO_Options::set( 'company_or_person', 'company' );
		}
	}

	/**
	 * Performs the 12.3 upgrade.
	 *
	 * Removes the about notice when its still in the database.
	 */
	private function upgrade_123() {
		$plugins = [
			'yoast-seo-premium',
			'video-seo-for-wordpress-seo-by-yoast',
			'yoast-news-seo',
			'local-seo-for-yoast-seo',
			'yoast-woocommerce-seo',
			'yoast-acf-analysis',
		];

		$center = Yoast_Notification_Center::get();
		foreach ( $plugins as $plugin ) {
			$center->remove_notification_by_id( 'wpseo-outdated-yoast-seo-plugin-' . $plugin );
		}
	}

	/**
	 * Performs the 12.4 upgrade.
	 *
	 * Removes the Google plus defaults from the database.
	 */
	private function upgrade_124() {
		$this->cleanup_option_data( 'wpseo_social' );
	}

	/**
	 * Performs the 12.5 upgrade.
	 */
	public function upgrade_125() {
		// Disables the force rewrite title when the theme supports it through WordPress.
		if ( WPSEO_Options::get( 'forcerewritetitle', false ) && current_theme_supports( 'title-tag' ) ) {
			WPSEO_Options::set( 'forcerewritetitle', false );
		}

		global $wpdb;
		$wpdb->query( "DELETE FROM $wpdb->usermeta WHERE meta_key = 'wp_yoast_promo_hide_premium_upsell_admin_block'" );

		// Removes the WordPress update notification, because it is no longer necessary when WordPress 5.3 is released.
		$center = Yoast_Notification_Center::get();
		$center->remove_notification_by_id( 'wpseo-dismiss-wordpress-upgrade' );
	}

	/**
	 * Performs the 12.8 upgrade.
	 */
	private function upgrade_128() {
		// Re-save wpseo to make sure bf_banner_2019_dismissed key is gone.
		$this->cleanup_option_data( 'wpseo' );

		Yoast_Notification_Center::get()->remove_notification_by_id( 'wpseo-dismiss-page_comments-notice' );
		Yoast_Notification_Center::get()->remove_notification_by_id( 'wpseo-dismiss-wordpress-upgrade' );
	}

	/**
	 * Performs the 13.2 upgrade.
	 */
	private function upgrade_132() {
		Yoast_Notification_Center::get()->remove_notification_by_id( 'wpseo-dismiss-tagline-notice' );
		Yoast_Notification_Center::get()->remove_notification_by_id( 'wpseo-dismiss-permalink-notice' );
		Yoast_Notification_Center::get()->remove_notification_by_id( 'wpseo-dismiss-onpageorg' );

		// Transfers the onpage option value to the ryte option.
		$ryte_option   = get_option( 'wpseo_ryte' );
		$onpage_option = get_option( 'wpseo_onpage' );
		if ( ! $ryte_option && $onpage_option ) {
			update_option( 'wpseo_ryte', $onpage_option );
			delete_option( 'wpseo_onpage' );
		}

		// Changes onpage_indexability to ryte_indexability.
		$wpseo_option = get_option( 'wpseo' );
		if ( isset( $wpseo_option['onpage_indexability'] ) && ! isset( $wpseo_option['ryte_indexability'] ) ) {
			$wpseo_option['ryte_indexability'] = $wpseo_option['onpage_indexability'];
			unset( $wpseo_option['onpage_indexability'] );
			update_option( 'wpseo', $wpseo_option );
		}

		if ( wp_next_scheduled( 'wpseo_ryte_fetch' ) ) {
			wp_clear_scheduled_hook( 'wpseo_ryte_fetch' );
		}

		/*
		 * Re-register capabilities to add the new `view_site_health_checks`
		 * capability to the SEO Manager role.
		 */
		do_action( 'wpseo_register_capabilities' );
		WPSEO_Capability_Manager_Factory::get()->add();
	}

	/**
	 * Perform the 14.0.3 upgrade.
	 */
	private function upgrade_1403() {
		WPSEO_Options::set( 'ignore_indexation_warning', false );
	}

	/**
	 * Performs the 14.1 upgrade.
	 */
	private function upgrade_141() {
		/*
		 * These notifications are retrieved from storage on the `init` hook with
		 * priority 1. We need to remove them after they're retrieved.
		 */
		add_action( 'init', [ $this, 'remove_notifications_for_141' ] );
		add_action( 'init', [ $this, 'clean_up_private_taxonomies_for_141' ] );

		$this->reset_permalinks_of_attachments_for_141();
	}

	/**
	 * Performs the 14.2 upgrade.
	 *
	 * Removes the yoast-acf-analysis notice when it's still in the database.
	 */
	private function upgrade_142() {
		add_action( 'init', [ $this, 'remove_acf_notification_for_142' ] );
	}

	/**
	 * Performs the 14.5 upgrade.
	 */
	private function upgrade_145() {
		add_action( 'init', [ $this, 'set_indexation_completed_option_for_145' ] );
	}

	/**
	 * Performs the 14.9 upgrade.
	 */
	private function upgrade_149() {
		$version = get_option( 'wpseo_license_server_version', WPSEO_License_Page_Manager::VERSION_BACKWARDS_COMPATIBILITY );
		WPSEO_Options::set( 'license_server_version', $version );
		delete_option( 'wpseo_license_server_version' );
	}

	/**
	 * Performs the 15.1 upgrade.
	 *
	 * @return void
	 */
	private function upgrade_151() {
<<<<<<< HEAD
		add_action( 'init', [ $this, 'set_permalink_structure_options_for_151' ] );
=======
		$home_url = WPSEO_Options::get( 'home_url' );

		if ( empty( $home_url ) ) {
			WPSEO_Options::set( 'home_url', get_home_url() );
		}

		add_action( 'init', [ $this, 'set_permalink_structure_option_for_151' ] );
>>>>>>> 4ae3658c
	}

	/**
	 * Checks if the indexable indexation is completed.
	 * If so, sets the `indexables_indexation_completed` option to `true`,
	 * else to `false`.
	 */
	public function set_indexation_completed_option_for_145() {
		/**
		 * Holds the indexation integration instance.
		 *
		 * @var Indexing_Integration
		 */
		$indexing_integration = YoastSEO()->classes->get( Indexing_Integration::class );

		WPSEO_Options::set( 'indexables_indexation_completed', $indexing_integration->get_total_unindexed() === 0 );
	}

	/**
	 * Cleans up the private taxonomies from the indexables table for the upgrade routine to 14.1.
	 */
	public function clean_up_private_taxonomies_for_141() {
		global $wpdb;

		// If migrations haven't been completed succesfully the following may give false errors. So suppress them.
		$show_errors       = $wpdb->show_errors;
		$wpdb->show_errors = false;

		// Clean up indexables of private taxonomies.
		$private_taxonomies = \get_taxonomies( [ 'public' => false ], 'names' );

		if ( empty( $private_taxonomies ) ) {
			return;
		}

		$indexable_table = Model::get_table_name( 'Indexable' );
		$query           = $wpdb->prepare(
			"DELETE FROM $indexable_table
			WHERE object_type = 'term'
			AND object_sub_type IN ("
				. \implode( ', ', \array_fill( 0, \count( $private_taxonomies ), '%s' ) )
				. ')',
			$private_taxonomies
		);
		$wpdb->query( $query );

		$wpdb->show_errors = $show_errors;
	}

	/**
	 * Resets the permalinks of attachments to `null` in the indexable table for the upgrade routine to 14.1.
	 */
	private function reset_permalinks_of_attachments_for_141() {
		global $wpdb;

		// If migrations haven't been completed succesfully the following may give false errors. So suppress them.
		$show_errors       = $wpdb->show_errors;
		$wpdb->show_errors = false;

		// Reset the permalinks of the attachments in the indexable table.
		$indexable_table = Model::get_table_name( 'Indexable' );
		$query           = "UPDATE $indexable_table SET permalink = NULL WHERE object_type = 'post' AND object_sub_type = 'attachment'";
		$wpdb->query( $query );

		$wpdb->show_errors = $show_errors;
	}

	/**
	 * Removes notifications from the Notification center for the 14.1 upgrade.
	 *
	 * @return void
	 */
	public function remove_notifications_for_141() {
		Yoast_Notification_Center::get()->remove_notification_by_id( 'wpseo-dismiss-recalculate' );
		Yoast_Notification_Center::get()->remove_notification_by_id( 'wpseo-dismiss-blog-public-notice' );
		Yoast_Notification_Center::get()->remove_notification_by_id( 'wpseo-links-table-not-accessible' );
		Yoast_Notification_Center::get()->remove_notification_by_id( 'wpseo-post-type-archive-notification' );
	}

	/**
	 * Removes the wpseo-suggested-plugin-yoast-acf-analysis notification from the Notification center for the 14.2 upgrade.
	 *
	 * @return void
	 */
	public function remove_acf_notification_for_142() {
		Yoast_Notification_Center::get()->remove_notification_by_id( 'wpseo-suggested-plugin-yoast-acf-analysis' );
	}

	/**
	 * Removes all notifications saved in the database under 'wp_yoast_notifications'.
	 *
	 * @return void
	 */
	private function clean_all_notifications() {
		global $wpdb;
		delete_metadata( 'user', 0, $wpdb->get_blog_prefix() . Yoast_Notification_Center::STORAGE_KEY, '', true );
	}

	/**
	 * Removes the post meta fields for a given meta key.
	 *
	 * @param string $meta_key The meta key.
	 *
	 * @return void
	 */
	private function delete_post_meta( $meta_key ) {
		global $wpdb;
		$deleted = $wpdb->delete( $wpdb->postmeta, [ 'meta_key' => $meta_key ], [ '%s' ] );

		if ( $deleted ) {
			wp_cache_set( 'last_changed', microtime(), 'posts' );
		}
	}

	/**
	 * Removes all sitemap validators.
	 *
	 * This should be executed on every upgrade routine until we have removed the sitemap caching in the database.
	 *
	 * @return void
	 */
	private function remove_sitemap_validators() {
		global $wpdb;

		// Remove all sitemap validators.
		$wpdb->query( "DELETE FROM $wpdb->options WHERE option_name LIKE 'wpseo_sitemap%validator%'" );
	}

	/**
	 * Retrieves the option value directly from the database.
	 *
	 * @param string $option_name Option to retrieve.
	 *
	 * @return array|mixed The content of the option if exists, otherwise an empty array.
	 */
	protected function get_option_from_database( $option_name ) {
		global $wpdb;

		// Load option directly from the database, to avoid filtering and sanitization.
		$sql     = $wpdb->prepare( 'SELECT option_value FROM ' . $wpdb->options . ' WHERE option_name = %s', $option_name );
		$results = $wpdb->get_results( $sql, ARRAY_A );
		if ( ! empty( $results ) ) {
			return maybe_unserialize( $results[0]['option_value'] );
		}

		return [];
	}

	/**
	 * Cleans the option to make sure only relevant settings are there.
	 *
	 * @param string $option_name Option name save.
	 *
	 * @return void
	 */
	protected function cleanup_option_data( $option_name ) {
		$data = get_option( $option_name, [] );
		if ( ! is_array( $data ) || $data === [] ) {
			return;
		}

		/*
		 * Clean up the option by re-saving it.
		 *
		 * The option framework will remove any settings that are not configured
		 * for this option, removing any migrated settings.
		 */
		update_option( $option_name, $data );
	}

	/**
	 * Saves an option setting to where it should be stored.
	 *
	 * @param array       $source_data    The option containing the value to be migrated.
	 * @param string      $source_setting Name of the key in the "from" option.
	 * @param string|null $target_setting Name of the key in the "to" option.
	 *
	 * @return void
	 */
	protected function save_option_setting( $source_data, $source_setting, $target_setting = null ) {
		if ( $target_setting === null ) {
			$target_setting = $source_setting;
		}

		if ( isset( $source_data[ $source_setting ] ) ) {
			WPSEO_Options::set( $target_setting, $source_data[ $source_setting ] );
		}
	}

	/**
	 * Migrates WooCommerce archive settings to the WooCommerce Shop page meta-data settings.
	 *
	 * If no Shop page is defined, nothing will be migrated.
	 *
	 * @return void
	 */
	private function migrate_woocommerce_archive_setting_to_shop_page() {
		$shop_page_id = wc_get_page_id( 'shop' );

		if ( $shop_page_id === -1 ) {
			return;
		}

		$title = WPSEO_Meta::get_value( 'title', $shop_page_id );

		if ( empty( $title ) ) {
			$option_title = WPSEO_Options::get( 'title-ptarchive-product' );

			WPSEO_Meta::set_value(
				'title',
				$option_title,
				$shop_page_id
			);

			WPSEO_Options::set( 'title-ptarchive-product', '' );
		}

		$meta_description = WPSEO_Meta::get_value( 'metadesc', $shop_page_id );

		if ( empty( $meta_description ) ) {
			$option_metadesc = WPSEO_Options::get( 'metadesc-ptarchive-product' );

			WPSEO_Meta::set_value(
				'metadesc',
				$option_metadesc,
				$shop_page_id
			);

			WPSEO_Options::set( 'metadesc-ptarchive-product', '' );
		}

		$bc_title = WPSEO_Meta::get_value( 'bctitle', $shop_page_id );

		if ( empty( $bc_title ) ) {
			$option_bctitle = WPSEO_Options::get( 'bctitle-ptarchive-product' );

			WPSEO_Meta::set_value(
				'bctitle',
				$option_bctitle,
				$shop_page_id
			);

			WPSEO_Options::set( 'bctitle-ptarchive-product', '' );
		}

		$noindex = WPSEO_Meta::get_value( 'meta-robots-noindex', $shop_page_id );

		if ( $noindex === '0' ) {
			$option_noindex = WPSEO_Options::get( 'noindex-ptarchive-product' );

			WPSEO_Meta::set_value(
				'meta-robots-noindex',
				$option_noindex,
				$shop_page_id
			);

			WPSEO_Options::set( 'noindex-ptarchive-product', false );
		}
	}

	/**
	 * Stores the initial `permalink_structure` options.
	 *
	 * @return void
	 */
	public function set_permalink_structure_options_for_151() {
		WPSEO_Options::set( 'permalink_structure', get_option( 'permalink_structure' ) );
		WPSEO_Options::set('category_base_url', get_option( 'category_base' ));
		WPSEO_Options::set('tag_base_url', get_option( 'tag_base' ));
	}
}<|MERGE_RESOLUTION|>--- conflicted
+++ resolved
@@ -737,17 +737,13 @@
 	 * @return void
 	 */
 	private function upgrade_151() {
-<<<<<<< HEAD
-		add_action( 'init', [ $this, 'set_permalink_structure_options_for_151' ] );
-=======
 		$home_url = WPSEO_Options::get( 'home_url' );
 
 		if ( empty( $home_url ) ) {
 			WPSEO_Options::set( 'home_url', get_home_url() );
 		}
 
-		add_action( 'init', [ $this, 'set_permalink_structure_option_for_151' ] );
->>>>>>> 4ae3658c
+		add_action( 'init', [ $this, 'set_permalink_structure_options_for_151' ] );
 	}
 
 	/**
