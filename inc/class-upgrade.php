<?php
/**
 * WPSEO plugin file.
 *
 * @package WPSEO\Internal
 */

use Yoast\WP\Lib\Model;
use Yoast\WP\SEO\Helpers\Taxonomy_Helper;
use Yoast\WP\SEO\Integrations\Cleanup_Integration;
use Yoast\WP\SEO\Integrations\Watchers\Addon_Update_Watcher;

/**
 * This code handles the option upgrades.
 */
class WPSEO_Upgrade {

	/**
	 * The taxonomy helper.
	 *
	 * @var Taxonomy_Helper
	 */
	private $taxonomy_helper;

	/**
	 * Class constructor.
	 */
	public function __construct() {
		$this->taxonomy_helper = YoastSEO()->helpers->taxonomy;

		$version = WPSEO_Options::get( 'version' );

		WPSEO_Options::maybe_set_multisite_defaults( false );

		$routines = [
			'1.5.0'      => 'upgrade_15',
			'2.0'        => 'upgrade_20',
			'2.1'        => 'upgrade_21',
			'2.2'        => 'upgrade_22',
			'2.3'        => 'upgrade_23',
			'3.0'        => 'upgrade_30',
			'3.3'        => 'upgrade_33',
			'3.6'        => 'upgrade_36',
			'4.0'        => 'upgrade_40',
			'4.4'        => 'upgrade_44',
			'4.7'        => 'upgrade_47',
			'4.9'        => 'upgrade_49',
			'5.0'        => 'upgrade_50',
			'5.5'        => 'upgrade_55',
			'6.3'        => 'upgrade_63',
			'7.0-RC0'    => 'upgrade_70',
			'7.1-RC0'    => 'upgrade_71',
			'7.3-RC0'    => 'upgrade_73',
			'7.4-RC0'    => 'upgrade_74',
			'7.5.3'      => 'upgrade_753',
			'7.7-RC0'    => 'upgrade_77',
			'7.7.2-RC0'  => 'upgrade_772',
			'9.0-RC0'    => 'upgrade_90',
			'10.0-RC0'   => 'upgrade_100',
			'11.1-RC0'   => 'upgrade_111',
			// Reset notifications because we removed the AMP Glue plugin notification.
			'12.1-RC0'   => 'clean_all_notifications',
			'12.3-RC0'   => 'upgrade_123',
			'12.4-RC0'   => 'upgrade_124',
			'12.8-RC0'   => 'upgrade_128',
			'13.2-RC0'   => 'upgrade_132',
			'14.0.3-RC0' => 'upgrade_1403',
			'14.1-RC0'   => 'upgrade_141',
			'14.2-RC0'   => 'upgrade_142',
			'14.5-RC0'   => 'upgrade_145',
			'14.9-RC0'   => 'upgrade_149',
			'15.1-RC0'   => 'upgrade_151',
			'15.3-RC0'   => 'upgrade_153',
			'15.5-RC0'   => 'upgrade_155',
			'15.7-RC0'   => 'upgrade_157',
			'15.9.1-RC0' => 'upgrade_1591',
			'16.2-RC0'   => 'upgrade_162',
			'16.5-RC0'   => 'upgrade_165',
			'17.2-RC0'   => 'upgrade_172',
			'17.7.1-RC0' => 'upgrade_1771',
			'17.9-RC0'   => 'upgrade_179',
			'18.3-RC3'   => 'upgrade_183',
			'18.6-RC0'   => 'upgrade_186',
			'18.9-RC0'   => 'upgrade_189',
			'19.1-RC0'   => 'upgrade_191',
			'19.3-RC0'   => 'upgrade_193',
			'19.6-RC0'   => 'upgrade_196',
			'19.11-RC0'  => 'upgrade_1911',
			'20.2-RC0'   => 'upgrade_202',
			'20.5-RC0'   => 'upgrade_205',
			'20.7-RC0'   => 'upgrade_207',
			'20.8-RC0'   => 'upgrade_208',
		];

		array_walk( $routines, [ $this, 'run_upgrade_routine' ], $version );
		if ( version_compare( $version, '12.5-RC0', '<' ) ) {
			/*
			 * We have to run this by hook, because otherwise:
			 * - the theme support check isn't available.
			 * - the notification center notifications are not filled yet.
			 */
			add_action( 'init', [ $this, 'upgrade_125' ] );
		}

		// Since 3.7.
		$upsell_notice = new WPSEO_Product_Upsell_Notice();
		$upsell_notice->set_upgrade_notice();

		/**
		 * Filter: 'wpseo_run_upgrade' - Runs the upgrade hook which are dependent on Yoast SEO.
		 *
		 * @param string $version The current version of Yoast SEO
		 */
		do_action( 'wpseo_run_upgrade', $version );

		$this->finish_up( $version );
	}

	/**
	 * Runs the upgrade routine.
	 *
	 * @param string $routine         The method to call.
	 * @param string $version         The new version.
	 * @param string $current_version The current set version.
	 *
	 * @return void
	 */
	protected function run_upgrade_routine( $routine, $version, $current_version ) {
		if ( version_compare( $current_version, $version, '<' ) ) {
			$this->$routine( $current_version );
		}
	}

	/**
	 * Adds a new upgrade history entry.
	 *
	 * @param string $current_version The old version from which we are upgrading.
	 * @param string $new_version     The version we are upgrading to.
	 *
	 * @return void
	 */
	protected function add_upgrade_history( $current_version, $new_version ) {
		$upgrade_history = new WPSEO_Upgrade_History();
		$upgrade_history->add( $current_version, $new_version, array_keys( WPSEO_Options::$options ) );
	}

	/**
	 * Runs the needed cleanup after an update, setting the DB version to latest version, flushing caches etc.
	 *
	 * @param string|null $previous_version The previous version.
	 *
	 * @return void
	 */
	protected function finish_up( $previous_version = null ) {
		if ( $previous_version ) {
			WPSEO_Options::set( 'previous_version', $previous_version );
		}
		WPSEO_Options::set( 'version', WPSEO_VERSION );

		// Just flush rewrites, always, to at least make them work after an upgrade.
		add_action( 'shutdown', 'flush_rewrite_rules' );

		// Flush the sitemap cache.
		WPSEO_Sitemaps_Cache::clear();

		// Make sure all our options always exist - issue #1245.
		WPSEO_Options::ensure_options_exist();
	}

	/**
	 * Run the Yoast SEO 1.5 upgrade routine.
	 *
	 * @param string $version Current plugin version.
	 *
	 * @return void
	 */
	private function upgrade_15( $version ) {
		// Clean up options and meta.
		WPSEO_Options::clean_up( null, $version );
		WPSEO_Meta::clean_up();
	}

	/**
	 * Moves options that moved position in WPSEO 2.0.
	 *
	 * @return void
	 */
	private function upgrade_20() {
		/**
		 * Clean up stray wpseo_ms options from the options table, option should only exist in the sitemeta table.
		 * This could have been caused in many version of Yoast SEO, so deleting it for everything below 2.0.
		 */
		delete_option( 'wpseo_ms' );

		$wpseo = $this->get_option_from_database( 'wpseo' );
		$this->save_option_setting( $wpseo, 'pinterestverify' );

		// Re-save option to trigger sanitization.
		$this->cleanup_option_data( 'wpseo' );
	}

	/**
	 * Detects if taxonomy terms were split and updates the corresponding taxonomy meta's accordingly.
	 *
	 * @return void
	 */
	private function upgrade_21() {
		$taxonomies = get_option( 'wpseo_taxonomy_meta', [] );

		if ( ! empty( $taxonomies ) ) {
			foreach ( $taxonomies as $taxonomy => $tax_metas ) {
				foreach ( $tax_metas as $term_id => $tax_meta ) {
					if ( function_exists( 'wp_get_split_term' ) ) {
						$new_term_id = wp_get_split_term( $term_id, $taxonomy );
						if ( $new_term_id !== false ) {
							$taxonomies[ $taxonomy ][ $new_term_id ] = $taxonomies[ $taxonomy ][ $term_id ];
							unset( $taxonomies[ $taxonomy ][ $term_id ] );
						}
					}
				}
			}

			update_option( 'wpseo_taxonomy_meta', $taxonomies );
		}
	}

	/**
	 * Performs upgrade functions to Yoast SEO 2.2.
	 *
	 * @return void
	 */
	private function upgrade_22() {
		// Unschedule our tracking.
		wp_clear_scheduled_hook( 'yoast_tracking' );

		$this->cleanup_option_data( 'wpseo' );
	}

	/**
	 * Schedules upgrade function to Yoast SEO 2.3.
	 *
	 * @return void
	 */
	private function upgrade_23() {
		add_action( 'wp', [ $this, 'upgrade_23_query' ], 90 );
		add_action( 'admin_head', [ $this, 'upgrade_23_query' ], 90 );
	}

	/**
	 * Performs upgrade query to Yoast SEO 2.3.
	 *
	 * @return void
	 */
	public function upgrade_23_query() {
		// phpcs:ignore WordPress.DB.SlowDBQuery.slow_db_query_meta_key -- Reason: executed only during the upgrade routine.
		// phpcs:ignore WordPress.DB.SlowDBQuery.slow_db_query_meta_value -- Reason: executed only during the upgrade routine.
		$wp_query = new WP_Query( 'post_type=any&meta_key=_yoast_wpseo_sitemap-include&meta_value=never&order=ASC' );

		if ( ! empty( $wp_query->posts ) ) {
			$options = get_option( 'wpseo_xml' );

			$excluded_posts = [];
			if ( $options['excluded-posts'] !== '' ) {
				$excluded_posts = explode( ',', $options['excluded-posts'] );
			}

			foreach ( $wp_query->posts as $post ) {
				if ( ! in_array( (string) $post->ID, $excluded_posts, true ) ) {
					$excluded_posts[] = $post->ID;
				}
			}

			// Updates the meta value.
			$options['excluded-posts'] = implode( ',', $excluded_posts );

			// Update the option.
			update_option( 'wpseo_xml', $options );
		}

		// Remove the meta fields.
		delete_post_meta_by_key( '_yoast_wpseo_sitemap-include' );
	}

	/**
	 * Performs upgrade functions to Yoast SEO 3.0.
	 *
	 * @return void
	 */
	private function upgrade_30() {
		// Remove the meta fields for sitemap prio.
		delete_post_meta_by_key( '_yoast_wpseo_sitemap-prio' );
	}

	/**
	 * Performs upgrade functions to Yoast SEO 3.3.
	 *
	 * @return void
	 */
	private function upgrade_33() {
		// Notification dismissals have been moved to User Meta instead of global option.
		delete_option( Yoast_Notification_Center::STORAGE_KEY );
	}

	/**
	 * Performs upgrade functions to Yoast SEO 3.6.
	 *
	 * @return void
	 */
	protected function upgrade_36() {
		global $wpdb;

		// Between 3.2 and 3.4 the sitemap options were saved with autoloading enabled.
		// phpcs:disable WordPress.DB.DirectDatabaseQuery.NoCaching -- Reason: No relevant caches.
		// phpcs:disable WordPress.DB.DirectDatabaseQuery.DirectQuery -- Reason: Most performant way.
		$wpdb->query(
			$wpdb->prepare(
<<<<<<< HEAD
				'DELETE FROM %i WHERE %i LIKE %s AND autoload IN ("on", "yes")',
				[ $wpdb->options,'option_name', 'wpseo_sitemap_%' ]
=======
				'DELETE FROM %i WHERE %i LIKE %s AND autoload = "yes"',
				[ $wpdb->options, 'option_name', 'wpseo_sitemap_%' ]
>>>>>>> 8fb6f590
			)
		);
	}

	/**
	 * Removes the about notice when its still in the database.
	 *
	 * @return void
	 */
	private function upgrade_40() {
		$center = Yoast_Notification_Center::get();
		$center->remove_notification_by_id( 'wpseo-dismiss-about' );
	}

	/**
	 * Moves the content-analysis-active and keyword-analysis-acive options from wpseo-titles to wpseo.
	 *
	 * @return void
	 */
	private function upgrade_44() {
		$wpseo_titles = $this->get_option_from_database( 'wpseo_titles' );

		$this->save_option_setting( $wpseo_titles, 'content-analysis-active', 'content_analysis_active' );
		$this->save_option_setting( $wpseo_titles, 'keyword-analysis-active', 'keyword_analysis_active' );

		// Remove irrelevant content from the option.
		$this->cleanup_option_data( 'wpseo_titles' );
	}

	/**
	 * Renames the meta name for the cornerstone content. It was a public meta field and it has to be private.
	 *
	 * @return void
	 */
	private function upgrade_47() {
		global $wpdb;

		// The meta key has to be private, so prefix it.
		// phpcs:disable WordPress.DB.DirectDatabaseQuery.NoCaching -- Reason: No relevant caches.
		// phpcs:disable WordPress.DB.DirectDatabaseQuery.DirectQuery -- Reason: Most performant way.
		$wpdb->query(
			$wpdb->prepare(
				'UPDATE ' . $wpdb->postmeta . ' SET meta_key = %s WHERE meta_key = "yst_is_cornerstone"',
				WPSEO_Cornerstone_Filter::META_NAME
			)
		);
	}

	/**
	 * Removes the 'wpseo-dismiss-about' notice for every user that still has it.
	 *
	 * @return void
	 */
	protected function upgrade_49() {
		global $wpdb;

		/*
		 * Using a filter to remove the notification for the current logged in user. The notification center is
		 * initializing the notifications before the upgrade routine has been executedd and is saving the stored
		 * notifications on shutdown. This causes the returning notification. By adding this filter the shutdown
		 * routine on the notification center will remove the notification.
		 */
		add_filter( 'yoast_notifications_before_storage', [ $this, 'remove_about_notice' ] );

		$meta_key = $wpdb->get_blog_prefix() . Yoast_Notification_Center::STORAGE_KEY;

		// phpcs:disable WordPress.DB.DirectDatabaseQuery.NoCaching -- Reason: No relevant caches.
		// phpcs:disable WordPress.DB.DirectDatabaseQuery.DirectQuery -- Reason: Most performant way.
		$usermetas = $wpdb->get_results(
			$wpdb->prepare(
				'
				SELECT %i, %i
				FROM %i
				WHERE %i = %s AND %i LIKE %s
				',
				[ 'user_id', 'meta_value', $wpdb->usermeta, 'meta_key', $meta_key, 'meta_value', '%wpseo-dismiss-about%' ]
			),
			ARRAY_A
		);

		if ( empty( $usermetas ) ) {
			return;
		}

		foreach ( $usermetas as $usermeta ) {
			$notifications = maybe_unserialize( $usermeta['meta_value'] );

			foreach ( $notifications as $notification_key => $notification ) {
				if ( ! empty( $notification['options']['id'] ) && $notification['options']['id'] === 'wpseo-dismiss-about' ) {
					unset( $notifications[ $notification_key ] );
				}
			}

			update_user_option( $usermeta['user_id'], Yoast_Notification_Center::STORAGE_KEY, array_values( $notifications ) );
		}
	}

	/**
	 * Removes the wpseo-dismiss-about notice from a list of notifications.
	 *
	 * @param Yoast_Notification[] $notifications The notifications to filter.
	 *
	 * @return Yoast_Notification[] The filtered list of notifications. Excluding the wpseo-dismiss-about notification.
	 */
	public function remove_about_notice( $notifications ) {
		foreach ( $notifications as $notification_key => $notification ) {
			if ( $notification->get_id() === 'wpseo-dismiss-about' ) {
				unset( $notifications[ $notification_key ] );
			}
		}

		return $notifications;
	}

	/**
	 * Adds the yoast_seo_links table to the database.
	 *
	 * @return void
	 */
	protected function upgrade_50() {
		global $wpdb;

		// Deletes the post meta value, which might created in the RC.
		// phpcs:disable WordPress.DB.DirectDatabaseQuery.NoCaching -- Reason: No relevant caches.
		// phpcs:disable WordPress.DB.DirectDatabaseQuery.DirectQuery -- Reason: Most performant way.
		$wpdb->query(
			$wpdb->prepare(
				"DELETE FROM %i
				WHERE %i = '_yst_content_links_processed'",
				[ $wpdb->postmeta, 'meta_key' ]
			)
		);
	}

	/**
	 * Register new capabilities and roles.
	 *
	 * @return void
	 */
	private function upgrade_55() {
		// Register roles.
		do_action( 'wpseo_register_roles' );
		WPSEO_Role_Manager_Factory::get()->add();

		// Register capabilities.
		do_action( 'wpseo_register_capabilities' );
		WPSEO_Capability_Manager_Factory::get()->add();
	}

	/**
	 * Removes some no longer used options for noindexing subpages and for meta keywords and its associated templates.
	 *
	 * @return void
	 */
	private function upgrade_63() {
		$this->cleanup_option_data( 'wpseo_titles' );
	}

	/**
	 * Perform the 7.0 upgrade, moves settings around, deletes several options.
	 *
	 * @return void
	 */
	private function upgrade_70() {

		$wpseo_permalinks    = $this->get_option_from_database( 'wpseo_permalinks' );
		$wpseo_xml           = $this->get_option_from_database( 'wpseo_xml' );
		$wpseo_rss           = $this->get_option_from_database( 'wpseo_rss' );
		$wpseo               = $this->get_option_from_database( 'wpseo' );
		$wpseo_internallinks = $this->get_option_from_database( 'wpseo_internallinks' );

		// Move some permalink settings, then delete the option.
		$this->save_option_setting( $wpseo_permalinks, 'redirectattachment', 'disable-attachment' );
		$this->save_option_setting( $wpseo_permalinks, 'stripcategorybase' );

		// Move one XML sitemap setting, then delete the option.
		$this->save_option_setting( $wpseo_xml, 'enablexmlsitemap', 'enable_xml_sitemap' );

		// Move the RSS settings to the search appearance settings, then delete the RSS option.
		$this->save_option_setting( $wpseo_rss, 'rssbefore' );
		$this->save_option_setting( $wpseo_rss, 'rssafter' );

		$this->save_option_setting( $wpseo, 'company_logo' );
		$this->save_option_setting( $wpseo, 'company_name' );
		$this->save_option_setting( $wpseo, 'company_or_person' );
		$this->save_option_setting( $wpseo, 'person_name' );

		// Remove the website name and altername name as we no longer need them.
		$this->cleanup_option_data( 'wpseo' );

		// All the breadcrumbs settings have moved to the search appearance settings.
		foreach ( array_keys( $wpseo_internallinks ) as $key ) {
			$this->save_option_setting( $wpseo_internallinks, $key );
		}

		// Convert hidden metabox options to display metabox options.
		$title_options = get_option( 'wpseo_titles' );

		foreach ( $title_options as $key => $value ) {
			if ( strpos( $key, 'hideeditbox-tax-' ) === 0 ) {
				$taxonomy = substr( $key, strlen( 'hideeditbox-tax-' ) );
				WPSEO_Options::set( 'display-metabox-tax-' . $taxonomy, ! $value );
				continue;
			}

			if ( strpos( $key, 'hideeditbox-' ) === 0 ) {
				$post_type = substr( $key, strlen( 'hideeditbox-' ) );
				WPSEO_Options::set( 'display-metabox-pt-' . $post_type, ! $value );
				continue;
			}
		}

		// Cleanup removed options.
		delete_option( 'wpseo_xml' );
		delete_option( 'wpseo_permalinks' );
		delete_option( 'wpseo_rss' );
		delete_option( 'wpseo_internallinks' );

		// Remove possibly present plugin conflict notice for plugin that was removed from the list of conflicting plugins.
		$yoast_plugin_conflict = WPSEO_Plugin_Conflict::get_instance();
		$yoast_plugin_conflict->clear_error( 'header-footer/plugin.php' );

		// Moves the user meta for excluding from the XML sitemap to a noindex.
		global $wpdb;
		// phpcs:disable WordPress.DB.DirectDatabaseQuery.NoCaching -- Reason: No relevant caches.
		// phpcs:disable WordPress.DB.DirectDatabaseQuery.DirectQuery -- Reason: Most performant way.
		$wpdb->query( "UPDATE $wpdb->usermeta SET meta_key = 'wpseo_noindex_author' WHERE meta_key = 'wpseo_excludeauthorsitemap'" );
	}

	/**
	 * Perform the 7.1 upgrade.
	 *
	 * @return void
	 */
	private function upgrade_71() {
		$this->cleanup_option_data( 'wpseo_social' );

		// Move the breadcrumbs setting and invert it.
		$title_options = $this->get_option_from_database( 'wpseo_titles' );

		if ( array_key_exists( 'breadcrumbs-blog-remove', $title_options ) ) {
			WPSEO_Options::set( 'breadcrumbs-display-blog-page', ! $title_options['breadcrumbs-blog-remove'] );

			$this->cleanup_option_data( 'wpseo_titles' );
		}
	}

	/**
	 * Perform the 7.3 upgrade.
	 *
	 * @return void
	 */
	private function upgrade_73() {
		global $wpdb;
		// We've moved the cornerstone checkbox to our proper namespace.
		// phpcs:disable WordPress.DB.DirectDatabaseQuery.NoCaching -- Reason: No relevant caches.
		// phpcs:disable WordPress.DB.DirectDatabaseQuery.DirectQuery -- Reason: Most performant way.
		$wpdb->query( "UPDATE $wpdb->postmeta SET meta_key = '_yoast_wpseo_is_cornerstone' WHERE meta_key = '_yst_is_cornerstone'" );

		// Remove the previous Whip dismissed message, as this is a new one regarding PHP 5.2.
		delete_option( 'whip_dismiss_timestamp' );
	}

	/**
	 * Performs the 7.4 upgrade.
	 *
	 * @return void
	 */
	protected function upgrade_74() {
		$this->remove_sitemap_validators();
	}

	/**
	 * Performs the 7.5.3 upgrade.
	 *
	 * When upgrading purging media is potentially relevant.
	 *
	 * @return void
	 */
	private function upgrade_753() {
		// Only when attachments are not disabled.
		if ( WPSEO_Options::get( 'disable-attachment' ) === true ) {
			return;
		}

		// Only when attachments are not no-indexed.
		if ( WPSEO_Options::get( 'noindex-attachment' ) === true ) {
			return;
		}

		// Set purging relevancy.
		WPSEO_Options::set( 'is-media-purge-relevant', true );
	}

	/**
	 * Performs the 7.7 upgrade.
	 *
	 * @return void
	 */
	private function upgrade_77() {
		// Remove all OpenGraph content image cache.
		$this->delete_post_meta( '_yoast_wpseo_post_image_cache' );
	}

	/**
	 * Performs the 7.7.2 upgrade.
	 *
	 * @return void
	 */
	private function upgrade_772() {
		if ( YoastSEO()->helpers->woocommerce->is_active() ) {
			$this->migrate_woocommerce_archive_setting_to_shop_page();
		}
	}

	/**
	 * Performs the 9.0 upgrade.
	 *
	 * @return void
	 */
	protected function upgrade_90() {
		global $wpdb;

		// Invalidate all sitemap cache transients.
		WPSEO_Sitemaps_Cache_Validator::cleanup_database();

		// Removes all scheduled tasks for hitting the sitemap index.
		wp_clear_scheduled_hook( 'wpseo_hit_sitemap_index' );

		// phpcs:disable WordPress.DB.DirectDatabaseQuery.NoCaching -- Reason: No relevant caches.
		// phpcs:disable WordPress.DB.DirectDatabaseQuery.DirectQuery -- Reason: Most performant way.
		$wpdb->query(
			$wpdb->prepare(
				'DELETE FROM %i
				WHERE %i LIKE %s',
				[ $wpdb->options, 'option_name', 'wpseo_sitemap_%' ]
			)
		);
	}

	/**
	 * Performs the 10.0 upgrade.
	 *
	 * @return void
	 */
	private function upgrade_100() {
		// Removes recalibration notifications.
		$this->clean_all_notifications();

		// Removes recalibration options.
		WPSEO_Options::clean_up( 'wpseo' );
		delete_option( 'wpseo_recalibration_beta_mailinglist_subscription' );
	}

	/**
	 * Performs the 11.1 upgrade.
	 *
	 * @return void
	 */
	private function upgrade_111() {
		// Set company_or_person to company when it's an invalid value.
		$company_or_person = WPSEO_Options::get( 'company_or_person', '' );

		if ( ! in_array( $company_or_person, [ 'company', 'person' ], true ) ) {
			WPSEO_Options::set( 'company_or_person', 'company' );
		}
	}

	/**
	 * Performs the 12.3 upgrade.
	 *
	 * Removes the about notice when its still in the database.
	 *
	 * @return void
	 */
	private function upgrade_123() {
		$plugins = [
			'yoast-seo-premium',
			'video-seo-for-wordpress-seo-by-yoast',
			'yoast-news-seo',
			'local-seo-for-yoast-seo',
			'yoast-woocommerce-seo',
			'yoast-acf-analysis',
		];

		$center = Yoast_Notification_Center::get();
		foreach ( $plugins as $plugin ) {
			$center->remove_notification_by_id( 'wpseo-outdated-yoast-seo-plugin-' . $plugin );
		}
	}

	/**
	 * Performs the 12.4 upgrade.
	 *
	 * Removes the Google plus defaults from the database.
	 *
	 * @return void
	 */
	private function upgrade_124() {
		$this->cleanup_option_data( 'wpseo_social' );
	}

	/**
	 * Performs the 12.5 upgrade.
	 *
	 * @return void
	 */
	public function upgrade_125() {
		// Disables the force rewrite title when the theme supports it through WordPress.
		if ( WPSEO_Options::get( 'forcerewritetitle', false ) && current_theme_supports( 'title-tag' ) ) {
			WPSEO_Options::set( 'forcerewritetitle', false );
		}

		global $wpdb;
		// phpcs:disable WordPress.DB.DirectDatabaseQuery.NoCaching -- Reason: No relevant caches.
		// phpcs:disable WordPress.DB.DirectDatabaseQuery.DirectQuery -- Reason: Most performant way.
		$wpdb->query(
			$wpdb->prepare(
				'DELETE FROM %i
				WHERE %i = %s',
				[ $wpdb->usermeta, 'meta_key', 'wp_yoast_promo_hide_premium_upsell_admin_block' ]
			)
		);

		// Removes the WordPress update notification, because it is no longer necessary when WordPress 5.3 is released.
		$center = Yoast_Notification_Center::get();
		$center->remove_notification_by_id( 'wpseo-dismiss-wordpress-upgrade' );
	}

	/**
	 * Performs the 12.8 upgrade.
	 *
	 * @return void
	 */
	private function upgrade_128() {
		// Re-save wpseo to make sure bf_banner_2019_dismissed key is gone.
		$this->cleanup_option_data( 'wpseo' );

		Yoast_Notification_Center::get()->remove_notification_by_id( 'wpseo-dismiss-page_comments-notice' );
		Yoast_Notification_Center::get()->remove_notification_by_id( 'wpseo-dismiss-wordpress-upgrade' );
	}

	/**
	 * Performs the 13.2 upgrade.
	 *
	 * @return void
	 */
	private function upgrade_132() {
		Yoast_Notification_Center::get()->remove_notification_by_id( 'wpseo-dismiss-tagline-notice' );
		Yoast_Notification_Center::get()->remove_notification_by_id( 'wpseo-dismiss-permalink-notice' );
		Yoast_Notification_Center::get()->remove_notification_by_id( 'wpseo-dismiss-onpageorg' );

		// Transfers the onpage option value to the ryte option.
		$ryte_option   = get_option( 'wpseo_ryte' );
		$onpage_option = get_option( 'wpseo_onpage' );
		if ( ! $ryte_option && $onpage_option ) {
			update_option( 'wpseo_ryte', $onpage_option );
			delete_option( 'wpseo_onpage' );
		}

		// Changes onpage_indexability to ryte_indexability.
		$wpseo_option = get_option( 'wpseo' );
		if ( isset( $wpseo_option['onpage_indexability'] ) && ! isset( $wpseo_option['ryte_indexability'] ) ) {
			$wpseo_option['ryte_indexability'] = $wpseo_option['onpage_indexability'];
			unset( $wpseo_option['onpage_indexability'] );
			update_option( 'wpseo', $wpseo_option );
		}

		if ( wp_next_scheduled( 'wpseo_ryte_fetch' ) ) {
			wp_clear_scheduled_hook( 'wpseo_ryte_fetch' );
		}

		/*
		 * Re-register capabilities to add the new `view_site_health_checks`
		 * capability to the SEO Manager role.
		 */
		do_action( 'wpseo_register_capabilities' );
		WPSEO_Capability_Manager_Factory::get()->add();
	}

	/**
	 * Perform the 14.0.3 upgrade.
	 *
	 * @return void
	 */
	private function upgrade_1403() {
		WPSEO_Options::set( 'ignore_indexation_warning', false );
	}

	/**
	 * Performs the 14.1 upgrade.
	 *
	 * @return void
	 */
	private function upgrade_141() {
		/*
		 * These notifications are retrieved from storage on the `init` hook with
		 * priority 1. We need to remove them after they're retrieved.
		 */
		add_action( 'init', [ $this, 'remove_notifications_for_141' ] );
		add_action( 'init', [ $this, 'clean_up_private_taxonomies_for_141' ] );

		$this->reset_permalinks_of_attachments_for_141();
	}

	/**
	 * Performs the 14.2 upgrade.
	 *
	 * Removes the yoast-acf-analysis notice when it's still in the database.
	 *
	 * @return void
	 */
	private function upgrade_142() {
		add_action( 'init', [ $this, 'remove_acf_notification_for_142' ] );
	}

	/**
	 * Performs the 14.5 upgrade.
	 *
	 * @return void
	 */
	private function upgrade_145() {
		add_action( 'init', [ $this, 'set_indexation_completed_option_for_145' ] );
	}

	/**
	 * Performs the 14.9 upgrade.
	 *
	 * @return void
	 */
	private function upgrade_149() {
		$version = get_option( 'wpseo_license_server_version', 2 );
		WPSEO_Options::set( 'license_server_version', $version );
		delete_option( 'wpseo_license_server_version' );
	}

	/**
	 * Performs the 15.1 upgrade.
	 *
	 * @return void
	 */
	private function upgrade_151() {
		$this->set_home_url_for_151();
		$this->move_indexables_indexation_reason_for_151();

		add_action( 'init', [ $this, 'set_permalink_structure_option_for_151' ] );
		add_action( 'init', [ $this, 'store_custom_taxonomy_slugs_for_151' ] );
	}

	/**
	 * Performs the 15.3 upgrade.
	 *
	 * @return void
	 */
	private function upgrade_153() {
		WPSEO_Options::set( 'category_base_url', get_option( 'category_base' ) );
		WPSEO_Options::set( 'tag_base_url', get_option( 'tag_base' ) );

		// Rename a couple of options.
		$indexation_started_value = WPSEO_Options::get( 'indexation_started' );
		WPSEO_Options::set( 'indexing_started', $indexation_started_value );

		$indexables_indexing_completed_value = WPSEO_Options::get( 'indexables_indexation_completed' );
		WPSEO_Options::set( 'indexables_indexing_completed', $indexables_indexing_completed_value );
	}

	/**
	 * Performs the 15.5 upgrade.
	 *
	 * @return void
	 */
	private function upgrade_155() {
		// Unset the fbadminapp value in the wpseo_social option.
		$wpseo_social_option = get_option( 'wpseo_social' );

		if ( isset( $wpseo_social_option['fbadminapp'] ) ) {
			unset( $wpseo_social_option['fbadminapp'] );
			update_option( 'wpseo_social', $wpseo_social_option );
		}
	}

	/**
	 * Performs the 15.7 upgrade.
	 *
	 * @return void
	 */
	private function upgrade_157() {
		add_action( 'init', [ $this, 'remove_plugin_updated_notification_for_157' ] );
	}

	/**
	 * Performs the 15.9.1 upgrade routine.
	 *
	 * @return void
	 */
	private function upgrade_1591() {
		$enabled_auto_updates = get_option( 'auto_update_plugins' );
		$addon_update_watcher = YoastSEO()->classes->get( Addon_Update_Watcher::class );
		$addon_update_watcher->toggle_auto_updates_for_add_ons( 'auto_update_plugins', [], $enabled_auto_updates );
	}

	/**
	 * Performs the 16.2 upgrade routine.
	 *
	 * @return void
	 */
	private function upgrade_162() {
		$enabled_auto_updates = get_site_option( 'auto_update_plugins' );
		$addon_update_watcher = YoastSEO()->classes->get( Addon_Update_Watcher::class );
		$addon_update_watcher->toggle_auto_updates_for_add_ons( 'auto_update_plugins', $enabled_auto_updates, [] );
	}

	/**
	 * Performs the 16.5 upgrade.
	 *
	 * @return void
	 */
	private function upgrade_165() {
		add_action( 'init', [ $this, 'copy_og_settings_from_social_to_titles' ], 99 );

		// Run after the WPSEO_Options::enrich_defaults method which has priority 99.
		add_action( 'init', [ $this, 'reset_og_settings_to_default_values' ], 100 );
	}

	/**
	 * Performs the 17.2 upgrade. Cleans out any unnecessary indexables. See $cleanup_integration->get_cleanup_tasks() to see what will be cleaned out.
	 *
	 * @return void
	 */
	private function upgrade_172() {
		wp_unschedule_hook( 'wpseo_cleanup_orphaned_indexables' );
		wp_unschedule_hook( 'wpseo_cleanup_indexables' );

		if ( ! wp_next_scheduled( Cleanup_Integration::START_HOOK ) ) {
			wp_schedule_single_event( ( time() + ( MINUTE_IN_SECONDS * 5 ) ), Cleanup_Integration::START_HOOK );
		}
	}

	/**
	 * Performs the 17.7.1 upgrade routine.
	 *
	 * @return void
	 */
	private function upgrade_1771() {
		$enabled_auto_updates = get_site_option( 'auto_update_plugins' );
		$addon_update_watcher = YoastSEO()->classes->get( Addon_Update_Watcher::class );
		$addon_update_watcher->toggle_auto_updates_for_add_ons( 'auto_update_plugins', $enabled_auto_updates, [] );
	}

	/**
	 * Performs the 17.9 upgrade routine.
	 *
	 * @return void
	 */
	private function upgrade_179() {
		WPSEO_Options::set( 'wincher_integration_active', true );
	}

	/**
	 * Performs the 18.3 upgrade routine.
	 *
	 * @return void
	 */
	private function upgrade_183() {
		$this->delete_post_meta( 'yoast-structured-data-blocks-images-cache' );
	}

	/**
	 * Performs the 18.6 upgrade routine.
	 *
	 * @return void
	 */
	private function upgrade_186() {
		if ( is_multisite() ) {
			WPSEO_Options::set( 'allow_wincher_integration_active', false );
		}
	}

	/**
	 * Performs the 18.9 upgrade routine.
	 *
	 * @return void
	 */
	private function upgrade_189() {
		// Make old users not get the Installation Success page after upgrading.
		WPSEO_Options::set( 'should_redirect_after_install_free', false );
		// We're adding a hardcoded time here, so that in the future we can be able to identify whether the user did see the Installation Success page or not.
		// If they did, they wouldn't have this hardcoded value in that option, but rather (roughly) the timestamp of the moment they saw it.
		WPSEO_Options::set( 'activation_redirect_timestamp_free', 1652258756 );

		// Transfer the Social URLs.
		$other   = [];
		$other[] = WPSEO_Options::get( 'instagram_url' );
		$other[] = WPSEO_Options::get( 'linkedin_url' );
		$other[] = WPSEO_Options::get( 'myspace_url' );
		$other[] = WPSEO_Options::get( 'pinterest_url' );
		$other[] = WPSEO_Options::get( 'youtube_url' );
		$other[] = WPSEO_Options::get( 'wikipedia_url' );

		WPSEO_Options::set( 'other_social_urls', array_values( array_unique( array_filter( $other ) ) ) );

		// Transfer the progress of the old Configuration Workout.
		$workout_data      = WPSEO_Options::get( 'workouts_data' );
		$old_conf_progress = ( $workout_data['configuration']['finishedSteps'] ?? [] );

		if ( in_array( 'optimizeSeoData', $old_conf_progress, true ) && in_array( 'siteRepresentation', $old_conf_progress, true ) ) {
			// If completed ‘SEO optimization’ and ‘Site representation’ step, we assume the workout was completed.
			$configuration_finished_steps = [
				'siteRepresentation',
				'socialProfiles',
				'personalPreferences',
			];
			WPSEO_Options::set( 'configuration_finished_steps', $configuration_finished_steps );
		}
	}

	/**
	 * Performs the 19.1 upgrade routine.
	 *
	 * @return void
	 */
	private function upgrade_191() {
		if ( is_multisite() ) {
			WPSEO_Options::set( 'allow_remove_feed_post_comments', true );
		}
	}

	/**
	 * Performs the 19.3 upgrade routine.
	 *
	 * @return void
	 */
	private function upgrade_193() {
		if ( empty( get_option( 'wpseo_premium', [] ) ) ) {
			WPSEO_Options::set( 'enable_index_now', true );
			WPSEO_Options::set( 'enable_link_suggestions', true );
		}
	}

	/**
	 * Performs the 19.6 upgrade routine.
	 *
	 * @return void
	 */
	private function upgrade_196() {
		WPSEO_Options::set( 'ryte_indexability', false );
		WPSEO_Options::set( 'allow_ryte_indexability', false );
		wp_clear_scheduled_hook( 'wpseo_ryte_fetch' );
	}

	/**
	 * Performs the 19.11 upgrade routine.
	 *
	 * @return void
	 */
	private function upgrade_1911() {
		add_action( 'shutdown', [ $this, 'remove_indexable_rows_for_non_public_post_types' ] );
		add_action( 'shutdown', [ $this, 'remove_indexable_rows_for_non_public_taxonomies' ] );
		$this->deduplicate_unindexed_indexable_rows();
		$this->remove_indexable_rows_for_disabled_authors_archive();
		if ( ! wp_next_scheduled( Cleanup_Integration::START_HOOK ) ) {
			wp_schedule_single_event( ( time() + ( MINUTE_IN_SECONDS * 5 ) ), Cleanup_Integration::START_HOOK );
		}
	}

	/**
	 * Performs the 20.2 upgrade routine.
	 *
	 * @return void
	 */
	private function upgrade_202() {
		if ( WPSEO_Options::get( 'disable-attachment', true ) ) {
			$attachment_cleanup_helper = YoastSEO()->helpers->attachment_cleanup;

			$attachment_cleanup_helper->remove_attachment_indexables( true );
			$attachment_cleanup_helper->clean_attachment_links_from_target_indexable_ids( true );
		}

		$this->clean_unindexed_indexable_rows_with_no_object_id();

		if ( ! wp_next_scheduled( Cleanup_Integration::START_HOOK ) ) {
			// This schedules the cleanup routine cron again, since in combination of premium cleans up the prominent words table. We also want to cleanup possible orphaned hierarchies from the above cleanups.
			wp_schedule_single_event( ( time() + ( MINUTE_IN_SECONDS * 5 ) ), Cleanup_Integration::START_HOOK );
		}
	}

	/**
	 * Performs the 20.5 upgrade routine.
	 *
	 * @return void
	 */
	private function upgrade_205() {
		if ( ! wp_next_scheduled( Cleanup_Integration::START_HOOK ) ) {
			wp_schedule_single_event( ( time() + ( MINUTE_IN_SECONDS * 5 ) ), Cleanup_Integration::START_HOOK );
		}
	}

	/**
	 * Performs the 20.7 upgrade routine.
	 * Removes the metadata related to the settings page introduction modal for all the users.
	 * Also, schedules another cleanup scheduled action.
	 *
	 * @return void
	 */
	private function upgrade_207() {
		add_action( 'shutdown', [ $this, 'delete_user_introduction_meta' ] );
	}

	/**
	 * Performs the 20.8 upgrade routine.
	 * Schedules another cleanup scheduled action.
	 *
	 * @return void
	 */
	private function upgrade_208() {
		if ( ! wp_next_scheduled( Cleanup_Integration::START_HOOK ) ) {
			wp_schedule_single_event( ( time() + ( MINUTE_IN_SECONDS * 5 ) ), Cleanup_Integration::START_HOOK );
		}
	}

	/**
	 * Sets the home_url option for the 15.1 upgrade routine.
	 *
	 * @return void
	 */
	protected function set_home_url_for_151() {
		$home_url = WPSEO_Options::get( 'home_url' );

		if ( empty( $home_url ) ) {
			WPSEO_Options::set( 'home_url', get_home_url() );
		}
	}

	/**
	 * Moves the `indexables_indexation_reason` option to the
	 * renamed `indexing_reason` option.
	 *
	 * @return void
	 */
	protected function move_indexables_indexation_reason_for_151() {
		$reason = WPSEO_Options::get( 'indexables_indexation_reason', '' );
		WPSEO_Options::set( 'indexing_reason', $reason );
	}

	/**
	 * Checks if the indexable indexation is completed.
	 * If so, sets the `indexables_indexation_completed` option to `true`,
	 * else to `false`.
	 *
	 * @return void
	 */
	public function set_indexation_completed_option_for_145() {
		WPSEO_Options::set( 'indexables_indexation_completed', YoastSEO()->helpers->indexing->get_limited_filtered_unindexed_count( 1 ) === 0 );
	}

	/**
	 * Cleans up the private taxonomies from the indexables table for the upgrade routine to 14.1.
	 *
	 * @return void
	 */
	public function clean_up_private_taxonomies_for_141() {
		global $wpdb;

		// If migrations haven't been completed successfully the following may give false errors. So suppress them.
		$show_errors       = $wpdb->show_errors;
		$wpdb->show_errors = false;

		// Clean up indexables of private taxonomies.
		$private_taxonomies = get_taxonomies( [ 'public' => false ], 'names' );

		if ( empty( $private_taxonomies ) ) {
			return;
		}

		$replacements = array_merge( [ Model::get_table_name( 'Indexable' ), 'object_type', 'object_sub_type' ], $private_taxonomies );

		// phpcs:disable WordPress.DB.DirectDatabaseQuery.NoCaching -- Reason: No relevant caches.
		// phpcs:disable WordPress.DB.DirectDatabaseQuery.DirectQuery -- Reason: Most performant way.
		$wpdb->query(
			$wpdb->prepare(
				"DELETE FROM %i
				WHERE %i = 'term'
				AND %i IN ("
					. implode( ', ', array_fill( 0, count( $private_taxonomies ), '%s' ) )
					. ')',
				$replacements
			)
		);

		$wpdb->show_errors = $show_errors;
	}

	/**
	 * Resets the permalinks of attachments to `null` in the indexable table for the upgrade routine to 14.1.
	 *
	 * @return void
	 */
	private function reset_permalinks_of_attachments_for_141() {
		global $wpdb;

		// If migrations haven't been completed succesfully the following may give false errors. So suppress them.
		$show_errors       = $wpdb->show_errors;
		$wpdb->show_errors = false;

		// Reset the permalinks of the attachments in the indexable table.
		// phpcs:disable WordPress.DB.DirectDatabaseQuery.NoCaching -- Reason: No relevant caches.
		// phpcs:disable WordPress.DB.DirectDatabaseQuery.DirectQuery -- Reason: Most performant way.
		$wpdb->query(
			$wpdb->prepare(
				"UPDATE %i SET %i = NULL WHERE %i = 'post' AND %i = 'attachment'",
				[ Model::get_table_name( 'Indexable' ), 'permalink', 'object_type', 'object_sub_type' ]
			)
		);

		$wpdb->show_errors = $show_errors;
	}

	/**
	 * Removes notifications from the Notification center for the 14.1 upgrade.
	 *
	 * @return void
	 */
	public function remove_notifications_for_141() {
		Yoast_Notification_Center::get()->remove_notification_by_id( 'wpseo-dismiss-recalculate' );
		Yoast_Notification_Center::get()->remove_notification_by_id( 'wpseo-dismiss-blog-public-notice' );
		Yoast_Notification_Center::get()->remove_notification_by_id( 'wpseo-links-table-not-accessible' );
		Yoast_Notification_Center::get()->remove_notification_by_id( 'wpseo-post-type-archive-notification' );
	}

	/**
	 * Removes the wpseo-suggested-plugin-yoast-acf-analysis notification from the Notification center for the 14.2 upgrade.
	 *
	 * @return void
	 */
	public function remove_acf_notification_for_142() {
		Yoast_Notification_Center::get()->remove_notification_by_id( 'wpseo-suggested-plugin-yoast-acf-analysis' );
	}

	/**
	 * Removes the wpseo-plugin-updated notification from the Notification center for the 15.7 upgrade.
	 *
	 * @return void
	 */
	public function remove_plugin_updated_notification_for_157() {
		Yoast_Notification_Center::get()->remove_notification_by_id( 'wpseo-plugin-updated' );
	}

	/**
	 * Removes all notifications saved in the database under 'wp_yoast_notifications'.
	 *
	 * @return void
	 */
	private function clean_all_notifications() {
		global $wpdb;
		delete_metadata( 'user', 0, $wpdb->get_blog_prefix() . Yoast_Notification_Center::STORAGE_KEY, '', true );
	}

	/**
	 * Removes the post meta fields for a given meta key.
	 *
	 * @param string $meta_key The meta key.
	 *
	 * @return void
	 */
	private function delete_post_meta( $meta_key ) {
		global $wpdb;
		$deleted = $wpdb->delete( $wpdb->postmeta, [ 'meta_key' => $meta_key ], [ '%s' ] );

		if ( $deleted ) {
			wp_cache_set( 'last_changed', microtime(), 'posts' );
		}
	}

	/**
	 * Removes all sitemap validators.
	 *
	 * This should be executed on every upgrade routine until we have removed the sitemap caching in the database.
	 *
	 * @return void
	 */
	private function remove_sitemap_validators() {
		global $wpdb;

		// Remove all sitemap validators.
		// phpcs:disable WordPress.DB.DirectDatabaseQuery.NoCaching -- Reason: No relevant caches.
		// phpcs:disable WordPress.DB.DirectDatabaseQuery.DirectQuery -- Reason: Most performant way.
		$wpdb->query(
			$wpdb->prepare(
				'DELETE FROM %i WHERE %i LIKE %s',
				[ $wpdb->options, 'option_name', 'wpseo_sitemap%validator%' ]
			)
		);
	}

	/**
	 * Retrieves the option value directly from the database.
	 *
	 * @param string $option_name Option to retrieve.
	 *
	 * @return int|string|bool|float|array<string|int|bool|float> The content of the option if exists, otherwise an empty array.
	 */
	protected function get_option_from_database( $option_name ) {
		global $wpdb;

		// Load option directly from the database, to avoid filtering and sanitization.
		// phpcs:disable WordPress.DB.DirectDatabaseQuery.NoCaching -- Reason: No relevant caches.
		// phpcs:disable WordPress.DB.DirectDatabaseQuery.DirectQuery -- Reason: Most performant way.
		$results = $wpdb->get_results(
			$wpdb->prepare(
				'SELECT %i FROM %i WHERE %i = %s',
				[ 'option_value', $wpdb->options, 'option_name', $option_name ]
			),
			ARRAY_A
		);

		if ( ! empty( $results ) ) {
			return maybe_unserialize( $results[0]['option_value'] );
		}

		return [];
	}

	/**
	 * Cleans the option to make sure only relevant settings are there.
	 *
	 * @param string $option_name Option name save.
	 *
	 * @return void
	 */
	protected function cleanup_option_data( $option_name ) {
		$data = get_option( $option_name, [] );
		if ( ! is_array( $data ) || $data === [] ) {
			return;
		}

		/*
		 * Clean up the option by re-saving it.
		 *
		 * The option framework will remove any settings that are not configured
		 * for this option, removing any migrated settings.
		 */
		update_option( $option_name, $data );
	}

	/**
	 * Saves an option setting to where it should be stored.
	 *
	 * @param int|string|bool|float|array<string|int|bool|float> $source_data    The option containing the value to be migrated.
	 * @param string                                             $source_setting Name of the key in the "from" option.
	 * @param string|null                                        $target_setting Name of the key in the "to" option.
	 *
	 * @return void
	 */
	protected function save_option_setting( $source_data, $source_setting, $target_setting = null ) {
		if ( $target_setting === null ) {
			$target_setting = $source_setting;
		}

		if ( isset( $source_data[ $source_setting ] ) ) {
			WPSEO_Options::set( $target_setting, $source_data[ $source_setting ] );
		}
	}

	/**
	 * Migrates WooCommerce archive settings to the WooCommerce Shop page meta-data settings.
	 *
	 * If no Shop page is defined, nothing will be migrated.
	 *
	 * @return void
	 */
	private function migrate_woocommerce_archive_setting_to_shop_page() {
		$shop_page_id = wc_get_page_id( 'shop' );

		if ( $shop_page_id === -1 ) {
			return;
		}

		$title = WPSEO_Meta::get_value( 'title', $shop_page_id );

		if ( empty( $title ) ) {
			$option_title = WPSEO_Options::get( 'title-ptarchive-product' );

			WPSEO_Meta::set_value(
				'title',
				$option_title,
				$shop_page_id
			);

			WPSEO_Options::set( 'title-ptarchive-product', '' );
		}

		$meta_description = WPSEO_Meta::get_value( 'metadesc', $shop_page_id );

		if ( empty( $meta_description ) ) {
			$option_metadesc = WPSEO_Options::get( 'metadesc-ptarchive-product' );

			WPSEO_Meta::set_value(
				'metadesc',
				$option_metadesc,
				$shop_page_id
			);

			WPSEO_Options::set( 'metadesc-ptarchive-product', '' );
		}

		$bc_title = WPSEO_Meta::get_value( 'bctitle', $shop_page_id );

		if ( empty( $bc_title ) ) {
			$option_bctitle = WPSEO_Options::get( 'bctitle-ptarchive-product' );

			WPSEO_Meta::set_value(
				'bctitle',
				$option_bctitle,
				$shop_page_id
			);

			WPSEO_Options::set( 'bctitle-ptarchive-product', '' );
		}

		$noindex = WPSEO_Meta::get_value( 'meta-robots-noindex', $shop_page_id );

		if ( $noindex === '0' ) {
			$option_noindex = WPSEO_Options::get( 'noindex-ptarchive-product' );

			WPSEO_Meta::set_value(
				'meta-robots-noindex',
				$option_noindex,
				$shop_page_id
			);

			WPSEO_Options::set( 'noindex-ptarchive-product', false );
		}
	}

	/**
	 * Stores the initial `permalink_structure` option.
	 *
	 * @return void
	 */
	public function set_permalink_structure_option_for_151() {
		WPSEO_Options::set( 'permalink_structure', get_option( 'permalink_structure' ) );
	}

	/**
	 * Stores the initial slugs of custom taxonomies.
	 *
	 * @return void
	 */
	public function store_custom_taxonomy_slugs_for_151() {
		$taxonomies = $this->taxonomy_helper->get_custom_taxonomies();

		$custom_taxonomies = [];

		foreach ( $taxonomies as $taxonomy ) {
			$slug = $this->taxonomy_helper->get_taxonomy_slug( $taxonomy );

			$custom_taxonomies[ $taxonomy ] = $slug;
		}

		WPSEO_Options::set( 'custom_taxonomy_slugs', $custom_taxonomies );
	}

	/**
	 * Copies the frontpage social settings to the titles options.
	 *
	 * @return void
	 */
	public function copy_og_settings_from_social_to_titles() {
		$wpseo_social = get_option( 'wpseo_social' );
		$wpseo_titles = get_option( 'wpseo_titles' );

		$copied_options = [];
		// Reset to the correct default value.
		$copied_options['open_graph_frontpage_title'] = '%%sitename%%';

		$options = [
			'og_frontpage_title'    => 'open_graph_frontpage_title',
			'og_frontpage_desc'     => 'open_graph_frontpage_desc',
			'og_frontpage_image'    => 'open_graph_frontpage_image',
			'og_frontpage_image_id' => 'open_graph_frontpage_image_id',
		];

		foreach ( $options as $social_option => $titles_option ) {
			if ( ! empty( $wpseo_social[ $social_option ] ) ) {
				$copied_options[ $titles_option ] = $wpseo_social[ $social_option ];
			}
		}

		$wpseo_titles = array_merge( $wpseo_titles, $copied_options );

		update_option( 'wpseo_titles', $wpseo_titles );
	}

	/**
	 * Reset the social options with the correct default values.
	 *
	 * @return void
	 */
	public function reset_og_settings_to_default_values() {
		$wpseo_titles    = get_option( 'wpseo_titles' );
		$updated_options = [];

		$updated_options['social-title-author-wpseo']  = '%%name%%';
		$updated_options['social-title-archive-wpseo'] = '%%date%%';

		/* translators: %s expands to the name of a post type (plural). */
		$post_type_archive_default = sprintf( __( '%s Archive', 'wordpress-seo' ), '%%pt_plural%%' );

		/* translators: %s expands to the variable used for term title. */
		$term_archive_default = sprintf( __( '%s Archives', 'wordpress-seo' ), '%%term_title%%' );

		$post_type_objects = get_post_types( [ 'public' => true ], 'objects' );

		if ( $post_type_objects ) {
			foreach ( $post_type_objects as $pt ) {
				// Post types.
				if ( isset( $wpseo_titles[ 'social-title-' . $pt->name ] ) ) {
					$updated_options[ 'social-title-' . $pt->name ] = '%%title%%';
				}
				// Post type archives.
				if ( isset( $wpseo_titles[ 'social-title-ptarchive-' . $pt->name ] ) ) {
					$updated_options[ 'social-title-ptarchive-' . $pt->name ] = $post_type_archive_default;
				}
			}
		}

		$taxonomy_objects = get_taxonomies( [ 'public' => true ], 'object' );

		if ( $taxonomy_objects ) {
			foreach ( $taxonomy_objects as $tax ) {
				if ( isset( $wpseo_titles[ 'social-title-tax-' . $tax->name ] ) ) {
					$updated_options[ 'social-title-tax-' . $tax->name ] = $term_archive_default;
				}
			}
		}

		$wpseo_titles = array_merge( $wpseo_titles, $updated_options );

		update_option( 'wpseo_titles', $wpseo_titles );
	}

	/**
	 * Removes all indexables for posts that are not publicly viewable.
	 * This method should be called after init, because post_types can still be registered.
	 *
	 * @return void
	 */
	public function remove_indexable_rows_for_non_public_post_types() {
		global $wpdb;

		// If migrations haven't been completed successfully the following may give false errors. So suppress them.
		$show_errors       = $wpdb->show_errors;
		$wpdb->show_errors = false;

		$indexable_table = Model::get_table_name( 'Indexable' );

		$included_post_types = YoastSEO()->helpers->post_type->get_indexable_post_types();

		if ( empty( $included_post_types ) ) {
			// phpcs:disable WordPress.DB.DirectDatabaseQuery.NoCaching -- Reason: No relevant caches.
			// phpcs:disable WordPress.DB.DirectDatabaseQuery.DirectQuery -- Reason: Most performant way.
			$wpdb->query(
				$wpdb->prepare(
					"DELETE FROM %i
					WHERE %i = 'post'
					AND %i IS NOT NULL",
					[ $indexable_table, 'object_type', 'object_sub_type' ]
				)
			);
		}
		else {
			// phpcs:disable WordPress.DB.DirectDatabaseQuery.NoCaching -- Reason: No relevant caches.
			// phpcs:disable WordPress.DB.DirectDatabaseQuery.DirectQuery -- Reason: Most performant way.
			$wpdb->query(
				$wpdb->prepare(
					"DELETE FROM %i
					WHERE %i = 'post'
					AND %i IS NOT NULL
					AND %i NOT IN ( " . implode( ', ', array_fill( 0, count( $included_post_types ), '%s' ) ) . ' )',
					array_merge( [ $indexable_table, 'object_type', 'object_sub_type', 'object_sub_type' ], $included_post_types )
				)
			);
		}

		$wpdb->show_errors = $show_errors;
	}

	/**
	 * Removes all indexables for terms that are not publicly viewable.
	 * This method should be called after init, because taxonomies can still be registered.
	 *
	 * @return void
	 */
	public function remove_indexable_rows_for_non_public_taxonomies() {
		global $wpdb;

		// If migrations haven't been completed successfully the following may give false errors. So suppress them.
		$show_errors       = $wpdb->show_errors;
		$wpdb->show_errors = false;

		$indexable_table = Model::get_table_name( 'Indexable' );

		$included_taxonomies = YoastSEO()->helpers->taxonomy->get_indexable_taxonomies();

		if ( empty( $included_taxonomies ) ) {
			// phpcs:disable WordPress.DB.DirectDatabaseQuery.NoCaching -- Reason: No relevant caches.
			// phpcs:disable WordPress.DB.DirectDatabaseQuery.DirectQuery -- Reason: Most performant way.
			$wpdb->query(
				$wpdb->prepare(
					"DELETE FROM %i
					WHERE %i = 'term'
					AND %i IS NOT NULL",
					[ $indexable_table, 'object_type', 'object_sub_type' ]
				)
			);
		}
		else {
			// phpcs:disable WordPress.DB.DirectDatabaseQuery.NoCaching -- Reason: No relevant caches.
			// phpcs:disable WordPress.DB.DirectDatabaseQuery.DirectQuery -- Reason: Most performant way.
			$wpdb->query(
				$wpdb->prepare(
					"DELETE FROM %i
					WHERE %i = 'term'
					AND %i IS NOT NULL
					AND %i NOT IN ( " . implode( ', ', array_fill( 0, count( $included_taxonomies ), '%s' ) ) . ' )',
					array_merge( [ $indexable_table, 'object_type', 'object_sub_type', 'object_sub_type' ], $included_taxonomies )
				)
			);
		}

		$wpdb->show_errors = $show_errors;
	}

	/**
	 * De-duplicates indexables that have more than one "unindexed" rows for the same object. Keeps the newest indexable.
	 *
	 * @return void
	 */
	protected function deduplicate_unindexed_indexable_rows() {
		global $wpdb;

		// If migrations haven't been completed successfully the following may give false errors. So suppress them.
		$show_errors       = $wpdb->show_errors;
		$wpdb->show_errors = false;

		// phpcs:disable WordPress.DB.DirectDatabaseQuery.NoCaching -- Reason: No relevant caches.
		// phpcs:disable WordPress.DB.DirectDatabaseQuery.DirectQuery -- Reason: Most performant way.
		$duplicates = $wpdb->get_results(
			$wpdb->prepare(
				"
			SELECT
				MAX(id) as newest_id,
				object_id,
				object_type
			FROM
				%i
			WHERE
				post_status = 'unindexed'
				AND object_type IN ( 'term', 'post', 'user' )
			GROUP BY
				object_id,
				object_type
			HAVING
				count(*) > 1",
				[ Model::get_table_name( 'Indexable' ) ]
			),
			ARRAY_A
		);

		if ( empty( $duplicates ) ) {
			$wpdb->show_errors = $show_errors;

			return;
		}

		// Users, terms and posts may share the same object_id. So delete them in separate, more performant, queries.
		$delete_queries = [
			$this->get_indexable_deduplication_query_for_type( 'post', $duplicates, $wpdb ),
			$this->get_indexable_deduplication_query_for_type( 'term', $duplicates, $wpdb ),
			$this->get_indexable_deduplication_query_for_type( 'user', $duplicates, $wpdb ),
		];

		foreach ( $delete_queries as $delete_query ) {
			if ( ! empty( $delete_query ) ) {
				// phpcs:disable WordPress.DB.DirectDatabaseQuery.DirectQuery -- Reason: Most performant way.
				// phpcs:disable WordPress.DB.DirectDatabaseQuery.NoCaching -- Reason: No relevant caches.
				// phpcs:disable WordPress.DB.PreparedSQL.NotPrepared -- Reason: Is it prepared already.
				$wpdb->query( $delete_query );
				// phpcs:enable
			}
		}

		$wpdb->show_errors = $show_errors;
	}

	/**
	 * Cleans up "unindexed" indexable rows when appropriate, aka when there's no object ID even though it should.
	 *
	 * @return void
	 */
	protected function clean_unindexed_indexable_rows_with_no_object_id() {
		global $wpdb;

		// If migrations haven't been completed successfully the following may give false errors. So suppress them.
		$show_errors       = $wpdb->show_errors;
		$wpdb->show_errors = false;

		// phpcs:disable WordPress.DB.DirectDatabaseQuery.NoCaching -- Reason: No relevant caches.
		// phpcs:disable WordPress.DB.DirectDatabaseQuery.DirectQuery -- Reason: Most performant way.
		$wpdb->query(
			$wpdb->prepare(
				"DELETE FROM %i
				WHERE %i = 'unindexed'
				AND %i NOT IN ( 'home-page', 'date-archive', 'post-type-archive', 'system-page' )
				AND %i IS NULL",
				[ Model::get_table_name( 'Indexable' ), 'post_status', 'object_type', 'object_id' ]
			)
		);

		$wpdb->show_errors = $show_errors;
	}

	/**
	 * Removes all user indexable rows when the author archive is disabled.
	 *
	 * @return void
	 */
	protected function remove_indexable_rows_for_disabled_authors_archive() {
		global $wpdb;

		if ( ! YoastSEO()->helpers->author_archive->are_disabled() ) {
			return;
		}

		// If migrations haven't been completed successfully the following may give false errors. So suppress them.
		$show_errors       = $wpdb->show_errors;
		$wpdb->show_errors = false;

		// phpcs:disable WordPress.DB.DirectDatabaseQuery.NoCaching -- Reason: No relevant caches.
		// phpcs:disable WordPress.DB.DirectDatabaseQuery.DirectQuery -- Reason: Most performant way.
		$wpdb->query(
			$wpdb->prepare(
				"DELETE FROM %i WHERE %i = 'user'",
				[ Model::get_table_name( 'Indexable' ), 'object_type' ]
			)
		);

		$wpdb->show_errors = $show_errors;
	}

	/**
	 * Creates a query for de-duplicating indexables for a particular type.
	 *
	 * @param string                              $object_type The object type to deduplicate.
	 * @param string|array<array<int,int,string>> $duplicates  The result of the duplicate query.
	 * @param wpdb                                $wpdb        The wpdb object.
	 *
	 * @return string The query that removes all but one duplicate for each object of the object type.
	 */
	protected function get_indexable_deduplication_query_for_type( $object_type, $duplicates, $wpdb ) {
		$filtered_duplicates = array_filter(
			$duplicates,
			static function ( $duplicate ) use ( $object_type ) {
				return $duplicate['object_type'] === $object_type;
			}
		);

		if ( empty( $filtered_duplicates ) ) {
			return '';
		}

		$object_ids           = wp_list_pluck( $filtered_duplicates, 'object_id' );
		$newest_indexable_ids = wp_list_pluck( $filtered_duplicates, 'newest_id' );

		$replacements   = array_merge( [ Model::get_table_name( 'Indexable' ), 'object_id' ], array_values( $object_ids ), array_values( $newest_indexable_ids ) );
		$replacements[] = $object_type;

		// phpcs:disable WordPress.DB.DirectDatabaseQuery.NoCaching -- Reason: No relevant caches.
		// phpcs:disable WordPress.DB.DirectDatabaseQuery.DirectQuery -- Reason: Most performant way.
		return $wpdb->prepare(
			'DELETE FROM
				%i
			WHERE
				%i IN ( ' . implode( ', ', array_fill( 0, count( $filtered_duplicates ), '%d' ) ) . ' )
				AND id NOT IN ( ' . implode( ', ', array_fill( 0, count( $filtered_duplicates ), '%d' ) ) . ' )
				AND object_type = %s',
			$replacements
		);
	}

	/**
	 * Removes the settings' introduction modal data for users.
	 *
	 * @return void
	 */
	public function delete_user_introduction_meta() {
		delete_metadata( 'user', 0, '_yoast_settings_introduction', '', true );
	}
}<|MERGE_RESOLUTION|>--- conflicted
+++ resolved
@@ -314,13 +314,8 @@
 		// phpcs:disable WordPress.DB.DirectDatabaseQuery.DirectQuery -- Reason: Most performant way.
 		$wpdb->query(
 			$wpdb->prepare(
-<<<<<<< HEAD
 				'DELETE FROM %i WHERE %i LIKE %s AND autoload IN ("on", "yes")',
 				[ $wpdb->options,'option_name', 'wpseo_sitemap_%' ]
-=======
-				'DELETE FROM %i WHERE %i LIKE %s AND autoload = "yes"',
-				[ $wpdb->options, 'option_name', 'wpseo_sitemap_%' ]
->>>>>>> 8fb6f590
 			)
 		);
 	}
