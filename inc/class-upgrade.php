--- conflicted
+++ resolved
@@ -697,7 +697,8 @@
 	 */
 	private function upgrade_xxx() {
 		Yoast_Notification_Center::get()->remove_notification_by_id( 'wpseo-dismiss-tagline-notice' );
-<<<<<<< HEAD
+    Yoast_Notification_Center::get()->remove_notification_by_id( 'wpseo-dismiss-permalink-notice' );
+
 		Yoast_Notification_Center::get()->remove_notification_by_id( 'wpseo-dismiss-onpageorg' );
 
 		// Transfers the onpage option value to the ryte option.
@@ -719,9 +720,6 @@
 		if ( wp_next_scheduled( 'wpseo_ryte_fetch' ) ) {
 			wp_clear_scheduled_hook( 'wpseo_ryte_fetch' );
 		}
-=======
-		Yoast_Notification_Center::get()->remove_notification_by_id( 'wpseo-dismiss-permalink-notice' );
->>>>>>> 2f552ea1
 	}
 
 	/**
