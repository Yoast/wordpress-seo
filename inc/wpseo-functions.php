--- conflicted
+++ resolved
@@ -497,7 +497,6 @@
 add_action( 'update_option_wpseo', 'schedule_yoast_tracking', 10, 2 );
 
 /**
-<<<<<<< HEAD
  * Check if the web server is running on Apache
  * @return bool
  */
@@ -518,7 +517,9 @@
 		return true;
 	}
 	return false;
-=======
+}
+
+/*
  * Generate an HTML sitemap
  *
  * @param array $atts The attributes passed to the shortcode.
@@ -756,5 +757,4 @@
 
 	$output .= '<br />';
 	return $output;
->>>>>>> 9ac34e5f
 }