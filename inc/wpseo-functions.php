<?php
/**
 * @package Internals
 */

if ( ! defined( 'WPSEO_VERSION' ) ) {
	header( 'Status: 403 Forbidden' );
	header( 'HTTP/1.1 403 Forbidden' );
	exit();
}


/**
 * Run the upgrade procedures.
 *
 * @todo - [JRF => Yoast] check: if upgrade is run on multi-site installation, upgrade for all sites ?
 * Maybe not necessary as it is now run on plugins_loaded, so upgrade will run as soon as any page
 * on a site is requested.
 */
function wpseo_do_upgrade() {
	$option_wpseo = get_option( 'wpseo' );

	if ( $option_wpseo['version'] === '' || version_compare( $option_wpseo['version'], '1.2', '<' ) ) {
		add_action( 'init', 'wpseo_title_test' );
	}

	if ( $option_wpseo['version'] === '' || version_compare( $option_wpseo['version'], '1.4.13', '<' ) ) {
		// Run description test once theme has loaded
		add_action( 'init', 'wpseo_description_test' );
	}

	if ( $option_wpseo['version'] === '' || version_compare( $option_wpseo['version'], '1.4.15', '<' ) ) {
		add_action( 'shutdown', 'flush_rewrite_rules' );
	}

	if ( version_compare( $option_wpseo['version'], '1.5.0', '<' ) ) {
		WPSEO_Options::clean_up( null, $option_wpseo['version'] );
		WPSEO_Meta::clean_up();
	}
	
	// Make sure version nr gets updated for any version without specific upgrades
	$option_wpseo = get_option( 'wpseo' ); // re-get to make sure we have the latest version
	if ( version_compare( $option_wpseo['version'], WPSEO_VERSION, '<' ) ) {
		update_option( 'wpseo', $option_wpseo );
	}
}


if ( ! function_exists( 'initialize_wpseo_front' ) ) {
	function initialize_wpseo_front() {
		$GLOBALS['wpseo_front'] = new WPSEO_Frontend;
	}
}


if ( ! function_exists( 'yoast_breadcrumb' ) ) {
	/**
	 * Template tag for breadcrumbs.
	 *
	 * @todo [JRF => Yoast/whomever] We could probably get rid of the 'breadcrumbs-enable' option key
	 * as the file is now only loaded when the template tag is encountered anyway.
	 * Only issue with that would be the removal of the bbPress crumb from within wpseo_frontend_init()
	 * in wpseo.php which is also based on this setting.
	 * Whether or not to show the bctitle field within meta boxes is also based on this setting, but
	 * showing these when someone hasn't implemented the template tag shouldn't really give cause for concern.
	 * Other than that, leaving the setting is an easy way to enable/disable the bc without having to
	 * edit the template files again, but having to manually enable when you've added the template tag
	 * in your theme is kind of double, so I'm undecided about what to do.
	 * I guess I'm leaning towards removing the option key in combination with adding the bc shortcode.
	 *
	 * @param string $before  What to show before the breadcrumb.
	 * @param string $after   What to show after the breadcrumb.
	 * @param bool   $display Whether to display the breadcrumb (true) or return it (false).
	 *
	 * @return string
	 */
	function yoast_breadcrumb( $before = '', $after = '', $display = true ) {
		$options = get_option( 'wpseo_internallinks' );

		$breadcrumbs_string = "";

		if ( $options['breadcrumbs-enable'] === true ) {
			$breadcrumbs = new WPSEO_Breadcrumbs();

			$breadcrumbs_string = $breadcrumbs->breadcrumb( $before, $after, false );
		}

		// Output $breadcrumbs_string is $display is true
		if ( true === $display ) {
			echo $breadcrumbs_string;
		}

		return $breadcrumbs_string;
	}
}

/**
 * Add the bulk edit capability to the proper default roles.
 */
function wpseo_add_capabilities() {
	$roles = array(
		'administrator',
		'editor',
		'author',
		'contributor',
	);

	$roles = apply_filters( 'wpseo_bulk_edit_roles', $roles );

	foreach ( $roles as $role ) {
		$r = get_role( $role );
		if ( $r ) {
			$r->add_cap( 'wpseo_bulk_edit' );
		}
	}
}


/**
 * Remove the bulk edit capability from the proper default roles.
 */
function wpseo_remove_capabilities() {
	$roles = array(
		'administrator',
		'editor',
		'author',
		'contributor',
	);

	$roles = apply_filters( 'wpseo_bulk_edit_roles', $roles );

	foreach ( $roles as $role ) {
		$r = get_role( $role );
		if ( $r ) {
			$r->remove_cap( 'wpseo_bulk_edit' );
		}	
	}
}


/**
 * @param string $string the string to replace the variables in.
 * @param array  $args   the object some of the replacement values might come from, could be a post, taxonomy or term.
 * @param array  $omit   variables that should not be replaced by this function.
 * @return string
 */
function wpseo_replace_vars( $string, $args, $omit = array() ) {

	$args = (array) $args;

	$string = strip_tags( $string );

	// Let's see if we can bail super early.
	if ( strpos( $string, '%%' ) === false )
		return trim( preg_replace( '`\s+`u', ' ', $string ) );

	global $sep;
	if ( ! isset( $sep ) || empty( $sep ) )
		$sep = '-';

	$simple_replacements = array(
		'%%sep%%'          => $sep,
		'%%sitename%%'     => get_bloginfo( 'name' ),
		'%%sitedesc%%'     => get_bloginfo( 'description' ),
		'%%currenttime%%'  => date( get_option( 'time_format' ) ),
		'%%currentdate%%'  => date( get_option( 'date_format' ) ),
		'%%currentday%%'   => date( 'j' ),
		'%%currentmonth%%' => date( 'F' ),
		'%%currentyear%%'  => date( 'Y' ),
	);

	foreach ( $simple_replacements as $var => $repl ) {
		$string = str_replace( $var, $repl, $string );
	}

	// Let's see if we can bail early.
	if ( strpos( $string, '%%' ) === false )
		return trim( preg_replace( '`\s+`u', ' ', $string ) );

	global $wp_query;

	$defaults = array(
		'ID'            => '',
		'name'          => '',
		'post_author'   => '',
		'post_content'  => '',
		'post_date'     => '',
		'post_excerpt'  => '',
		'post_modified' => '',
		'post_title'    => '',
		'taxonomy'      => '',
		'term_id'       => '',
		'term404'		=> '',
	);

	if ( isset( $args['post_content'] ) )
		$args['post_content'] = wpseo_strip_shortcode( $args['post_content'] );
	if ( isset( $args['post_excerpt'] ) )
		$args['post_excerpt'] = wpseo_strip_shortcode( $args['post_excerpt'] );

	$r = (object) wp_parse_args( $args, $defaults );

	$max_num_pages = 1;
	if ( ! is_single() ) {
		$pagenum = get_query_var( 'paged' );
		if ( $pagenum === 0 )
			$pagenum = 1;

		if ( isset( $wp_query->max_num_pages ) && $wp_query->max_num_pages != '' && $wp_query->max_num_pages != 0 )
			$max_num_pages = $wp_query->max_num_pages;
	}
	else {
		global $post;
		$pagenum       = get_query_var( 'page' );
		$max_num_pages = ( isset( $post->post_content ) ) ? substr_count( $post->post_content, '<!--nextpage-->' ) : 1;
		if ( $max_num_pages >= 1 )
			$max_num_pages++;
	}

	// Let's do date first as it's a bit more work to get right.
	if ( $r->post_date != '' ) {
		$date = mysql2date( get_option( 'date_format' ), $r->post_date );
	}
	else {
		if ( get_query_var( 'day' ) && get_query_var( 'day' ) != '' ) {
			$date = get_the_date();
		}
		else {
			if ( single_month_title( ' ', false ) && single_month_title( ' ', false ) != '' ) {
				$date = single_month_title( ' ', false );
			}
			elseif ( get_query_var( 'year' ) != '' ) {
				$date = get_query_var( 'year' );
			}
			else {
				$date = '';
			}
		}
	}

	$replacements = array(
		'%%date%%'         => $date,
		'%%searchphrase%%' => esc_html( get_query_var( 's' ) ),
		'%%page%%'         => ( $max_num_pages > 1 && $pagenum > 1 ) ? sprintf( $sep . ' ' . __( 'Page %d of %d', 'wordpress-seo' ), $pagenum, $max_num_pages ) : '',
		'%%pagetotal%%'    => $max_num_pages,
		'%%pagenumber%%'   => $pagenum,
		'%%term404%%'	   => sanitize_text_field( str_replace( '-', ' ', $r->term404 ) ),
	);

	if ( isset( $r->ID ) ) {
		$replacements = array_merge(
			$replacements, array(
				'%%caption%%'      => $r->post_excerpt,
				'%%category%%'     => wpseo_get_terms( $r->ID, 'category' ),
				'%%excerpt%%'      => ( ! empty( $r->post_excerpt ) ) ? strip_tags( $r->post_excerpt ) : wp_html_excerpt( strip_shortcodes( $r->post_content ),155 ),
				'%%excerpt_only%%' => strip_tags( $r->post_excerpt ),
				'%%focuskw%%'      => WPSEO_Meta::get_value( 'focuskw', $r->ID ),
				'%%id%%'           => $r->ID,
				'%%modified%%'     => mysql2date( get_option( 'date_format' ), $r->post_modified ),
				'%%name%%'         => get_the_author_meta( 'display_name', ! empty( $r->post_author ) ? $r->post_author : get_query_var( 'author' ) ),
				'%%tag%%'          => wpseo_get_terms( $r->ID, 'post_tag' ),
				'%%title%%'        => stripslashes( $r->post_title ),
				'%%userid%%'       => ! empty( $r->post_author ) ? $r->post_author : get_query_var( 'author' ),
			)
		);
	}

	if ( ! empty( $r->taxonomy ) ) {
		$replacements = array_merge(
			$replacements, array(
				'%%category_description%%' => trim( strip_tags( get_term_field( 'description', $r->term_id, $r->taxonomy ) ) ),
				'%%tag_description%%'      => trim( strip_tags( get_term_field( 'description', $r->term_id, $r->taxonomy ) ) ),
				'%%term_description%%'     => trim( strip_tags( get_term_field( 'description', $r->term_id, $r->taxonomy ) ) ),
				'%%term_title%%'           => $r->name,
			)
		);
	}

	foreach ( $replacements as $var => $repl ) {
		if ( ! in_array( $var, $omit ) ) {
			$string = str_replace( $var, $repl, $string );
		}
	}

	if ( strpos( $string, '%%' ) === false ) {
		$string = preg_replace( '`\s+`u', ' ', $string );
		return trim( $string );
	}

	if ( isset( $wp_query->query_vars['post_type'] ) && preg_match_all( '`%%pt_([^%]+)%%`u', $string, $matches, PREG_SET_ORDER ) ) {
		$pt        = get_post_type_object( $wp_query->query_vars['post_type'] );
		$pt_plural = $pt_singular = $pt->name;
		if ( isset( $pt->labels->singular_name ) ) {
			$pt_singular = $pt->labels->singular_name;
		}
		if ( isset( $pt->labels->name ) ) {
			$pt_plural = $pt->labels->name;
		}
		$string = str_replace( '%%pt_single%%', $pt_singular, $string );
		$string = str_replace( '%%pt_plural%%', $pt_plural, $string );
	}

	if ( preg_match_all( '`%%cf_([^%]+)%%`u', $string, $matches, PREG_SET_ORDER ) ) {
		global $post;
		foreach ( $matches as $match ) {
			$string = str_replace( $match[0], get_post_meta( $post->ID, $match[1], true ), $string );
		}
	}

	if ( preg_match_all( '`%%ct_desc_([^%]+)?%%`u', $string, $matches, PREG_SET_ORDER ) ) {
		global $post;
		foreach ( $matches as $match ) {
			$terms = get_the_terms( $post->ID, $match[1] );
			if ( is_array( $terms ) && $terms !== array() ) {
				$term   = current( $terms );
				$string = str_replace( $match[0], get_term_field( 'description', $term->term_id, $match[1] ), $string );
			}
			else {
				// Make sure that the variable is removed ?
				$string = str_replace( $match[0], '', $string );

				/* Check for WP_Error object (=invalid taxonomy entered) and if it's an error,
				 notify in admin dashboard */
				if ( is_wp_error( $terms ) && is_admin() ) {
					add_action( 'admin_notices', 'wpseo_invalid_custom_taxonomy' );
				}
			}
		}
	}

	if ( preg_match_all( '`%%ct_([^%]+)%%(single%%)?`u', $string, $matches, PREG_SET_ORDER ) ) {
		foreach ( $matches as $match ) {
			$single = false;
			if ( isset( $match[2] ) && $match[2] == 'single%%' ) {
				$single = true;
			}
			$ct_terms = wpseo_get_terms( $r->ID, $match[1], $single );

			$string = str_replace( $match[0], $ct_terms, $string );
		}
	}

	$string = preg_replace( '`\s+`u', ' ', $string );
	return trim( $string );
}


/**
 * Throw a notice about an invalid custom taxonomy used
 *
 * @since 1.4.14
 */
function wpseo_invalid_custom_taxonomy() {
	echo '<div class="error"><p>' . sprintf( __( 'The taxonomy you used in (one of your) %s variables is <strong>invalid</strong>. Please %sadjust your settings%s.' ), '%%ct_desc_&lt;custom-tax-name&gt;%%', '<a href="' . esc_url( admin_url( 'admin.php?page=wpseo_titles#top#taxonomies' ) ) . '">', '</a>' ) . '</p></div>';
}



/**
 * Retrieve a post's terms, comma delimited.
 *
 * @param int    $id            ID of the post to get the terms for.
 * @param string $taxonomy      The taxonomy to get the terms for this post from.
 * @param bool   $return_single If true, return the first term.
 * @return string either a single term or a comma delimited string of terms.
 */
function wpseo_get_terms( $id, $taxonomy, $return_single = false ) {

	$output = '';

	// If we're on a specific tag, category or taxonomy page, use that.
	if ( is_category() || is_tag() || is_tax() ) {
		global $wp_query;
		$term   = $wp_query->get_queried_object();
		$output = $term->name;
	}
	elseif ( ! empty( $id ) && ! empty( $taxonomy ) ) {
		$terms = get_the_terms( $id, $taxonomy );
		if ( is_array( $terms ) && $terms !== array() ) {
			foreach ( $terms as $term ) {
				if ( $return_single ) {
					$output = $term->name;
					break;
				}
				else {
					$output .= $term->name . ', ';
				}
			}
			$output = rtrim( trim( $output ), ',' );
		}
	}
	/**
	 * Allows filtering of the terms list used to replace %%category%%, %%tag%% and %%ct_<custom-tax-name>%% variables
	 * @api	string	$output	Comma-delimited string containing the terms
	 */
	return apply_filters( 'wpseo_terms', $output );
}


/**
 * Strip out the shortcodes with a filthy regex, because people don't properly register their shortcodes.
 *
 * @param string $text input string that might contain shortcodes
 * @return string $text string without shortcodes
 */
function wpseo_strip_shortcode( $text ) {
	return preg_replace( '`\[[^\]]+\]`s', '', $text );
}

/**
 * Redirect /sitemap.xml to /sitemap_index.xml
 */
function wpseo_xml_redirect_sitemap() {
	global $wp_query;

	$current_url  = ( isset( $_SERVER['HTTPS'] ) && $_SERVER['HTTPS'] == 'on' ) ? 'https://' : 'http://';
	$current_url .= $_SERVER['SERVER_NAME'] . $_SERVER['REQUEST_URI'];

	// must be 'sitemap.xml' and must be 404
	if ( home_url( '/sitemap.xml' ) == $current_url && $wp_query->is_404 ) {
		wp_redirect( home_url( '/sitemap_index.xml' ) );
	}
}

/**
 * Initialize sitemaps. Add sitemap & XSL rewrite rules and query vars
 */
function wpseo_xml_sitemaps_init() {
	$options = get_option( 'wpseo_xml' );
	if ( $options['enablexmlsitemap'] !== true ) {
		return;
	}

	// redirects sitemap.xml to sitemap_index.xml
	add_action( 'template_redirect', 'wpseo_xml_redirect_sitemap', 0 );

	if ( ! is_object( $GLOBALS['wp'] ) ) {
		return;
	}

	$GLOBALS['wp']->add_query_var( 'sitemap' );
	$GLOBALS['wp']->add_query_var( 'sitemap_n' );
	$GLOBALS['wp']->add_query_var( 'xsl' );
	add_rewrite_rule( 'sitemap_index\.xml$', 'index.php?sitemap=1', 'top' );
	add_rewrite_rule( '([^/]+?)-sitemap([0-9]+)?\.xml$', 'index.php?sitemap=$matches[1]&sitemap_n=$matches[2]', 'top' );
	add_rewrite_rule( '([a-z]+)?-?sitemap\.xsl$', 'index.php?xsl=$matches[1]', 'top' );
}

add_action( 'init', 'wpseo_xml_sitemaps_init', 1 );

/**
 * Notify search engines of the updated sitemap.
 */
function wpseo_ping_search_engines( $sitemapurl = null ) {
	$options = get_option( 'wpseo_xml' );
	$base    = $GLOBALS['wp_rewrite']->using_index_permalinks() ? 'index.php/' : '';
	if ( $sitemapurl == null ) {
		$sitemapurl = urlencode( home_url( $base . 'sitemap_index.xml' ) );
	}

	// Always ping Google and Bing, optionally ping Ask and Yahoo!
	wp_remote_get( 'http://www.google.com/webmasters/tools/ping?sitemap=' . $sitemapurl );
	wp_remote_get( 'http://www.bing.com/webmaster/ping.aspx?sitemap=' . $sitemapurl );

	if ( $options['xml_ping_yahoo'] === true ) {
		wp_remote_get( 'http://search.yahooapis.com/SiteExplorerService/V1/updateNotification?appid=3usdTDLV34HbjQpIBuzMM1UkECFl5KDN7fogidABihmHBfqaebDuZk1vpLDR64I-&url=' . $sitemapurl );
	}

	if ( $options['xml_ping_ask'] === true ) {
		wp_remote_get( 'http://submissions.ask.com/ping?sitemap=' . $sitemapurl );
	}
}
add_action( 'wpseo_ping_search_engines', 'wpseo_ping_search_engines' );


function wpseo_store_tracking_response() {
	if ( ! wp_verify_nonce( $_POST['nonce'], 'wpseo_activate_tracking' ) ) {
		die();
	}

	$options = get_option( 'wpseo' );
	$options['tracking_popup_done'] = true;

	if ( $_POST['allow_tracking'] == 'yes' ) {
		$options['yoast_tracking'] = true;
	}
	else {
		$options['yoast_tracking'] = false;
	}

	update_option( 'wpseo', $options );
}
add_action( 'wp_ajax_wpseo_allow_tracking', 'wpseo_store_tracking_response' );

/**
 * WPML plugin support: Set titles for custom types / taxonomies as translatable.
 * It adds new keys to a wpml-config.xml file for a custom post type title, metadesc, title-ptarchive and metadesc-ptarchive fields translation.
 * Documentation: http://wpml.org/documentation/support/language-configuration-files/
 *
 * @global $sitepress
 * @param array $config
 * @return array
 */
function wpseo_wpml_config( $config ) {
	global $sitepress;

	if ( ( is_array( $config ) && isset( $config['wpml-config']['admin-texts']['key'] ) ) && ( is_array( $config['wpml-config']['admin-texts']['key'] ) && $config['wpml-config']['admin-texts']['key'] !== array() ) ) {
		$admin_texts = $config['wpml-config']['admin-texts']['key'];
		foreach ( $admin_texts as $k => $val ) {
			if ( $val['attr']['name'] === 'wpseo_titles' ) {
				$translate_cp = array_keys( $sitepress->get_translatable_documents() );
				if ( is_array( $translate_cp ) && $translate_cp !== array() ) {
					foreach ( $translate_cp as $post_type ) {
						$admin_texts[$k]['key'][]['attr']['name'] = 'title-'. $post_type;
						$admin_texts[$k]['key'][]['attr']['name'] = 'metadesc-'. $post_type;
						$admin_texts[$k]['key'][]['attr']['name'] = 'metakey-'. $post_type;
						$admin_texts[$k]['key'][]['attr']['name'] = 'title-ptarchive-'. $post_type;
						$admin_texts[$k]['key'][]['attr']['name'] = 'metadesc-ptarchive-'. $post_type;
						$admin_texts[$k]['key'][]['attr']['name'] = 'metakey-ptarchive-'. $post_type;

						$translate_tax = $sitepress->get_translatable_taxonomies( false, $post_type );
						if ( is_array( $translate_tax ) && $translate_tax !== array() ) {
							foreach ( $translate_tax as $taxonomy ) {
								$admin_texts[$k]['key'][]['attr']['name'] = 'title-tax-'. $taxonomy;
								$admin_texts[$k]['key'][]['attr']['name'] = 'metadesc-tax-'. $taxonomy;
								$admin_texts[$k]['key'][]['attr']['name'] = 'metakey-tax-'. $taxonomy;
							}
						}
					}
				}
				break;
			}
		}
		$config['wpml-config']['admin-texts']['key'] = $admin_texts;
	}

	return $config;
}
add_filter( 'icl_wpml_config_array', 'wpseo_wpml_config' );


/**
<<<<<<< HEAD
 * (Un-)schedule the yoast tracking cronjob if the tracking option has changed
 * 
 * Needs to be done here, rather than in the Yoast_Tracking class as class-tracking.php may not be loaded
 *
 * @todo - check if this has any impact on other Yoast plugins which may use the same tracking schedule
 * hook. If so, may be get any other yoast plugin options, check for the tracking status and
 * unschedule based on the combined status
 *
 * @param	mixed	$disregard	Not needed - Option name if option was added, old value if option was updated
 * @param	array	$value		The new value of the option after add/update
 * @return	void
 */
function schedule_yoast_tracking( $disregard, $value ) {
	$current_schedule = wp_next_scheduled( 'yoast_tracking' );
	$tracking = ( isset( $value['yoast_tracking'] ) && $value['yoast_tracking'] ) ? true : false;

	if( $tracking === true && $current_schedule === false ) {
		// The tracking checks daily, but only sends new data every 7 days.
		wp_schedule_event( time(), 'daily', 'yoast_tracking' );
	}
	else if( $tracking === false && $current_schedule !== false ){
		wp_clear_scheduled_hook( 'yoast_tracking' );
	}
}
add_action( 'add_option_wpseo', 'schedule_yoast_tracking', 10, 2 );
add_action( 'update_option_wpseo', 'schedule_yoast_tracking', 10, 2 );

/**
 * Check if the web server is running on Apache
 * @return bool
 */
function wpseo_is_apache() {
	if ( isset( $_SERVER['SERVER_SOFTWARE'] ) && stristr( $_SERVER['SERVER_SOFTWARE'], 'apache' ) !== false ) {
		return true;
	}
	return false;
}

/**
 * Check if the web service is running on Nginx
 *
 * @return bool
 */
function wpseo_is_nginx() {
	if ( isset( $_SERVER['SERVER_SOFTWARE'] ) && stristr( $_SERVER['SERVER_SOFTWARE'], 'nginx' ) !== false ) {
		return true;
	}
	return false;
}

/*
=======
>>>>>>> cb5805f1
 * Generate an HTML sitemap
 *
 * @param array $atts The attributes passed to the shortcode.
 *
 * @return string
 */
function wpseo_sitemap_handler( $atts ) {

	$atts = shortcode_atts(
		array(
			'authors'  => true,
			'pages'    => true,
			'posts'    => true,
			'archives' => true,
		),
		$atts
	);

	$display_authors  = ( $atts['authors'] === 'no' ) ? false : true;
	$display_pages    = ( $atts['pages'] === 'no' ) ? false : true;
	$display_posts    = ( $atts['posts'] === 'no' ) ? false : true;
	$display_archives = ( $atts['archives'] === 'no' ) ? false : true;

	$options = WPSEO_Options::get_all();

	/* Delete the transient if any of these are no
	   @todo [JRF => whomever] have a good look at this, as this would basically mean that if any of these
	   are no, we'd never use the transient and would always build again from scratch which is very inefficient
	   Suggestion: have several different transients based on the variables chosen
	*/
	if ( $display_authors === false || $display_pages === false || $display_posts === false ) {
		delete_transient( 'html-sitemap' );
	}

	// Get any existing copy of our transient data
	if ( false !== ( $output = get_transient( 'html-sitemap' ) ) ) {
		// $output .= 'CACHE'; // debug
		// return $output;
	}

	$output = '';

	// create author list
	if ( $display_authors ) {
		// use echo => false b/c shortcode format screws up
		$author_list = wp_list_authors(
			array(
				'exclude_admin' => false,
				'echo'          => false,
			)
		);

		if ( $author_list !== '' ) {
			$output .= '
				<h2 id="authors">' . __( 'Authors', 'wordpress-seo' ) . '</h2>
				<ul>
					' . $author_list . '
				</ul>';
		}
	}

	// create page list
	if ( $display_pages ) {
		// Some query magic to retrieve all pages that should be excluded, while preventing noindex pages that are set to
		// "always" include in HTML sitemap from being excluded.
		// @todo [JRF => whomever] check query efficiency using EXPLAIN

		$exclude_query  = "SELECT DISTINCT( post_id ) FROM {$GLOBALS['wpdb']->postmeta}
			WHERE ( ( meta_key = '" . WPSEO_Meta::$meta_prefix . "sitemap-html-include' AND meta_value = 'never' )
			  OR ( meta_key = '" . WPSEO_Meta::$meta_prefix . "meta-robots-noindex' AND meta_value = '1' ) )
			AND post_id NOT IN
				( SELECT pm2.post_id FROM {$GLOBALS['wpdb']->postmeta} pm2
						WHERE pm2.meta_key = '" . WPSEO_Meta::$meta_prefix . "sitemap-html-include' AND pm2.meta_value = 'always')
			ORDER BY post_id ASC";
		$excluded_pages = $GLOBALS['wpdb']->get_results( $exclude_query );

		$exclude = array();
		if ( is_array( $excluded_pages ) && $excluded_pages !== array() ) {
			foreach ( $excluded_pages as $page ) {
				$exclude[] = $page->post_id;
			}
		}
		unset( $excluded_pages, $page );

		/**
		 * This filter allows excluding more pages should you wish to from the HTML sitemap.
		 */
		$exclude = implode( ',', apply_filters( 'wpseo_html_sitemap_page_exclude', $exclude ) );

		$page_list = wp_list_pages(
			array(
				'exclude'  => $exclude,
				'title_li' => '',
				'echo'     => false,
			)
		);

		if ( $page_list !== '' ) {
			$output .= '
				<h2 id="pages">' . __( 'Pages', 'wordpress-seo' ) . '</h2>
				<ul>
					' . $page_list . '
				</ul>';
		}
	}

	// create post list
	if ( $display_posts ) {
		// Add categories you'd like to exclude in the exclude here
		// possibly have this controlled by shortcode params
		$cats_map = '';
		$cats     = get_categories( 'exclude=' );
		if ( is_array( $cats ) && $cats !== array() ) {
			foreach ( $cats as $cat ) {
				$args = array(
					'post_type'      => 'post',
					'post_status'    => 'publish',
					'posts_per_page' => -1,
					'cat'            => $cat->cat_ID,

					'meta_query'     => array(
						'relation' => 'OR',
						// include if this key doesn't exists
						array(
							'key'     => WPSEO_Meta::$meta_prefix . 'meta-robots-noindex',
							'value'   => '', // This is ignored, but is necessary...
							'compare' => 'NOT EXISTS',
						),
						// OR if key does exists include if it is not 1
						array(
							'key'     => WPSEO_Meta::$meta_prefix . 'meta-robots-noindex',
							'value'   => '1',
							'compare' => '!=',
						),
						// OR this key overrides it
						array(
							'key'     => WPSEO_Meta::$meta_prefix . 'sitemap-html-include',
							'value'   => 'always',
							'compare' => '=',
						),
					),
				);

				$posts = get_posts( $args );

				if ( is_array( $posts ) && $posts !== array() ) {
					$posts_in_cat = '';

					foreach ( $posts as $post ) {
						$category = get_the_category( $post->ID );

						// Only display a post link once, even if it's in multiple categories
						if ( $category[0]->cat_ID == $cat->cat_ID ) {
							$posts_in_cat .= '
							<li><a href="' . esc_url( get_permalink( $post->ID ) ) . '">' . get_the_title( $post->ID ) . '</a></li>';
						}
					}

					if ( $posts_in_cat !== '' ) {
						$cats_map .= '
					<li>
						<h3>' . $cat->cat_name . '</h3>
						<ul>
							' . $posts_in_cat . '
						</ul>
					</li>';
					}
				}
				unset( $posts, $post, $posts_in_cat, $category );
			}
		}

		if ( $cats_map !== '' ) {
			$output .= '
				<h2 id="posts">' . __( 'Posts', 'wordpress-seo' ) . '</h2>
				<ul>
					' . $cats_map . '
				</ul>';
		}
		unset( $cats_map, $cats, $cat, $args );
	}


	// get all public non-builtin post types
	$args       = array(
		'public'   => true,
		'_builtin' => false,
	);
	$post_types = get_post_types( $args, 'object' );

	if ( is_array( $post_types ) && $post_types !== array() ) {

		// create an noindex array of post types and taxonomies
		$noindex = array();
		foreach ( $options as $key => $value ) {
			if ( strpos( $key, 'noindex-' ) === 0 && $value === true ) {
				$noindex[] = $key;
			}
		}

		$archives = '';

		// create custom post type list
		foreach ( $post_types as $post_type ) {
			if ( is_object( $post_type ) && ! in_array( 'noindex-' . $post_type->name, $noindex ) ) {
				$output .= '
				<h2 id="' . $post_type->name . '">' . esc_html( $post_type->label ) . '</h2>
				<ul>
					' . create_type_sitemap_template( $post_type ) . '
				</ul>';
			}

			// create archives list
			if ( $display_archives ) {
				if ( is_object( $post_type ) && $post_type->has_archive && ! in_array( 'noindex-ptarchive-' . $post_type->name, $noindex ) ) {
					$archives .= '<a href="' . esc_url( get_post_type_archive_link( $post_type->name ) ) . '">' . esc_html( $post_type->labels->name ) . '</a>';

					$archives .= create_type_sitemap_template( $post_type );
				}
			}
		}

		if ( $archives !== '' ) {
			$output .= '
			<h2 id="archives">' . __( 'Archives', 'wordpress-seo' ) . '</h2>
			<ul>
				' . $archives .'
			</ul>';
		}
	}

	set_transient( 'html-sitemap', $output, 60 );
	return $output;
}

add_shortcode( 'wpseo_sitemap', 'wpseo_sitemap_handler' );


/**
 * @param $post_type
 *
 * @return string
 */
function create_type_sitemap_template( $post_type ) {
	// $output = '<h2 id="' . $post_type->name . '">' . __( $post_type->label, 'wordpress-seo' ) . '</h2><ul>';

	// Get all registered taxonomy of this post type
	$taxs   = get_object_taxonomies( $post_type->name, 'object' );
	$output = '';

	if ( is_array( $taxs ) && $taxs !== array() ) {

		// Build the taxonomy tree
		$walker = new Sitemap_Walker;
		foreach ( $taxs as $key => $tax ) {
			if ( $tax->public !== 1 ) {
				continue;
			}

			$args     = array(
				'post_type' => $post_type->name,
				'tax_query' => array(
					array(
						'taxonomy' => $key,
						'field'    => 'id',
						'terms'    => -1,
						'operator' => 'NOT',
					),
				),
			);
			$query    = new WP_Query( $args );
			$title_li = $query->have_posts() ? $tax->labels->name : '';

			$cats_list = wp_list_categories(
				array(
					'title_li'         => $title_li,
					'echo'             => false,
					'taxonomy'         => $key,
					'show_option_none' => '',
					// 'hierarchical' => 0, // uncomment this for a flat list

					'walker'           => $walker,
					'post_type'        => $post_type->name, // arg used by the Walker class
				)
			);

			if ( $cats_list !== '' ) {
				$output .= $cats_list;
			}
		}

		if ( $output !== '' ) {
			$output .= '<br />';
		}
	}
	return $output;
}


if ( ! function_exists( 'wpseo_calc' ) ) {
	/**
	 * Do simple reliable math calculations without the risk of wrong results
	 * @see http://floating-point-gui.de/
	 * @see the big red warning on http://php.net/language.types.float.php
	 *
	 * In the rare case that the bcmath extension would not be loaded, it will return the normal calculation results
	 *
	 * @since 1.5.0
	 *
	 * @param	mixed   $number1    Scalar (string/int/float/bool)
	 * @param	string	$action		Calculation action to execute. Valid input:
	 *								'+' or 'add' or 'addition',
	 *								'-' or 'sub' or 'subtract',
	 *								'*' or 'mul' or 'multiply',
	 *								'/' or 'div' or 'divide',
	 *								'%' or 'mod' or 'modulus'
	 *								'=' or 'comp' or 'compare'
	 * @param	mixed	$number2    Scalar (string/int/float/bool)
	 * @param	bool	$round		Whether or not to round the result. Defaults to false.
	 *								Will be disregarded for a compare operation
	 * @param	int		$decimals	Decimals for rounding operation. Defaults to 0.
	 * @param	int		$precision	Calculation precision. Defaults to 10.
	 * @return	mixed				Calculation Result or false if either or the numbers isn't scalar or
	 *								an invalid operation was passed
	 *								- for compare the result will always be an integer
	 *								- for all other operations, the result will either be an integer (preferred)
	 *								or a float
	 */
	function wpseo_calc( $number1, $action, $number2, $round = false, $decimals = 0, $precision = 10 ) {
		static $bc;

		if ( ! is_scalar( $number1 ) || ! is_scalar( $number2 ) ) {
			return false;
		}

		if( ! isset( $bc ) ) {
			$bc = extension_loaded( 'bcmath' );
		}

		if ( $bc ) {
			$number1 = strval( $number1 );
			$number2 = strval( $number2 );
		}

		$result  = null;
		$compare = false;

		switch ( $action ) {
			case '+':
			case 'add':
			case 'addition':
				$result = ( $bc ) ? bcadd( $number1, $number2, $precision ) /* string */ : ( $number1 + $number2 );
				break;

			case '-':
			case 'sub':
			case 'subtract':
				$result = ( $bc ) ? bcsub( $number1, $number2, $precision ) /* string */ : ( $number1 - $number2 );
				break;

			case '*':
			case 'mul':
			case 'multiply':
				$result = ( $bc ) ? bcmul( $number1, $number2, $precision ) /* string */ : ( $number1 * $number2 );
				break;

			case '/':
			case 'div':
			case 'divide':
				if ( $bc ) {
					$result = bcdiv( $number1, $number2, $precision ); // string, or NULL if right_operand is 0
				}
				elseif ( $number2 != 0 ) {
					$result = $number1 / $number2;
				}

				if ( ! isset( $result ) ) {
					$result = 0;
				}
				break;

			case '%':
			case 'mod':
			case 'modulus':
				if ( $bc ) {
					$result = bcmod( $number1, $number2, $precision ); // string, or NULL if modulus is 0.
				}
				elseif ( $number2 != 0 ) {
					$result = $number1 % $number2;
				}

				if ( ! isset( $result ) ) {
					$result = 0;
				}
				break;

			case '=':
			case 'comp':
			case 'compare':
				$compare = true;
				if ( $bc ) {
					$result = bccomp( $number1, $number2, $precision ); // returns int 0, 1 or -1
				}
				else {
					$result = ( $number1 == $number2 ) ? 0 : ( ( $number1 > $number2 ) ? 1 : -1 );
				}
				break;
		}

		if ( isset( $result ) ) {
			if ( $compare === false ) {
				if ( $round === true ) {
					$result = round( floatval( $result ), $decimals );
					if ( $decimals === 0 ) {
						$result = (int) $result;
					}
				}
				else {
					$result = ( intval( $result ) == $result ) ? intval( $result ) : floatval( $result );
				}
			}
			return $result;
		}
		return false;
	}
}



/********************** DEPRECATED FUNCTIONS **********************/


/**
 * Get the value from the post custom values
 *
 * @deprecated 1.5.0
 * @deprecated use WPSEO_Meta::get_value()
 * @see WPSEO_Meta::get_value()
 *
 * @param	string	$val	internal name of the value to get
 * @param	int		$postid	post ID of the post to get the value for
 * @return	string
 */
function wpseo_get_value( $val, $postid = 0 ) {
	_deprecated_function( __FUNCTION__, 'WPSEO 1.5.0', 'WPSEO_Meta::get_value()' );
	return WPSEO_Meta::get_value( $val, $postid );
}


/**
 * Save a custom meta value
 *
 * @deprecated 1.5.0
 * @deprecated use WPSEO_Meta::set_value() or just use update_post_meta()
 * @see WPSEO_Meta::set_value()
 *
 * @param	string	$meta_key		the meta to change
 * @param	mixed	$meta_value		the value to set the meta to
 * @param	int		$post_id		the ID of the post to change the meta for.
 * @return	bool	whether the value was changed
 */
function wpseo_set_value( $meta_key, $meta_value, $post_id ) {
	_deprecated_function( __FUNCTION__, 'WPSEO 1.5.0', 'WPSEO_Meta::set_value()' );
	return WPSEO_Meta::set_value( $meta_key, $meta_value, $post_id );
}


/**
 * Retrieve an array of all the options the plugin uses. It can't use only one due to limitations of the options API.
 *
 * @deprecated 1.5.0
 * @deprecated use WPSEO_Options::get_option_names()
 * @see WPSEO_Options::get_option_names()
 *
 * @return array of options.
 */
function get_wpseo_options_arr() {
	_deprecated_function( __FUNCTION__, 'WPSEO 1.5.0', 'WPSEO_Options::get_option_names()' );
	return WPSEO_Options::get_option_names();
}


/**
 * Retrieve all the options for the SEO plugin in one go.
 *
 * @deprecated 1.5.0
 * @deprecated use WPSEO_Options::get_all()
 * @see WPSEO_Options::get_all()
 *
 * @return array of options
 */
function get_wpseo_options() {
	_deprecated_function( __FUNCTION__, 'WPSEO 1.5.0', 'WPSEO_Options::get_all()' );
	return WPSEO_Options::get_all();
}

/**
 * Used for imports, both in dashboard and import settings pages, this functions either copies
 * $old_metakey into $new_metakey or just plain replaces $old_metakey with $new_metakey
 *
 * @deprecated 1.5.0
 * @deprecated use WPSEO_Meta::replace_meta()
 * @see WPSEO_Meta::replace_meta()
 *
 * @param string  $old_metakey The old name of the meta value.
 * @param string  $new_metakey The new name of the meta value, usually the WP SEO name.
 * @param bool    $replace     Whether to replace or to copy the values.
 */
function replace_meta( $old_metakey, $new_metakey, $replace = false ) {
	_deprecated_function( __FUNCTION__, 'WPSEO 1.5.0', 'WPSEO_Meta::replace_meta()' );
	WPSEO_Meta::replace_meta( $old_metakey, $new_metakey, $replace );
}


/**
 * Retrieve a taxonomy term's meta value.
 *
 * @deprecated 1.5.0
 * @deprecated use WPSEO_Taxonomy_Meta::get_term_meta()
 * @see WPSEO_Taxonomy_Meta::get_term_meta()
 *
 * @param string|object $term     term to get the meta value for
 * @param string        $taxonomy name of the taxonomy to which the term is attached
 * @param string        $meta     meta value to get
 * @return bool|mixed value when the meta exists, false when it does not
 */
function wpseo_get_term_meta( $term, $taxonomy, $meta ) {
	_deprecated_function( __FUNCTION__, 'WPSEO 1.5.0', 'WPSEO_Taxonomy_Meta::get_term_meta' );
	WPSEO_Taxonomy_Meta::get_term_meta( $term, $taxonomy, $meta );
}

/**
 * Check if the web server is running on Apache
 * @return bool
 */
function wpseo_is_apache() {
	if ( isset( $_SERVER['SERVER_SOFTWARE'] ) && stristr( $_SERVER['SERVER_SOFTWARE'], 'apache' ) !== false ) {
		return true;
	}
	return false;
}

/**
 * Check if the web service is running on Nginx
 *
 * @return bool
 */
function wpseo_is_nginx() {
	if ( isset( $_SERVER['SERVER_SOFTWARE'] ) && stristr( $_SERVER['SERVER_SOFTWARE'], 'nginx' ) !== false ) {
		return true;
	}
	return false;
}

/**
 * WordPress SEO breadcrumb shortcode
 * [wpseo_breadcrumb]
 *
 * @return string
 */
function wpseo_shortcode_yoast_breadcrumb() {
	return yoast_breadcrumb( '', '', false );
}
add_shortcode( 'wpseo_breadcrumb', 'wpseo_shortcode_yoast_breadcrumb' );<|MERGE_RESOLUTION|>--- conflicted
+++ resolved
@@ -540,35 +540,6 @@
 
 
 /**
-<<<<<<< HEAD
- * (Un-)schedule the yoast tracking cronjob if the tracking option has changed
- * 
- * Needs to be done here, rather than in the Yoast_Tracking class as class-tracking.php may not be loaded
- *
- * @todo - check if this has any impact on other Yoast plugins which may use the same tracking schedule
- * hook. If so, may be get any other yoast plugin options, check for the tracking status and
- * unschedule based on the combined status
- *
- * @param	mixed	$disregard	Not needed - Option name if option was added, old value if option was updated
- * @param	array	$value		The new value of the option after add/update
- * @return	void
- */
-function schedule_yoast_tracking( $disregard, $value ) {
-	$current_schedule = wp_next_scheduled( 'yoast_tracking' );
-	$tracking = ( isset( $value['yoast_tracking'] ) && $value['yoast_tracking'] ) ? true : false;
-
-	if( $tracking === true && $current_schedule === false ) {
-		// The tracking checks daily, but only sends new data every 7 days.
-		wp_schedule_event( time(), 'daily', 'yoast_tracking' );
-	}
-	else if( $tracking === false && $current_schedule !== false ){
-		wp_clear_scheduled_hook( 'yoast_tracking' );
-	}
-}
-add_action( 'add_option_wpseo', 'schedule_yoast_tracking', 10, 2 );
-add_action( 'update_option_wpseo', 'schedule_yoast_tracking', 10, 2 );
-
-/**
  * Check if the web server is running on Apache
  * @return bool
  */
@@ -592,8 +563,6 @@
 }
 
 /*
-=======
->>>>>>> cb5805f1
  * Generate an HTML sitemap
  *
  * @param array $atts The attributes passed to the shortcode.
