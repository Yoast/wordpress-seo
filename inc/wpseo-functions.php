<?php
/**
 * @package Internals
 */

if ( ! defined( 'WPSEO_VERSION' ) ) {
	header( 'Status: 403 Forbidden' );
	header( 'HTTP/1.1 403 Forbidden' );
	exit();
}


/**
 * Run the upgrade procedures.
 *
 * @todo - [JRF => Yoast] check: if upgrade is run on multi-site installation, upgrade for all sites ?
 * Maybe not necessary as it is now run on plugins_loaded, so upgrade will run as soon as any page
 * on a site is requested.
 */
function wpseo_do_upgrade() {
	/* Make sure title_test and description_test functions are available */
	require_once( WPSEO_PATH . 'inc/wpseo-non-ajax-functions.php' );

	$option_wpseo = get_option( 'wpseo' );

	WPSEO_Options::maybe_set_multisite_defaults( false );

//	if ( $option_wpseo['version'] === '' || version_compare( $option_wpseo['version'], '1.2', '<' ) ) {
//		add_action( 'init', 'wpseo_title_test' );
//	}

	if ( $option_wpseo['version'] === '' || version_compare( $option_wpseo['version'], '1.4.13', '<' ) ) {
		// Run description test once theme has loaded
		add_action( 'init', 'wpseo_description_test' );
	}

	if ( $option_wpseo['version'] === '' || version_compare( $option_wpseo['version'], '1.4.15', '<' ) ) {
		add_action( 'shutdown', 'flush_rewrite_rules' );
	}

	if ( version_compare( $option_wpseo['version'], '1.5.0', '<' ) ) {

		// Clean up options and meta
		WPSEO_Options::clean_up( null, $option_wpseo['version'] );
		WPSEO_Meta::clean_up();

		// Add new capabilities on upgrade
		wpseo_add_capabilities();
	}

	/* Only correct the breadcrumb defaults for upgrades from v1.5+ to v1.5.2.3, upgrades from earlier version
	   will already get this functionality in the clean_up routine. */
	if ( version_compare( $option_wpseo['version'], '1.4.25', '>' ) && version_compare( $option_wpseo['version'], '1.5.2.3', '<' ) ) {
		add_action( 'init', array( 'WPSEO_Options', 'bring_back_breadcrumb_defaults' ), 3 );
	}

	if ( version_compare( $option_wpseo['version'], '1.4.25', '>' ) && version_compare( $option_wpseo['version'], '1.5.2.4', '<' ) ) {
		/* Make sure empty maintax/mainpt strings will convert to 0 */
		WPSEO_Options::clean_up( 'wpseo_internallinks', $option_wpseo['version'] );

		/* Remove slashes from taxonomy meta texts */
		WPSEO_Options::clean_up( 'wpseo_taxonomy_meta', $option_wpseo['version'] );
	}

	/* Clean up stray wpseo_ms options from the options table, option should only exist in the sitemeta table */
	delete_option( 'wpseo_ms' );


	// Make sure version nr gets updated for any version without specific upgrades
	$option_wpseo = get_option( 'wpseo' ); // re-get to make sure we have the latest version
	if ( version_compare( $option_wpseo['version'], WPSEO_VERSION, '<' ) ) {
		update_option( 'wpseo', $option_wpseo );
	}

	// Make sure all our options always exist - issue #1245
	WPSEO_Options::ensure_options_exist();
}


if ( ! function_exists( 'initialize_wpseo_front' ) ) {
	function initialize_wpseo_front() {
		$GLOBALS['wpseo_front'] = new WPSEO_Frontend;
	}
}


if ( ! function_exists( 'yoast_breadcrumb' ) ) {
	/**
	 * Template tag for breadcrumbs.
	 *
	 * @todo [JRF => Yoast/whomever] We could probably get rid of the 'breadcrumbs-enable' option key
	 * as the file is now only loaded when the template tag is encountered anyway.
	 * Only issue with that would be the removal of the bbPress crumb from within wpseo_frontend_init()
	 * in wpseo.php which is also based on this setting.
	 * Whether or not to show the bctitle field within meta boxes is also based on this setting, but
	 * showing these when someone hasn't implemented the template tag shouldn't really give cause for concern.
	 * Other than that, leaving the setting is an easy way to enable/disable the bc without having to
	 * edit the template files again, but having to manually enable when you've added the template tag
	 * in your theme is kind of double, so I'm undecided about what to do.
	 * I guess I'm leaning towards removing the option key.
	 *
	 * @param string $before  What to show before the breadcrumb.
	 * @param string $after   What to show after the breadcrumb.
	 * @param bool   $display Whether to display the breadcrumb (true) or return it (false).
	 *
	 * @return string
	 */
	function yoast_breadcrumb( $before = '', $after = '', $display = true ) {
		$options = get_option( 'wpseo_internallinks' );

		if ( $options['breadcrumbs-enable'] === true ) {
			return WPSEO_Breadcrumbs::breadcrumb( $before, $after, $display );
		}
	}
}

/**
 * Add the bulk edit capability to the proper default roles.
 */
function wpseo_add_capabilities() {
	$roles = array(
		'administrator',
		'editor',
		'author',
	);

	$roles = apply_filters( 'wpseo_bulk_edit_roles', $roles );

	foreach ( $roles as $role ) {
		$r = get_role( $role );
		if ( $r ) {
			$r->add_cap( 'wpseo_bulk_edit' );
		}
	}
}


/**
 * Remove the bulk edit capability from the proper default roles.
 *
 * Contributor is still removed for legacy reasons.
 */
function wpseo_remove_capabilities() {
	$roles = array(
		'administrator',
		'editor',
		'author',
		'contributor',
	);

	$roles = apply_filters( 'wpseo_bulk_edit_roles', $roles );

	foreach ( $roles as $role ) {
		$r = get_role( $role );
		if ( $r ) {
			$r->remove_cap( 'wpseo_bulk_edit' );
		}
	}
}


/**
 * Replace `%%variable_placeholders%%` with their real value based on the current requested page/post/cpt
 *
 * @param string $string the string to replace the variables in.
 * @param object $args   the object some of the replacement values might come from, could be a post, taxonomy or term.
 * @param array  $omit   variables that should not be replaced by this function.
 * @return string
 */
function wpseo_replace_vars( $string, $args, $omit = array() ) {
	$replacer = new WPSEO_Replace_Vars;
	return $replacer->replace( $string, $args, $omit );
}

/**
 * Register a new variable replacement
 *
 * This function is for use by other plugins/themes to easily add their own additional variables to replace.
 * This function should be called from a function on the 'wpseo_register_extra_replacements' action hook.
 * The use of this function is preferred over the older 'wpseo_replacements' filter as a way to add new replacements.
 * The 'wpseo_replacements' filter should still be used to adjust standard WPSEO replacement values.
 * The function can not be used to replace standard WPSEO replacement value functions and will thrown a warning
 * if you accidently try.
 * To avoid conflicts with variables registered by WPSEO and other themes/plugins, try and make the
 * name of your variable unique. Variable names also can not start with "%%cf_" or "%%ct_" as these are reserved
 * for the standard WPSEO variable variables 'cf_<custom-field-name>', 'ct_<custom-tax-name>' and
 * 'ct_desc_<custom-tax-name>'.
 * The replacement function will be passed the undelimited name (i.e. stripped of the %%) of the variable
 * to replace in case you need it.
 *
 * Example code:
 * <code>
 * <?php
 * function retrieve_var1_replacement( $var1 ) {
 *		return 'your replacement value';
 * }
 *
 * function register_my_plugin_extra_replacements() {
 *		wpseo_register_var_replacement( '%%myvar1%%', 'retrieve_var1_replacement', 'advanced', 'this is a help text for myvar1' );
 *		wpseo_register_var_replacement( 'myvar2', array( 'class', 'method_name' ), 'basic', 'this is a help text for myvar2' );
 * }
 * add_action( 'wpseo_register_extra_replacements', 'register_my_plugin_extra_replacements' );
 * ?>
 * </code>
 *
 * @since 1.5.4
 *
 * @param  string   $var               The name of the variable to replace, i.e. '%%var%%'
 *                                      - the surrounding %% are optional, name can only contain [A-Za-z0-9_-]
 * @param  mixed    $replace_function  Function or method to call to retrieve the replacement value for the variable
 *					                   Uses the same format as add_filter/add_action function parameter and
 *					                   should *return* the replacement value. DON'T echo it!
 * @param  string   $type              Type of variable: 'basic' or 'advanced', defaults to 'advanced'
 * @param  string   $help_text         Help text to be added to the help tab for this variable
 * @return bool     Whether the replacement function was succesfully registered
 */
function wpseo_register_var_replacement( $var, $replace_function, $type = 'advanced', $help_text = '' ) {
	return WPSEO_Replace_Vars::register_replacement( $var, $replace_function, $type, $help_text );
}

/**
 * Strip out the shortcodes with a filthy regex, because people don't properly register their shortcodes.
 *
 * @param string $text input string that might contain shortcodes
 * @return string $text string without shortcodes
 */
function wpseo_strip_shortcode( $text ) {
	return preg_replace( '`\[[^\]]+\]`s', '', $text );
}

/**
 * Redirect /sitemap.xml to /sitemap_index.xml
 */
function wpseo_xml_redirect_sitemap() {
	global $wp_query;

	$current_url  = ( isset( $_SERVER['HTTPS'] ) && $_SERVER['HTTPS'] == 'on' ) ? 'https://' : 'http://';
	$current_url .= sanitize_text_field( $_SERVER['SERVER_NAME'] ) . sanitize_text_field( $_SERVER['REQUEST_URI'] );

	// must be 'sitemap.xml' and must be 404
	if ( home_url( '/sitemap.xml' ) == $current_url && $wp_query->is_404 ) {
		wp_redirect( home_url( '/sitemap_index.xml' ) );
		exit;
	}
}

/**
 * Initialize sitemaps. Add sitemap & XSL rewrite rules and query vars
 */
function wpseo_xml_sitemaps_init() {
	$options = get_option( 'wpseo_xml' );
	if ( $options['enablexmlsitemap'] !== true ) {
		return;
	}

	// redirects sitemap.xml to sitemap_index.xml
	add_action( 'template_redirect', 'wpseo_xml_redirect_sitemap', 0 );

	if ( ! is_object( $GLOBALS['wp'] ) ) {
		return;
	}

	$GLOBALS['wp']->add_query_var( 'sitemap' );
	$GLOBALS['wp']->add_query_var( 'sitemap_n' );
	$GLOBALS['wp']->add_query_var( 'xsl' );
	add_rewrite_rule( 'sitemap_index\.xml$', 'index.php?sitemap=1', 'top' );
	add_rewrite_rule( '([^/]+?)-sitemap([0-9]+)?\.xml$', 'index.php?sitemap=$matches[1]&sitemap_n=$matches[2]', 'top' );
	add_rewrite_rule( '([a-z]+)?-?sitemap\.xsl$', 'index.php?xsl=$matches[1]', 'top' );
}

add_action( 'init', 'wpseo_xml_sitemaps_init', 1 );

/**
 * Notify search engines of the updated sitemap.
 */
function wpseo_ping_search_engines( $sitemapurl = null ) {
	// Don't ping if blog is not public
	if ( '0' == get_option( 'blog_public' ) ) {
		return;
	}

	$options = get_option( 'wpseo_xml' );
	$base    = $GLOBALS['wp_rewrite']->using_index_permalinks() ? 'index.php/' : '';
	if ( $sitemapurl == null ) {
		$sitemapurl = urlencode( home_url( $base . 'sitemap_index.xml' ) );
	}

	// Always ping Google and Bing, optionally ping Ask and Yahoo!
	wp_remote_get( 'http://www.google.com/webmasters/tools/ping?sitemap=' . $sitemapurl );
	wp_remote_get( 'http://www.bing.com/ping?sitemap=' . $sitemapurl );

	if ( $options['xml_ping_yahoo'] === true ) {
		wp_remote_get( 'http://search.yahooapis.com/SiteExplorerService/V1/updateNotification?appid=3usdTDLV34HbjQpIBuzMM1UkECFl5KDN7fogidABihmHBfqaebDuZk1vpLDR64I-&url=' . $sitemapurl );
	}

	if ( $options['xml_ping_ask'] === true ) {
		wp_remote_get( 'http://submissions.ask.com/ping?sitemap=' . $sitemapurl );
	}
}
add_action( 'wpseo_ping_search_engines', 'wpseo_ping_search_engines' );


function wpseo_store_tracking_response() {
	if ( ! wp_verify_nonce( $_POST['nonce'], 'wpseo_activate_tracking' ) ) {
		die();
	}

	$options                        = get_option( 'wpseo' );
	$options['tracking_popup_done'] = true;

	if ( $_POST['allow_tracking'] == 'yes' ) {
		$options['yoast_tracking'] = true;
	}
	else {
		$options['yoast_tracking'] = false;
	}

	update_option( 'wpseo', $options );
}
add_action( 'wp_ajax_wpseo_allow_tracking', 'wpseo_store_tracking_response' );

/**
 * WPML plugin support: Set titles for custom types / taxonomies as translatable.
 * It adds new keys to a wpml-config.xml file for a custom post type title, metadesc, title-ptarchive and metadesc-ptarchive fields translation.
 * Documentation: http://wpml.org/documentation/support/language-configuration-files/
 *
 * @global $sitepress
 * @param array $config
 * @return array
 */
function wpseo_wpml_config( $config ) {
	global $sitepress;

	if ( ( is_array( $config ) && isset( $config['wpml-config']['admin-texts']['key'] ) ) && ( is_array( $config['wpml-config']['admin-texts']['key'] ) && $config['wpml-config']['admin-texts']['key'] !== array() ) ) {
		$admin_texts = $config['wpml-config']['admin-texts']['key'];
		foreach ( $admin_texts as $k => $val ) {
			if ( $val['attr']['name'] === 'wpseo_titles' ) {
				$translate_cp = array_keys( $sitepress->get_translatable_documents() );
				if ( is_array( $translate_cp ) && $translate_cp !== array() ) {
					foreach ( $translate_cp as $post_type ) {
						$admin_texts[ $k ]['key'][]['attr']['name'] = 'title-'. $post_type;
						$admin_texts[ $k ]['key'][]['attr']['name'] = 'metadesc-'. $post_type;
						$admin_texts[ $k ]['key'][]['attr']['name'] = 'metakey-'. $post_type;
						$admin_texts[ $k ]['key'][]['attr']['name'] = 'title-ptarchive-'. $post_type;
						$admin_texts[ $k ]['key'][]['attr']['name'] = 'metadesc-ptarchive-'. $post_type;
						$admin_texts[ $k ]['key'][]['attr']['name'] = 'metakey-ptarchive-'. $post_type;

						$translate_tax = $sitepress->get_translatable_taxonomies( false, $post_type );
						if ( is_array( $translate_tax ) && $translate_tax !== array() ) {
							foreach ( $translate_tax as $taxonomy ) {
								$admin_texts[ $k ]['key'][]['attr']['name'] = 'title-tax-'. $taxonomy;
								$admin_texts[ $k ]['key'][]['attr']['name'] = 'metadesc-tax-'. $taxonomy;
								$admin_texts[ $k ]['key'][]['attr']['name'] = 'metakey-tax-'. $taxonomy;
							}
						}
					}
				}
				break;
			}
		}
		$config['wpml-config']['admin-texts']['key'] = $admin_texts;
	}

	return $config;
}
add_filter( 'icl_wpml_config_array', 'wpseo_wpml_config' );


/**
<<<<<<< HEAD
 * Generate an HTML sitemap
 *
 * @param array $atts The attributes passed to the shortcode.
 *
 * @return string
 */
function wpseo_sitemap_handler( $atts ) {

	$atts = shortcode_atts(
		array(
			'authors'  => true,
			'pages'    => true,
			'posts'    => true,
			'archives' => true,
		),
		$atts
	);

	$display_authors  = ( $atts['authors'] === 'no' ) ? false : true;
	$display_pages    = ( $atts['pages'] === 'no' ) ? false : true;
	$display_posts    = ( $atts['posts'] === 'no' ) ? false : true;
	$display_archives = ( $atts['archives'] === 'no' ) ? false : true;

	$options = WPSEO_Options::get_all();

	/* Delete the transient if any of these are no
	   @todo [JRF => whomever] have a good look at this, as this would basically mean that if any of these
	   are no, we'd never use the transient and would always build again from scratch which is very inefficient
	   Suggestion: have several different transients based on the variables chosen
	*/
	if ( $display_authors === false || $display_pages === false || $display_posts === false ) {
		delete_transient( 'html-sitemap' );
	}

	// Get any existing copy of our transient data
	if ( false !== ( $output = get_transient( 'html-sitemap' ) ) ) {
		// $output .= 'CACHE'; // debug
		// return $output;
	}

	$output = '';

	// create author list
	if ( $display_authors ) {
		// use echo => false b/c shortcode format screws up
		$author_list = wp_list_authors(
			array(
				'exclude_admin' => false,
				'echo'          => false,
			)
		);

		if ( $author_list !== '' ) {
			$output .= '
				<h2 id="authors">' . __( 'Authors', 'wordpress-seo' ) . '</h2>
				<ul>
					' . $author_list . '
				</ul>';
		}
	}

	// create page list
	if ( $display_pages ) {
		// Some query magic to retrieve all pages that should be excluded, while preventing noindex pages that are set to
		// "always" include in HTML sitemap from being excluded.
		// @todo [JRF => whomever] check query efficiency using EXPLAIN

		$exclude_query  = "SELECT DISTINCT( post_id ) FROM {$GLOBALS['wpdb']->postmeta}
			WHERE ( ( meta_key = '" . WPSEO_Meta::$meta_prefix . "sitemap-html-include' AND meta_value = 'never' )
			  OR ( meta_key = '" . WPSEO_Meta::$meta_prefix . "meta-robots-noindex' AND meta_value = '1' ) )
			AND post_id NOT IN
				( SELECT pm2.post_id FROM {$GLOBALS['wpdb']->postmeta} pm2
						WHERE pm2.meta_key = '" . WPSEO_Meta::$meta_prefix . "sitemap-html-include' AND pm2.meta_value = 'always')
			ORDER BY post_id ASC";
		$excluded_pages = $GLOBALS['wpdb']->get_results( $exclude_query );

		$exclude = array();
		if ( is_array( $excluded_pages ) && $excluded_pages !== array() ) {
			foreach ( $excluded_pages as $page ) {
				$exclude[] = $page->post_id;
			}
		}
		unset( $excluded_pages, $page );

		/**
		 * This filter allows excluding more pages should you wish to from the HTML sitemap.
		 */
		$exclude = implode( ',', apply_filters( 'wpseo_html_sitemap_page_exclude', $exclude ) );

		$page_list = wp_list_pages(
			array(
				'exclude'  => $exclude,
				'title_li' => '',
				'echo'     => false,
			)
		);

		if ( $page_list !== '' ) {
			$output .= '
				<h2 id="pages">' . __( 'Pages', 'wordpress-seo' ) . '</h2>
				<ul>
					' . $page_list . '
				</ul>';
		}
	}

	// create post list
	if ( $display_posts ) {
		// Add categories you'd like to exclude in the exclude here
		// possibly have this controlled by shortcode params
		$cats_map = '';
		$cats     = get_categories( 'exclude=' );
		if ( is_array( $cats ) && $cats !== array() ) {
			foreach ( $cats as $cat ) {
				$args = array(
					'post_type'      => 'post',
					'post_status'    => 'publish',
					'posts_per_page' => -1,
					'cat'            => $cat->cat_ID,

					'meta_query'     => array(
						'relation' => 'OR',
						// include if this key doesn't exists
						array(
							'key'     => WPSEO_Meta::$meta_prefix . 'meta-robots-noindex',
							'value'   => 'needs-a-value-anyway', // This is ignored, but is necessary...
							'compare' => 'NOT EXISTS',
						),
						// OR if key does exists include if it is not 1
						array(
							'key'     => WPSEO_Meta::$meta_prefix . 'meta-robots-noindex',
							'value'   => '1',
							'compare' => '!=',
						),
						// OR this key overrides it
						array(
							'key'     => WPSEO_Meta::$meta_prefix . 'sitemap-html-include',
							'value'   => 'always',
							'compare' => '=',
						),
					),
				);

				$posts = get_posts( $args );

				if ( is_array( $posts ) && $posts !== array() ) {
					$posts_in_cat = '';

					foreach ( $posts as $post ) {
						$category = get_the_category( $post->ID );

						// Only display a post link once, even if it's in multiple categories
						if ( $category[0]->cat_ID == $cat->cat_ID ) {
							$posts_in_cat .= '
							<li><a href="' . esc_url( get_permalink( $post->ID ) ) . '">' . get_the_title( $post->ID ) . '</a></li>';
						}
					}

					if ( $posts_in_cat !== '' ) {
						$cats_map .= '
					<li>
						<h3>' . $cat->cat_name . '</h3>
						<ul>
							' . $posts_in_cat . '
						</ul>
					</li>';
					}
				}
				unset( $posts, $post, $posts_in_cat, $category );
			}
		}

		if ( $cats_map !== '' ) {
			$output .= '
				<h2 id="posts">' . __( 'Posts', 'wordpress-seo' ) . '</h2>
				<ul>
					' . $cats_map . '
				</ul>';
		}
		unset( $cats_map, $cats, $cat, $args );
	}


	// get all public non-builtin post types
	$args       = array(
		'public'   => true,
		'_builtin' => false,
	);
	$post_types = get_post_types( $args, 'object' );

	if ( is_array( $post_types ) && $post_types !== array() ) {

		// create an noindex array of post types and taxonomies
		$noindex = array();
		foreach ( $options as $key => $value ) {
			if ( strpos( $key, 'noindex-' ) === 0 && $value === true ) {
				$noindex[] = $key;
			}
		}

		$archives = '';

		// create custom post type list
		foreach ( $post_types as $post_type ) {
			if ( is_object( $post_type ) && ! in_array( 'noindex-' . $post_type->name, $noindex ) ) {
				$output .= '
				<h2 id="' . $post_type->name . '">' . esc_html( $post_type->label ) . '</h2>
				<ul>
					' . create_type_sitemap_template( $post_type ) . '
				</ul>';
			}

			// create archives list
			if ( $display_archives ) {
				if ( is_object( $post_type ) && $post_type->has_archive && ! in_array( 'noindex-ptarchive-' . $post_type->name, $noindex ) ) {
					$archives .= '<a href="' . esc_url( get_post_type_archive_link( $post_type->name ) ) . '">' . esc_html( $post_type->labels->name ) . '</a>';

					$archives .= create_type_sitemap_template( $post_type );
				}
			}
		}

		if ( $archives !== '' ) {
			$output .= '
			<h2 id="archives">' . __( 'Archives', 'wordpress-seo' ) . '</h2>
			<ul>
				' . $archives .'
			</ul>';
		}
	}

	set_transient( 'html-sitemap', $output, MINUTE_IN_SECONDS );
	return $output;
}

add_shortcode( 'wpseo_sitemap', 'wpseo_sitemap_handler' );


/**
=======
>>>>>>> 89bb8f37
 * @param $post_type
 *
 * @return string
 */
function create_type_sitemap_template( $post_type ) {
	// $output = '<h2 id="' . $post_type->name . '">' . __( $post_type->label, 'wordpress-seo' ) . '</h2><ul>';

	// Get all registered taxonomy of this post type
	$taxs   = get_object_taxonomies( $post_type->name, 'object' );
	$output = '';

	if ( is_array( $taxs ) && $taxs !== array() ) {

		// Build the taxonomy tree
		$walker = new Sitemap_Walker;
		foreach ( $taxs as $key => $tax ) {
			if ( $tax->public !== 1 ) {
				continue;
			}

			$args     = array(
				'post_type' => $post_type->name,
				'tax_query' => array(
					array(
						'taxonomy' => $key,
						'field'    => 'id',
						'terms'    => -1,
						'operator' => 'NOT',
					),
				),
			);
			$query    = new WP_Query( $args );
			$title_li = $query->have_posts() ? $tax->labels->name : '';

			$cats_list = wp_list_categories(
				array(
					'title_li'         => $title_li,
					'echo'             => false,
					'taxonomy'         => $key,
					'show_option_none' => '',
					// 'hierarchical' => 0, // uncomment this for a flat list

					'walker'           => $walker,
					'post_type'        => $post_type->name, // arg used by the Walker class
				)
			);

			if ( $cats_list !== '' ) {
				$output .= $cats_list;
			}
		}

		if ( $output !== '' ) {
			$output .= '<br />';
		}
	}
	return $output;
}


if ( ! function_exists( 'wpseo_calc' ) ) {
	/**
	 * Do simple reliable math calculations without the risk of wrong results
	 * @see http://floating-point-gui.de/
	 * @see the big red warning on http://php.net/language.types.float.php
	 *
	 * In the rare case that the bcmath extension would not be loaded, it will return the normal calculation results
	 *
	 * @since 1.5.0
	 *
	 * @param	mixed   $number1    Scalar (string/int/float/bool)
	 * @param	string	$action		Calculation action to execute. Valid input:
	 *								'+' or 'add' or 'addition',
	 *								'-' or 'sub' or 'subtract',
	 *								'*' or 'mul' or 'multiply',
	 *								'/' or 'div' or 'divide',
	 *								'%' or 'mod' or 'modulus'
	 *								'=' or 'comp' or 'compare'
	 * @param	mixed	$number2    Scalar (string/int/float/bool)
	 * @param	bool	$round		Whether or not to round the result. Defaults to false.
	 *								Will be disregarded for a compare operation
	 * @param	int		$decimals	Decimals for rounding operation. Defaults to 0.
	 * @param	int		$precision	Calculation precision. Defaults to 10.
	 * @return	mixed				Calculation Result or false if either or the numbers isn't scalar or
	 *								an invalid operation was passed
	 *								- for compare the result will always be an integer
	 *								- for all other operations, the result will either be an integer (preferred)
	 *								or a float
	 */
	function wpseo_calc( $number1, $action, $number2, $round = false, $decimals = 0, $precision = 10 ) {
		static $bc;

		if ( ! is_scalar( $number1 ) || ! is_scalar( $number2 ) ) {
			return false;
		}

		if ( ! isset( $bc ) ) {
			$bc = extension_loaded( 'bcmath' );
		}

		if ( $bc ) {
			$number1 = strval( $number1 );
			$number2 = strval( $number2 );
		}

		$result  = null;
		$compare = false;

		switch ( $action ) {
			case '+':
			case 'add':
			case 'addition':
				$result = ( $bc ) ? bcadd( $number1, $number2, $precision ) /* string */ : ( $number1 + $number2 );
				break;

			case '-':
			case 'sub':
			case 'subtract':
				$result = ( $bc ) ? bcsub( $number1, $number2, $precision ) /* string */ : ( $number1 - $number2 );
				break;

			case '*':
			case 'mul':
			case 'multiply':
				$result = ( $bc ) ? bcmul( $number1, $number2, $precision ) /* string */ : ( $number1 * $number2 );
				break;

			case '/':
			case 'div':
			case 'divide':
				if ( $bc ) {
					$result = bcdiv( $number1, $number2, $precision ); // string, or NULL if right_operand is 0
				}
				elseif ( $number2 != 0 ) {
					$result = $number1 / $number2;
				}

				if ( ! isset( $result ) ) {
					$result = 0;
				}
				break;

			case '%':
			case 'mod':
			case 'modulus':
				if ( $bc ) {
					$result = bcmod( $number1, $number2, $precision ); // string, or NULL if modulus is 0.
				}
				elseif ( $number2 != 0 ) {
					$result = $number1 % $number2;
				}

				if ( ! isset( $result ) ) {
					$result = 0;
				}
				break;

			case '=':
			case 'comp':
			case 'compare':
				$compare = true;
				if ( $bc ) {
					$result = bccomp( $number1, $number2, $precision ); // returns int 0, 1 or -1
				}
				else {
					$result = ( $number1 == $number2 ) ? 0 : ( ( $number1 > $number2 ) ? 1 : -1 );
				}
				break;
		}

		if ( isset( $result ) ) {
			if ( $compare === false ) {
				if ( $round === true ) {
					$result = round( floatval( $result ), $decimals );
					if ( $decimals === 0 ) {
						$result = (int) $result;
					}
				}
				else {
					$result = ( intval( $result ) == $result ) ? intval( $result ) : floatval( $result );
				}
			}
			return $result;
		}
		return false;
	}
}

/**
 * Check if the web server is running on Apache
 * @return bool
 */
function wpseo_is_apache() {
	if ( isset( $_SERVER['SERVER_SOFTWARE'] ) && stristr( $_SERVER['SERVER_SOFTWARE'], 'apache' ) !== false ) {
		return true;
	}
	return false;
}

/**
 * Check if the web service is running on Nginx
 *
 * @return bool
 */
function wpseo_is_nginx() {
	if ( isset( $_SERVER['SERVER_SOFTWARE'] ) && stristr( $_SERVER['SERVER_SOFTWARE'], 'nginx' ) !== false ) {
		return true;
	}
	return false;
}

/**
 * WordPress SEO breadcrumb shortcode
 * [wpseo_breadcrumb]
 *
 * @return string
 */
function wpseo_shortcode_yoast_breadcrumb() {
	return yoast_breadcrumb( '', '', false );
}
add_shortcode( 'wpseo_breadcrumb', 'wpseo_shortcode_yoast_breadcrumb' );


/**
 * This invalidates our XML Sitemaps cache.
 *
 * @param $type
 */
function wpseo_invalidate_sitemap_cache( $type ) {
	// Always delete the main index sitemaps cache, as that's always invalidated by any other change
	delete_transient( 'wpseo_sitemap_cache_1' );
	delete_transient( 'wpseo_sitemap_cache_' . $type );
}

add_action( 'deleted_term_relationships', 'wpseo_invalidate_sitemap_cache' );

/**
 * Invalidate XML sitemap cache for taxonomy / term actions
 *
 * @param unsigned $unused
 * @param string $type
 */
function wpseo_invalidate_sitemap_cache_terms( $unused, $type ) {
	wpseo_invalidate_sitemap_cache( $type );
}

add_action( 'edited_terms', 'wpseo_invalidate_sitemap_cache_terms', 10, 2 );
add_action( 'clean_term_cache', 'wpseo_invalidate_sitemap_cache_terms', 10, 2 );
add_action( 'clean_object_term_cache', 'wpseo_invalidate_sitemap_cache_terms', 10, 2 );

/**
 * Invalidate the XML sitemap cache for a post type when publishing or updating a post
 *
 * @param int $post_id
 */
function wpseo_invalidate_sitemap_cache_on_save_post( $post_id ) {

	// If this is just a revision, don't invalidate the sitemap cache yet.
	if ( wp_is_post_revision( $post_id ) ) {
		return;
	}

	wpseo_invalidate_sitemap_cache( get_post_type( $post_id ) );
}

add_action( 'save_post', 'wpseo_invalidate_sitemap_cache_on_save_post' );

/**
 * List all the available user roles
 *
 * @return array $roles
 */
function wpseo_get_roles() {
	global $wp_roles;

	if ( ! isset( $wp_roles ) ) {
		$wp_roles = new WP_Roles();
	}

	$roles = $wp_roles->get_names();

	return $roles;
}

/**
 * Check whether a url is relative
 *
 * @param string $url
 *
 * @return bool
 */
function wpseo_is_url_relative( $url ) {
	return ( strpos( $url, 'http' ) !== 0 && strpos( $url, '//' ) !== 0 );
}

/**
 * Emulate PHP native ctype_digit() function for when the ctype extension would be disabled *sigh*
 * Only emulates the behaviour for when the input is a string, does not handle integer input as ascii value
 *
 * @param	string	$string
 *
 * @return 	bool
 */
if ( ! extension_loaded( 'ctype' ) || ! function_exists( 'ctype_digit' ) ) {
	function ctype_digit( $string ) {
		$return = false;
		if ( ( is_string( $string ) && $string !== '' ) && preg_match( '`^\d+$`', $string ) === 1 ){
			$return = true;
		}
		return $return;
	}
}


/********************** DEPRECATED FUNCTIONS **********************/


/**
 * Get the value from the post custom values
 *
 * @deprecated 1.5.0
 * @deprecated use WPSEO_Meta::get_value()
 * @see WPSEO_Meta::get_value()
 *
 * @param	string	$val	internal name of the value to get
 * @param	int		$postid	post ID of the post to get the value for
 * @return	string
 */
function wpseo_get_value( $val, $postid = 0 ) {
	_deprecated_function( __FUNCTION__, 'WPSEO 1.5.0', 'WPSEO_Meta::get_value()' );
	return WPSEO_Meta::get_value( $val, $postid );
}


/**
 * Save a custom meta value
 *
 * @deprecated 1.5.0
 * @deprecated use WPSEO_Meta::set_value() or just use update_post_meta()
 * @see WPSEO_Meta::set_value()
 *
 * @param	string	$meta_key		the meta to change
 * @param	mixed	$meta_value		the value to set the meta to
 * @param	int		$post_id		the ID of the post to change the meta for.
 * @return	bool	whether the value was changed
 */
function wpseo_set_value( $meta_key, $meta_value, $post_id ) {
	_deprecated_function( __FUNCTION__, 'WPSEO 1.5.0', 'WPSEO_Meta::set_value()' );
	return WPSEO_Meta::set_value( $meta_key, $meta_value, $post_id );
}


/**
 * Retrieve an array of all the options the plugin uses. It can't use only one due to limitations of the options API.
 *
 * @deprecated 1.5.0
 * @deprecated use WPSEO_Options::get_option_names()
 * @see WPSEO_Options::get_option_names()
 *
 * @return array of options.
 */
function get_wpseo_options_arr() {
	_deprecated_function( __FUNCTION__, 'WPSEO 1.5.0', 'WPSEO_Options::get_option_names()' );
	return WPSEO_Options::get_option_names();
}


/**
 * Retrieve all the options for the SEO plugin in one go.
 *
 * @deprecated 1.5.0
 * @deprecated use WPSEO_Options::get_all()
 * @see WPSEO_Options::get_all()
 *
 * @return array of options
 */
function get_wpseo_options() {
	_deprecated_function( __FUNCTION__, 'WPSEO 1.5.0', 'WPSEO_Options::get_all()' );
	return WPSEO_Options::get_all();
}

/**
 * Used for imports, both in dashboard and import settings pages, this functions either copies
 * $old_metakey into $new_metakey or just plain replaces $old_metakey with $new_metakey
 *
 * @deprecated 1.5.0
 * @deprecated use WPSEO_Meta::replace_meta()
 * @see WPSEO_Meta::replace_meta()
 *
 * @param string  $old_metakey The old name of the meta value.
 * @param string  $new_metakey The new name of the meta value, usually the WP SEO name.
 * @param bool    $replace     Whether to replace or to copy the values.
 */
function replace_meta( $old_metakey, $new_metakey, $replace = false ) {
	_deprecated_function( __FUNCTION__, 'WPSEO 1.5.0', 'WPSEO_Meta::replace_meta()' );
	WPSEO_Meta::replace_meta( $old_metakey, $new_metakey, $replace );
}


/**
 * Retrieve a taxonomy term's meta value.
 *
 * @deprecated 1.5.0
 * @deprecated use WPSEO_Taxonomy_Meta::get_term_meta()
 * @see WPSEO_Taxonomy_Meta::get_term_meta()
 *
 * @param string|object $term     term to get the meta value for
 * @param string        $taxonomy name of the taxonomy to which the term is attached
 * @param string        $meta     meta value to get
 * @return bool|mixed value when the meta exists, false when it does not
 */
function wpseo_get_term_meta( $term, $taxonomy, $meta ) {
	_deprecated_function( __FUNCTION__, 'WPSEO 1.5.0', 'WPSEO_Taxonomy_Meta::get_term_meta' );
	WPSEO_Taxonomy_Meta::get_term_meta( $term, $taxonomy, $meta );
}

/**
 * Throw a notice about an invalid custom taxonomy used
 *
 * @since 1.4.14
 * @deprecated 1.5.4 (removed)
 */
function wpseo_invalid_custom_taxonomy() {
	_deprecated_function( __FUNCTION__, 'WPSEO 1.5.4' );
}

/**
 * Retrieve a post's terms, comma delimited.
 *
 * @deprecated 1.5.4
 * @deprecated use WPSEO_Replace_Vars::get_terms()
 * @see WPSEO_Replace_Vars::get_terms()
 *
 * @param int    $id            ID of the post to get the terms for.
 * @param string $taxonomy      The taxonomy to get the terms for this post from.
 * @param bool   $return_single If true, return the first term.
 * @return string either a single term or a comma delimited string of terms.
 */
function wpseo_get_terms( $id, $taxonomy, $return_single = false ) {
	_deprecated_function( __FUNCTION__, 'WPSEO 1.5.4', 'WPSEO_Replace_Vars::get_terms' );
	$replacer = new WPSEO_Replace_Vars;
	return $replacer->get_terms( $id, $taxonomy, $return_single );
}

/**
 * Generate an HTML sitemap
 *
 * @deprecated 1.5.?
 * @deprecated use plugin WordPress SEO Premium
 * @see WordPress SEO Premium
 *
 * @param array $atts The attributes passed to the shortcode.
 *
 * @return string
 */
function wpseo_sitemap_handler( $atts ) {
	_deprecated_function( __FUNCTION__, 'WPSEO 1.5.?', 'the WordPress SEO Premium plugin' );
	return '';
}

add_shortcode( 'wpseo_sitemap', 'wpseo_sitemap_handler' );<|MERGE_RESOLUTION|>--- conflicted
+++ resolved
@@ -364,310 +364,6 @@
 	return $config;
 }
 add_filter( 'icl_wpml_config_array', 'wpseo_wpml_config' );
-
-
-/**
-<<<<<<< HEAD
- * Generate an HTML sitemap
- *
- * @param array $atts The attributes passed to the shortcode.
- *
- * @return string
- */
-function wpseo_sitemap_handler( $atts ) {
-
-	$atts = shortcode_atts(
-		array(
-			'authors'  => true,
-			'pages'    => true,
-			'posts'    => true,
-			'archives' => true,
-		),
-		$atts
-	);
-
-	$display_authors  = ( $atts['authors'] === 'no' ) ? false : true;
-	$display_pages    = ( $atts['pages'] === 'no' ) ? false : true;
-	$display_posts    = ( $atts['posts'] === 'no' ) ? false : true;
-	$display_archives = ( $atts['archives'] === 'no' ) ? false : true;
-
-	$options = WPSEO_Options::get_all();
-
-	/* Delete the transient if any of these are no
-	   @todo [JRF => whomever] have a good look at this, as this would basically mean that if any of these
-	   are no, we'd never use the transient and would always build again from scratch which is very inefficient
-	   Suggestion: have several different transients based on the variables chosen
-	*/
-	if ( $display_authors === false || $display_pages === false || $display_posts === false ) {
-		delete_transient( 'html-sitemap' );
-	}
-
-	// Get any existing copy of our transient data
-	if ( false !== ( $output = get_transient( 'html-sitemap' ) ) ) {
-		// $output .= 'CACHE'; // debug
-		// return $output;
-	}
-
-	$output = '';
-
-	// create author list
-	if ( $display_authors ) {
-		// use echo => false b/c shortcode format screws up
-		$author_list = wp_list_authors(
-			array(
-				'exclude_admin' => false,
-				'echo'          => false,
-			)
-		);
-
-		if ( $author_list !== '' ) {
-			$output .= '
-				<h2 id="authors">' . __( 'Authors', 'wordpress-seo' ) . '</h2>
-				<ul>
-					' . $author_list . '
-				</ul>';
-		}
-	}
-
-	// create page list
-	if ( $display_pages ) {
-		// Some query magic to retrieve all pages that should be excluded, while preventing noindex pages that are set to
-		// "always" include in HTML sitemap from being excluded.
-		// @todo [JRF => whomever] check query efficiency using EXPLAIN
-
-		$exclude_query  = "SELECT DISTINCT( post_id ) FROM {$GLOBALS['wpdb']->postmeta}
-			WHERE ( ( meta_key = '" . WPSEO_Meta::$meta_prefix . "sitemap-html-include' AND meta_value = 'never' )
-			  OR ( meta_key = '" . WPSEO_Meta::$meta_prefix . "meta-robots-noindex' AND meta_value = '1' ) )
-			AND post_id NOT IN
-				( SELECT pm2.post_id FROM {$GLOBALS['wpdb']->postmeta} pm2
-						WHERE pm2.meta_key = '" . WPSEO_Meta::$meta_prefix . "sitemap-html-include' AND pm2.meta_value = 'always')
-			ORDER BY post_id ASC";
-		$excluded_pages = $GLOBALS['wpdb']->get_results( $exclude_query );
-
-		$exclude = array();
-		if ( is_array( $excluded_pages ) && $excluded_pages !== array() ) {
-			foreach ( $excluded_pages as $page ) {
-				$exclude[] = $page->post_id;
-			}
-		}
-		unset( $excluded_pages, $page );
-
-		/**
-		 * This filter allows excluding more pages should you wish to from the HTML sitemap.
-		 */
-		$exclude = implode( ',', apply_filters( 'wpseo_html_sitemap_page_exclude', $exclude ) );
-
-		$page_list = wp_list_pages(
-			array(
-				'exclude'  => $exclude,
-				'title_li' => '',
-				'echo'     => false,
-			)
-		);
-
-		if ( $page_list !== '' ) {
-			$output .= '
-				<h2 id="pages">' . __( 'Pages', 'wordpress-seo' ) . '</h2>
-				<ul>
-					' . $page_list . '
-				</ul>';
-		}
-	}
-
-	// create post list
-	if ( $display_posts ) {
-		// Add categories you'd like to exclude in the exclude here
-		// possibly have this controlled by shortcode params
-		$cats_map = '';
-		$cats     = get_categories( 'exclude=' );
-		if ( is_array( $cats ) && $cats !== array() ) {
-			foreach ( $cats as $cat ) {
-				$args = array(
-					'post_type'      => 'post',
-					'post_status'    => 'publish',
-					'posts_per_page' => -1,
-					'cat'            => $cat->cat_ID,
-
-					'meta_query'     => array(
-						'relation' => 'OR',
-						// include if this key doesn't exists
-						array(
-							'key'     => WPSEO_Meta::$meta_prefix . 'meta-robots-noindex',
-							'value'   => 'needs-a-value-anyway', // This is ignored, but is necessary...
-							'compare' => 'NOT EXISTS',
-						),
-						// OR if key does exists include if it is not 1
-						array(
-							'key'     => WPSEO_Meta::$meta_prefix . 'meta-robots-noindex',
-							'value'   => '1',
-							'compare' => '!=',
-						),
-						// OR this key overrides it
-						array(
-							'key'     => WPSEO_Meta::$meta_prefix . 'sitemap-html-include',
-							'value'   => 'always',
-							'compare' => '=',
-						),
-					),
-				);
-
-				$posts = get_posts( $args );
-
-				if ( is_array( $posts ) && $posts !== array() ) {
-					$posts_in_cat = '';
-
-					foreach ( $posts as $post ) {
-						$category = get_the_category( $post->ID );
-
-						// Only display a post link once, even if it's in multiple categories
-						if ( $category[0]->cat_ID == $cat->cat_ID ) {
-							$posts_in_cat .= '
-							<li><a href="' . esc_url( get_permalink( $post->ID ) ) . '">' . get_the_title( $post->ID ) . '</a></li>';
-						}
-					}
-
-					if ( $posts_in_cat !== '' ) {
-						$cats_map .= '
-					<li>
-						<h3>' . $cat->cat_name . '</h3>
-						<ul>
-							' . $posts_in_cat . '
-						</ul>
-					</li>';
-					}
-				}
-				unset( $posts, $post, $posts_in_cat, $category );
-			}
-		}
-
-		if ( $cats_map !== '' ) {
-			$output .= '
-				<h2 id="posts">' . __( 'Posts', 'wordpress-seo' ) . '</h2>
-				<ul>
-					' . $cats_map . '
-				</ul>';
-		}
-		unset( $cats_map, $cats, $cat, $args );
-	}
-
-
-	// get all public non-builtin post types
-	$args       = array(
-		'public'   => true,
-		'_builtin' => false,
-	);
-	$post_types = get_post_types( $args, 'object' );
-
-	if ( is_array( $post_types ) && $post_types !== array() ) {
-
-		// create an noindex array of post types and taxonomies
-		$noindex = array();
-		foreach ( $options as $key => $value ) {
-			if ( strpos( $key, 'noindex-' ) === 0 && $value === true ) {
-				$noindex[] = $key;
-			}
-		}
-
-		$archives = '';
-
-		// create custom post type list
-		foreach ( $post_types as $post_type ) {
-			if ( is_object( $post_type ) && ! in_array( 'noindex-' . $post_type->name, $noindex ) ) {
-				$output .= '
-				<h2 id="' . $post_type->name . '">' . esc_html( $post_type->label ) . '</h2>
-				<ul>
-					' . create_type_sitemap_template( $post_type ) . '
-				</ul>';
-			}
-
-			// create archives list
-			if ( $display_archives ) {
-				if ( is_object( $post_type ) && $post_type->has_archive && ! in_array( 'noindex-ptarchive-' . $post_type->name, $noindex ) ) {
-					$archives .= '<a href="' . esc_url( get_post_type_archive_link( $post_type->name ) ) . '">' . esc_html( $post_type->labels->name ) . '</a>';
-
-					$archives .= create_type_sitemap_template( $post_type );
-				}
-			}
-		}
-
-		if ( $archives !== '' ) {
-			$output .= '
-			<h2 id="archives">' . __( 'Archives', 'wordpress-seo' ) . '</h2>
-			<ul>
-				' . $archives .'
-			</ul>';
-		}
-	}
-
-	set_transient( 'html-sitemap', $output, MINUTE_IN_SECONDS );
-	return $output;
-}
-
-add_shortcode( 'wpseo_sitemap', 'wpseo_sitemap_handler' );
-
-
-/**
-=======
->>>>>>> 89bb8f37
- * @param $post_type
- *
- * @return string
- */
-function create_type_sitemap_template( $post_type ) {
-	// $output = '<h2 id="' . $post_type->name . '">' . __( $post_type->label, 'wordpress-seo' ) . '</h2><ul>';
-
-	// Get all registered taxonomy of this post type
-	$taxs   = get_object_taxonomies( $post_type->name, 'object' );
-	$output = '';
-
-	if ( is_array( $taxs ) && $taxs !== array() ) {
-
-		// Build the taxonomy tree
-		$walker = new Sitemap_Walker;
-		foreach ( $taxs as $key => $tax ) {
-			if ( $tax->public !== 1 ) {
-				continue;
-			}
-
-			$args     = array(
-				'post_type' => $post_type->name,
-				'tax_query' => array(
-					array(
-						'taxonomy' => $key,
-						'field'    => 'id',
-						'terms'    => -1,
-						'operator' => 'NOT',
-					),
-				),
-			);
-			$query    = new WP_Query( $args );
-			$title_li = $query->have_posts() ? $tax->labels->name : '';
-
-			$cats_list = wp_list_categories(
-				array(
-					'title_li'         => $title_li,
-					'echo'             => false,
-					'taxonomy'         => $key,
-					'show_option_none' => '',
-					// 'hierarchical' => 0, // uncomment this for a flat list
-
-					'walker'           => $walker,
-					'post_type'        => $post_type->name, // arg used by the Walker class
-				)
-			);
-
-			if ( $cats_list !== '' ) {
-				$output .= $cats_list;
-			}
-		}
-
-		if ( $output !== '' ) {
-			$output .= '<br />';
-		}
-	}
-	return $output;
-}
-
 
 if ( ! function_exists( 'wpseo_calc' ) ) {
 	/**
@@ -1056,7 +752,7 @@
 /**
  * Generate an HTML sitemap
  *
- * @deprecated 1.5.?
+ * @deprecated 1.5.5.4
  * @deprecated use plugin WordPress SEO Premium
  * @see WordPress SEO Premium
  *
@@ -1065,7 +761,7 @@
  * @return string
  */
 function wpseo_sitemap_handler( $atts ) {
-	_deprecated_function( __FUNCTION__, 'WPSEO 1.5.?', 'the WordPress SEO Premium plugin' );
+	_deprecated_function( __FUNCTION__, 'WPSEO 1.5.5.4', 'Functionality has been discontinued after being in beta, it\'ll be available in the WordPress SEO Premium plugin soon.' );
 	return '';
 }
 
