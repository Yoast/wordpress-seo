<?php
/**
 * WPSEO plugin file.
 *
 * @package WPSEO\Internals
 */

/**
 * Represents the health check for paginated comments.
 */
class WPSEO_Health_Check_Page_Comments extends WPSEO_Health_Check {

	/**
	 * The name of the test.
	 *
	 * @var string
	 */
	protected $test = 'yoast-health-check-page-comments';

	/**
	 * Runs the test.
	 */
	public function run() {
		if ( ! $this->has_page_comments() ) {
			$this->label          = esc_html__( 'Paging comments is properly disabled', 'wordpress-seo' );
			$this->status         = self::STATUS_GOOD;
			$this->badge['color'] = 'blue';
<<<<<<< HEAD
			$this->description  = esc_html__( 'Paging comments is disabled. As this is not needed in 999 out of 1000 cases, we recommend to keep it disabled.', 'wordpress-seo' );

=======
			$this->description    = esc_html__( 'Paging comments is disabled. As this is not needed in 999 out of 1000 cases, we recommend to keep it disabled.', 'wordpress-seo' );
			$this->add_yoast_signature();
>>>>>>> 5a9ef5a4
			return;
		}

		$this->label          = esc_html__( 'Paging comments is enabled', 'wordpress-seo' );
		$this->status         = self::STATUS_RECOMMENDED;
		$this->badge['color'] = 'red';
		$this->description    = esc_html__( 'Paging comments is enabled. As this is not needed in 999 out of 1000 cases, we recommend you disable it.
								To fix this, uncheck the box in front of "Break comments into pages..." on the Discussion Settings page.', 'wordpress-seo' );
		$this->actions        = sprintf(
			/* translators: 1: Opening tag of the link to the discussion settings page, 2: Link closing tag. */
			esc_html__( '%1$sGo to the Discussion Settings page%2$s', 'wordpress-seo' ),
			'<a href="' . esc_url( admin_url( 'options-discussion.php' ) ) . '">',
			'</a>'
		);
		$this->add_yoast_signature();
	}

	/**
	 * Are page comments enabled.
	 *
	 * @return bool True when page comments are enabled.
	 */
	protected function has_page_comments() {
		return '1' === get_option( 'page_comments' );
	}
}<|MERGE_RESOLUTION|>--- conflicted
+++ resolved
@@ -25,13 +25,8 @@
 			$this->label          = esc_html__( 'Paging comments is properly disabled', 'wordpress-seo' );
 			$this->status         = self::STATUS_GOOD;
 			$this->badge['color'] = 'blue';
-<<<<<<< HEAD
-			$this->description  = esc_html__( 'Paging comments is disabled. As this is not needed in 999 out of 1000 cases, we recommend to keep it disabled.', 'wordpress-seo' );
-
-=======
 			$this->description    = esc_html__( 'Paging comments is disabled. As this is not needed in 999 out of 1000 cases, we recommend to keep it disabled.', 'wordpress-seo' );
 			$this->add_yoast_signature();
->>>>>>> 5a9ef5a4
 			return;
 		}
 
