<?php
/**
 * @package WPSEO\XML_Sitemaps
 */

/**
 * Class WPSEO_Sitemaps
 *
 * TODO This class could use a general description with some explanation on sitemaps. OR.
 */
class WPSEO_Sitemaps {

	/** @var string $sitemap Content of the sitemap to output. */
	protected $sitemap = '';

	/** @var bool $bad_sitemap Flag to indicate if this is an invalid or empty sitemap. */
	public $bad_sitemap = false;

	/** @var bool $transient Whether or not the XML sitemap was served from a transient or not. */
	private $transient = false;

	/** @var int $max_entries The maximum number of entries per sitemap page. */
	private $max_entries;

	/** @var string $http_protocol HTTP protocol to use in headers. */
	protected $http_protocol = 'HTTP/1.1';

	/** @var int $current_page Holds the n variable. */
	private $current_page = 1;

	/** @var WPSEO_Sitemap_Timezone $timezone */
	private $timezone;

	/** @var WPSEO_Sitemaps_Router $router */
	public $router;

	/** @var WPSEO_Sitemaps_Renderer $renderer */
	public $renderer;

	/** @var WPSEO_Sitemaps_Cache $cache */
	public $cache;

	/** @var WPSEO_Sitemap_Provider[] $providers */
	public $providers;

	/**
	 * Class constructor
	 */
	public function __construct() {

		add_action( 'after_setup_theme', array( $this, 'reduce_query_load' ), 99 );
		add_action( 'pre_get_posts', array( $this, 'redirect' ), 1 );
		add_action( 'wpseo_hit_sitemap_index', array( $this, 'hit_sitemap_index' ) );
		add_action( 'wpseo_ping_search_engines', array( __CLASS__, 'ping_search_engines' ) );

		$options           = WPSEO_Options::get_all();
		$this->max_entries = $options['entries-per-page'];
		$this->timezone    = new WPSEO_Sitemap_Timezone();
		$this->router      = new WPSEO_Sitemaps_Router();
		$this->renderer    = new WPSEO_Sitemaps_Renderer();
		$this->cache       = new WPSEO_Sitemaps_Cache();
		$this->providers   = array( // TODO API for add/remove. R.
			new WPSEO_Post_Type_Sitemap_Provider(),
			new WPSEO_Taxonomy_Sitemap_Provider(),
			new WPSEO_Author_Sitemap_Provider(),
		);

		if ( ! empty( $_SERVER['SERVER_PROTOCOL'] ) ) {
			$this->http_protocol = sanitize_text_field( $_SERVER['SERVER_PROTOCOL'] );
		}
	}

	/**
	 * Check the current request URI, if we can determine it's probably an XML sitemap, kill loading the widgets
	 */
	public function reduce_query_load() {

		if ( ! isset( $_SERVER['REQUEST_URI'] ) ) {
			return;
		}

		$request_uri = $_SERVER['REQUEST_URI'];
		$extension   = substr( $request_uri, -4 );

		if ( false !== stripos( $request_uri, 'sitemap' ) && in_array( $extension, array( '.xml', '.xsl' ) ) ) {
			remove_all_actions( 'widgets_init' );
		}
	}

	/**
	 * Register your own sitemap. Call this during 'init'.
	 *
	 * @param string   $name     The name of the sitemap.
	 * @param callback $function Function to build your sitemap.
	 * @param string   $rewrite  Optional. Regular expression to match your sitemap with.
	 */
	public function register_sitemap( $name, $function, $rewrite = '' ) {
		add_action( 'wpseo_do_sitemap_' . $name, $function );
		if ( ! empty( $rewrite ) ) {
			add_rewrite_rule( $rewrite, 'index.php?sitemap=' . $name, 'top' );
		}
	}

	/**
	 * Register your own XSL file. Call this during 'init'.
	 *
	 * @param string   $name     The name of the XSL file.
	 * @param callback $function Function to build your XSL file.
	 * @param string   $rewrite  Optional. Regular expression to match your sitemap with.
	 */
	public function register_xsl( $name, $function, $rewrite = '' ) {
		add_action( 'wpseo_xsl_' . $name, $function );
		if ( ! empty( $rewrite ) ) {
			add_rewrite_rule( $rewrite, 'index.php?xsl=' . $name, 'top' );
		}
	}

	/**
	 * Set the sitemap current page to allow creating partial sitemaps with wp-cli
	 * in a one-off process.
	 *
	 * @param integer $current_page The part that should be generated.
	 */
	public function set_n( $current_page ) {
		if ( is_scalar( $current_page ) && intval( $current_page ) > 0 ) {
			$this->current_page = intval( $current_page );
		}
	}

	/**
	 * Set the sitemap content to display after you have generated it.
	 *
	 * @param string $sitemap The generated sitemap to output.
	 */
	public function set_sitemap( $sitemap ) {
		$this->sitemap = $sitemap;
	}

	/**
	 * Set as true to make the request 404. Used stop the display of empty sitemaps or invalid requests.
	 *
	 * @param bool $bool Is this a bad request. True or false.
	 */
	public function set_bad_sitemap( $bool ) {
		$this->bad_sitemap = (bool) $bool;
	}

	/**
	 * Prevent stupid plugins from running shutdown scripts when we're obviously not outputting HTML.
	 *
	 * @since 1.4.16
	 */
	public function sitemap_close() {
		remove_all_actions( 'wp_footer' );
		die();
	}

	/**
	 * Hijack requests for potential sitemaps and XSL files.
	 *
	 * @param \WP_Query $query Main query instance.
	 */
	public function redirect( $query ) {

		if ( ! $query->is_main_query() ) {
			return;
		}

		$xsl = get_query_var( 'xsl' );

		if ( ! empty( $xsl ) ) {
			$this->xsl_output( $xsl );
			$this->sitemap_close();

			return;
		}

		$type = get_query_var( 'sitemap' );

		if ( empty( $type ) ) {
			return;
		}

		$this->set_n( get_query_var( 'sitemap_n' ) );

		if ( ! $this->get_sitemap_from_cache( $type, $this->current_page ) ) {
			$this->build_sitemap( $type );
		}

		if ( $this->bad_sitemap ) {
			$query->set_404();
			status_header( 404 );

			return;
		}

		$this->output();
		$this->sitemap_close();
	}

	/**
	 * Try to get the sitemap from cache
	 *
	 * @param string $type        Sitemap type.
	 * @param int    $page_number The page number to retrieve.
	 *
	 * @return bool If the sitemap has been retrieved from cache.
	 */
	private function get_sitemap_from_cache( $type, $page_number ) {

		$this->transient = false;

		if ( true !== $this->cache->is_enabled() ) {
			return false;
		}

		/**
		 * Fires before the attempt to retrieve XML sitemap from the transient cache.
		 *
		 * @param WPSEO_Sitemaps $sitemaps Sitemaps object.
		 */
		do_action( 'wpseo_sitemap_stylesheet_cache_' . $type, $this );

		$sitemap_cache_data = $this->cache->get_sitemap_data( $type, $page_number );

		// No cache was found, refresh it because cache is enabled.
		if ( empty( $sitemap_cache_data ) ) {
			return $this->refresh_sitemap_cache( $type, $page_number );
		}

		// Cache object was found, parse information.
		$this->transient = true;

		$this->sitemap     = $sitemap_cache_data->get_sitemap();
		$this->bad_sitemap = ! $sitemap_cache_data->is_usable();

		return true;
	}

	/**
	 * Build and save sitemap to cache.
	 *
	 * @param string $type        Sitemap type.
	 * @param int    $page_number The page number to save to.
	 *
	 * @return bool
	 */
	private function refresh_sitemap_cache( $type, $page_number ) {
		$this->set_n( $page_number );
		$this->build_sitemap( $type );

		return $this->cache->store_sitemap( $type, $page_number, $this->sitemap, ! $this->bad_sitemap );
	}

	/**
	 * Attempts to build the requested sitemap.
	 *
	 * Sets $bad_sitemap if this isn't for the root sitemap, a post type or taxonomy.
	 *
	 * @param string $type The requested sitemap's identifier.
	 */
	public function build_sitemap( $type ) {

		/**
		 * Filter the type of sitemap to build.
		 *
		 * @param string $type Sitemap type, determined by the request.
		 */
		$type = apply_filters( 'wpseo_build_sitemap_post_type', $type );

		if ( $type === '1' ) {
			$this->build_root_map();

			return;
		}

		foreach ( $this->providers as $provider ) {
			if ( ! $provider->handles_type( $type ) ) {
				continue;
			}

			$links = $provider->get_sitemap_links( $type, $this->max_entries, $this->current_page );

			if ( empty( $links ) ) {
				$this->bad_sitemap = true;

				return;
			}

			$this->sitemap = $this->renderer->get_sitemap( $links, $type, $this->current_page );

			return;
		}

		if ( has_action( 'wpseo_do_sitemap_' . $type ) ) {
			/**
			 * Fires custom handler, if hooked to generate sitemap for the type.
			 */
			do_action( 'wpseo_do_sitemap_' . $type );

			return;
		}

		$this->bad_sitemap = true;
	}

	/**
	 * Build the root sitemap (example.com/sitemap_index.xml) which lists sub-sitemaps for other content types.
	 */
	public function build_root_map() {

		$links = array();

		foreach ( $this->providers as $provider ) {
			$links = array_merge( $links, $provider->get_index_links( $this->max_entries ) );
		}

		if ( empty( $links ) ) {
			$this->bad_sitemap = true;
			$this->sitemap     = '';

			return;
		}

		$this->sitemap = $this->renderer->get_index( $links );
	}

	/**
	 * Function to dynamically filter the change frequency.
	 *
	 * @param string $filter  Expands to wpseo_sitemap_$filter_change_freq, allowing for a change of the frequency for
	 *                        numerous specific URLs.
	 * @param string $default The default value for the frequency.
	 * @param string $url     The URL of the current entry.
	 *
	 * @return mixed|void
	 */
	static public function filter_frequency( $filter, $default, $url ) {
		/**
		 * Filter the specific change frequency
		 *
		 * @param string $default The default change frequency.
		 * @param string $url     URL to filter frequency for.
		 */
		$change_freq = apply_filters( 'wpseo_sitemap_' . $filter . '_change_freq', $default, $url );

		if ( ! in_array( $change_freq, array(
			'always',
			'hourly',
			'daily',
			'weekly',
			'monthly',
			'yearly',
			'never',
		) )
		) {
			$change_freq = $default;
		}

		return $change_freq;
	}

	/**
	 * Spits out the XSL for the XML sitemap.
	 *
	 * @param string $type Type to output.
	 *
	 * @since 1.4.13
	 */
	public function xsl_output( $type ) {

		if ( $type !== 'main' ) {

			/**
			 * Fires for the output of XSL for XML sitemaps, other than type "main".
			 */
			do_action( 'wpseo_xsl_' . $type );

			return;
		}

		header( $this->http_protocol . ' 200 OK', true, 200 );
		// Prevent the search engines from indexing the XML Sitemap.
		header( 'X-Robots-Tag: noindex, follow', true );
		header( 'Content-Type: text/xml' );

		// Make the browser cache this file properly.
		$expires = YEAR_IN_SECONDS;
		header( 'Pragma: public' );
		header( 'Cache-Control: maxage=' . $expires );
		header( 'Expires: ' . gmdate( 'D, d M Y H:i:s', ( time() + $expires ) ) . ' GMT' );

		require_once( WPSEO_PATH . 'css/xml-sitemap-xsl.php' );
	}

	/**
	 * Spit out the generated sitemap and relevant headers and encoding information.
	 */
	public function output() {

		if ( ! headers_sent() ) {
			header( $this->http_protocol . ' 200 OK', true, 200 );
			// Prevent the search engines from indexing the XML Sitemap.
			header( 'X-Robots-Tag: noindex, follow', true );
			header( 'Content-Type: text/xml' );
		}

		echo $this->renderer->get_output( $this->sitemap, $this->transient );
	}

	/**
	 * Make a request for the sitemap index so as to cache it before the arrival of the search engines.
	 */
	public function hit_sitemap_index() {
		wp_remote_get( WPSEO_Sitemaps_Router::get_base_url( 'sitemap_index.xml' ) );
	}

	/**
	 * Get the GMT modification date for the last modified post in the post type.
	 *
	 * @param string|array $post_types Post type or array of types.
	 *
	 * @return string|false
	 */
	static public function get_last_modified_gmt( $post_types ) {

		global $wpdb;

		$post_type_dates = array();

		if ( ! is_array( $post_types ) ) {
			$post_types = array( $post_types );
		}


<<<<<<< HEAD
		$sql = "
			SELECT post_type, MAX(post_modified_gmt) AS date
			FROM $wpdb->posts
			WHERE post_status IN ('publish','inherit')
				AND post_type IN ('" . implode( "','", get_post_types( array( 'public' => true ) ) ) . "')
			GROUP BY post_type
			ORDER BY post_modified_gmt DESC
		";
=======
			$sql     = "
				SELECT post_type, MAX(post_modified_gmt) AS date
				FROM $wpdb->posts
				WHERE post_status IN ('publish','inherit')
					AND post_type IN ('" . implode( "','", get_post_types( array( 'public' => true ) ) ) . "')
				GROUP BY post_type
				ORDER BY post_modified_gmt DESC
			";
			$results = $wpdb->get_results( $sql );
>>>>>>> 17d21166

		$results = $wpdb->get_results( $sql );
		foreach ( $results as $obj ) {
			$post_type_dates[ $obj->post_type ] = $obj->date;
		}
		unset( $sql, $results, $obj );

		$dates = array_intersect_key( $post_type_dates, array_flip( $post_types ) );

		return max( $dates );
	}

	/**
	 * Get the modification date for the last modified post in the post type.
	 *
	 * @param array $post_types Post types to get the last modification date for.
	 *
	 * @return string
	 */
	public function get_last_modified( $post_types ) {

		return $this->timezone->format_date( self::get_last_modified_gmt( $post_types ) );
	}

	/**
	 * Notify search engines of the updated sitemap.
	 *
	 * @param string|null $url Optional URL to make the ping for.
	 */
	public static function ping_search_engines( $url = null ) {

		/**
		 * Filter: 'wpseo_allow_xml_sitemap_ping' - Check if pinging is not allowed (allowed by default)
		 *
		 * @api boolean $allow_ping The boolean that is set to true by default.
		 */
		if ( apply_filters( 'wpseo_allow_xml_sitemap_ping', true ) === false ) {
			return;
		}

		if ( '0' === get_option( 'blog_public' ) ) { // Don't ping if blog is not public.
			return;
		}

		if ( empty( $url ) ) {
			$url = urlencode( WPSEO_Sitemaps_Router::get_base_url( 'sitemap_index.xml' ) );
		}

		// Ping Google and Bing.
		wp_remote_get( 'http://www.google.com/webmasters/tools/ping?sitemap=' . $url, array( 'blocking' => false ) );
		wp_remote_get( 'http://www.bing.com/ping?sitemap=' . $url, array( 'blocking' => false ) );
	}

	/**
	 * Build the `<url>` tag for a given URL.
	 *
	 * @deprecated
	 *
	 * @param array $url Array of parts that make up this entry.
	 *
	 * @return string
	 */
	public function sitemap_url( $url ) {

		return $this->renderer->sitemap_url( $url );
	}

	/**
	 * Set a custom stylesheet for this sitemap. Set to empty to just remove the default stylesheet.
	 *
	 * @deprecated
	 *
	 * @param string $stylesheet Full xml-stylesheet declaration.
	 */
	public function set_stylesheet( $stylesheet ) {
		$this->renderer->set_stylesheet( $stylesheet );
	}
}<|MERGE_RESOLUTION|>--- conflicted
+++ resolved
@@ -433,7 +433,6 @@
 		}
 
 
-<<<<<<< HEAD
 		$sql = "
 			SELECT post_type, MAX(post_modified_gmt) AS date
 			FROM $wpdb->posts
@@ -442,17 +441,6 @@
 			GROUP BY post_type
 			ORDER BY post_modified_gmt DESC
 		";
-=======
-			$sql     = "
-				SELECT post_type, MAX(post_modified_gmt) AS date
-				FROM $wpdb->posts
-				WHERE post_status IN ('publish','inherit')
-					AND post_type IN ('" . implode( "','", get_post_types( array( 'public' => true ) ) ) . "')
-				GROUP BY post_type
-				ORDER BY post_modified_gmt DESC
-			";
-			$results = $wpdb->get_results( $sql );
->>>>>>> 17d21166
 
 		$results = $wpdb->get_results( $sql );
 		foreach ( $results as $obj ) {
