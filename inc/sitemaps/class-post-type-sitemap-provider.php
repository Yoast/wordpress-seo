--- conflicted
+++ resolved
@@ -243,10 +243,6 @@
 				 */
 				$url = apply_filters( 'wpseo_sitemap_entry', $url, 'post', $post );
 
-<<<<<<< HEAD
-				if ( ! empty( $url ) ) {
-					$links[] = $url;
-=======
 				if ( empty( $url ) ) {
 					continue;
 				}
@@ -257,7 +253,6 @@
 
 					array_unshift( $links, $url );
 					continue;
->>>>>>> 6a57a9e8
 				}
 				$links[] = $url;
 			}
