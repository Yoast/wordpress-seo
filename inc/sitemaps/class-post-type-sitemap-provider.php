<?php
/**
 * @package WPSEO\XML_Sitemaps
 */

/**
 * Sitemap provider for author archives.
 */
class WPSEO_Post_Type_Sitemap_Provider implements WPSEO_Sitemap_Provider {

	/** @var string $home_url Holds the home_url() value. */
	protected static $home_url;

	/** @var array $options All of plugin options. */
	protected static $options;

	/** @var WPSEO_Sitemap_Image_Parser $image_parser Holds image parser instance. */
	protected static $image_parser;

	/** @var object $classifier Holds instance of classifier for a link. */
	protected static $classifier;

	/** @var int $page_on_front_id Static front page ID. */
	protected static $page_on_front_id;

	/** @var int $page_for_posts_id Posts page ID. */
	protected static $page_for_posts_id;

	/**
	 * Set up object properties for data reuse.
	 */
	public function __construct() {
		add_filter( 'save_post', array( $this, 'save_post' ) );
	}

	/**
	 * Get front page ID
	 *
	 * @return int
	 */
	protected function get_page_on_front_id() {
		if ( ! isset( self::$page_on_front_id ) ) {
			self::$page_on_front_id = (int) get_option( 'page_on_front' );
		}

		return self::$page_on_front_id;
	}

	/**
	 * Get page for posts ID
	 *
	 * @return int
	 */
	protected function get_page_for_posts_id() {
		if ( ! isset( self::$page_for_posts_id ) ) {
			self::$page_for_posts_id = (int) get_option( 'page_for_posts' );
		}

		return self::$page_for_posts_id;
	}

	/**
	 * Get the Image Parser
	 *
	 * @return WPSEO_Sitemap_Image_Parser
	 */
	protected function get_image_parser() {
		if ( ! isset( self::$image_parser ) ) {
			self::$image_parser = new WPSEO_Sitemap_Image_Parser();
		}

		return self::$image_parser;
	}

	/**
	 * Get the Classifier for a link
	 *
	 * @return WPSEO_Link_Type_Classifier
	 */
	protected function get_classifier() {
		if ( ! isset( self::$classifier ) ) {
			self::$classifier = new WPSEO_Link_Type_Classifier( $this->get_home_url() );
		}

		return self::$classifier;
	}

	/**
	 * Get Home URL
	 *
	 * This has been moved from the constructor because wp_rewrite is not available on plugins_loaded in multisite.
	 * It will now be requested on need and not on initialization.
	 *
	 * @return string
	 */
	protected function get_home_url() {
		if ( ! isset( self::$home_url ) ) {
			self::$home_url = WPSEO_Utils::home_url();
		}

		return self::$home_url;
	}

	/**
	 * Get all the options
	 *
	 * @return array
	 */
	protected function get_options() {
		if ( ! isset( self::$options ) ) {
			self::$options = WPSEO_Options::get_all();
		}

		return self::$options;
	}

	/**
	 * Check if provider supports given item type.
	 *
	 * @param string $type Type string to check for.
	 *
	 * @return boolean
	 */
	public function handles_type( $type ) {

		return post_type_exists( $type );
	}

	/**
	 * @param int $max_entries Entries per sitemap.
	 *
	 * @return array
	 */
	public function get_index_links( $max_entries ) {

		global $wpdb;

		// Consider using WPSEO_Post_Type::get_accessible_post_types() to filter out any `no-index` post-types.
		$post_types          = get_post_types( array( 'public' => true ) );
		$post_types          = array_filter( $post_types, array( $this, 'is_valid_post_type' ) );
		$last_modified_times = WPSEO_Sitemaps::get_last_modified_gmt( $post_types, true );
		$index               = array();

		foreach ( $post_types as $post_type ) {

			$total_count = $this->get_post_type_count( $post_type );

			if ( $total_count === 0 ) {
				continue;
			}

			$max_pages = 1;

			if ( $total_count > $max_entries ) {
				$max_pages = (int) ceil( $total_count / $max_entries );
			}

			$all_dates = array();

			if ( $max_pages > 1 ) {

				$sql = "
				SELECT post_modified_gmt
				    FROM ( SELECT @rownum:=0 ) init 
				    JOIN {$wpdb->posts} USE INDEX( type_status_date )
				    WHERE post_status IN ( 'publish', 'inherit' )
				      AND post_type = %s
				      AND ( @rownum:=@rownum+1 ) %% %d = 0
				    ORDER BY post_modified_gmt ASC
				";

				$all_dates = $wpdb->get_col( $wpdb->prepare( $sql, $post_type, $max_entries ) );
			}

			for ( $page_counter = 0; $page_counter < $max_pages; $page_counter++ ) {

				$current_page = ( $max_pages > 1 ) ? ( $page_counter + 1 ) : '';
				$date         = false;

				if ( empty( $current_page ) || $current_page === $max_pages ) {

					if ( ! empty( $last_modified_times[ $post_type ] ) ) {
						$date = $last_modified_times[ $post_type ];
					}
				}
				else {
					$date = $all_dates[ $page_counter ];
				}

				$index[] = array(
					'loc'     => WPSEO_Sitemaps_Router::get_base_url( $post_type . '-sitemap' . $current_page . '.xml' ),
					'lastmod' => $date,
				);
			}
		}

		return $index;
	}

	/**
	 * Get set of sitemap link data.
	 *
	 * @param string $type         Sitemap type.
	 * @param int    $max_entries  Entries per sitemap.
	 * @param int    $current_page Current page of the sitemap.
	 *
	 * @return array
	 */
	public function get_sitemap_links( $type, $max_entries, $current_page ) {

		$links     = array();
		$post_type = $type;

		if ( ! $this->is_valid_post_type( $post_type ) ) {
			return $links;
		}

		$steps  = min( 100, $max_entries );
		$offset = ( $current_page > 1 ) ? ( ( $current_page - 1 ) * $max_entries ) : 0;
		$total  = ( $offset + $max_entries );

		$typecount = $this->get_post_type_count( $post_type );

		if ( $total > $typecount ) {
			$total = $typecount;
		}

		if ( $current_page === 1 ) {
			$links = array_merge( $links, $this->get_first_links( $post_type ) );
		}

		if ( $typecount === 0 ) {

			return $links;
		}

<<<<<<< HEAD
		$stacked_urls = array();
=======
		$options = $this->get_options();
		$posts_to_exclude = $this->get_excluded_posts();
>>>>>>> d4aaf774

		while ( $total > $offset ) {

			$posts = $this->get_posts( $post_type, $steps, $offset );

			$offset += $steps;

			if ( empty( $posts ) ) {
				continue;
			}

<<<<<<< HEAD
			$posts_to_exclude = $this->get_excluded_posts();

			foreach ( $posts as $post ) {

				if ( in_array( $post->ID, $posts_to_exclude ) ) {
=======
			foreach ( $posts as $post ) {

				if ( in_array( $post->ID, $posts_to_exclude, true ) ) {
>>>>>>> d4aaf774
					continue;
				}

				if ( WPSEO_Meta::get_value( 'meta-robots-noindex', $post->ID ) === '1' ) {
					continue;
				}

				$url = $this->get_url( $post );

				if ( ! isset( $url['loc'] ) ) {
					continue;
				}

				/**
				 * Filter URL entry before it gets added to the sitemap.
				 *
				 * @param array  $url  Array of URL parts.
				 * @param string $type URL type.
				 * @param object $post Data object for the URL.
				 */
				$url = apply_filters( 'wpseo_sitemap_entry', $url, 'post', $post );

				if ( empty( $url ) ) {
					continue;
				}

				if ( $post->ID === $this->get_page_for_posts_id() || $post->ID === $this->get_page_on_front_id() ) {

					array_unshift( $links, $url );
					continue;
				}
				$links[] = $url;
			}

			unset( $post, $url );
		}

		return $links;
	}

	/**
	 * Check for relevant post type before invalidation.
	 *
	 * @param int $post_id Post ID to possibly invalidate for.
	 */
	public function save_post( $post_id ) {

		if ( $this->is_valid_post_type( get_post_type( $post_id ) ) ) {
			WPSEO_Sitemaps_Cache::invalidate_post( $post_id );
		}
	}

	/**
	 * Check if post type should be present in sitemaps.
	 *
	 * @param string $post_type Post type string to check for.
	 *
	 * @return bool
	 */
	public function is_valid_post_type( $post_type ) {
		if ( ! WPSEO_Post_Type::is_post_type_indexable( $post_type ) ) {
			return false;
		}

		/**
		 * Filter decision if post type is excluded from the XML sitemap.
		 *
		 * @param bool   $exclude   Default false.
		 * @param string $post_type Post type name.
		 */
		if ( apply_filters( 'wpseo_sitemap_exclude_post_type', false, $post_type ) ) {
			return false;
		}

		return true;
	}

	/**
	 * Retrieves a list with the excluded post ids.
	 *
	 * @return array Array with post ids to exclude.
	 */
	protected function get_excluded_posts() {
		/**
		 * Filter: 'wpseo_exclude_from_sitemap_by_post_ids' - Allow extending and modifying the posts to exclude.
		 *
		 * @api array $posts_to_exclude The posts to exclude.
		 */
		$excluded_posts_ids = apply_filters( 'wpseo_exclude_from_sitemap_by_post_ids', array() );
		if ( ! is_array( $excluded_posts_ids ) || $excluded_posts_ids === array() ) {
			return array();
		}

		return array_map( 'intval', $excluded_posts_ids );
	}

	/**
	 * Get count of posts for post type.
	 *
	 * @param string $post_type Post type to retrieve count for.
	 *
	 * @return int
	 */
	protected function get_post_type_count( $post_type ) {

		global $wpdb;

		/**
		 * Filter JOIN query part for type count of post type.
		 *
		 * @param string $join      SQL part, defaults to empty string.
		 * @param string $post_type Post type name.
		 */
		$join_filter = apply_filters( 'wpseo_typecount_join', '', $post_type );

		/**
		 * Filter WHERE query part for type count of post type.
		 *
		 * @param string $where     SQL part, defaults to empty string.
		 * @param string $post_type Post type name.
		 */
		$where_filter = apply_filters( 'wpseo_typecount_where', '', $post_type );

		$where = $this->get_sql_where_clause( $post_type );

		$sql = "
			SELECT COUNT({$wpdb->posts}.ID)
			FROM {$wpdb->posts}
			{$join_filter}
			{$where}
				{$where_filter}
		";

		return (int) $wpdb->get_var( $sql );
	}

	/**
	 * Produces set of links to prepend at start of first sitemap page.
	 *
	 * @param string $post_type Post type to produce links for.
	 *
	 * @return array
	 */
	protected function get_first_links( $post_type ) {

		$links = array();

		$needs_archive = true;

		if ( ! $this->get_page_on_front_id() && ( $post_type === 'post' || $post_type === 'page' ) ) {

			$links[] = array(
				'loc' => $this->get_home_url(),

				// Deprecated, kept for backwards data compat. R.
				'chf' => 'daily',
				'pri' => 1,
			);

			$needs_archive = false;
		}
		elseif ( $this->get_page_on_front_id() && $post_type === 'post' && $this->get_page_for_posts_id() ) {

			$page_for_posts_url = get_permalink( $this->get_page_for_posts_id() );

			$links[] = array(
				'loc' => $page_for_posts_url,

				// Deprecated, kept for backwards data compat. R.
				'chf' => 'daily',
				'pri' => 1,
			);

			$needs_archive = false;
		}

		if ( ! $needs_archive ) {
			return $links;
		}

		$archive_url = $this->get_post_type_archive_link( $post_type );

		/**
		 * Filter the URL Yoast SEO uses in the XML sitemap for this post type archive.
		 *
		 * @param string $archive_url The URL of this archive
		 * @param string $post_type   The post type this archive is for.
		 */
		$archive_url = apply_filters( 'wpseo_sitemap_post_type_archive_link', $archive_url, $post_type );

		if ( $archive_url ) {
			/**
			 * Filter the priority of the URL Yoast SEO uses in the XML sitemap.
			 *
			 * @param float  $priority  The priority for this URL, ranging from 0 to 1
			 * @param string $post_type The post type this archive is for.
			 */
			$links[] = array(
				'loc' => $archive_url,
				'mod' => WPSEO_Sitemaps::get_last_modified_gmt( $post_type ),

				// Deprecated, kept for backwards data compat. R.
				'chf' => 'daily',
				'pri' => 1,
			);
		}

		return $links;
	}

	/**
	 * Get URL for a post type archive.
	 *
	 * @since  5.3
	 *
	 * @param  string $post_type Post type.
	 *
	 * @return string|bool URL or false if it should be excluded.
	 */
	protected function get_post_type_archive_link( $post_type ) {

		$options = $this->get_options();

		if ( isset( $options[ 'noindex-ptarchive-' . $post_type ] ) && $options[ 'noindex-ptarchive-' . $post_type ] ) {
			return false;
		}

		// Post archive should be excluded if it isn't front page or posts page.
		if ( $post_type === 'post' && get_option( 'show_on_front' ) !== 'posts' && ! $this->get_page_for_posts_id() ) {
			return false;
		}

		$archive_url = get_post_type_archive_link( $post_type );

		return $archive_url;
	}

	/**
	 * Retrieve set of posts with optimized query routine.
	 *
	 * @param string $post_type Post type to retrieve.
	 * @param int    $count     Count of posts to retrieve.
	 * @param int    $offset    Starting offset.
	 *
	 * @return object[]
	 */
	protected function get_posts( $post_type, $count, $offset ) {

		global $wpdb;

		static $filters = array();

		if ( ! isset( $filters[ $post_type ] ) ) {
			// Make sure you're wpdb->preparing everything you throw into this!!
			$filters[ $post_type ] = array(
				/**
				 * Filter JOIN query part for the post type.
				 *
				 * @param string $join      SQL part, defaults to false.
				 * @param string $post_type Post type name.
				 */
				'join'  => apply_filters( 'wpseo_posts_join', false, $post_type ),

				/**
				 * Filter Where query part for the post type.
				 *
				 * @param string $where     SQL part, defaults to false.
				 * @param string $post_type Post type name.
				 */
				'where' => apply_filters( 'wpseo_posts_where', false, $post_type ),
			);
		}

		$join_filter  = $filters[ $post_type ]['join'];
		$where_filter = $filters[ $post_type ]['where'];
		$where        = $this->get_sql_where_clause( $post_type );

		// Optimized query per this thread: http://wordpress.org/support/topic/plugin-wordpress-seo-by-yoast-performance-suggestion.
		// Also see http://explainextended.com/2009/10/23/mysql-order-by-limit-performance-late-row-lookups/.
		$sql = "
			SELECT l.ID, post_title, post_content, post_name, post_parent, post_author, post_modified_gmt, post_date, post_date_gmt
			FROM (
				SELECT {$wpdb->posts}.ID
				FROM {$wpdb->posts}
				{$join_filter}
				{$where}
					{$where_filter}
				ORDER BY {$wpdb->posts}.post_modified ASC LIMIT %d OFFSET %d
			)
			o JOIN {$wpdb->posts} l ON l.ID = o.ID
		";

		$posts = $wpdb->get_results( $wpdb->prepare( $sql, $count, $offset ) );

		$post_ids = array();

		foreach ( $posts as $post ) {
			$post->post_type   = $post_type;
			$post->post_status = 'publish';
			$post->filter      = 'sample';
			$post->ID          = (int) $post->ID;
			$post->post_parent = (int) $post->post_parent;
			$post->post_author = (int) $post->post_author;
			$post_ids[]        = $post->ID;
		}

		update_meta_cache( 'post', $post_ids );

		return $posts;
	}

	/**
	 * @param string $post_type Post type slug.
	 *
	 * @return string
	 */
	protected function get_sql_where_clause( $post_type ) {

		global $wpdb;

		$join   = '';
		$status = "{$wpdb->posts}.post_status = 'publish'";

		// Based on WP_Query->get_posts(). R.
		if ( 'attachment' === $post_type ) {
			$join   = " LEFT JOIN {$wpdb->posts} AS p2 ON ({$wpdb->posts}.post_parent = p2.ID) ";
			$status = "p2.post_status = 'publish'";
		}

		$where_clause = "
		{$join}
		WHERE {$status}
			AND {$wpdb->posts}.post_type = %s
			AND {$wpdb->posts}.post_password = ''
			AND {$wpdb->posts}.post_date != '0000-00-00 00:00:00'
		";

		return $wpdb->prepare( $where_clause, $post_type );
	}

	/**
	 * Produce array of URL parts for given post object.
	 *
	 * @param object $post Post object to get URL parts for.
	 *
	 * @return array|bool
	 */
	protected function get_url( $post ) {

		$url = array();

		/**
		 * Filter the URL Yoast SEO uses in the XML sitemap.
		 *
		 * Note that only absolute local URLs are allowed as the check after this removes external URLs.
		 *
		 * @param string $url  URL to use in the XML sitemap
		 * @param object $post Post object for the URL.
		 */
		$url['loc'] = apply_filters( 'wpseo_xml_sitemap_post_url', get_permalink( $post ), $post );

		/**
		 * Do not include external URLs.
		 *
		 * @see https://wordpress.org/plugins/page-links-to/ can rewrite permalinks to external URLs.
		 */
		if ( $this->get_classifier()->classify( $url['loc'] ) === WPSEO_Link::TYPE_EXTERNAL ) {
			return false;
		}

		$modified = max( $post->post_modified_gmt, $post->post_date_gmt );

		if ( $modified !== '0000-00-00 00:00:00' ) {
			$url['mod'] = $modified;
		}

		$url['chf'] = 'daily'; // Deprecated, kept for backwards data compat. R.

		$canonical = WPSEO_Meta::get_value( 'canonical', $post->ID );

		if ( $canonical !== '' && $canonical !== $url['loc'] ) {
			/*
			 * Let's assume that if a canonical is set for this page and it's different from
			 * the URL of this post, that page is either already in the XML sitemap OR is on
			 * an external site, either way, we shouldn't include it here.
			 */
			return false;
		}
		unset( $canonical );

		$options = $this->get_options();
		if ( $options['trailingslash'] === true && $post->post_type !== 'post' ) {
			$url['loc'] = trailingslashit( $url['loc'] );
		}

		$url['pri']    = 1; // Deprecated, kept for backwards data compat. R.
		$url['images'] = $this->get_image_parser()->get_images( $post );

		return $url;
	}

	/**
	 * Retrieve posts that should be excluded from the XML sitemap.
	 *
	 * @return array Array of post IDs to exclude.
	 */
	private function get_excluded_posts() {
		/**
		 * Filter posts out of the XML sitemap.
		 *
		 * @param array $excluded_posts An array of post IDs to exclude.
		 */
		$excluded_posts = apply_filters( 'wpseo_sitemap_excluded_posts', array() );

		return $excluded_posts;
	}
}<|MERGE_RESOLUTION|>--- conflicted
+++ resolved
@@ -234,12 +234,8 @@
 			return $links;
 		}
 
-<<<<<<< HEAD
 		$stacked_urls = array();
-=======
-		$options = $this->get_options();
 		$posts_to_exclude = $this->get_excluded_posts();
->>>>>>> d4aaf774
 
 		while ( $total > $offset ) {
 
@@ -251,17 +247,9 @@
 				continue;
 			}
 
-<<<<<<< HEAD
-			$posts_to_exclude = $this->get_excluded_posts();
-
 			foreach ( $posts as $post ) {
 
-				if ( in_array( $post->ID, $posts_to_exclude ) ) {
-=======
-			foreach ( $posts as $post ) {
-
 				if ( in_array( $post->ID, $posts_to_exclude, true ) ) {
->>>>>>> d4aaf774
 					continue;
 				}
 
@@ -662,20 +650,4 @@
 
 		return $url;
 	}
-
-	/**
-	 * Retrieve posts that should be excluded from the XML sitemap.
-	 *
-	 * @return array Array of post IDs to exclude.
-	 */
-	private function get_excluded_posts() {
-		/**
-		 * Filter posts out of the XML sitemap.
-		 *
-		 * @param array $excluded_posts An array of post IDs to exclude.
-		 */
-		$excluded_posts = apply_filters( 'wpseo_sitemap_excluded_posts', array() );
-
-		return $excluded_posts;
-	}
 }