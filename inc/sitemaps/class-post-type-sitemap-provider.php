--- conflicted
+++ resolved
@@ -227,11 +227,7 @@
 			return $links;
 		}
 
-<<<<<<< HEAD
-		$stacked_urls = array();
-=======
 		$stacked_urls     = array();
->>>>>>> 2bd99984
 		$posts_to_exclude = $this->get_excluded_posts();
 
 		while ( $total > $offset ) {
