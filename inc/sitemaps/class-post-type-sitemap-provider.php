<?php
/**
 * @package WPSEO\XML_Sitemaps
 */

/**
 * Sitemap provider for author archives.
 */
class WPSEO_Post_Type_Sitemap_Provider implements WPSEO_Sitemap_Provider {

	/** @var string $home_url Holds the home_url() value to speed up loops. */
	protected $home_url = '';

	/** @var array $options All of plugin options. */
	protected $options = array();

	/** @var WPSEO_Sitemap_Image_Parser $image_parser Holds image parser instance. */
	protected $image_parser;

	/**
	 * Set up object properties for data reuse.
	 */
	public function __construct() {

		$this->home_url     = WPSEO_Utils::home_url();
		$this->options      = WPSEO_Options::get_all();
		$this->image_parser = new WPSEO_Sitemap_Image_Parser();

		add_filter( 'save_post', array( $this, 'save_post' ) );
	}

	/**
	 * Check if provider supports given item type.
	 *
	 * @param string $type Type string to check for.
	 *
	 * @return boolean
	 */
	public function handles_type( $type ) {

		return post_type_exists( $type );
	}

	/**
	 * @param int $max_entries Entries per sitemap.
	 *
	 * @return array
	 */
	public function get_index_links( $max_entries ) {

		global $wpdb;

		$post_types = get_post_types( array( 'public' => true ) );
		$post_types = array_filter( $post_types, array( $this, 'is_valid_post_type' ) );
		$index      = array();

		foreach ( $post_types as $post_type ) {

			$count = $this->get_post_type_count( $post_type );

			if ( $count === 0 ) {
				continue;
			}

			$max_pages = ( $count > $max_entries ) ? (int) ceil( $count / $max_entries ) : 1;

			for ( $i = 0; $i < $max_pages; $i++ ) {
				$count = ( $max_pages > 1 ) ? ( $i + 1 ) : '';

				if ( empty( $count ) || $count === $max_pages ) {
					$date = WPSEO_Sitemaps::get_last_modified_gmt( $post_type );
				}
				else {
					$sql       = "
						SELECT post_modified_gmt
						FROM (
							SELECT @rownum:=@rownum+1 rownum, $wpdb->posts.post_modified_gmt
							FROM (SELECT @rownum:=0) r, $wpdb->posts
							WHERE post_status IN ('publish','inherit')
								AND post_type = %s
							ORDER BY post_modified_gmt ASC
						) x
						WHERE rownum %%%d=0
					";
					$all_dates = $wpdb->get_col( $wpdb->prepare( $sql, $post_type, $max_entries ) );
					$date      = $all_dates[ $i ];
				}

				$index[] = array(
					'loc'     => WPSEO_Sitemaps_Router::get_base_url( $post_type . '-sitemap' . $count . '.xml' ),
					'lastmod' => $date,
				);
			}
		}

		return $index;
	}

	/**
	 * Get set of sitemap link data.
	 *
	 * @param string $type         Sitemap type.
	 * @param int    $max_entries  Entries per sitemap.
	 * @param int    $current_page Current page of the sitemap.
	 *
	 * @return array
	 */
	public function get_sitemap_links( $type, $max_entries, $current_page ) {

		$links     = array();
		$post_type = $type;

		if ( ! $this->is_valid_post_type( $post_type ) ) {
			return $links;
		}

		$steps  = min( 100, $max_entries );
		$offset = ( $current_page > 1 ) ? ( ( $current_page - 1 ) * $max_entries ) : 0;
		$total  = ( $offset + $max_entries );

		$typecount = $this->get_post_type_count( $post_type );

		if ( $total > $typecount ) {
			$total = $typecount;
		}

		if ( $current_page === 1 ) {
			$links = array_merge( $links, $this->get_first_links( $post_type ) );
		}

		if ( $typecount === 0 ) {

			return $links;
		}

		$stacked_urls = array();

		while ( $total > $offset ) {

			$posts = $this->get_posts( $post_type, $steps, $offset );

			$offset += $steps;

			if ( empty( $posts ) ) {
				continue;
			}

			$posts_to_exclude = explode( ',', $this->options['excluded-posts'] );

			foreach ( $posts as $post ) {

				if ( WPSEO_Meta::get_value( 'meta-robots-noindex', $post->ID ) === '1' ) {
					continue;
				}

				if ( in_array( $post->ID, $posts_to_exclude ) ) {
					continue;
				}

				$url = $this->get_url( $post );

				if ( ! isset( $url['loc'] ) || in_array( $url['loc'], $stacked_urls ) ) {
					continue;
				}

				/**
				 * Filter URL entry before it gets added to the sitemap.
				 *
				 * @param array  $url  Array of URL parts.
				 * @param string $type URL type.
				 * @param object $user Data object for the URL.
				 */
				$url = apply_filters( 'wpseo_sitemap_entry', $url, 'post', $post );

				if ( ! empty( $url ) ) {
					$links[]        = $url;
					$stacked_urls[] = $url['loc'];
				}
			}
			unset( $post, $url );
		}

		return $links;
	}

	/**
	 * Check for relevant post type before invalidation.
	 *
	 * @param int $post_id Post ID to possibly invalidate for.
	 */
	public function save_post( $post_id ) {

		if ( $this->is_valid_post_type( get_post_type( $post_id ) ) ) {
			WPSEO_Sitemaps_Cache::invalidate_post( $post_id );
		}
	}

	/**
	 * Check if post type should be present in sitemaps.
	 *
	 * @param string $post_type Post type string to check for.
	 *
	 * @return bool
	 */
	public function is_valid_post_type( $post_type ) {

		if ( ! empty( $this->options[ "post_types-{$post_type}-not_in_sitemap" ] ) ) {
			return false;
		}

		if ( in_array( $post_type, array( 'revision', 'nav_menu_item' ) ) ) {
			return false;
		}

		/**
		 * Filter decision if post type is excluded from the XML sitemap.
		 *
		 * @param bool   $exclude   Default false.
		 * @param string $post_type Post type name.
		 */
		if ( apply_filters( 'wpseo_sitemap_exclude_post_type', false, $post_type ) ) {
			return false;
		}

		return true;
	}

	/**
	 * Get count of posts for post type.
	 *
	 * @param string $post_type Post type to retrieve count for.
	 *
	 * @return int
	 */
	protected function get_post_type_count( $post_type ) {

		global $wpdb;

		/**
		 * Filter JOIN query part for type count of post type.
		 *
		 * @param string $join      SQL part, defaults to empty string.
		 * @param string $post_type Post type name.
		 */
		$join_filter = apply_filters( 'wpseo_typecount_join', '', $post_type );

		/**
		 * Filter WHERE query part for type count of post type.
		 *
		 * @param string $where     SQL part, defaults to empty string.
		 * @param string $post_type Post type name.
		 */
		$where_filter = apply_filters( 'wpseo_typecount_where', '', $post_type );

		$where = $this->get_sql_where_clause( $post_type );

		$sql   = "
			SELECT COUNT({$wpdb->posts}.ID)
			FROM {$wpdb->posts}
			{$join_filter}
<<<<<<< HEAD
			WHERE {$wpdb->posts}.post_status IN ('publish','inherit')
				AND {$wpdb->posts}.post_password = ''
				AND {$wpdb->posts}.post_date != '0000-00-00 00:00:00'
				AND {$wpdb->posts}.post_type = %s
=======
			{$where}
>>>>>>> e067a7b9
				{$where_filter}
		";

		return (int) $wpdb->get_var( $sql );
	}

	/**
	 * Produces set of links to prepend at start of first sitemap page.
	 *
	 * @param string $post_type Post type to produce links for.
	 *
	 * @return array
	 */
	protected function get_first_links( $post_type ) {

		$links = array();

		$front_id       = get_option( 'page_on_front' );
		$page_for_posts = get_option( 'page_for_posts' );

		if ( ! $front_id && ( $post_type == 'post' || $post_type == 'page' ) ) {

			$links[] = array(
				'loc' => $this->home_url,
				'pri' => 1,
				'chf' => WPSEO_Sitemaps::filter_frequency( 'homepage', 'daily', $this->home_url ),
			);
		}
		elseif ( $front_id && $post_type === 'post' && $page_for_posts ) {

			$page_for_posts_url = get_permalink( $page_for_posts );

			$links[] = array(
				'loc' => $page_for_posts_url,
				'pri' => 1,
				'chf' => WPSEO_Sitemaps::filter_frequency( 'blogpage', 'daily', $page_for_posts_url ),
			);
			unset( $page_for_posts_url );
		}

		$archive_url = get_post_type_archive_link( $post_type );

		/**
		 * Filter the URL Yoast SEO uses in the XML sitemap for this post type archive.
		 *
		 * @param string $archive_url The URL of this archive
		 * @param string $post_type   The post type this archive is for.
		 */
		$archive_url = apply_filters( 'wpseo_sitemap_post_type_archive_link', $archive_url, $post_type );

		if ( $archive_url ) {
			/**
			 * Filter the priority of the URL Yoast SEO uses in the XML sitemap.
			 *
			 * @param float  $priority  The priority for this URL, ranging from 0 to 1
			 * @param string $post_type The post type this archive is for.
			 */
			$links[] = array(
				'loc' => $archive_url,
				'pri' => apply_filters( 'wpseo_xml_post_type_archive_priority', 0.8, $post_type ),
				'chf' => WPSEO_Sitemaps::filter_frequency( $post_type . '_archive', 'weekly', $archive_url ),
				'mod' => WPSEO_Sitemaps::get_last_modified_gmt( $post_type ),
			);
		}

		return $links;
	}

	/**
	 * Retrieve set of posts with optimized query routine.
	 *
	 * @param string $post_type Post type to retrieve.
	 * @param int    $count     Count of posts to retrieve.
	 * @param int    $offset    Starting offset.
	 *
	 * @return object[]
	 */
	protected function get_posts( $post_type, $count, $offset ) {

		global $wpdb;

		static $filters = array();

		if ( ! isset( $filters[ $post_type ] ) ) {
			// Make sure you're wpdb->preparing everything you throw into this!!
			$filters[ $post_type ] = array(
				/**
				 * Filter JOIN query part for the post type.
				 *
				 * @param string $join      SQL part, defaults to false.
				 * @param string $post_type Post type name.
				 */
				'join'  => apply_filters( 'wpseo_posts_join', false, $post_type ),

				/**
				 * Filter Where query part for the post type.
				 *
				 * @param string $where     SQL part, defaults to false.
				 * @param string $post_type Post type name.
				 */
				'where' => apply_filters( 'wpseo_posts_where', false, $post_type ),
			);
		}

		$join_filter  = $filters[ $post_type ]['join'];
		$where_filter = $filters[ $post_type ]['where'];
		$where        = $this->get_sql_where_clause( $post_type );

		// Optimized query per this thread: http://wordpress.org/support/topic/plugin-wordpress-seo-by-yoast-performance-suggestion.
		// Also see http://explainextended.com/2009/10/23/mysql-order-by-limit-performance-late-row-lookups/.
		$sql = "
			SELECT l.ID, post_title, post_content, post_name, post_parent, post_author, post_modified_gmt, post_date, post_date_gmt
			FROM (
				SELECT {$wpdb->posts}.ID
				FROM {$wpdb->posts}
				{$join_filter}
<<<<<<< HEAD
				WHERE {$wpdb->posts}.post_status = '%s'
					AND {$wpdb->posts}.post_password = ''
					AND {$wpdb->posts}.post_type = '%s'
					AND {$wpdb->posts}.post_date != '0000-00-00 00:00:00'
=======
				{$where}
>>>>>>> e067a7b9
					{$where_filter}
				ORDER BY {$wpdb->posts}.post_modified ASC LIMIT %d OFFSET %d
			)
			o JOIN {$wpdb->posts} l ON l.ID = o.ID
		";

		$posts = $wpdb->get_results( $wpdb->prepare( $sql, $count, $offset ) );

		foreach ( $posts as $post ) {
			$post->post_type   = $post_type;
			$post->post_status = 'publish';
			$post->filter      = 'sample';
		}

		$post_ids = wp_list_pluck( $posts, 'ID' );
		update_meta_cache( 'post', $post_ids );

		return $posts;
	}

	/**
	 * @param string $post_type Post type slug.
	 *
	 * @return string
	 */
	protected function get_sql_where_clause( $post_type ) {

		global $wpdb;

		$join   = '';
		$status = "{$wpdb->posts}.post_status = 'publish'";

		// Based on WP_Query->get_posts(). R.
		if ( 'attachment' === $post_type ) {
			$join   = " LEFT JOIN {$wpdb->posts} AS p2 ON ({$wpdb->posts}.post_parent = p2.ID) ";
			$status = "p2.post_status = 'publish'";
		}

		$where_clause = "
		{$join}
		WHERE {$status}
			AND {$wpdb->posts}.post_type = '%s'
			AND {$wpdb->posts}.post_password = ''
			AND {$wpdb->posts}.post_date != '0000-00-00 00:00:00'
		";

		return $wpdb->prepare( $where_clause, $post_type );
	}

	/**
	 * Produce array of URL parts for given post object.
	 *
	 * @param object $post Post object to get URL parts for.
	 *
	 * @return array|bool
	 */
	protected function get_url( $post ) {

		$url = array();

		/**
		 * Filter the URL Yoast SEO uses in the XML sitemap.
		 *
		 * Note that only absolute local URLs are allowed as the check after this removes external URLs.
		 *
		 * @param string $url  URL to use in the XML sitemap
		 * @param object $post Post object for the URL.
		 */
		$url['loc'] = apply_filters( 'wpseo_xml_sitemap_post_url', get_permalink( $post ), $post );

		/**
		 * Do not include external URLs.
		 *
		 * @see https://wordpress.org/plugins/page-links-to/ can rewrite permalinks to external URLs.
		 */
		if ( false === strpos( $url['loc'], $this->home_url ) ) {
			return false;
		}

		$modified = max( $post->post_modified_gmt, $post->post_date_gmt );

		if ( $modified !== '0000-00-00 00:00:00' ) {
			$url['mod'] = $modified;
		}

		$url['chf'] = WPSEO_Sitemaps::filter_frequency( $post->post_type . '_single', 'weekly', $url['loc'] );

		$canonical = WPSEO_Meta::get_value( 'canonical', $post->ID );

		if ( $canonical !== '' && $canonical !== $url['loc'] ) {
			/*
			Let's assume that if a canonical is set for this page and it's different from
			   the URL of this post, that page is either already in the XML sitemap OR is on
			   an external site, either way, we shouldn't include it here.
			*/
			return false;
		}
		unset( $canonical );

		if ( $this->options['trailingslash'] === true && $post->post_type !== 'post' ) {
			$url['loc'] = trailingslashit( $url['loc'] );
		}

		$url['pri']    = $this->calculate_priority( $post );
		$url['images'] = $this->image_parser->get_images( $post );

		return $url;
	}

	/**
	 * Calculate the priority of the post.
	 *
	 * @param WP_Post $post Post object.
	 *
	 * @return float|mixed
	 */
	private function calculate_priority( $post ) {

		$return = 0.6;
		if ( $post->post_parent == 0 && $post->post_type == 'page' ) {
			$return = 0.8;
		}

		$front_id = get_option( 'page_on_front' );

		if ( isset( $front_id ) && $post->ID === $front_id ) {
			$return = 1.0;
		}

		/**
		 * Filter the priority of the URL Yoast SEO uses in the XML sitemap.
		 *
		 * @param float  $priority  The priority for this URL, ranging from 0 to 1
		 * @param string $post_type The post type this archive is for.
		 * @param object $post      The post object.
		 */
		$return = apply_filters( 'wpseo_xml_sitemap_post_priority', $return, $post->post_type, $post );

		return $return;
	}
}<|MERGE_RESOLUTION|>--- conflicted
+++ resolved
@@ -258,14 +258,7 @@
 			SELECT COUNT({$wpdb->posts}.ID)
 			FROM {$wpdb->posts}
 			{$join_filter}
-<<<<<<< HEAD
-			WHERE {$wpdb->posts}.post_status IN ('publish','inherit')
-				AND {$wpdb->posts}.post_password = ''
-				AND {$wpdb->posts}.post_date != '0000-00-00 00:00:00'
-				AND {$wpdb->posts}.post_type = %s
-=======
 			{$where}
->>>>>>> e067a7b9
 				{$where_filter}
 		";
 
@@ -382,14 +375,7 @@
 				SELECT {$wpdb->posts}.ID
 				FROM {$wpdb->posts}
 				{$join_filter}
-<<<<<<< HEAD
-				WHERE {$wpdb->posts}.post_status = '%s'
-					AND {$wpdb->posts}.post_password = ''
-					AND {$wpdb->posts}.post_type = '%s'
-					AND {$wpdb->posts}.post_date != '0000-00-00 00:00:00'
-=======
 				{$where}
->>>>>>> e067a7b9
 					{$where_filter}
 				ORDER BY {$wpdb->posts}.post_modified ASC LIMIT %d OFFSET %d
 			)
