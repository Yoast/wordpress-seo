<?php
/**
 * @package WPSEO\XML_Sitemaps
 */

/**
 * Sitemap provider for author archives.
 */
class WPSEO_Post_Type_Sitemap_Provider implements WPSEO_Sitemap_Provider {

	/** @var string $home_url Holds the home_url() value. */
	protected static $home_url;

	/** @var array $options All of plugin options. */
	protected static $options;

	/** @var WPSEO_Sitemap_Image_Parser $image_parser Holds image parser instance. */
	protected static $image_parser;

	/** @var object $classifier Holds instance of classifier for a link. */
	protected static $classifier;

	/** @var int $page_on_front_id Static front page ID. */
	protected static $page_on_front_id;

	/** @var int $page_for_posts_id Posts page ID. */
	protected static $page_for_posts_id;

	/**
	 * Set up object properties for data reuse.
	 */
	public function __construct() {
		add_filter( 'save_post', array( $this, 'save_post' ) );
	}

	/**
	 * Get front page ID
	 *
	 * @return int
	 */
	protected function get_page_on_front_id() {
		if ( ! isset( self::$page_on_front_id ) ) {
			self::$page_on_front_id = (int) get_option( 'page_on_front' );
		}

		return self::$page_on_front_id;
	}

	/**
	 * Get page for posts ID
	 *
	 * @return int
	 */
	protected function get_page_for_posts_id() {
		if ( ! isset( self::$page_for_posts_id ) ) {
			self::$page_for_posts_id = (int) get_option( 'page_for_posts' );
		}

		return self::$page_for_posts_id;
	}

	/**
	 * Get the Image Parser
	 *
	 * @return WPSEO_Sitemap_Image_Parser
	 */
	protected function get_image_parser() {
		if ( ! isset( self::$image_parser ) ) {
			self::$image_parser = new WPSEO_Sitemap_Image_Parser();
		}

		return self::$image_parser;
	}

	/**
	 * Get the Classifier for a link
	 *
	 * @return WPSEO_Link_Type_Classifier
	 */
	protected function get_classifier() {
		if ( ! isset( self::$classifier ) ) {
			self::$classifier = new WPSEO_Link_Type_Classifier( $this->get_home_url() );
		}

		return self::$classifier;
	}

	/**
	 * Get Home URL
	 *
	 * This has been moved from the constructor because wp_rewrite is not available on plugins_loaded in multisite.
	 * It will now be requested on need and not on initialization.
	 *
	 * @return string
	 */
	protected function get_home_url() {
		if ( ! isset( self::$home_url ) ) {
			self::$home_url = WPSEO_Utils::home_url();
		}

		return self::$home_url;
	}

	/**
	 * Get all the options
	 *
	 * @return array
	 */
	protected function get_options() {
		if ( ! isset( self::$options ) ) {
			self::$options = WPSEO_Options::get_all();
		}

		return self::$options;
	}

	/**
	 * Check if provider supports given item type.
	 *
	 * @param string $type Type string to check for.
	 *
	 * @return boolean
	 */
	public function handles_type( $type ) {

		return post_type_exists( $type );
	}

	/**
	 * @param int $max_entries Entries per sitemap.
	 *
	 * @return array
	 */
	public function get_index_links( $max_entries ) {

		global $wpdb;

		// Consider using WPSEO_Post_Type::get_accessible_post_types() to filter out any `no-index` post-types.
		$post_types          = get_post_types( array( 'public' => true ) );
		$post_types          = array_filter( $post_types, array( $this, 'is_valid_post_type' ) );
		$last_modified_times = WPSEO_Sitemaps::get_last_modified_gmt( $post_types, true );
		$index               = array();

		foreach ( $post_types as $post_type ) {

			$total_count = $this->get_post_type_count( $post_type );

			if ( $total_count === 0 ) {
				continue;
			}

			$max_pages = 1;

			if ( $total_count > $max_entries ) {
				$max_pages = (int) ceil( $total_count / $max_entries );
			}

			$all_dates = array();

			if ( $max_pages > 1 ) {

				$sql = "
				SELECT post_modified_gmt
				    FROM ( SELECT @rownum:=0 ) init 
				    JOIN {$wpdb->posts} USE INDEX( type_status_date )
				    WHERE post_status IN ( 'publish', 'inherit' )
				      AND post_type = %s
				      AND ( @rownum:=@rownum+1 ) %% %d = 0
				    ORDER BY post_modified_gmt ASC
				";

				$all_dates = $wpdb->get_col( $wpdb->prepare( $sql, $post_type, $max_entries ) );
			}

			for ( $page_counter = 0; $page_counter < $max_pages; $page_counter++ ) {

				$current_page = ( $max_pages > 1 ) ? ( $page_counter + 1 ) : '';
				$date         = false;

				if ( empty( $current_page ) || $current_page === $max_pages ) {

					if ( ! empty( $last_modified_times[ $post_type ] ) ) {
						$date = $last_modified_times[ $post_type ];
					}
				}
				else {
					$date = $all_dates[ $page_counter ];
				}

				$index[] = array(
					'loc'     => WPSEO_Sitemaps_Router::get_base_url( $post_type . '-sitemap' . $current_page . '.xml' ),
					'lastmod' => $date,
				);
			}
		}

		return $index;
	}

	/**
	 * Get set of sitemap link data.
	 *
	 * @param string $type         Sitemap type.
	 * @param int    $max_entries  Entries per sitemap.
	 * @param int    $current_page Current page of the sitemap.
	 *
	 * @return array
	 */
	public function get_sitemap_links( $type, $max_entries, $current_page ) {

		$links     = array();
		$post_type = $type;

		if ( ! $this->is_valid_post_type( $post_type ) ) {
			return $links;
		}

		$steps  = min( 100, $max_entries );
		$offset = ( $current_page > 1 ) ? ( ( $current_page - 1 ) * $max_entries ) : 0;
		$total  = ( $offset + $max_entries );

		$typecount = $this->get_post_type_count( $post_type );

		if ( $total > $typecount ) {
			$total = $typecount;
		}

		if ( $current_page === 1 ) {
			$links = array_merge( $links, $this->get_first_links( $post_type ) );
		}

		if ( $typecount === 0 ) {

			return $links;
		}

		$options = $this->get_options();
		$posts_to_exclude = $this->get_excluded_posts( $options['excluded-posts'] );

		while ( $total > $offset ) {

			$posts = $this->get_posts( $post_type, $steps, $offset );

			$offset += $steps;

			if ( empty( $posts ) ) {
				continue;
			}

			foreach ( $posts as $post ) {

				if ( in_array( (int) $post->ID, $posts_to_exclude, true ) ) {
					continue;
				}

				if ( WPSEO_Meta::get_value( 'meta-robots-noindex', $post->ID ) === '1' ) {
					continue;
				}

				$url = $this->get_url( $post );

				if ( ! isset( $url['loc'] ) ) {
					continue;
				}

				/**
				 * Filter URL entry before it gets added to the sitemap.
				 *
				 * @param array  $url  Array of URL parts.
				 * @param string $type URL type.
				 * @param object $post Data object for the URL.
				 */
				$url = apply_filters( 'wpseo_sitemap_entry', $url, 'post', $post );

				if ( empty( $url ) ) {
					continue;
				}

<<<<<<< HEAD
				if ( (int) $post->ID === $this->get_page_for_posts_id() || (int) $post->ID === $this->get_page_on_front_id() ) {
=======
				$stacked_urls[] = $url['loc'];

				if ( $post->ID === $this->get_page_for_posts_id() || $post->ID === $this->get_page_on_front_id() ) {
>>>>>>> c2d02532

					array_unshift( $links, $url );
					continue;
				}
				$links[] = $url;
			}

			unset( $post, $url );
		}

		return $links;
	}

	/**
	 * Check for relevant post type before invalidation.
	 *
	 * @param int $post_id Post ID to possibly invalidate for.
	 */
	public function save_post( $post_id ) {

		if ( $this->is_valid_post_type( get_post_type( $post_id ) ) ) {
			WPSEO_Sitemaps_Cache::invalidate_post( $post_id );
		}
	}

	/**
	 * Check if post type should be present in sitemaps.
	 *
	 * @param string $post_type Post type string to check for.
	 *
	 * @return bool
	 */
	public function is_valid_post_type( $post_type ) {

		$options = $this->get_options();

		if ( ! empty( $options[ "post_types-{$post_type}-not_in_sitemap" ] ) ) {
			return false;
		}

		// Consider using WPSEO_Post_Type::get_accessible_post_types() to filter out any `no-index` post-types.
		if ( ! in_array( $post_type, get_post_types( array( 'public' => true ), 'names' ), true ) ) {
			return false;
		}

		/**
		 * Filter decision if post type is excluded from the XML sitemap.
		 *
		 * @param bool   $exclude   Default false.
		 * @param string $post_type Post type name.
		 */
		if ( apply_filters( 'wpseo_sitemap_exclude_post_type', false, $post_type ) ) {
			return false;
		}

		return true;
	}

	/**
	 * Retrieves a list with the excluded post ids.
	 *
	 * @param string $excluded_posts Comma separated string with post ids.
	 *
	 * @return array Array with post ids to exclude.
	 */
	protected function get_excluded_posts( $excluded_posts ) {
		$excluded_posts_ids = explode( ',', $excluded_posts );
		$excluded_posts_ids = $this->filter_invalid_ids( $excluded_posts_ids );

		/**
		 * Filter: 'wpseo_exclude_from_sitemap_by_post_ids' - Allow extending and modifying the posts to exclude.
		 *
		 * @api array $posts_to_exclude The posts to exclude.
		 */
		$excluded_posts_ids = apply_filters( 'wpseo_exclude_from_sitemap_by_post_ids', $excluded_posts_ids );
		if ( ! is_array( $excluded_posts_ids ) ) {
			return array();
		}

		return $this->filter_invalid_ids( $excluded_posts_ids );
	}

	/**
	 * Filters out entries that cannot be post IDs.
	 *
	 * @param array $ids The ids to filter.
	 *
	 * @return array Array with numeric ids only.
	 */
	protected function filter_invalid_ids( array $ids ) {
		$ids = array_map( 'intval', $ids );
		$ids = array_filter( $ids );

		return array_values( $ids );
	}

	/**
	 * Get count of posts for post type.
	 *
	 * @param string $post_type Post type to retrieve count for.
	 *
	 * @return int
	 */
	protected function get_post_type_count( $post_type ) {

		global $wpdb;

		/**
		 * Filter JOIN query part for type count of post type.
		 *
		 * @param string $join      SQL part, defaults to empty string.
		 * @param string $post_type Post type name.
		 */
		$join_filter = apply_filters( 'wpseo_typecount_join', '', $post_type );

		/**
		 * Filter WHERE query part for type count of post type.
		 *
		 * @param string $where     SQL part, defaults to empty string.
		 * @param string $post_type Post type name.
		 */
		$where_filter = apply_filters( 'wpseo_typecount_where', '', $post_type );

		$where = $this->get_sql_where_clause( $post_type );

		$sql = "
			SELECT COUNT({$wpdb->posts}.ID)
			FROM {$wpdb->posts}
			{$join_filter}
			{$where}
				{$where_filter}
		";

		return (int) $wpdb->get_var( $sql );
	}

	/**
	 * Produces set of links to prepend at start of first sitemap page.
	 *
	 * @param string $post_type Post type to produce links for.
	 *
	 * @return array
	 */
	protected function get_first_links( $post_type ) {

		$links = array();

		$needs_archive = true;

		if ( ! $this->get_page_on_front_id() && ( $post_type === 'post' || $post_type === 'page' ) ) {

			$links[] = array(
				'loc' => $this->get_home_url(),

				// Deprecated, kept for backwards data compat. R.
				'chf' => 'daily',
				'pri' => 1,
			);

			$needs_archive = false;
		}
		elseif ( $this->get_page_on_front_id() && $post_type === 'post' && $this->get_page_for_posts_id() ) {

			$page_for_posts_url = get_permalink( $this->get_page_for_posts_id() );

			$links[] = array(
				'loc' => $page_for_posts_url,

				// Deprecated, kept for backwards data compat. R.
				'chf' => 'daily',
				'pri' => 1,
			);

			$needs_archive = false;
		}

		if ( ! $needs_archive ) {
			return $links;
		}

		$archive_url = $this->get_post_type_archive_link( $post_type );

		/**
		 * Filter the URL Yoast SEO uses in the XML sitemap for this post type archive.
		 *
		 * @param string $archive_url The URL of this archive
		 * @param string $post_type   The post type this archive is for.
		 */
		$archive_url = apply_filters( 'wpseo_sitemap_post_type_archive_link', $archive_url, $post_type );

		if ( $archive_url ) {
			/**
			 * Filter the priority of the URL Yoast SEO uses in the XML sitemap.
			 *
			 * @param float  $priority  The priority for this URL, ranging from 0 to 1
			 * @param string $post_type The post type this archive is for.
			 */
			$links[] = array(
				'loc' => $archive_url,
				'mod' => WPSEO_Sitemaps::get_last_modified_gmt( $post_type ),

				// Deprecated, kept for backwards data compat. R.
				'chf' => 'daily',
				'pri' => 1,
			);
		}

		return $links;
	}

	/**
	 * Get URL for a post type archive.
	 *
	 * @since  5.3
	 *
	 * @param  string $post_type Post type.
	 *
	 * @return string|bool URL or false if it should be excluded.
	 */
	protected function get_post_type_archive_link( $post_type ) {

		$options = $this->get_options();

		if ( isset( $options[ 'noindex-ptarchive-' . $post_type ] ) && $options[ 'noindex-ptarchive-' . $post_type ] ) {
			return false;
		}

		// Post archive should be excluded if it isn't front page or posts page.
		if ( $post_type === 'post' && get_option( 'show_on_front' ) !== 'posts' && ! $this->get_page_for_posts_id() ) {
			return false;
		}

		$archive_url = get_post_type_archive_link( $post_type );

		return $archive_url;
	}

	/**
	 * Retrieve set of posts with optimized query routine.
	 *
	 * @param string $post_type Post type to retrieve.
	 * @param int    $count     Count of posts to retrieve.
	 * @param int    $offset    Starting offset.
	 *
	 * @return object[]
	 */
	protected function get_posts( $post_type, $count, $offset ) {

		global $wpdb;

		static $filters = array();

		if ( ! isset( $filters[ $post_type ] ) ) {
			// Make sure you're wpdb->preparing everything you throw into this!!
			$filters[ $post_type ] = array(
				/**
				 * Filter JOIN query part for the post type.
				 *
				 * @param string $join      SQL part, defaults to false.
				 * @param string $post_type Post type name.
				 */
				'join'  => apply_filters( 'wpseo_posts_join', false, $post_type ),

				/**
				 * Filter Where query part for the post type.
				 *
				 * @param string $where     SQL part, defaults to false.
				 * @param string $post_type Post type name.
				 */
				'where' => apply_filters( 'wpseo_posts_where', false, $post_type ),
			);
		}

		$join_filter  = $filters[ $post_type ]['join'];
		$where_filter = $filters[ $post_type ]['where'];
		$where        = $this->get_sql_where_clause( $post_type );

		// Optimized query per this thread: http://wordpress.org/support/topic/plugin-wordpress-seo-by-yoast-performance-suggestion.
		// Also see http://explainextended.com/2009/10/23/mysql-order-by-limit-performance-late-row-lookups/.
		$sql = "
			SELECT l.ID, post_title, post_content, post_name, post_parent, post_author, post_modified_gmt, post_date, post_date_gmt
			FROM (
				SELECT {$wpdb->posts}.ID
				FROM {$wpdb->posts}
				{$join_filter}
				{$where}
					{$where_filter}
				ORDER BY {$wpdb->posts}.post_modified ASC LIMIT %d OFFSET %d
			)
			o JOIN {$wpdb->posts} l ON l.ID = o.ID
		";

		$posts = $wpdb->get_results( $wpdb->prepare( $sql, $count, $offset ) );

		$post_ids = array();

		foreach ( $posts as $post ) {
			$post->post_type   = $post_type;
			$post->post_status = 'publish';
			$post->filter      = 'sample';
			$post->ID          = (int) $post->ID;
			$post->post_parent = (int) $post->post_parent;
			$post->post_author = (int) $post->post_author;
			$post_ids[]        = $post->ID;
		}

		update_meta_cache( 'post', $post_ids );

		return $posts;
	}

	/**
	 * @param string $post_type Post type slug.
	 *
	 * @return string
	 */
	protected function get_sql_where_clause( $post_type ) {

		global $wpdb;

		$join   = '';
		$status = "{$wpdb->posts}.post_status = 'publish'";

		// Based on WP_Query->get_posts(). R.
		if ( 'attachment' === $post_type ) {
			$join   = " LEFT JOIN {$wpdb->posts} AS p2 ON ({$wpdb->posts}.post_parent = p2.ID) ";
			$status = "p2.post_status = 'publish'";
		}

		$where_clause = "
		{$join}
		WHERE {$status}
			AND {$wpdb->posts}.post_type = %s
			AND {$wpdb->posts}.post_password = ''
			AND {$wpdb->posts}.post_date != '0000-00-00 00:00:00'
		";

		return $wpdb->prepare( $where_clause, $post_type );
	}

	/**
	 * Produce array of URL parts for given post object.
	 *
	 * @param object $post Post object to get URL parts for.
	 *
	 * @return array|bool
	 */
	protected function get_url( $post ) {

		$url = array();

		/**
		 * Filter the URL Yoast SEO uses in the XML sitemap.
		 *
		 * Note that only absolute local URLs are allowed as the check after this removes external URLs.
		 *
		 * @param string $url  URL to use in the XML sitemap
		 * @param object $post Post object for the URL.
		 */
		$url['loc'] = apply_filters( 'wpseo_xml_sitemap_post_url', get_permalink( $post ), $post );

		/**
		 * Do not include external URLs.
		 *
		 * @see https://wordpress.org/plugins/page-links-to/ can rewrite permalinks to external URLs.
		 */
		if ( $this->get_classifier()->classify( $url['loc'] ) === WPSEO_Link::TYPE_EXTERNAL ) {
			return false;
		}

		$modified = max( $post->post_modified_gmt, $post->post_date_gmt );

		if ( $modified !== '0000-00-00 00:00:00' ) {
			$url['mod'] = $modified;
		}

		$url['chf'] = 'daily'; // Deprecated, kept for backwards data compat. R.

		$canonical = WPSEO_Meta::get_value( 'canonical', $post->ID );

		if ( $canonical !== '' && $canonical !== $url['loc'] ) {
			/*
			 * Let's assume that if a canonical is set for this page and it's different from
			 * the URL of this post, that page is either already in the XML sitemap OR is on
			 * an external site, either way, we shouldn't include it here.
			 */
			return false;
		}
		unset( $canonical );

		$options = $this->get_options();
		if ( $options['trailingslash'] === true && $post->post_type !== 'post' ) {
			$url['loc'] = trailingslashit( $url['loc'] );
		}

		$url['pri']    = 1; // Deprecated, kept for backwards data compat. R.
		$url['images'] = $this->get_image_parser()->get_images( $post );

		return $url;
	}
}<|MERGE_RESOLUTION|>--- conflicted
+++ resolved
@@ -276,13 +276,7 @@
 					continue;
 				}
 
-<<<<<<< HEAD
-				if ( (int) $post->ID === $this->get_page_for_posts_id() || (int) $post->ID === $this->get_page_on_front_id() ) {
-=======
-				$stacked_urls[] = $url['loc'];
-
 				if ( $post->ID === $this->get_page_for_posts_id() || $post->ID === $this->get_page_on_front_id() ) {
->>>>>>> c2d02532
 
 					array_unshift( $links, $url );
 					continue;
