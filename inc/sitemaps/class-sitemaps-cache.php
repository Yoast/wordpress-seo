<?php
/**
 * @package WPSEO\XML_Sitemaps
 */

/**
 * Handles sitemaps caching and invalidation.
 */
class WPSEO_Sitemaps_Cache {

	/** @var array $cache_clear Holds the options that, when updated, should cause the cache to clear. */
	protected static $cache_clear = array();

	/** @var bool $clear_all Holds the flag to clear all cache. */
	protected static $clear_all = false;

	/** @var array $clear_types Holds the array of types to clear. */
	protected static $clear_types = array();

	/**
	 * Hook methods for invalidation on necessary events.
	 */
	public function __construct() {

		add_action( 'deleted_term_relationships', array( __CLASS__, 'invalidate' ) );

		add_action( 'update_option', array( __CLASS__, 'clear_on_option_update' ) );

		add_action( 'edited_terms', array( __CLASS__, 'invalidate_helper' ), 10, 2 );
		add_action( 'clean_term_cache', array( __CLASS__, 'invalidate_helper' ), 10, 2 );
		add_action( 'clean_object_term_cache', array( __CLASS__, 'invalidate_helper' ), 10, 2 );
<<<<<<< HEAD
=======

		add_action( 'user_register', array( __CLASS__, 'invalidate_author' ) );
		add_action( 'delete_user', array( __CLASS__, 'invalidate_author' ) );

		add_action( 'shutdown', array( __CLASS__, 'clear_queued' ) );
>>>>>>> 0909d33f
	}

	/**
	 * If cache is enabled.
	 *
	 * @return boolean
	 */
	public function is_enabled() {

		/**
		 * Filter if XML sitemap transient cache is enabled.
		 *
		 * @param bool $unsigned Enable cache or not, defaults to true
		 */
		return apply_filters( 'wpseo_enable_xml_sitemap_transient_caching', true );
	}


	/**
	 * Retrieve the sitemap page from cache.
	 *
	 * @param string $type Sitemap type.
	 * @param int    $page Page number to retrieve.
	 *
	 * @return string|boolean
	 */
	public function get_sitemap( $type, $page ) {

		$transient_key = WPSEO_Sitemaps_Cache_Validator::get_storage_key( $type, $page );
		if ( false === $transient_key ) {
			return false;
		}

		return get_transient( $transient_key );
	}

	/**
	 * Get the sitemap that is cached
	 *
	 * @param string $type Sitemap type.
	 * @param int    $page Page number to retrieve.
	 *
	 * @return null|WPSEO_Sitemap_Cache_Data Null on no cache found otherwise object containing sitemap and meta data.
	 */
	public function get_sitemap_data( $type, $page ) {

		$sitemap = $this->get_sitemap( $type, $page );

		if ( empty( $sitemap ) ) {
			return null;
		}

		// Unserialize Cache Data object (is_serialized doesn't recognize classes).
		if ( is_string( $sitemap ) && 0 === strpos( $sitemap, 'C:24:"WPSEO_Sitemap_Cache_Data"' ) ) {

			$sitemap = unserialize( $sitemap );
		}

		// What we expect it to be if it is set.
		if ( $sitemap instanceof WPSEO_Sitemap_Cache_Data_Interface ) {
			return $sitemap;
		}

		return null;
	}

	/**
	 * Store the sitemap page from cache.
	 *
	 * @param string $type    Sitemap type.
	 * @param int    $page    Page number to store.
	 * @param string $sitemap Sitemap body to store.
	 * @param bool   $usable  Is this a valid sitemap or a cache of an invalid sitemap.
	 *
	 * @return bool
	 */
	public function store_sitemap( $type, $page, $sitemap, $usable = true ) {

		$transient_key = WPSEO_Sitemaps_Cache_Validator::get_storage_key( $type, $page );

		if ( false === $transient_key ) {
			return false;
		}

		$status = ( $usable ) ? WPSEO_Sitemap_Cache_Data::OK : WPSEO_Sitemap_Cache_Data::ERROR;

		$sitemap_data = new WPSEO_Sitemap_Cache_Data();
		$sitemap_data->set_sitemap( $sitemap );
		$sitemap_data->set_status( $status );

		return set_transient( $transient_key, $sitemap_data, DAY_IN_SECONDS );
	}

	/**
	 * Delete cache transients for index and specific type.
	 *
	 * Always deletes the main index sitemaps cache, as that's always invalidated by any other change.
	 *
	 * @param string $type Sitemap type to invalidate.
	 *
	 * @return void
	 */
	public static function invalidate( $type ) {

		self::clear( array( $type ) );
	}

	/**
	 * Helper to invalidate in hooks where type is passed as second argument.
	 *
	 * @param int    $unused Unused term ID value.
	 * @param string $type   Taxonomy to invalidate.
	 *
	 * @return void
	 */
	public static function invalidate_helper( $unused, $type ) {

		self::invalidate( $type );
	}

	/**
	 * Invalidate sitemap cache for the post type of a post.
	 *
	 * Don't invalidate for revisions.
	 *
	 * @param int $post_id Post ID to invalidate type for.
	 *
	 * @return void
	 */
	public static function invalidate_post( $post_id ) {

		if ( wp_is_post_revision( $post_id ) ) {
			return;
		}

		self::invalidate( get_post_type( $post_id ) );
	}

	/**
	 * Delete cache transients for given sitemaps types or all by default.
	 *
	 * @param array $types Set of sitemap types to delete cache transients for.
	 *
	 * @return void
	 */
	public static function clear( $types = array() ) {

		// No types provided, clear all.
		if ( empty( $types ) ) {
			self::$clear_all = true;

			return;
		}

		// Always invalidate the index sitemap as well.
		if ( ! in_array( WPSEO_Sitemaps::SITEMAP_INDEX_TYPE, $types ) ) {
			array_unshift( $types, WPSEO_Sitemaps::SITEMAP_INDEX_TYPE );
		}

		foreach ( $types as $type ) {
			if ( ! in_array( $type, self::$clear_types ) ) {
				self::$clear_types[] = $type;
			}
		}
	}

	/**
	 * Invalidate storage for cache types queued to clear.
	 */
	public static function clear_queued() {

		if ( self::$clear_all ) {

			WPSEO_Sitemaps_Cache_Validator::invalidate_storage();
			self::$clear_all   = false;
			self::$clear_types = array();

			return;
		}

		foreach ( self::$clear_types as $type ) {
			WPSEO_Sitemaps_Cache_Validator::invalidate_storage( $type );
		}

		self::$clear_types = array();
	}

	/**
	 * Adds a hook that when given option is updated, the cache is cleared
	 *
	 * @param string $option Option name.
	 * @param string $type   Sitemap type.
	 */
	public static function register_clear_on_option_update( $option, $type = '' ) {

		self::$cache_clear[ $option ] = $type;
	}

	/**
	 * Clears the transient cache when a given option is updated, if that option has been registered before
	 *
	 * @param string $option The option name that's being updated.
	 *
	 * @return void
	 */
	public static function clear_on_option_update( $option ) {

		if ( array_key_exists( $option, self::$cache_clear ) ) {

			if ( empty( self::$cache_clear[ $option ] ) ) {
				// Clear all caches.
				self::clear();
			}
			else {
				// Clear specific provided type(s).
				$types = (array) self::$cache_clear[ $option ];
				self::clear( $types );
			}
		}
	}
}<|MERGE_RESOLUTION|>--- conflicted
+++ resolved
@@ -29,14 +29,11 @@
 		add_action( 'edited_terms', array( __CLASS__, 'invalidate_helper' ), 10, 2 );
 		add_action( 'clean_term_cache', array( __CLASS__, 'invalidate_helper' ), 10, 2 );
 		add_action( 'clean_object_term_cache', array( __CLASS__, 'invalidate_helper' ), 10, 2 );
-<<<<<<< HEAD
-=======
 
 		add_action( 'user_register', array( __CLASS__, 'invalidate_author' ) );
 		add_action( 'delete_user', array( __CLASS__, 'invalidate_author' ) );
 
 		add_action( 'shutdown', array( __CLASS__, 'clear_queued' ) );
->>>>>>> 0909d33f
 	}
 
 	/**
