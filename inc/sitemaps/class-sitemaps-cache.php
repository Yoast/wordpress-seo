<?php
/**
 * @package WPSEO\XML_Sitemaps
 */

/**
 * Handles sitemaps caching and invalidation.
 */
class WPSEO_Sitemaps_Cache {

	/** @var array $cache_clear Holds the options that, when updated, should cause the cache to clear. */
	protected static $cache_clear = array();

	/**
	 * Hook methods for invalidation on necessary events.
	 */
	public function __construct() {

		add_action( 'deleted_term_relationships', array( __CLASS__, 'invalidate' ) );

		add_action( 'update_option', array( __CLASS__, 'clear_on_option_update' ) );

		add_action( 'edited_terms', array( __CLASS__, 'invalidate_helper' ), 10, 2 );
		add_action( 'clean_term_cache', array( __CLASS__, 'invalidate_helper' ), 10, 2 );
		add_action( 'clean_object_term_cache', array( __CLASS__, 'invalidate_helper' ), 10, 2 );
<<<<<<< HEAD

		add_action( 'save_post', array( __CLASS__, 'invalidate_post' ) );

		add_action( 'user_register', array( __CLASS__, 'invalidate_author' ) );
		add_action( 'delete_user', array( __CLASS__, 'invalidate_author' ) );
=======
>>>>>>> 6d146ee1
	}

	/**
	 * If cache is enabled.
	 *
	 * @return boolean
	 */
	public function is_enabled() {

		/**
		 * Filter if XML sitemap transient cache is enabled.
		 *
		 * @param bool $unsigned Enable cache or not, defaults to true
		 */
		return apply_filters( 'wpseo_enable_xml_sitemap_transient_caching', true );
	}


	/**
	 * Retrieve the sitemap page from cache.
	 *
	 * @param string $type Sitemap type.
	 * @param int    $page Page number to retrieve.
	 *
	 * @return string|boolean
	 */
	public function get_sitemap( $type, $page ) {

		$transient_key = WPSEO_Sitemaps_Cache_Validator::get_storage_key( $type, $page );
		if ( false === $transient_key ) {
			return false;
		}

		return get_transient( $transient_key );
	}

	/**
	 * Get the sitemap that is cached
	 *
	 * @param string $type Sitemap type.
	 * @param int    $page Page number to retrieve.
	 *
	 * @return null|WPSEO_Sitemap_Cache_Data Null on no cache found otherwise object containing sitemap and meta data.
	 */
	public function get_sitemap_data( $type, $page ) {

		$sitemap = $this->get_sitemap( $type, $page );

		if ( empty( $sitemap ) ) {
			return null;
		}

		// Unserialize Cache Data object (is_serialized doesn't recognize classes).
		if ( is_string( $sitemap ) && 0 === strpos( $sitemap, 'C:24:"WPSEO_Sitemap_Cache_Data"' ) ) {

			$sitemap = unserialize( $sitemap );
		}

		// What we expect it to be if it is set.
		if ( $sitemap instanceof WPSEO_Sitemap_Cache_Data_Interface ) {
			return $sitemap;
		}

		return null;
	}

	/**
	 * Store the sitemap page from cache.
	 *
	 * @param string $type    Sitemap type.
	 * @param int    $page    Page number to store.
	 * @param string $sitemap Sitemap body to store.
	 * @param bool   $usable  Is this a valid sitemap or a cache of an invalid sitemap.
	 *
	 * @return bool
	 */
	public function store_sitemap( $type, $page, $sitemap, $usable = true ) {

		$transient_key = WPSEO_Sitemaps_Cache_Validator::get_storage_key( $type, $page );

		if ( false === $transient_key ) {
			return false;
		}

		$status = ( $usable ) ? WPSEO_Sitemap_Cache_Data::OK : WPSEO_Sitemap_Cache_Data::ERROR;

		$sitemap_data = new WPSEO_Sitemap_Cache_Data();
		$sitemap_data->set_sitemap( $sitemap );
		$sitemap_data->set_status( $status );

		return set_transient( $transient_key, $sitemap_data, DAY_IN_SECONDS );
	}

	/**
	 * Delete cache transients for index and specific type.
	 *
	 * Always deletes the main index sitemaps cache, as that's always invalidated by any other change.
	 *
	 * @param string $type Sitemap type to invalidate.
	 *
	 * @return void
	 */
	public static function invalidate( $type ) {

		self::clear( array( $type ) );
	}

	/**
	 * Helper to invalidate in hooks where type is passed as second argument.
	 *
	 * @param int    $unused Unused term ID value.
	 * @param string $type   Taxonomy to invalidate.
	 *
	 * @return void
	 */
	public static function invalidate_helper( $unused, $type ) {

		self::invalidate( $type );
	}

	/**
	 * Invalidate sitemap cache for authors.
	 *
	 * @param int $user_id User ID.
	 */
	public static function invalidate_author( $user_id ) {

		$user = get_user_by( 'id', $user_id );

		if ( ! in_array( 'subscriber', $user->roles ) ) {
			self::invalidate( 'author' );
		}
	}

	/**
	 * Invalidate sitemap cache for the post type of a post.
	 *
	 * Don't invalidate for revisions.
	 *
	 * @param int $post_id Post ID to invalidate type for.
	 *
	 * @return void
	 */
	public static function invalidate_post( $post_id ) {

		if ( wp_is_post_revision( $post_id ) ) {
			return;
		}

		self::invalidate( get_post_type( $post_id ) );
	}

	/**
	 * Delete cache transients for given sitemaps types or all by default.
	 *
	 * @param array $types Set of sitemap types to delete cache transients for.
	 *
	 * @return void
	 */
	public static function clear( $types = array() ) {

		// No types provided, clear all.
		if ( empty( $types ) ) {
			WPSEO_Sitemaps_Cache_Validator::invalidate_storage();

			return;
		}

		// Always invalidate the index sitemap as well.
		if ( ! in_array( WPSEO_Sitemaps::SITEMAP_INDEX_TYPE, $types ) ) {
			array_unshift( $types, WPSEO_Sitemaps::SITEMAP_INDEX_TYPE );
		}

		foreach ( $types as $type ) {
			WPSEO_Sitemaps_Cache_Validator::invalidate_storage( $type );
		}
	}

	/**
	 * Adds a hook that when given option is updated, the cache is cleared
	 *
	 * @param string $option Option name.
	 * @param string $type   Sitemap type.
	 */
	public static function register_clear_on_option_update( $option, $type = '' ) {

		self::$cache_clear[ $option ] = $type;
	}

	/**
	 * Clears the transient cache when a given option is updated, if that option has been registered before
	 *
	 * @param string $option The option name that's being updated.
	 *
	 * @return void
	 */
	public static function clear_on_option_update( $option ) {

		if ( array_key_exists( $option, self::$cache_clear ) ) {

			if ( empty( self::$cache_clear[ $option ] ) ) {
				// Clear all caches.
				self::clear();
			}
			else {
				// Clear specific provided type(s).
				$types = (array) self::$cache_clear[ $option ];
				self::clear( $types );
			}
		}
	}
}<|MERGE_RESOLUTION|>--- conflicted
+++ resolved
@@ -23,14 +23,9 @@
 		add_action( 'edited_terms', array( __CLASS__, 'invalidate_helper' ), 10, 2 );
 		add_action( 'clean_term_cache', array( __CLASS__, 'invalidate_helper' ), 10, 2 );
 		add_action( 'clean_object_term_cache', array( __CLASS__, 'invalidate_helper' ), 10, 2 );
-<<<<<<< HEAD
-
-		add_action( 'save_post', array( __CLASS__, 'invalidate_post' ) );
 
 		add_action( 'user_register', array( __CLASS__, 'invalidate_author' ) );
 		add_action( 'delete_user', array( __CLASS__, 'invalidate_author' ) );
-=======
->>>>>>> 6d146ee1
 	}
 
 	/**
