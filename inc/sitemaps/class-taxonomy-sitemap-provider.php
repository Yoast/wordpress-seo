<?php
/**
 * @package WPSEO\XML_Sitemaps
 */

/**
 * Sitemap provider for author archives.
 */
class WPSEO_Taxonomy_Sitemap_Provider implements WPSEO_Sitemap_Provider {

	/** @var array $options All of plugin options. */
	protected static $options;

	/** @var WPSEO_Sitemap_Image_Parser $image_parser Holds image parser instance. */
	protected static $image_parser;

	/**
	 * Set up object properties for data reuse.
	 */
	public function __construct() {
	}

	/**
	 * Get Options
	 *
	 * @return array
	 */
	protected function get_options() {
		if ( ! isset( self::$options ) ) {
			self::$options = WPSEO_Options::get_all();
		}

		return self::$options;
	}

	/**
	 * Check if provider supports given item type.
	 *
	 * @param string $type Type string to check for.
	 *
	 * @return boolean
	 */
	public function handles_type( $type ) {

		return taxonomy_exists( $type );
	}

	/**
	 * @param int $max_entries Entries per sitemap.
	 *
	 * @return array
	 */
	public function get_index_links( $max_entries ) {

		global $wpdb;

		$taxonomies = get_taxonomies( array( 'public' => true ), 'objects' );

		if ( empty( $taxonomies ) ) {
			return array();
		}

		$taxonomy_names = array_filter( array_keys( $taxonomies ), array( $this, 'is_valid_taxonomy' ) );
		$taxonomies     = array_intersect_key( $taxonomies, array_flip( $taxonomy_names ) );

		// Retrieve all the taxonomies and their terms so we can do a proper count on them.
		/**
		 * Filter the setting of excluding empty terms from the XML sitemap.
		 *
		 * @param boolean $exclude        Defaults to true.
		 * @param array   $taxonomy_names Array of names for the taxonomies being processed.
		 */
		$hide_empty         = ( apply_filters( 'wpseo_sitemap_exclude_empty_terms', true, $taxonomy_names ) ) ? 'count != 0 AND' : '';
		$sql                = "
			SELECT taxonomy, term_id
			FROM $wpdb->term_taxonomy
			WHERE $hide_empty taxonomy IN ('" . implode( "','", $taxonomy_names ) . "');
		";
		$all_taxonomy_terms = $wpdb->get_results( $sql );
		$all_taxonomies     = array();

		foreach ( $all_taxonomy_terms as $obj ) {
			$all_taxonomies[ $obj->taxonomy ][] = $obj->term_id;
		}
		unset( $hide_empty, $sql, $all_taxonomy_terms, $obj );

		$index = array();

		foreach ( $taxonomies as $tax_name => $tax ) {

			if ( ! isset( $all_taxonomies[ $tax_name ] ) ) { // No eligible terms found.
				continue;
			}

			$total_count = ( isset( $all_taxonomies[ $tax_name ] ) ) ? count( $all_taxonomies[ $tax_name ] ) : 1;
			$max_pages   = 1;

			if ( $total_count > $max_entries ) {
				$max_pages = (int) ceil( $total_count / $max_entries );
			}

			$last_modified_gmt = WPSEO_Sitemaps::get_last_modified_gmt( $tax->object_type );

			for ( $page_counter = 0; $page_counter < $max_pages; $page_counter++ ) {

				$current_page = ( $max_pages > 1 ) ? ( $page_counter + 1 ) : '';

				if ( ! is_array( $tax->object_type ) || count( $tax->object_type ) == 0 ) {
					continue;
				}

				$terms = array_splice( $all_taxonomies[ $tax_name ], 0, $max_entries );

				if ( ! $terms ) {
					continue;
				}

				$args  = array(
					'post_type'      => $tax->object_type,
					'tax_query'      => array(
						array(
							'taxonomy' => $tax_name,
							'terms'    => $terms,
						),
<<<<<<< HEAD
					),
					'orderby'        => 'modified',
					'order'          => 'DESC',
					'posts_per_page' => 1,
				);
				$query = new WP_Query( $args );

				if ( $query->have_posts() ) {
					$date = $query->posts[0]->post_modified_gmt;
				}
				else {
					$date = $last_modified_gmt;
=======
						'orderby'   => 'modified',
						'order'     => 'DESC',
					);
					$query = new WP_Query( $args );

					if ( $query->have_posts() ) {
						$date = $query->posts[0]->post_modified_gmt;
					}
					else {
						$date = WPSEO_Sitemaps::get_last_modified_gmt( $tax->object_type );
					}
					unset( $terms, $args, $query );
>>>>>>> 5cde00ab
				}

				$index[] = array(
					'loc'     => WPSEO_Sitemaps_Router::get_base_url( $tax_name . '-sitemap' . $current_page . '.xml' ),
					'lastmod' => $date,
				);
			}
		}

		return $index;
	}

	/**
	 * Get set of sitemap link data.
	 *
	 * @param string $type         Sitemap type.
	 * @param int    $max_entries  Entries per sitemap.
	 * @param int    $current_page Current page of the sitemap.
	 *
	 * @return array
	 */
	public function get_sitemap_links( $type, $max_entries, $current_page ) {

		global $wpdb;

		$links    = array();
		$taxonomy = get_taxonomy( $type );

		if ( $taxonomy === false || ! $this->is_valid_taxonomy( $taxonomy->name ) || ! $taxonomy->public ) {
			return $links;
		}

		$options = $this->get_options();

		$steps  = $max_entries;
		$offset = ( $current_page > 1 ) ? ( ( $current_page - 1 ) * $max_entries ) : 0;

		/** This filter is documented in inc/sitemaps/class-taxonomy-sitemap-provider.php */
		$hide_empty = apply_filters( 'wpseo_sitemap_exclude_empty_terms', true, $taxonomy );
		$terms      = get_terms( $taxonomy->name, array( 'hide_empty' => $hide_empty ) );
		$terms      = array_splice( $terms, $offset, $steps );

		if ( empty( $terms ) ) {
			$terms = array();
		}

		// Grab last modified date.
		$sql = "
			SELECT MAX(p.post_modified_gmt) AS lastmod
			FROM	$wpdb->posts AS p
			INNER JOIN $wpdb->term_relationships AS term_rel
				ON		term_rel.object_id = p.ID
			INNER JOIN $wpdb->term_taxonomy AS term_tax
				ON		term_tax.term_taxonomy_id = term_rel.term_taxonomy_id
				AND		term_tax.taxonomy = %s
				AND		term_tax.term_id = %d
			WHERE	p.post_status IN ('publish','inherit')
				AND		p.post_password = ''
		";

		foreach ( $terms as $term ) {

			$url = array();

			$tax_noindex     = WPSEO_Taxonomy_Meta::get_term_meta( $term, $term->taxonomy, 'noindex' );
			$tax_sitemap_inc = WPSEO_Taxonomy_Meta::get_term_meta( $term, $term->taxonomy, 'sitemap_include' );

			if ( $tax_noindex === 'noindex' && $tax_sitemap_inc !== 'always' ) {
				continue;
			}

			if ( $tax_sitemap_inc === 'never' ) {
				continue;
			}

			$url['loc'] = WPSEO_Taxonomy_Meta::get_term_meta( $term, $term->taxonomy, 'canonical' );

			if ( ! is_string( $url['loc'] ) || $url['loc'] === '' ) {

				$url['loc'] = get_term_link( $term, $term->taxonomy );

				if ( $options['trailingslash'] === true ) {

					$url['loc'] = trailingslashit( $url['loc'] );
				}
			}

			if ( $term->count > 10 ) {
				$url['pri'] = 0.6;
			}
			elseif ( $term->count > 3 ) {
				$url['pri'] = 0.4;
			}
			else {
				$url['pri'] = 0.2;
			}

			$url['mod']    = $wpdb->get_var( $wpdb->prepare( $sql, $term->taxonomy, $term->term_id ) );
			$url['chf']    = WPSEO_Sitemaps::filter_frequency( $term->taxonomy . '_term', 'weekly', $url['loc'] );
			$url['images'] = $this->get_image_parser()->get_term_images( $term );

			/** This filter is documented at inc/sitemaps/class-post-type-sitemap-provider.php */
			$url = apply_filters( 'wpseo_sitemap_entry', $url, 'term', $term );

			if ( ! empty( $url ) ) {
				$links[] = $url;
			}
		}

		return $links;
	}

	/**
	 * Check if taxonomy by name is valid to appear in sitemaps.
	 *
	 * @param string $taxonomy_name Taxonomy name to check.
	 *
	 * @return bool
	 */
	public function is_valid_taxonomy( $taxonomy_name ) {

		$options = $this->get_options();
		if ( ! empty( $options[ "taxonomies-{$taxonomy_name}-not_in_sitemap" ] ) ) {
			return false;
		}

		if ( in_array( $taxonomy_name, array( 'link_category', 'nav_menu', 'post_format' ) ) ) {
			return false;
		}

		/**
		 * Filter to exclude the taxonomy from the XML sitemap.
		 *
		 * @param boolean $exclude        Defaults to false.
		 * @param string  $taxonomy_name  Name of the taxonomy to exclude..
		 */
		if ( apply_filters( 'wpseo_sitemap_exclude_taxonomy', false, $taxonomy_name ) ) {
			return false;
		}

		return true;
	}

	/**
	 * Get the Image Parser
	 *
	 * @return WPSEO_Sitemap_Image_Parser
	 */
	protected function get_image_parser() {
		if ( ! isset( self::$image_parser ) ) {
			self::$image_parser = new WPSEO_Sitemap_Image_Parser();
		}

		return self::$image_parser;
	}
}<|MERGE_RESOLUTION|>--- conflicted
+++ resolved
@@ -122,7 +122,6 @@
 							'taxonomy' => $tax_name,
 							'terms'    => $terms,
 						),
-<<<<<<< HEAD
 					),
 					'orderby'        => 'modified',
 					'order'          => 'DESC',
@@ -135,20 +134,6 @@
 				}
 				else {
 					$date = $last_modified_gmt;
-=======
-						'orderby'   => 'modified',
-						'order'     => 'DESC',
-					);
-					$query = new WP_Query( $args );
-
-					if ( $query->have_posts() ) {
-						$date = $query->posts[0]->post_modified_gmt;
-					}
-					else {
-						$date = WPSEO_Sitemaps::get_last_modified_gmt( $tax->object_type );
-					}
-					unset( $terms, $args, $query );
->>>>>>> 5cde00ab
 				}
 
 				$index[] = array(
