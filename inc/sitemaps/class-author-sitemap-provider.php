<?php
/**
 * WPSEO plugin file.
 *
 * @package WPSEO\XML_Sitemaps
 */

use Yoast\WP\Free\Helpers\Author_Archive_Helper;

/**
 * Sitemap provider for author archives.
 */
class WPSEO_Author_Sitemap_Provider implements WPSEO_Sitemap_Provider {

	/**
	 * Check if provider supports given item type.
	 *
	 * @param string $type Type string to check for.
	 *
	 * @return boolean
	 */
	public function handles_type( $type ) {
		// If the author archives have been disabled, we don't do anything.
		if ( WPSEO_Options::get( 'disable-author', false ) || WPSEO_Options::get( 'noindex-author-wpseo', false ) ) {
			return false;
		}

		return $type === 'author';
	}

	/**
	 * Get the links for the sitemap index.
	 *
	 * @param int $max_entries Entries per sitemap.
	 *
	 * @return array
	 */
	public function get_index_links( $max_entries ) {

		if ( ! $this->handles_type( 'author' ) ) {
			return [];
		}

		// @todo Consider doing this less often / when necessary. R.
		$this->update_user_meta();

		$has_exclude_filter = has_filter( 'wpseo_sitemap_exclude_author' );

		$query_arguments = [];

		if ( ! $has_exclude_filter ) { // We only need full users if legacy filter(s) hooked to exclusion logic. R.
			$query_arguments['fields'] = 'ID';
		}

		$users = $this->get_users( $query_arguments );

		if ( $has_exclude_filter ) {
			$users = $this->exclude_users( $users );
			$users = wp_list_pluck( $users, 'ID' );
		}

		if ( empty( $users ) ) {
			return [];
		}

		$index      = [];
		$page       = 1;
		$user_pages = array_chunk( $users, $max_entries );

		if ( count( $user_pages ) === 1 ) {
			$page = '';
		}

		foreach ( $user_pages as $users_page ) {

			$user_id = array_shift( $users_page ); // Time descending, first user on page is most recently updated.
			$user    = get_user_by( 'id', $user_id );
			$index[] = [
				'loc'     => WPSEO_Sitemaps_Router::get_base_url( 'author-sitemap' . $page . '.xml' ),
				'lastmod' => '@' . $user->_yoast_wpseo_profile_updated, // @ for explicit timestamp format
			];

			$page++;
		}

		return $index;
	}

	/**
	 * Retrieve users, taking account of all necessary exclusions.
	 *
	 * @param array $arguments Arguments to add.
	 *
	 * @return array
	 */
	protected function get_users( $arguments = [] ) {

		global $wpdb;

<<<<<<< HEAD
		$defaults = array(
			'who'        => 'authors',
=======
		$defaults = [
			// @todo Re-enable after plugin requirements raised to WP 4.6 with the fix.
			// 'who'        => 'authors', Breaks meta keys, {@link https://core.trac.wordpress.org/ticket/36724#ticket} R.
>>>>>>> 78f3b6da
			'meta_key'   => '_yoast_wpseo_profile_updated',
			'orderby'    => 'meta_value_num',
			'order'      => 'DESC',
			'meta_query' => [
				'relation' => 'AND',
				[
					'key'     => $wpdb->get_blog_prefix() . 'user_level',
					'value'   => '0',
					'compare' => '!=',
				],
				[
					'relation' => 'OR',
					[
						'key'     => 'wpseo_noindex_author',
						'value'   => 'on',
						'compare' => '!=',
					],
					[
						'key'     => 'wpseo_noindex_author',
						'compare' => 'NOT EXISTS',
					],
				],
			],
		];

		if ( WPSEO_Options::get( 'noindex-author-noposts-wpseo', true ) ) {
			$defaults['who']                 = ''; // Otherwise it cancels out next argument.
			$author_archive = new Author_Archive_Helper();
			$defaults['has_published_posts'] = $author_archive->get_author_archive_post_types();
		}

		return get_users( array_merge( $defaults, $arguments ) );
	}

	/**
	 * Get set of sitemap link data.
	 *
	 * @param string $type         Sitemap type.
	 * @param int    $max_entries  Entries per sitemap.
	 * @param int    $current_page Current page of the sitemap.
	 *
	 * @throws OutOfBoundsException When an invalid page is requested.
	 *
	 * @return array
	 */
	public function get_sitemap_links( $type, $max_entries, $current_page ) {

		$links = [];

		if ( ! $this->handles_type( 'author' ) ) {
			return $links;
		}

		$user_criteria = [
			'offset' => ( ( $current_page - 1 ) * $max_entries ),
			'number' => $max_entries,
		];

		$users = $this->get_users( $user_criteria );

		// Throw an exception when there are no users in the sitemap.
		if ( count( $users ) === 0 ) {
			throw new OutOfBoundsException( 'Invalid sitemap page requested' );
		}

		$users = $this->exclude_users( $users );
		if ( empty( $users ) ) {
			$users = [];
		}

		$time = time();

		foreach ( $users as $user ) {

			$author_link = get_author_posts_url( $user->ID );

			if ( empty( $author_link ) ) {
				continue;
			}

			$mod = $time;

			if ( isset( $user->_yoast_wpseo_profile_updated ) ) {
				$mod = $user->_yoast_wpseo_profile_updated;
			}

			$url = [
				'loc' => $author_link,
				'mod' => date( DATE_W3C, $mod ),

				// Deprecated, kept for backwards data compat. R.
				'chf' => 'daily',
				'pri' => 1,
			];

			/** This filter is documented at inc/sitemaps/class-post-type-sitemap-provider.php */
			$url = apply_filters( 'wpseo_sitemap_entry', $url, 'user', $user );

			if ( ! empty( $url ) ) {
				$links[] = $url;
			}
		}

		return $links;
	}

	/**
	 * Update any users that don't have last profile update timestamp.
	 *
	 * @return int Count of users updated.
	 */
	protected function update_user_meta() {

		$user_criteria = [
			'who'        => 'authors',
			'meta_query' => [
				[
					'key'     => '_yoast_wpseo_profile_updated',
					'compare' => 'NOT EXISTS',
				],
			],
		];
		$users         = get_users( $user_criteria );

		$time = time();

		foreach ( $users as $user ) {
			update_user_meta( $user->ID, '_yoast_wpseo_profile_updated', $time );
		}

		return count( $users );
	}

	/**
	 * Wrap legacy filter to deduplicate calls.
	 *
	 * @param array $users Array of user objects to filter.
	 *
	 * @return array
	 */
	protected function exclude_users( $users ) {

		/**
		 * Filter the authors, included in XML sitemap.
		 *
		 * @param array $users Array of user objects to filter.
		 */
		return apply_filters( 'wpseo_sitemap_exclude_author', $users );
	}
}<|MERGE_RESOLUTION|>--- conflicted
+++ resolved
@@ -97,14 +97,8 @@
 
 		global $wpdb;
 
-<<<<<<< HEAD
 		$defaults = array(
 			'who'        => 'authors',
-=======
-		$defaults = [
-			// @todo Re-enable after plugin requirements raised to WP 4.6 with the fix.
-			// 'who'        => 'authors', Breaks meta keys, {@link https://core.trac.wordpress.org/ticket/36724#ticket} R.
->>>>>>> 78f3b6da
 			'meta_key'   => '_yoast_wpseo_profile_updated',
 			'orderby'    => 'meta_value_num',
 			'order'      => 'DESC',
