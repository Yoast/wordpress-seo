--- conflicted
+++ resolved
@@ -5,12 +5,8 @@
  * @package WPSEO\XML_Sitemaps
  */
 
-<<<<<<< HEAD
 use Yoast\WP\SEO\Repositories\Indexable_Repository;
-=======
-use Yoast\WP\SEO\Helpers\Author_Archive_Helper;
 use Yoast\WP\SEO\Helpers\Wordpress_Helper;
->>>>>>> dfba8fa6
 
 /**
  * Sitemap provider for author archives.
@@ -94,68 +90,6 @@
 	}
 
 	/**
-<<<<<<< HEAD
-=======
-	 * Retrieve users, taking account of all necessary exclusions.
-	 *
-	 * @param array $arguments Arguments to add.
-	 *
-	 * @return array
-	 */
-	protected function get_users( $arguments = [] ) {
-
-		global $wpdb;
-
-		$defaults = [
-			'capability' => [ 'edit_posts' ],
-			'meta_key'   => '_yoast_wpseo_profile_updated',
-			'orderby'    => 'meta_value_num',
-			'order'      => 'DESC',
-			'meta_query' => [
-				'relation' => 'AND',
-				[
-					'key'     => $wpdb->get_blog_prefix() . 'user_level',
-					'value'   => '0',
-					'compare' => '!=',
-				],
-				[
-					'relation' => 'OR',
-					[
-						'key'     => 'wpseo_noindex_author',
-						'value'   => 'on',
-						'compare' => '!=',
-					],
-					[
-						'key'     => 'wpseo_noindex_author',
-						'compare' => 'NOT EXISTS',
-					],
-				],
-			],
-		];
-
-		$wordpress_helper  = new Wordpress_Helper();
-		$wordpress_version = $wordpress_helper->get_wordpress_version();
-
-		// Capability queries were only introduced in WP 5.9.
-		if ( version_compare( $wordpress_version, '5.9-alpha', '<' ) ) {
-			$defaults['who'] = 'authors';
-			unset( $defaults['capability'] );
-		}
-
-		if ( WPSEO_Options::get( 'noindex-author-noposts-wpseo', true ) ) {
-			unset( $defaults['capability'] );
-			if ( version_compare( $wordpress_version, '5.9-alpha', '<' ) ) {
-				$defaults['who'] = ''; // Otherwise it cancels out next argument.
-			}
-			$author_archive                  = new Author_Archive_Helper();
-			$defaults['has_published_posts'] = $author_archive->get_author_archive_post_types();
-		}
-
-		return get_users( array_merge( $defaults, $arguments ) );
-	}
-
-	/**
->>>>>>> dfba8fa6
 	 * Get set of sitemap link data.
 	 *
 	 * @param string $type         Sitemap type.
@@ -190,76 +124,9 @@
 
 		$indexables = $query->find_many();
 
-<<<<<<< HEAD
 		// Throw an exception when there are no users in the sitemap.
 		if ( count( $indexables ) === 0 ) {
 			throw new OutOfBoundsException( 'Invalid sitemap page requested' );
-=======
-			$author_link = get_author_posts_url( $user->ID );
-
-			if ( empty( $author_link ) ) {
-				continue;
-			}
-
-			$mod = $time;
-
-			if ( isset( $user->_yoast_wpseo_profile_updated ) ) {
-				$mod = $user->_yoast_wpseo_profile_updated;
-			}
-
-			$url = [
-				'loc' => $author_link,
-				'mod' => date( DATE_W3C, $mod ),
-
-				// Deprecated, kept for backwards data compat. R.
-				'chf' => 'daily',
-				'pri' => 1,
-			];
-
-			/** This filter is documented at inc/sitemaps/class-post-type-sitemap-provider.php */
-			$url = apply_filters( 'wpseo_sitemap_entry', $url, 'user', $user );
-
-			if ( ! empty( $url ) ) {
-				$links[] = $url;
-			}
-		}
-
-		return $links;
-	}
-
-	/**
-	 * Update any users that don't have last profile update timestamp.
-	 *
-	 * @return int Count of users updated.
-	 */
-	protected function update_user_meta() {
-
-		$user_criteria = [
-			'capability' => [ 'edit_posts' ],
-			'meta_query' => [
-				[
-					'key'     => '_yoast_wpseo_profile_updated',
-					'compare' => 'NOT EXISTS',
-				],
-			],
-		];
-
-		$wordpress_helper  = new Wordpress_Helper();
-		$wordpress_version = $wordpress_helper->get_wordpress_version();
-
-		// Capability queries were only introduced in WP 5.9.
-		if ( version_compare( $wordpress_version, '5.9-alpha', '<' ) ) {
-			$user_criteria['who'] = 'authors';
-			unset( $user_criteria['capability'] );
-		}
-
-		$users = get_users( $user_criteria );
-
-		$time = time();
-
-		foreach ( $users as $user ) {
-			update_user_meta( $user->ID, '_yoast_wpseo_profile_updated', $time );
->>>>>>> dfba8fa6
 		}
 
 		return YoastSEO()->helpers->xml_sitemap->convert_indexables_to_sitemap_links( $indexables, 'user' );
