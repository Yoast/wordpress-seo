<?php
/**
 * WPSEO plugin file.
 *
 * @package WPSEO\Internals\Options
 */

/**
 * Option: wpseo.
 */
class WPSEO_Option_Wpseo extends WPSEO_Option {

	/**
	 * Option name.
	 *
	 * @var string
	 */
	public $option_name = 'wpseo';

	/**
	 * Array of defaults for the option.
	 *
	 * {@internal Shouldn't be requested directly, use $this->get_defaults();}}
	 *
	 * @var array
	 */
	protected $defaults = [
		// Non-form fields, set via (ajax) function.
		'tracking'                                 => null,
		'license_server_version'                   => false,
		'ms_defaults_set'                          => false,
		'ignore_search_engines_discouraged_notice' => false,
		'indexing_first_time'                      => true,
		'indexing_started'                         => null,
		'indexing_reason'                          => '',
		'indexables_indexing_completed'            => false,
		// Non-form field, should only be set via validation routine.
		'version'                                  => '', // Leave default as empty to ensure activation/upgrade works.
		'previous_version'                         => '',
		// Form fields.
		'disableadvanced_meta'                     => true,
		'enable_headless_rest_endpoints'           => true,
		'ryte_indexability'                        => true,
		'baiduverify'                              => '', // Text field.
		'googleverify'                             => '', // Text field.
		'msverify'                                 => '', // Text field.
		'yandexverify'                             => '',
		'site_type'                                => '', // List of options.
		'has_multiple_authors'                     => '',
		'environment_type'                         => '',
		'content_analysis_active'                  => true,
		'keyword_analysis_active'                  => true,
		'enable_admin_bar_menu'                    => true,
		'enable_cornerstone_content'               => true,
		'enable_xml_sitemap'                       => true,
		'enable_text_link_counter'                 => true,
		'show_onboarding_notice'                   => false,
		'first_activated_on'                       => false,
		'myyoast-oauth'                            => [
			'config'        => [
				'clientId' => null,
				'secret'   => null,
			],
			'access_tokens' => [],
		],
		'semrush_integration_active'               => true,
		'semrush_tokens'                           => [],
		'semrush_country_code'                     => 'us',
		'permalink_structure'                      => '',
		'home_url'                                 => '',
		'dynamic_permalinks'                       => false,
		'category_base_url'                        => '',
		'tag_base_url'                             => '',
		'custom_taxonomy_slugs'                    => [],
		'enable_enhanced_slack_sharing'            => true,
		'zapier_integration_active'                => false,
		'zapier_subscription'                      => [],
		'zapier_api_key'                           => '',
	];

	/**
	 * Sub-options which should not be overloaded with multi-site defaults.
	 *
	 * @var array
	 */
	public $ms_exclude = [
		'ignore_search_engines_discouraged_notice',
		/* Privacy. */
		'baiduverify',
		'googleverify',
		'msverify',
		'yandexverify',
	];

	/**
	 * Possible values for the site_type option.
	 *
	 * @var array
	 */
	protected $site_types = [
		'',
		'blog',
		'shop',
		'news',
		'smallBusiness',
		'corporateOther',
		'personalOther',
	];

	/**
	 * Possible environment types.
	 *
	 * @var array
	 */
	protected $environment_types = [
		'',
		'production',
		'staging',
		'development',
	];

	/**
	 * Possible has_multiple_authors options.
	 *
	 * @var array
	 */
	protected $has_multiple_authors_options = [
		'',
		true,
		false,
	];

	/**
	 * Name for an option higher in the hierarchy to override setting access.
	 *
	 * @var string
	 */
	protected $override_option_name = 'wpseo_ms';

	/**
	 * Add the actions and filters for the option.
	 *
	 * @return \WPSEO_Option_Wpseo
	 * @todo [JRF => testers] Check if the extra actions below would run into problems if an option
	 *       is updated early on and if so, change the call to schedule these for a later action on add/update
	 *       instead of running them straight away.
	 */
	protected function __construct() {
		parent::__construct();

		/**
		 * Filter: 'wpseo_enable_tracking' - Enables the data tracking of Yoast SEO Premium.
		 *
		 * @api string $is_enabled The enabled state. Default is false.
		 */
		$this->defaults['tracking'] = apply_filters( 'wpseo_enable_tracking', false );

		/* Clear the cache on update/add. */
		add_action( 'add_option_' . $this->option_name, [ 'WPSEO_Utils', 'clear_cache' ] );
		add_action( 'update_option_' . $this->option_name, [ 'WPSEO_Utils', 'clear_cache' ] );

		add_filter( 'admin_title', [ 'Yoast_Input_Validation', 'add_yoast_admin_document_title_errors' ] );

		/**
		 * Filter the `wpseo` option defaults.
		 *
		 * @param array $defaults Array the defaults for the `wpseo` option attributes.
		 */
		$this->defaults = apply_filters( 'wpseo_option_wpseo_defaults', $this->defaults );
	}

	/**
	 * Get the singleton instance of this class.
	 *
	 * @return object
	 */
	public static function get_instance() {
		if ( ! ( self::$instance instanceof self ) ) {
			self::$instance = new self();
		}

		return self::$instance;
	}

	/**
	 * Add filters to make sure that the option is merged with its defaults before being returned.
	 *
	 * @return void
	 */
	public function add_option_filters() {
		parent::add_option_filters();

		list( $hookname, $callback, $priority ) = $this->get_verify_features_option_filter_hook();

		if ( has_filter( $hookname, $callback ) === false ) {
			add_filter( $hookname, $callback, $priority );
		}
	}

	/**
	 * Remove the option filters.
	 * Called from the clean_up methods to make sure we retrieve the original old option.
	 *
	 * @return void
	 */
	public function remove_option_filters() {
		parent::remove_option_filters();

		list( $hookname, $callback, $priority ) = $this->get_verify_features_option_filter_hook();

		remove_filter( $hookname, $callback, $priority );
	}

	/**
	 * Add filters to make sure that the option default is returned if the option is not set.
	 *
	 * @return void
	 */
	public function add_default_filters() {
		parent::add_default_filters();

		list( $hookname, $callback, $priority ) = $this->get_verify_features_default_option_filter_hook();

		if ( has_filter( $hookname, $callback ) === false ) {
			add_filter( $hookname, $callback, $priority );
		}
	}

	/**
	 * Remove the default filters.
	 * Called from the validate() method to prevent failure to add new options.
	 *
	 * @return void
	 */
	public function remove_default_filters() {
		parent::remove_default_filters();

		list( $hookname, $callback, $priority ) = $this->get_verify_features_default_option_filter_hook();

		remove_filter( $hookname, $callback, $priority );
	}

	/**
	 * Validate the option.
	 *
	 * @param array $dirty New value for the option.
	 * @param array $clean Clean value for the option, normally the defaults.
	 * @param array $old   Old value of the option.
	 *
	 * @return array Validated clean value for the option to be saved to the database.
	 */
	protected function validate_option( $dirty, $clean, $old ) {

		foreach ( $clean as $key => $value ) {
			switch ( $key ) {
				case 'version':
					$clean[ $key ] = WPSEO_VERSION;
					break;
				case 'previous_version':
				case 'semrush_country_code':
				case 'license_server_version':
				case 'home_url':
				case 'zapier_api_key':
					if ( isset( $dirty[ $key ] ) ) {
						$clean[ $key ] = $dirty[ $key ];
					}
					break;
				case 'indexing_reason':
					if ( isset( $dirty[ $key ] ) ) {
						$clean[ $key ] = sanitize_text_field( $dirty[ $key ] );
					}
					break;

				/* Verification strings. */
				case 'baiduverify':
				case 'googleverify':
				case 'msverify':
				case 'yandexverify':
					$this->validate_verification_string( $key, $dirty, $old, $clean );
					break;

				/*
				 * Boolean dismiss warnings - not fields - may not be in form
				 * (and don't need to be either as long as the default is false).
				 */
				case 'ignore_search_engines_discouraged_notice':
				case 'ms_defaults_set':
					if ( isset( $dirty[ $key ] ) ) {
						$clean[ $key ] = WPSEO_Utils::validate_bool( $dirty[ $key ] );
					}
					elseif ( isset( $old[ $key ] ) ) {
						$clean[ $key ] = WPSEO_Utils::validate_bool( $old[ $key ] );
					}
					break;

				case 'site_type':
					$clean[ $key ] = $old[ $key ];
					if ( isset( $dirty[ $key ] ) && in_array( $dirty[ $key ], $this->site_types, true ) ) {
						$clean[ $key ] = $dirty[ $key ];
					}
					break;

				case 'environment_type':
					$clean[ $key ] = $old[ $key ];
					if ( isset( $dirty[ $key ] ) && in_array( $dirty[ $key ], $this->environment_types, true ) ) {
						$clean[ $key ] = $dirty[ $key ];
					}
					break;

				case 'has_multiple_authors':
					$clean[ $key ] = $old[ $key ];
					if ( isset( $dirty[ $key ] ) && in_array( $dirty[ $key ], $this->has_multiple_authors_options, true ) ) {
						$clean[ $key ] = $dirty[ $key ];
					}

					break;

				case 'first_activated_on':
				case 'indexing_started':
					$clean[ $key ] = false;
					if ( isset( $dirty[ $key ] ) ) {
						if ( $dirty[ $key ] === false || WPSEO_Utils::validate_int( $dirty[ $key ] ) ) {
							$clean[ $key ] = $dirty[ $key ];
						}
					}
					break;

				case 'tracking':
					$clean[ $key ] = ( isset( $dirty[ $key ] ) ? WPSEO_Utils::validate_bool( $dirty[ $key ] ) : null );
					break;

				case 'myyoast_oauth':
				case 'semrush_tokens':
				case 'custom_taxonomy_slugs':
				case 'zapier_subscription':
					$clean[ $key ] = $old[ $key ];

					if ( isset( $dirty[ $key ] ) ) {
						$items = $dirty[ $key ];
						if ( ! is_array( $items ) ) {
							$items = json_decode( $dirty[ $key ], true );
						}

						if ( is_array( $items ) ) {
							$clean[ $key ] = $dirty[ $key ];
						}
					}

					break;

				case 'permalink_structure':
				case 'category_base_url':
				case 'tag_base_url':
					if ( isset( $dirty[ $key ] ) ) {
						$clean[ $key ] = sanitize_option( $key, $dirty[ $key ] );
					}
					break;

				/*
				 * Boolean (checkbox) fields.
				 */

				/*
				 * Covers:
				 *  'disableadvanced_meta'
				 *  'enable_headless_rest_endpoints'
				 *  'yoast_tracking'
				 *  'dynamic_permalinks'
				 *  'indexing_first_time'
				 *  and most of the feature variables.
				 */
				default:
					$clean[ $key ] = ( isset( $dirty[ $key ] ) ? WPSEO_Utils::validate_bool( $dirty[ $key ] ) : false );
					break;
			}
		}

		return $clean;
	}

	/**
	 * Verifies that the feature variables are turned off if the network is configured so.
	 *
	 * @param mixed $options Value of the option to be returned. Typically an array.
	 *
	 * @return mixed Filtered $options value.
	 */
	public function verify_features_against_network( $options = [] ) {
		if ( ! is_array( $options ) || empty( $options ) ) {
			return $options;
		}

		// For the feature variables, set their values to off in case they are disabled.
		$feature_vars = [
			'disableadvanced_meta'           => false,
			'ryte_indexability'              => false,
			'content_analysis_active'        => false,
			'keyword_analysis_active'        => false,
			'enable_admin_bar_menu'          => false,
			'enable_cornerstone_content'     => false,
			'enable_xml_sitemap'             => false,
			'enable_text_link_counter'       => false,
			'enable_headless_rest_endpoints' => false,
<<<<<<< HEAD
			'enable_enhanced_slack_sharing'  => false,
=======
			'tracking'                       => false,
>>>>>>> 8f648c44
			'semrush_integration_active'     => false,
			'zapier_integration_active'      => false,
		];

		// We can reuse this logic from the base class with the above defaults to parse with the correct feature values.
		$options = $this->prevent_disabled_options_update( $options, $feature_vars );

		return $options;
	}

	/**
	 * Gets the filter hook name and callback for adjusting the retrieved option value
	 * against the network-allowed features.
	 *
	 * @return array Array where the first item is the hook name, the second is the hook callback,
	 *               and the third is the hook priority.
	 */
	protected function get_verify_features_option_filter_hook() {
		return [
			"option_{$this->option_name}",
			[ $this, 'verify_features_against_network' ],
			11,
		];
	}

	/**
	 * Gets the filter hook name and callback for adjusting the default option value against the network-allowed features.
	 *
	 * @return array Array where the first item is the hook name, the second is the hook callback,
	 *               and the third is the hook priority.
	 */
	protected function get_verify_features_default_option_filter_hook() {
		return [
			"default_option_{$this->option_name}",
			[ $this, 'verify_features_against_network' ],
			11,
		];
	}

	/**
	 * Clean a given option value.
	 *
	 * @param array  $option_value          Old (not merged with defaults or filtered) option value to
	 *                                      clean according to the rules for this option.
	 * @param string $current_version       Optional. Version from which to upgrade, if not set,
	 *                                      version specific upgrades will be disregarded.
	 * @param array  $all_old_option_values Optional. Only used when importing old options to have
	 *                                      access to the real old values, in contrast to the saved ones.
	 *
	 * @return array Cleaned option.
	 */
	protected function clean_option( $option_value, $current_version = null, $all_old_option_values = null ) {
		// Deal with value change from text string to boolean.
		$value_change = [
			'ignore_search_engines_discouraged_notice',
		];

		$target_values = [
			'ignore',
			'done',
		];

		foreach ( $value_change as $key ) {
			if ( isset( $option_value[ $key ] )
				&& in_array( $option_value[ $key ], $target_values, true )
			) {
				$option_value[ $key ] = true;
			}
		}

		return $option_value;
	}
}<|MERGE_RESOLUTION|>--- conflicted
+++ resolved
@@ -401,11 +401,8 @@
 			'enable_xml_sitemap'             => false,
 			'enable_text_link_counter'       => false,
 			'enable_headless_rest_endpoints' => false,
-<<<<<<< HEAD
+			'tracking'                       => false,
 			'enable_enhanced_slack_sharing'  => false,
-=======
-			'tracking'                       => false,
->>>>>>> 8f648c44
 			'semrush_integration_active'     => false,
 			'zapier_integration_active'      => false,
 		];
