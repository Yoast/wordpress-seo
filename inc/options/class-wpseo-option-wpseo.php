--- conflicted
+++ resolved
@@ -80,11 +80,8 @@
 		'enable_link_suggestions'                  => true,
 		'algolia_integration_active'               => false,
 		'import_cursors'                           => [],
-<<<<<<< HEAD
 		'workouts_data'                            => [ 'configuration' => [ 'finishedSteps' => [] ] ],
-=======
 		'importing_completed'                      => [],
->>>>>>> 09e3cf51
 	];
 
 	/**
@@ -365,11 +362,8 @@
 					break;
 
 				case 'import_cursors':
-<<<<<<< HEAD
 				case 'workouts_data':
-=======
 				case 'importing_completed':
->>>>>>> 09e3cf51
 					if ( isset( $dirty[ $key ] ) && is_array( $dirty[ $key ] ) ) {
 						$clean[ $key ] = $dirty[ $key ];
 					}
