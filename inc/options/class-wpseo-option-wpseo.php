--- conflicted
+++ resolved
@@ -71,11 +71,8 @@
 		'home_url'                                 => '',
 		'dynamic_permalinks'                       => false,
 		'custom_taxonomy_slugs'                    => [],
-<<<<<<< HEAD
+		'enable_enhanced_slack_sharing'            => true,
 		'zapier_integration_active'                => true,
-=======
-		'enable_enhanced_slack_sharing'            => true,
->>>>>>> ba0c43ef
 	];
 
 	/**
