--- conflicted
+++ resolved
@@ -30,13 +30,8 @@
 		'ignore_search_engines_discouraged_notice' => false,
 		'ignore_indexation_warning'                => false,
 		// Non-form field, should only be set via validation routine.
-<<<<<<< HEAD
-		'version'                                  => '', // Leave default as empty to ensure activation/upgrade works.
-
-=======
 		'version'                         => '', // Leave default as empty to ensure activation/upgrade works.
 		'previous_version'                => '',
->>>>>>> abfd3483
 		// Form fields.
 		'disableadvanced_meta'                     => true,
 		'enable_headless_rest_endpoints'  => true,
