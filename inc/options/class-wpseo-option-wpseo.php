<?php
/**
 * WPSEO plugin file.
 *
 * @package WPSEO\Internals\Options
 */

/**
 * Option: wpseo.
 */
class WPSEO_Option_Wpseo extends WPSEO_Option {

	/**
	 * Option name.
	 *
	 * @var string
	 */
	public $option_name = 'wpseo';

	/**
	 * Array of defaults for the option.
	 *
	 * {@internal Shouldn't be requested directly, use $this->get_defaults();}}
	 *
	 * @var array
	 */
	protected $defaults = [
		// Non-form fields, set via (ajax) function.
		'tracking'                                 => null,
		'license_server_version'                   => false,
		'ms_defaults_set'                          => false,
		'ignore_search_engines_discouraged_notice' => false,
		'indexing_first_time'                      => true,
		'indexing_started'                         => null,
		'indexing_reason'                          => '',
		'indexables_indexing_completed'            => false,
		// Non-form field, should only be set via validation routine.
		'version'                                  => '', // Leave default as empty to ensure activation/upgrade works.
		'previous_version'                         => '',
		// Form fields.
		'disableadvanced_meta'                     => true,
		'enable_headless_rest_endpoints'           => true,
		'ryte_indexability'                        => true,
		'baiduverify'                              => '', // Text field.
		'googleverify'                             => '', // Text field.
		'msverify'                                 => '', // Text field.
		'yandexverify'                             => '',
		'site_type'                                => '', // List of options.
		'has_multiple_authors'                     => '',
		'environment_type'                         => '',
		'content_analysis_active'                  => true,
		'keyword_analysis_active'                  => true,
		'enable_admin_bar_menu'                    => true,
		'enable_cornerstone_content'               => true,
		'enable_xml_sitemap'                       => true,
		'enable_text_link_counter'                 => true,
		'show_onboarding_notice'                   => false,
		'first_activated_on'                       => false,
		'myyoast-oauth'                            => [
			'config'        => [
				'clientId' => null,
				'secret'   => null,
			],
			'access_tokens' => [],
		],
		'semrush_integration_active'               => true,
		'semrush_tokens'                           => [],
		'semrush_country_code'                     => 'us',
		'permalink_structure'                      => '',
		'home_url'                                 => '',
		'dynamic_permalinks'                       => false,
		'category_base_url'                        => '',
		'tag_base_url'                             => '',
		'custom_taxonomy_slugs'                    => [],
		'enable_enhanced_slack_sharing'            => true,
		'zapier_integration_active'                => false,
		'zapier_subscription'                      => [],
		'zapier_api_key'                           => '',
		'enable_metabox_insights'                  => true,
		'enable_link_suggestions'                  => true,
		'algolia_integration_active'               => false,
		'import_cursors'                           => [],
		'workouts_data'                            => [ 'configuration' => [ 'finishedSteps' => [] ] ],
		'configuration_finished_steps'             => [],
		'dismiss_configuration_workout_notice'     => false,
		'importing_completed'                      => [],
		'wincher_integration_active'               => true,
		'wincher_tokens'                           => [],
		'wincher_automatically_add_keyphrases'     => false,
		'wincher_website_id'                       => '',
		'first_time_install'                       => false,
		'should_redirect_after_install_free'       => false,
		'activation_redirect_timestamp_free'       => 0,
		'remove_feed_global'                       => false,
		'remove_feed_global_comments'              => false,
		'remove_feed_post_comments'                => false,
<<<<<<< HEAD
		'remove_shortlinks'                        => false,
		'remove_rest_api_links'                    => false,
		'remove_rsd_wlw_links'                     => false,
		'remove_oembed_links'                      => false,
		'remove_generator'                         => false,
		'remove_emoji_scripts'                     => false,
		'remove_powered_by_header'                 => false,
		'remove_pingback_header'                   => false,
=======
		'remove_feed_authors'                      => false,
		'remove_feed_categories'                   => false,
		'remove_feed_tags'                         => false,
		'remove_feed_custom_taxonomies'            => false,
		'remove_feed_post_types'                   => false,
		'remove_feed_search'                       => false,
		'remove_atom_rdf_feeds'                    => false,
>>>>>>> ea55abd9
	];

	/**
	 * Sub-options which should not be overloaded with multi-site defaults.
	 *
	 * @var array
	 */
	public $ms_exclude = [
		'ignore_search_engines_discouraged_notice',
		/* Privacy. */
		'baiduverify',
		'googleverify',
		'msverify',
		'yandexverify',
	];

	/**
	 * Possible values for the site_type option.
	 *
	 * @var array
	 */
	protected $site_types = [
		'',
		'blog',
		'shop',
		'news',
		'smallBusiness',
		'corporateOther',
		'personalOther',
	];

	/**
	 * Possible environment types.
	 *
	 * @var array
	 */
	protected $environment_types = [
		'',
		'production',
		'staging',
		'development',
	];

	/**
	 * Possible has_multiple_authors options.
	 *
	 * @var array
	 */
	protected $has_multiple_authors_options = [
		'',
		true,
		false,
	];

	/**
	 * Name for an option higher in the hierarchy to override setting access.
	 *
	 * @var string
	 */
	protected $override_option_name = 'wpseo_ms';

	/**
	 * Add the actions and filters for the option.
	 *
	 * @todo [JRF => testers] Check if the extra actions below would run into problems if an option
	 *       is updated early on and if so, change the call to schedule these for a later action on add/update
	 *       instead of running them straight away.
	 */
	protected function __construct() {
		parent::__construct();

		/**
		 * Filter: 'wpseo_enable_tracking' - Enables the data tracking of Yoast SEO Premium.
		 *
		 * @api string $is_enabled The enabled state. Default is false.
		 */
		$this->defaults['tracking'] = apply_filters( 'wpseo_enable_tracking', false );

		/* Clear the cache on update/add. */
		add_action( 'add_option_' . $this->option_name, [ 'WPSEO_Utils', 'clear_cache' ] );
		add_action( 'update_option_' . $this->option_name, [ 'WPSEO_Utils', 'clear_cache' ] );

		add_filter( 'admin_title', [ 'Yoast_Input_Validation', 'add_yoast_admin_document_title_errors' ] );

		/**
		 * Filter the `wpseo` option defaults.
		 *
		 * @param array $defaults Array the defaults for the `wpseo` option attributes.
		 */
		$this->defaults = apply_filters( 'wpseo_option_wpseo_defaults', $this->defaults );
	}

	/**
	 * Get the singleton instance of this class.
	 *
	 * @return object
	 */
	public static function get_instance() {
		if ( ! ( self::$instance instanceof self ) ) {
			self::$instance = new self();
		}

		return self::$instance;
	}

	/**
	 * Add filters to make sure that the option is merged with its defaults before being returned.
	 *
	 * @return void
	 */
	public function add_option_filters() {
		parent::add_option_filters();

		list( $hookname, $callback, $priority ) = $this->get_verify_features_option_filter_hook();

		if ( has_filter( $hookname, $callback ) === false ) {
			add_filter( $hookname, $callback, $priority );
		}
	}

	/**
	 * Remove the option filters.
	 * Called from the clean_up methods to make sure we retrieve the original old option.
	 *
	 * @return void
	 */
	public function remove_option_filters() {
		parent::remove_option_filters();

		list( $hookname, $callback, $priority ) = $this->get_verify_features_option_filter_hook();

		remove_filter( $hookname, $callback, $priority );
	}

	/**
	 * Add filters to make sure that the option default is returned if the option is not set.
	 *
	 * @return void
	 */
	public function add_default_filters() {
		parent::add_default_filters();

		list( $hookname, $callback, $priority ) = $this->get_verify_features_default_option_filter_hook();

		if ( has_filter( $hookname, $callback ) === false ) {
			add_filter( $hookname, $callback, $priority );
		}
	}

	/**
	 * Remove the default filters.
	 * Called from the validate() method to prevent failure to add new options.
	 *
	 * @return void
	 */
	public function remove_default_filters() {
		parent::remove_default_filters();

		list( $hookname, $callback, $priority ) = $this->get_verify_features_default_option_filter_hook();

		remove_filter( $hookname, $callback, $priority );
	}

	/**
	 * Validate the option.
	 *
	 * @param array $dirty New value for the option.
	 * @param array $clean Clean value for the option, normally the defaults.
	 * @param array $old   Old value of the option.
	 *
	 * @return array Validated clean value for the option to be saved to the database.
	 */
	protected function validate_option( $dirty, $clean, $old ) {

		foreach ( $clean as $key => $value ) {
			switch ( $key ) {
				case 'version':
					$clean[ $key ] = WPSEO_VERSION;
					break;
				case 'previous_version':
				case 'semrush_country_code':
				case 'license_server_version':
				case 'home_url':
				case 'zapier_api_key':
				case 'wincher_website_id':
					if ( isset( $dirty[ $key ] ) ) {
						$clean[ $key ] = $dirty[ $key ];
					}
					break;
				case 'indexing_reason':
					if ( isset( $dirty[ $key ] ) ) {
						$clean[ $key ] = sanitize_text_field( $dirty[ $key ] );
					}
					break;

				/* Verification strings. */
				case 'baiduverify':
				case 'googleverify':
				case 'msverify':
				case 'yandexverify':
					$this->validate_verification_string( $key, $dirty, $old, $clean );
					break;

				/*
				 * Boolean dismiss warnings - not fields - may not be in form
				 * (and don't need to be either as long as the default is false).
				 */
				case 'ignore_search_engines_discouraged_notice':
				case 'ms_defaults_set':
					if ( isset( $dirty[ $key ] ) ) {
						$clean[ $key ] = WPSEO_Utils::validate_bool( $dirty[ $key ] );
					}
					elseif ( isset( $old[ $key ] ) ) {
						$clean[ $key ] = WPSEO_Utils::validate_bool( $old[ $key ] );
					}
					break;

				case 'site_type':
					$clean[ $key ] = $old[ $key ];
					if ( isset( $dirty[ $key ] ) && in_array( $dirty[ $key ], $this->site_types, true ) ) {
						$clean[ $key ] = $dirty[ $key ];
					}
					break;

				case 'environment_type':
					$clean[ $key ] = $old[ $key ];
					if ( isset( $dirty[ $key ] ) && in_array( $dirty[ $key ], $this->environment_types, true ) ) {
						$clean[ $key ] = $dirty[ $key ];
					}
					break;

				case 'has_multiple_authors':
					$clean[ $key ] = $old[ $key ];
					if ( isset( $dirty[ $key ] ) && in_array( $dirty[ $key ], $this->has_multiple_authors_options, true ) ) {
						$clean[ $key ] = $dirty[ $key ];
					}

					break;

				case 'first_activated_on':
				case 'indexing_started':
				case 'activation_redirect_timestamp_free':
					$clean[ $key ] = false;
					if ( isset( $dirty[ $key ] ) ) {
						if ( $dirty[ $key ] === false || WPSEO_Utils::validate_int( $dirty[ $key ] ) ) {
							$clean[ $key ] = $dirty[ $key ];
						}
					}
					break;

				case 'tracking':
					$clean[ $key ] = ( isset( $dirty[ $key ] ) ? WPSEO_Utils::validate_bool( $dirty[ $key ] ) : null );
					break;

				case 'myyoast_oauth':
				case 'semrush_tokens':
				case 'custom_taxonomy_slugs':
				case 'zapier_subscription':
				case 'wincher_tokens':
				case 'workouts_data':
				case 'configuration_finished_steps':
					$clean[ $key ] = $old[ $key ];

					if ( isset( $dirty[ $key ] ) ) {
						$items = $dirty[ $key ];
						if ( ! is_array( $items ) ) {
							$items = json_decode( $dirty[ $key ], true );
						}

						if ( is_array( $items ) ) {
							$clean[ $key ] = $dirty[ $key ];
						}
					}

					break;

				case 'permalink_structure':
				case 'category_base_url':
				case 'tag_base_url':
					if ( isset( $dirty[ $key ] ) ) {
						$clean[ $key ] = sanitize_option( $key, $dirty[ $key ] );
					}
					break;

				case 'import_cursors':
				case 'importing_completed':
					if ( isset( $dirty[ $key ] ) && is_array( $dirty[ $key ] ) ) {
						$clean[ $key ] = $dirty[ $key ];
					}
					break;

				/*
				 * Boolean (checkbox) fields.
				 */

				/*
				 * Covers:
				 *  'disableadvanced_meta'
				 *  'enable_headless_rest_endpoints'
				 *  'yoast_tracking'
				 *  'dynamic_permalinks'
				 *  'indexing_first_time'
				 *  'first_time_install'
				 *  'remove_feed_global'
				 *  'remove_feed_global_comments'
				 *  'remove_feed_post_comments'
				 *  'remove_feed_authors'
				 *  'remove_feed_categories'
				 *  'remove_feed_tags'
				 *  'remove_feed_custom_taxonomies'
				 *  'remove_feed_post_types'
				 *  'remove_feed_search'
				 *  'remove_atom_rdf_feeds'
				 *  'should_redirect_after_install_free'
				 *  and most of the feature variables.
				 */
				default:
					$clean[ $key ] = ( isset( $dirty[ $key ] ) ? WPSEO_Utils::validate_bool( $dirty[ $key ] ) : false );
					break;
			}
		}

		return $clean;
	}

	/**
	 * Verifies that the feature variables are turned off if the network is configured so.
	 *
	 * @param mixed $options Value of the option to be returned. Typically an array.
	 *
	 * @return mixed Filtered $options value.
	 */
	public function verify_features_against_network( $options = [] ) {
		if ( ! is_array( $options ) || empty( $options ) ) {
			return $options;
		}

		// For the feature variables, set their values to off in case they are disabled.
		$feature_vars = [
			'disableadvanced_meta'           => false,
			'ryte_indexability'              => false,
			'content_analysis_active'        => false,
			'keyword_analysis_active'        => false,
			'enable_admin_bar_menu'          => false,
			'enable_cornerstone_content'     => false,
			'enable_xml_sitemap'             => false,
			'enable_text_link_counter'       => false,
			'enable_metabox_insights'        => false,
			'enable_link_suggestions'        => false,
			'enable_headless_rest_endpoints' => false,
			'tracking'                       => false,
			'enable_enhanced_slack_sharing'  => false,
			'semrush_integration_active'     => false,
			'zapier_integration_active'      => false,
			'wincher_integration_active'     => false,
			'remove_feed_global'             => false,
			'remove_feed_global_comments'    => false,
			'remove_feed_post_comments'      => false,
			'remove_feed_authors'            => false,
			'remove_feed_categories'         => false,
			'remove_feed_tags'               => false,
			'remove_feed_custom_taxonomies'  => false,
			'remove_feed_post_types'         => false,
			'remove_feed_search'             => false,
			'remove_atom_rdf_feeds'          => false,
		];

		// We can reuse this logic from the base class with the above defaults to parse with the correct feature values.
		$options = $this->prevent_disabled_options_update( $options, $feature_vars );

		return $options;
	}

	/**
	 * Gets the filter hook name and callback for adjusting the retrieved option value
	 * against the network-allowed features.
	 *
	 * @return array Array where the first item is the hook name, the second is the hook callback,
	 *               and the third is the hook priority.
	 */
	protected function get_verify_features_option_filter_hook() {
		return [
			"option_{$this->option_name}",
			[ $this, 'verify_features_against_network' ],
			11,
		];
	}

	/**
	 * Gets the filter hook name and callback for adjusting the default option value against the network-allowed features.
	 *
	 * @return array Array where the first item is the hook name, the second is the hook callback,
	 *               and the third is the hook priority.
	 */
	protected function get_verify_features_default_option_filter_hook() {
		return [
			"default_option_{$this->option_name}",
			[ $this, 'verify_features_against_network' ],
			11,
		];
	}

	/**
	 * Clean a given option value.
	 *
	 * @param array       $option_value          Old (not merged with defaults or filtered) option value to
	 *                                           clean according to the rules for this option.
	 * @param string|null $current_version       Optional. Version from which to upgrade, if not set,
	 *                                           version specific upgrades will be disregarded.
	 * @param array|null  $all_old_option_values Optional. Only used when importing old options to have
	 *                                           access to the real old values, in contrast to the saved ones.
	 *
	 * @return array Cleaned option.
	 */
	protected function clean_option( $option_value, $current_version = null, $all_old_option_values = null ) {
		// Deal with value change from text string to boolean.
		$value_change = [
			'ignore_search_engines_discouraged_notice',
		];

		$target_values = [
			'ignore',
			'done',
		];

		foreach ( $value_change as $key ) {
			if ( isset( $option_value[ $key ] )
				&& in_array( $option_value[ $key ], $target_values, true )
			) {
				$option_value[ $key ] = true;
			}
		}

		return $option_value;
	}
}<|MERGE_RESOLUTION|>--- conflicted
+++ resolved
@@ -94,7 +94,13 @@
 		'remove_feed_global'                       => false,
 		'remove_feed_global_comments'              => false,
 		'remove_feed_post_comments'                => false,
-<<<<<<< HEAD
+		'remove_feed_authors'                      => false,
+		'remove_feed_categories'                   => false,
+		'remove_feed_tags'                         => false,
+		'remove_feed_custom_taxonomies'            => false,
+		'remove_feed_post_types'                   => false,
+		'remove_feed_search'                       => false,
+		'remove_atom_rdf_feeds'                    => false,
 		'remove_shortlinks'                        => false,
 		'remove_rest_api_links'                    => false,
 		'remove_rsd_wlw_links'                     => false,
@@ -103,15 +109,6 @@
 		'remove_emoji_scripts'                     => false,
 		'remove_powered_by_header'                 => false,
 		'remove_pingback_header'                   => false,
-=======
-		'remove_feed_authors'                      => false,
-		'remove_feed_categories'                   => false,
-		'remove_feed_tags'                         => false,
-		'remove_feed_custom_taxonomies'            => false,
-		'remove_feed_post_types'                   => false,
-		'remove_feed_search'                       => false,
-		'remove_atom_rdf_feeds'                    => false,
->>>>>>> ea55abd9
 	];
 
 	/**
