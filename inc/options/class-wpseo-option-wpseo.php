<?php
/**
 * WPSEO plugin file.
 *
 * @package WPSEO\Internals\Options
 */

/**
 * Option: wpseo.
 */
class WPSEO_Option_Wpseo extends WPSEO_Option {

	/**
	 * Option name.
	 *
	 * @var string
	 */
	public $option_name = 'wpseo';

	/**
	 * Array of defaults for the option.
	 *
	 * {@internal Shouldn't be requested directly, use $this->get_defaults();}}
	 *
	 * @var array
	 */
	protected $defaults = [
		// Non-form fields, set via (ajax) function.
		'tracking'                                             => null,
		'toggled_tracking'                                     => false,
		'license_server_version'                               => false,
		'ms_defaults_set'                                      => false,
		'ignore_search_engines_discouraged_notice'             => false,
		'indexing_first_time'                                  => true,
		'indexing_started'                                     => null,
		'indexing_reason'                                      => '',
		'indexables_indexing_completed'                        => false,
		'index_now_key'                                        => '',
		// Non-form field, should only be set via validation routine.
		'version'                                              => '', // Leave default as empty to ensure activation/upgrade works.
		'previous_version'                                     => '',
		// Form fields.
		'disableadvanced_meta'                                 => true,
		'enable_headless_rest_endpoints'                       => true,
		'ryte_indexability'                                    => false,
		'baiduverify'                                          => '', // Text field.
		'googleverify'                                         => '', // Text field.
		'msverify'                                             => '', // Text field.
		'yandexverify'                                         => '',
		'site_type'                                            => '', // List of options.
		'has_multiple_authors'                                 => '',
		'environment_type'                                     => '',
		'content_analysis_active'                              => true,
		'keyword_analysis_active'                              => true,
		'inclusive_language_analysis_active'                   => false,
		'enable_admin_bar_menu'                                => true,
		'enable_cornerstone_content'                           => true,
		'enable_xml_sitemap'                                   => true,
		'enable_text_link_counter'                             => true,
		'enable_index_now'                                     => true,
		'enable_ai_generator'                                  => true,
		'ai_enabled_pre_default'                               => false,
		'show_onboarding_notice'                               => false,
		'first_activated_on'                                   => false,
		'myyoast-oauth'                                        => [
			'config'        => [
				'clientId' => null,
				'secret'   => null,
			],
			'access_tokens' => [],
		],
		'semrush_integration_active'                           => true,
		'semrush_tokens'                                       => [],
		'semrush_country_code'                                 => 'us',
		'permalink_structure'                                  => '',
		'home_url'                                             => '',
		'dynamic_permalinks'                                   => false,
		'category_base_url'                                    => '',
		'tag_base_url'                                         => '',
		'custom_taxonomy_slugs'                                => [],
		'enable_enhanced_slack_sharing'                        => true,
		'enable_metabox_insights'                              => true,
		'enable_link_suggestions'                              => true,
		'algolia_integration_active'                           => false,
		'import_cursors'                                       => [],
		'workouts_data'                                        => [ 'configuration' => [ 'finishedSteps' => [] ] ],
		'configuration_finished_steps'                         => [],
		'dismiss_configuration_workout_notice'                 => false,
		'dismiss_premium_deactivated_notice'                   => false,
		'importing_completed'                                  => [],
		'wincher_integration_active'                           => true,
		'wincher_tokens'                                       => [],
		'wincher_automatically_add_keyphrases'                 => false,
		'wincher_website_id'                                   => '',
		'first_time_install'                                   => false,
		'should_redirect_after_install_free'                   => false,
		'activation_redirect_timestamp_free'                   => 0,
		'remove_feed_global'                                   => false,
		'remove_feed_global_comments'                          => false,
		'remove_feed_post_comments'                            => false,
		'remove_feed_authors'                                  => false,
		'remove_feed_categories'                               => false,
		'remove_feed_tags'                                     => false,
		'remove_feed_custom_taxonomies'                        => false,
		'remove_feed_post_types'                               => false,
		'remove_feed_search'                                   => false,
		'remove_atom_rdf_feeds'                                => false,
		'remove_shortlinks'                                    => false,
		'remove_rest_api_links'                                => false,
		'remove_rsd_wlw_links'                                 => false,
		'remove_oembed_links'                                  => false,
		'remove_generator'                                     => false,
		'remove_emoji_scripts'                                 => false,
		'remove_powered_by_header'                             => false,
		'remove_pingback_header'                               => false,
		'clean_campaign_tracking_urls'                         => false,
		'clean_permalinks'                                     => false,
		'clean_permalinks_extra_variables'                     => '',
		'search_cleanup'                                       => false,
		'search_cleanup_emoji'                                 => false,
		'search_cleanup_patterns'                              => false,
		'search_character_limit'                               => 50,
		'deny_search_crawling'                                 => false,
		'deny_wp_json_crawling'                                => false,
		'deny_adsbot_crawling'                                 => false,
		'deny_ccbot_crawling'                                  => false,
		'deny_google_extended_crawling'                        => false,
		'deny_gptbot_crawling'                                 => false,
		'redirect_search_pretty_urls'                          => false,
		'least_readability_ignore_list'                        => [],
		'least_seo_score_ignore_list'                          => [],
		'most_linked_ignore_list'                              => [],
		'least_linked_ignore_list'                             => [],
		'indexables_page_reading_list'                         => [ false, false, false, false, false ],
		'indexables_overview_state'                            => 'dashboard-not-visited',
		'last_known_public_post_types'                         => [],
		'last_known_public_taxonomies'                         => [],
		'last_known_no_unindexed'                              => [],
		'new_post_types'                                       => [],
		'new_taxonomies'                                       => [],
		'show_new_content_type_notification'                   => false,
		'site_kit_configuration_permanently_dismissed'         => false,
		'site_kit_connected'                                   => false,
		'site_kit_tracking_setup_widget_loaded'                => 'no',
		'site_kit_tracking_first_interaction_stage'            => '',
		'site_kit_tracking_last_interaction_stage'             => '',
		'site_kit_tracking_setup_widget_temporarily_dismissed' => 'no',
		'site_kit_tracking_setup_widget_permanently_dismissed' => 'no',
		'google_site_kit_feature_enabled'                      => false,
<<<<<<< HEAD
		'ai_free_sparks_started_on'                            => null,
=======
		'enable_llms_txt'                                      => false,
>>>>>>> 3010e327
	];

	/**
	 * Sub-options which should not be overloaded with multi-site defaults.
	 *
	 * @var array
	 */
	public $ms_exclude = [
		'ignore_search_engines_discouraged_notice',
		/* Privacy. */
		'baiduverify',
		'googleverify',
		'msverify',
		'yandexverify',
	];

	/**
	 * Possible values for the site_type option.
	 *
	 * @var array
	 */
	protected $site_types = [
		'',
		'blog',
		'shop',
		'news',
		'smallBusiness',
		'corporateOther',
		'personalOther',
	];

	/**
	 * Possible environment types.
	 *
	 * @var array
	 */
	protected $environment_types = [
		'',
		'local',
		'production',
		'staging',
		'development',
	];

	/**
	 * Possible has_multiple_authors options.
	 *
	 * @var array
	 */
	protected $has_multiple_authors_options = [
		'',
		true,
		false,
	];

	/**
	 * Name for an option higher in the hierarchy to override setting access.
	 *
	 * @var string
	 */
	protected $override_option_name = 'wpseo_ms';

	/**
	 * Add the actions and filters for the option.
	 *
	 * @todo [JRF => testers] Check if the extra actions below would run into problems if an option
	 *       is updated early on and if so, change the call to schedule these for a later action on add/update
	 *       instead of running them straight away.
	 */
	protected function __construct() {
		parent::__construct();

		/**
		 * Filter: 'wpseo_enable_tracking' - Enables the data tracking of Yoast SEO Premium.
		 *
		 * @param string|false $is_enabled The enabled state. Default is false.
		 */
		$this->defaults['tracking'] = apply_filters( 'wpseo_enable_tracking', false );

		/* Clear the cache on update/add. */
		add_action( 'add_option_' . $this->option_name, [ 'WPSEO_Utils', 'clear_cache' ] );
		add_action( 'update_option_' . $this->option_name, [ 'WPSEO_Utils', 'clear_cache' ] );

		add_filter( 'admin_title', [ 'Yoast_Input_Validation', 'add_yoast_admin_document_title_errors' ] );

		/**
		 * Filter the `wpseo` option defaults.
		 *
		 * @param array $defaults Array the defaults for the `wpseo` option attributes.
		 */
		$this->defaults = apply_filters( 'wpseo_option_wpseo_defaults', $this->defaults );
	}

	/**
	 * Get the singleton instance of this class.
	 *
	 * @return object
	 */
	public static function get_instance() {
		if ( ! ( self::$instance instanceof self ) ) {
			self::$instance = new self();
		}

		return self::$instance;
	}

	/**
	 * Add filters to make sure that the option is merged with its defaults before being returned.
	 *
	 * @return void
	 */
	public function add_option_filters() {
		parent::add_option_filters();

		list( $hookname, $callback, $priority ) = $this->get_verify_features_option_filter_hook();

		if ( has_filter( $hookname, $callback ) === false ) {
			add_filter( $hookname, $callback, $priority );
		}
	}

	/**
	 * Remove the option filters.
	 * Called from the clean_up methods to make sure we retrieve the original old option.
	 *
	 * @return void
	 */
	public function remove_option_filters() {
		parent::remove_option_filters();

		list( $hookname, $callback, $priority ) = $this->get_verify_features_option_filter_hook();

		remove_filter( $hookname, $callback, $priority );
	}

	/**
	 * Add filters to make sure that the option default is returned if the option is not set.
	 *
	 * @return void
	 */
	public function add_default_filters() {
		parent::add_default_filters();

		list( $hookname, $callback, $priority ) = $this->get_verify_features_default_option_filter_hook();

		if ( has_filter( $hookname, $callback ) === false ) {
			add_filter( $hookname, $callback, $priority );
		}
	}

	/**
	 * Remove the default filters.
	 * Called from the validate() method to prevent failure to add new options.
	 *
	 * @return void
	 */
	public function remove_default_filters() {
		parent::remove_default_filters();

		list( $hookname, $callback, $priority ) = $this->get_verify_features_default_option_filter_hook();

		remove_filter( $hookname, $callback, $priority );
	}

	/**
	 * Validate the option.
	 *
	 * @param array $dirty New value for the option.
	 * @param array $clean Clean value for the option, normally the defaults.
	 * @param array $old   Old value of the option.
	 *
	 * @return array Validated clean value for the option to be saved to the database.
	 */
	protected function validate_option( $dirty, $clean, $old ) {

		foreach ( $clean as $key => $value ) {
			switch ( $key ) {
				case 'version':
					$clean[ $key ] = WPSEO_VERSION;
					break;
				case 'previous_version':
				case 'semrush_country_code':
				case 'license_server_version':
				case 'home_url':
				case 'index_now_key':
				case 'wincher_website_id':
				case 'clean_permalinks_extra_variables':
				case 'indexables_overview_state':
					if ( isset( $dirty[ $key ] ) ) {
						$clean[ $key ] = $dirty[ $key ];
					}
					break;
				case 'indexing_reason':
				case 'site_kit_tracking_setup_widget_loaded':
				case 'site_kit_tracking_first_interaction_stage':
				case 'site_kit_tracking_last_interaction_stage':
				case 'site_kit_tracking_setup_widget_temporarily_dismissed':
				case 'site_kit_tracking_setup_widget_permanently_dismissed':
				case 'ai_free_sparks_started_on':
					if ( isset( $dirty[ $key ] ) ) {
						$clean[ $key ] = sanitize_text_field( $dirty[ $key ] );
					}
					break;

				/* Verification strings. */
				case 'baiduverify':
				case 'googleverify':
				case 'msverify':
				case 'yandexverify':
					$this->validate_verification_string( $key, $dirty, $old, $clean );
					break;

				/*
				 * Boolean dismiss warnings - not fields - may not be in form
				 * (and don't need to be either as long as the default is false).
				 */
				case 'ignore_search_engines_discouraged_notice':
				case 'ms_defaults_set':
					if ( isset( $dirty[ $key ] ) ) {
						$clean[ $key ] = WPSEO_Utils::validate_bool( $dirty[ $key ] );
					}
					elseif ( isset( $old[ $key ] ) ) {
						$clean[ $key ] = WPSEO_Utils::validate_bool( $old[ $key ] );
					}
					break;

				case 'site_type':
					$clean[ $key ] = $old[ $key ];
					if ( isset( $dirty[ $key ] ) && in_array( $dirty[ $key ], $this->site_types, true ) ) {
						$clean[ $key ] = $dirty[ $key ];
					}
					break;

				case 'environment_type':
					$clean[ $key ] = $old[ $key ];
					if ( isset( $dirty[ $key ] ) && in_array( $dirty[ $key ], $this->environment_types, true ) ) {
						$clean[ $key ] = $dirty[ $key ];
					}
					break;

				case 'has_multiple_authors':
					$clean[ $key ] = $old[ $key ];
					if ( isset( $dirty[ $key ] ) && in_array( $dirty[ $key ], $this->has_multiple_authors_options, true ) ) {
						$clean[ $key ] = $dirty[ $key ];
					}

					break;

				case 'first_activated_on':
				case 'indexing_started':
				case 'activation_redirect_timestamp_free':
					$clean[ $key ] = false;
					if ( isset( $dirty[ $key ] ) ) {
						if ( $dirty[ $key ] === false || WPSEO_Utils::validate_int( $dirty[ $key ] ) ) {
							$clean[ $key ] = $dirty[ $key ];
						}
					}
					break;

				case 'tracking':
					$clean[ $key ] = ( isset( $dirty[ $key ] ) ? WPSEO_Utils::validate_bool( $dirty[ $key ] ) : null );
					break;

				case 'myyoast_oauth':
				case 'semrush_tokens':
				case 'custom_taxonomy_slugs':
				case 'wincher_tokens':
				case 'workouts_data':
				case 'configuration_finished_steps':
				case 'least_readability_ignore_list':
				case 'least_seo_score_ignore_list':
				case 'most_linked_ignore_list':
				case 'least_linked_ignore_list':
				case 'indexables_page_reading_list':
				case 'last_known_public_post_types':
				case 'last_known_public_taxonomies':
				case 'new_post_types':
				case 'new_taxonomies':
					$clean[ $key ] = $old[ $key ];

					if ( isset( $dirty[ $key ] ) ) {
						$items = $dirty[ $key ];
						if ( ! is_array( $items ) ) {
							$items = json_decode( $dirty[ $key ], true );
						}

						if ( is_array( $items ) ) {
							$clean[ $key ] = $dirty[ $key ];
						}
					}

					break;

				case 'permalink_structure':
				case 'category_base_url':
				case 'tag_base_url':
					if ( isset( $dirty[ $key ] ) ) {
						$clean[ $key ] = sanitize_option( $key, $dirty[ $key ] );
					}
					break;

				case 'search_character_limit':
					if ( isset( $dirty[ $key ] ) ) {
						$clean[ $key ] = (int) $dirty[ $key ];
					}
					break;

				case 'import_cursors':
				case 'importing_completed':
					if ( isset( $dirty[ $key ] ) && is_array( $dirty[ $key ] ) ) {
						$clean[ $key ] = $dirty[ $key ];
					}
					break;

				case 'last_known_no_unindexed':
					$clean[ $key ] = $old[ $key ];

					if ( isset( $dirty[ $key ] ) ) {
						$items = $dirty[ $key ];

						if ( is_array( $items ) ) {
							foreach ( $items as $item_key => $item ) {
								if ( ! is_string( $item_key ) || ! is_numeric( $item ) ) {
									unset( $items[ $item_key ] );
								}
							}
							$clean[ $key ] = $items;
						}
					}

					break;

				/*
				 * Boolean (checkbox) fields.
				 *
				 * Covers:
				 *  'disableadvanced_meta'
				 *  'enable_headless_rest_endpoints'
				 *  'yoast_tracking'
				 *  'dynamic_permalinks'
				 *  'indexing_first_time'
				 *  'first_time_install'
				 *  'remove_feed_global'
				 *  'remove_feed_global_comments'
				 *  'remove_feed_post_comments'
				 *  'remove_feed_authors'
				 *  'remove_feed_categories'
				 *  'remove_feed_tags'
				 *  'remove_feed_custom_taxonomies'
				 *  'remove_feed_post_types'
				 *  'remove_feed_search'
				 *  'remove_atom_rdf_feeds'
				 *  'remove_shortlinks'
				 *  'remove_rest_api_links'
				 *  'remove_rsd_wlw_links'
				 *  'remove_oembed_links'
				 *  'remove_generator'
				 *  'remove_emoji_scripts'
				 *  'remove_powered_by_header'
				 *  'remove_pingback_header'
				 *  'clean_campaign_tracking_urls'
				 *  'clean_permalinks'
				 *  'clean_permalinks_extra_variables'
				 *  'search_cleanup'
				 *  'search_cleanup_emoji'
				 *  'search_cleanup_patterns'
				 *  'deny_wp_json_crawling'
				 *  'deny_adsbot_crawling'
				 *  'deny_ccbot_crawling'
				 *  'deny_google_extended_crawling'
				 *  'deny_gptbot_crawling'
				 *  'redirect_search_pretty_urls'
				 *  'should_redirect_after_install_free'
				 *  'show_new_content_type_notification'
				 *  'site_kit_configuration_permanently_dismissed',
				 *  'site_kit_connected',
				 *  'google_site_kit_feature_enabled',
				 *  'enable_llms_txt',
				 *  and most of the feature variables.
				 */
				default:
					$clean[ $key ] = ( isset( $dirty[ $key ] ) ? WPSEO_Utils::validate_bool( $dirty[ $key ] ) : false );
					break;
			}
		}

		return $clean;
	}

	/**
	 * Verifies that the feature variables are turned off if the network is configured so.
	 *
	 * @param mixed $options Value of the option to be returned. Typically an array.
	 *
	 * @return mixed Filtered $options value.
	 */
	public function verify_features_against_network( $options = [] ) {
		if ( ! is_array( $options ) || empty( $options ) ) {
			return $options;
		}

		// For the feature variables, set their values to off in case they are disabled.
		$feature_vars = [
			'disableadvanced_meta'               => false,
			'ryte_indexability'                  => false,
			'content_analysis_active'            => false,
			'keyword_analysis_active'            => false,
			'inclusive_language_analysis_active' => false,
			'enable_admin_bar_menu'              => false,
			'enable_cornerstone_content'         => false,
			'enable_xml_sitemap'                 => false,
			'enable_text_link_counter'           => false,
			'enable_metabox_insights'            => false,
			'enable_link_suggestions'            => false,
			'enable_headless_rest_endpoints'     => false,
			'tracking'                           => false,
			'enable_enhanced_slack_sharing'      => false,
			'semrush_integration_active'         => false,
			'wincher_integration_active'         => false,
			'remove_feed_global'                 => false,
			'remove_feed_global_comments'        => false,
			'remove_feed_post_comments'          => false,
			'enable_index_now'                   => false,
			'enable_ai_generator'                => false,
			'remove_feed_authors'                => false,
			'remove_feed_categories'             => false,
			'remove_feed_tags'                   => false,
			'remove_feed_custom_taxonomies'      => false,
			'remove_feed_post_types'             => false,
			'remove_feed_search'                 => false,
			'remove_atom_rdf_feeds'              => false,
			'remove_shortlinks'                  => false,
			'remove_rest_api_links'              => false,
			'remove_rsd_wlw_links'               => false,
			'remove_oembed_links'                => false,
			'remove_generator'                   => false,
			'remove_emoji_scripts'               => false,
			'remove_powered_by_header'           => false,
			'remove_pingback_header'             => false,
			'clean_campaign_tracking_urls'       => false,
			'clean_permalinks'                   => false,
			'search_cleanup'                     => false,
			'search_cleanup_emoji'               => false,
			'search_cleanup_patterns'            => false,
			'redirect_search_pretty_urls'        => false,
			'algolia_integration_active'         => false,
			'google_site_kit_feature_enabled'    => false,
			'enable_llms_txt'                    => false,
		];

		// We can reuse this logic from the base class with the above defaults to parse with the correct feature values.
		$options = $this->prevent_disabled_options_update( $options, $feature_vars );

		return $options;
	}

	/**
	 * Gets the filter hook name and callback for adjusting the retrieved option value
	 * against the network-allowed features.
	 *
	 * @return array Array where the first item is the hook name, the second is the hook callback,
	 *               and the third is the hook priority.
	 */
	protected function get_verify_features_option_filter_hook() {
		return [
			"option_{$this->option_name}",
			[ $this, 'verify_features_against_network' ],
			11,
		];
	}

	/**
	 * Gets the filter hook name and callback for adjusting the default option value against the network-allowed features.
	 *
	 * @return array Array where the first item is the hook name, the second is the hook callback,
	 *               and the third is the hook priority.
	 */
	protected function get_verify_features_default_option_filter_hook() {
		return [
			"default_option_{$this->option_name}",
			[ $this, 'verify_features_against_network' ],
			11,
		];
	}

	/**
	 * Clean a given option value.
	 *
	 * @param array       $option_value          Old (not merged with defaults or filtered) option value to
	 *                                           clean according to the rules for this option.
	 * @param string|null $current_version       Optional. Version from which to upgrade, if not set,
	 *                                           version specific upgrades will be disregarded.
	 * @param array|null  $all_old_option_values Optional. Only used when importing old options to have
	 *                                           access to the real old values, in contrast to the saved ones.
	 *
	 * @return array Cleaned option.
	 */
	protected function clean_option( $option_value, $current_version = null, $all_old_option_values = null ) {
		// Deal with value change from text string to boolean.
		$value_change = [
			'ignore_search_engines_discouraged_notice',
		];

		$target_values = [
			'ignore',
			'done',
		];

		foreach ( $value_change as $key ) {
			if ( isset( $option_value[ $key ] )
				&& in_array( $option_value[ $key ], $target_values, true )
			) {
				$option_value[ $key ] = true;
			}
		}

		return $option_value;
	}
}<|MERGE_RESOLUTION|>--- conflicted
+++ resolved
@@ -147,11 +147,8 @@
 		'site_kit_tracking_setup_widget_temporarily_dismissed' => 'no',
 		'site_kit_tracking_setup_widget_permanently_dismissed' => 'no',
 		'google_site_kit_feature_enabled'                      => false,
-<<<<<<< HEAD
 		'ai_free_sparks_started_on'                            => null,
-=======
 		'enable_llms_txt'                                      => false,
->>>>>>> 3010e327
 	];
 
 	/**
