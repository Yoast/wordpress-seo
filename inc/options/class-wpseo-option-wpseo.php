--- conflicted
+++ resolved
@@ -62,11 +62,8 @@
 			],
 			'access_tokens' => [],
 		],
-<<<<<<< HEAD
+		'semrush_integration_active'               => true,
 		'semrush_tokens' => [],
-=======
-		'semrush_integration_active'               => true,
->>>>>>> 2151ce1a
 	];
 
 	/**
