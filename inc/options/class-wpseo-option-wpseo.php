--- conflicted
+++ resolved
@@ -33,8 +33,8 @@
 		'version'                                  => '', // Leave default as empty to ensure activation/upgrade works.
 
 		// Form fields.
-<<<<<<< HEAD
 		'disableadvanced_meta'                     => true,
+		'enable_headless_rest_endpoints'  => true,
 		'ryte_indexability'                        => true,
 		'baiduverify'                              => '', // Text field.
 		'googleverify'                             => '', // Text field.
@@ -52,27 +52,6 @@
 		'show_onboarding_notice'                   => false,
 		'first_activated_on'                       => false,
 		'myyoast-oauth'                            => [
-=======
-		'disableadvanced_meta'            => true,
-		'enable_headless_rest_endpoints'  => true,
-		'ryte_indexability'               => true,
-		'baiduverify'                     => '', // Text field.
-		'googleverify'                    => '', // Text field.
-		'msverify'                        => '', // Text field.
-		'yandexverify'                    => '',
-		'site_type'                       => '', // List of options.
-		'has_multiple_authors'            => '',
-		'environment_type'                => '',
-		'content_analysis_active'         => true,
-		'keyword_analysis_active'         => true,
-		'enable_admin_bar_menu'           => true,
-		'enable_cornerstone_content'      => true,
-		'enable_xml_sitemap'              => true,
-		'enable_text_link_counter'        => true,
-		'show_onboarding_notice'          => false,
-		'first_activated_on'              => false,
-		'myyoast-oauth'                   => [
->>>>>>> 5d7dbf76
 			'config'        => [
 				'clientId' => null,
 				'secret'   => null,
