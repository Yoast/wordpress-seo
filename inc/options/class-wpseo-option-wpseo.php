<?php
/**
 * WPSEO plugin file.
 *
 * @package WPSEO\Internals\Options
 */

/**
 * Option: wpseo.
 */
class WPSEO_Option_Wpseo extends WPSEO_Option {

	/**
	 * Option name.
	 *
	 * @var string
	 */
	public $option_name = 'wpseo';

	/**
	 * Array of defaults for the option.
	 *
	 * {@internal Shouldn't be requested directly, use $this->get_defaults();}}
	 *
	 * @var array
	 */
	protected $defaults = [
		// Non-form fields, set via (ajax) function.
		'tracking'                                          => null,
		'toggled_tracking'                                  => false,
		'license_server_version'                            => false,
		'ms_defaults_set'                                   => false,
		'ignore_search_engines_discouraged_notice'          => false,
		'indexing_first_time'                               => true,
		'indexing_started'                                  => null,
		'indexing_reason'                                   => '',
		'indexables_indexing_completed'                     => false,
		'index_now_key'                                     => '',
		// Non-form field, should only be set via validation routine.
		'version'                                           => '',
		// Leave default as empty to ensure activation/upgrade works.
		'previous_version'                                  => '',
		// Form fields.
<<<<<<< HEAD
		'disableadvanced_meta'                              => true,
		'enable_headless_rest_endpoints'                    => true,
		'ryte_indexability'                                 => false,
		'baiduverify'                                       => '',
		// Text field.
		'googleverify'                                      => '',
		// Text field.
		'msverify'                                          => '',
		// Text field.
		'yandexverify'                                      => '',
		'site_type'                                         => '',
		// List of options.
		'has_multiple_authors'                              => '',
		'environment_type'                                  => '',
		'content_analysis_active'                           => true,
		'keyword_analysis_active'                           => true,
		'inclusive_language_analysis_active'                => false,
		'enable_admin_bar_menu'                             => true,
		'enable_cornerstone_content'                        => true,
		'enable_xml_sitemap'                                => true,
		'enable_text_link_counter'                          => true,
		'enable_index_now'                                  => true,
		'show_onboarding_notice'                            => false,
		'first_activated_on'                                => false,
		'myyoast-oauth'                                     => [
=======
		'disableadvanced_meta'                     => true,
		'enable_headless_rest_endpoints'           => true,
		'ryte_indexability'                        => false,
		'baiduverify'                              => '', // Text field.
		'googleverify'                             => '', // Text field.
		'msverify'                                 => '', // Text field.
		'yandexverify'                             => '',
		'site_type'                                => '', // List of options.
		'has_multiple_authors'                     => '',
		'environment_type'                         => '',
		'content_analysis_active'                  => true,
		'keyword_analysis_active'                  => true,
		'inclusive_language_analysis_active'       => false,
		'enable_admin_bar_menu'                    => true,
		'enable_cornerstone_content'               => true,
		'enable_xml_sitemap'                       => true,
		'enable_text_link_counter'                 => true,
		'enable_index_now'                         => true,
		'enable_ai_generator'                      => false,
		'show_onboarding_notice'                   => false,
		'first_activated_on'                       => false,
		'myyoast-oauth'                            => [
>>>>>>> e02b51bf
			'config'        => [
				'clientId' => null,
				'secret'   => null,
			],
			'access_tokens' => [],
		],
<<<<<<< HEAD
		'semrush_integration_active'                        => true,
		'semrush_tokens'                                    => [],
		'semrush_country_code'                              => 'us',
		'permalink_structure'                               => '',
		'home_url'                                          => '',
		'dynamic_permalinks'                                => false,
		'category_base_url'                                 => '',
		'tag_base_url'                                      => '',
		'custom_taxonomy_slugs'                             => [],
		'enable_enhanced_slack_sharing'                     => true,
		'zapier_integration_active'                         => false,
		'zapier_subscription'                               => [],
		'zapier_api_key'                                    => '',
		'enable_metabox_insights'                           => true,
		'enable_link_suggestions'                           => true,
		'algolia_integration_active'                        => false,
		'import_cursors'                                    => [],
		'workouts_data'                                     => [ 'configuration' => [ 'finishedSteps' => [] ] ],
		'configuration_finished_steps'                      => [],
		'dismiss_configuration_workout_notice'              => false,
		'dismiss_premium_deactivated_notice'                => false,
		'importing_completed'                               => [],
		'wincher_integration_active'                        => true,
		'wincher_tokens'                                    => [],
		'wincher_automatically_add_keyphrases'              => false,
		'wincher_website_id'                                => '',
		'wordproof_integration_active'                      => false,
		'wordproof_integration_changed'                     => false,
		'first_time_install'                                => false,
		'should_redirect_after_install_free'                => false,
		'activation_redirect_timestamp_free'                => 0,
		'remove_feed_global'                                => false,
		'remove_feed_global_comments'                       => false,
		'remove_feed_post_comments'                         => false,
		'remove_feed_authors'                               => false,
		'remove_feed_categories'                            => false,
		'remove_feed_tags'                                  => false,
		'remove_feed_custom_taxonomies'                     => false,
		'remove_feed_post_types'                            => false,
		'remove_feed_search'                                => false,
		'remove_atom_rdf_feeds'                             => false,
		'remove_shortlinks'                                 => false,
		'remove_rest_api_links'                             => false,
		'remove_rsd_wlw_links'                              => false,
		'remove_oembed_links'                               => false,
		'remove_generator'                                  => false,
		'remove_emoji_scripts'                              => false,
		'remove_powered_by_header'                          => false,
		'remove_pingback_header'                            => false,
		'clean_campaign_tracking_urls'                      => false,
		'clean_permalinks'                                  => false,
		'clean_permalinks_extra_variables'                  => '',
		'search_cleanup'                                    => false,
		'search_cleanup_emoji'                              => false,
		'search_cleanup_patterns'                           => false,
		'search_character_limit'                            => 50,
		'deny_search_crawling'                              => false,
		'deny_wp_json_crawling'                             => false,
		'deny_adsbot_crawling'                              => false,
		'redirect_search_pretty_urls'                       => false,
		'least_readability_ignore_list'                     => [],
		'least_seo_score_ignore_list'                       => [],
		'most_linked_ignore_list'                           => [],
		'least_linked_ignore_list'                          => [],
		'indexables_page_reading_list'                      => [ false, false, false, false, false ],
		'indexables_overview_state'                         => 'dashboard-not-visited',
		'last_known_public_post_types'                      => [],
		'last_known_public_taxonomies'                      => [],
		'last_known_no_unindexed'                           => [],
		'new_post_types'                                    => [],
		'new_taxonomies'                                    => [],
		'show_new_content_type_notification'                => false,
		'cron_verify_current_action'                        => 'term',
		'cron_verify_post_indexables_last_batch'            => 0,
		'cron_verify_non_timestamped_indexables_last_batch' => 0,
		'plugin_deactivated_at'                             => false,
=======
		'semrush_integration_active'               => true,
		'semrush_tokens'                           => [],
		'semrush_country_code'                     => 'us',
		'permalink_structure'                      => '',
		'home_url'                                 => '',
		'dynamic_permalinks'                       => false,
		'category_base_url'                        => '',
		'tag_base_url'                             => '',
		'custom_taxonomy_slugs'                    => [],
		'enable_enhanced_slack_sharing'            => true,
		'zapier_integration_active'                => false,
		'zapier_subscription'                      => [],
		'zapier_api_key'                           => '',
		'enable_metabox_insights'                  => true,
		'enable_link_suggestions'                  => true,
		'algolia_integration_active'               => false,
		'import_cursors'                           => [],
		'workouts_data'                            => [ 'configuration' => [ 'finishedSteps' => [] ] ],
		'configuration_finished_steps'             => [],
		'dismiss_configuration_workout_notice'     => false,
		'dismiss_premium_deactivated_notice'       => false,
		'importing_completed'                      => [],
		'wincher_integration_active'               => true,
		'wincher_tokens'                           => [],
		'wincher_automatically_add_keyphrases'     => false,
		'wincher_website_id'                       => '',
		'wordproof_integration_active'             => false,
		'wordproof_integration_changed'            => false,
		'first_time_install'                       => false,
		'should_redirect_after_install_free'       => false,
		'activation_redirect_timestamp_free'       => 0,
		'remove_feed_global'                       => false,
		'remove_feed_global_comments'              => false,
		'remove_feed_post_comments'                => false,
		'remove_feed_authors'                      => false,
		'remove_feed_categories'                   => false,
		'remove_feed_tags'                         => false,
		'remove_feed_custom_taxonomies'            => false,
		'remove_feed_post_types'                   => false,
		'remove_feed_search'                       => false,
		'remove_atom_rdf_feeds'                    => false,
		'remove_shortlinks'                        => false,
		'remove_rest_api_links'                    => false,
		'remove_rsd_wlw_links'                     => false,
		'remove_oembed_links'                      => false,
		'remove_generator'                         => false,
		'remove_emoji_scripts'                     => false,
		'remove_powered_by_header'                 => false,
		'remove_pingback_header'                   => false,
		'clean_campaign_tracking_urls'             => false,
		'clean_permalinks'                         => false,
		'clean_permalinks_extra_variables'         => '',
		'search_cleanup'                           => false,
		'search_cleanup_emoji'                     => false,
		'search_cleanup_patterns'                  => false,
		'search_character_limit'                   => 50,
		'deny_search_crawling'                     => false,
		'deny_wp_json_crawling'                    => false,
		'deny_adsbot_crawling'                     => false,
		'deny_ccbot_crawling'                      => false,
		'deny_google_extended_crawling'            => false,
		'deny_gptbot_crawling'                     => false,
		'redirect_search_pretty_urls'              => false,
		'least_readability_ignore_list'            => [],
		'least_seo_score_ignore_list'              => [],
		'most_linked_ignore_list'                  => [],
		'least_linked_ignore_list'                 => [],
		'indexables_page_reading_list'             => [ false, false, false, false, false ],
		'indexables_overview_state'                => 'dashboard-not-visited',
		'last_known_public_post_types'             => [],
		'last_known_public_taxonomies'             => [],
		'last_known_no_unindexed'                  => [],
		'new_post_types'                           => [],
		'new_taxonomies'                           => [],
		'show_new_content_type_notification'       => false,
>>>>>>> e02b51bf
	];

	/**
	 * Sub-options which should not be overloaded with multi-site defaults.
	 *
	 * @var array
	 */
	public $ms_exclude = [
		'ignore_search_engines_discouraged_notice',
		/* Privacy. */
		'baiduverify',
		'googleverify',
		'msverify',
		'yandexverify',
	];

	/**
	 * Possible values for the site_type option.
	 *
	 * @var array
	 */
	protected $site_types = [
		'',
		'blog',
		'shop',
		'news',
		'smallBusiness',
		'corporateOther',
		'personalOther',
	];

	/**
	 * Possible environment types.
	 *
	 * @var array
	 */
	protected $environment_types = [
		'',
		'local',
		'production',
		'staging',
		'development',
	];

	/**
	 * Possible has_multiple_authors options.
	 *
	 * @var array
	 */
	protected $has_multiple_authors_options = [
		'',
		true,
		false,
	];

	/**
	 * Name for an option higher in the hierarchy to override setting access.
	 *
	 * @var string
	 */
	protected $override_option_name = 'wpseo_ms';

	/**
	 * Add the actions and filters for the option.
	 *
	 * @todo [JRF => testers] Check if the extra actions below would run into problems if an option
	 *       is updated early on and if so, change the call to schedule these for a later action on add/update
	 *       instead of running them straight away.
	 */
	protected function __construct() {
		parent::__construct();

		/**
		 * Filter: 'wpseo_enable_tracking' - Enables the data tracking of Yoast SEO Premium.
		 *
		 * @api string $is_enabled The enabled state. Default is false.
		 */
		$this->defaults['tracking'] = apply_filters( 'wpseo_enable_tracking', false );

		/* Clear the cache on update/add. */
		add_action( 'add_option_' . $this->option_name, [ 'WPSEO_Utils', 'clear_cache' ] );
		add_action( 'update_option_' . $this->option_name, [ 'WPSEO_Utils', 'clear_cache' ] );

		add_filter( 'admin_title', [ 'Yoast_Input_Validation', 'add_yoast_admin_document_title_errors' ] );

		/**
		 * Filter the `wpseo` option defaults.
		 *
		 * @param array $defaults Array the defaults for the `wpseo` option attributes.
		 */
		$this->defaults = apply_filters( 'wpseo_option_wpseo_defaults', $this->defaults );
	}

	/**
	 * Get the singleton instance of this class.
	 *
	 * @return object
	 */
	public static function get_instance() {
		if ( ! ( self::$instance instanceof self ) ) {
			self::$instance = new self();
		}

		return self::$instance;
	}

	/**
	 * Add filters to make sure that the option is merged with its defaults before being returned.
	 *
	 * @return void
	 */
	public function add_option_filters() {
		parent::add_option_filters();

		[ $hookname, $callback, $priority ] = $this->get_verify_features_option_filter_hook();

		if ( has_filter( $hookname, $callback ) === false ) {
			add_filter( $hookname, $callback, $priority );
		}
	}

	/**
	 * Remove the option filters.
	 * Called from the clean_up methods to make sure we retrieve the original old option.
	 *
	 * @return void
	 */
	public function remove_option_filters() {
		parent::remove_option_filters();

		[ $hookname, $callback, $priority ] = $this->get_verify_features_option_filter_hook();

		remove_filter( $hookname, $callback, $priority );
	}

	/**
	 * Add filters to make sure that the option default is returned if the option is not set.
	 *
	 * @return void
	 */
	public function add_default_filters() {
		parent::add_default_filters();

		[ $hookname, $callback, $priority ] = $this->get_verify_features_default_option_filter_hook();

		if ( has_filter( $hookname, $callback ) === false ) {
			add_filter( $hookname, $callback, $priority );
		}
	}

	/**
	 * Remove the default filters.
	 * Called from the validate() method to prevent failure to add new options.
	 *
	 * @return void
	 */
	public function remove_default_filters() {
		parent::remove_default_filters();

		[ $hookname, $callback, $priority ] = $this->get_verify_features_default_option_filter_hook();

		remove_filter( $hookname, $callback, $priority );
	}

	/**
	 * Validate the option.
	 *
	 * @param array $dirty New value for the option.
	 * @param array $clean Clean value for the option, normally the defaults.
	 * @param array $old   Old value of the option.
	 *
	 * @return array Validated clean value for the option to be saved to the database.
	 */
	protected function validate_option( $dirty, $clean, $old ) {

		foreach ( $clean as $key => $value ) {
			switch ( $key ) {
				case 'version':
					$clean[ $key ] = WPSEO_VERSION;
					break;
				case 'previous_version':
				case 'semrush_country_code':
				case 'license_server_version':
				case 'home_url':
				case 'zapier_api_key':
				case 'index_now_key':
				case 'wincher_website_id':
				case 'clean_permalinks_extra_variables':
				case 'indexables_overview_state':
				case 'cron_verify_current_action':
					if ( isset( $dirty[ $key ] ) ) {
						$clean[ $key ] = $dirty[ $key ];
					}
					break;
				case 'indexing_reason':
					if ( isset( $dirty[ $key ] ) ) {
						$clean[ $key ] = sanitize_text_field( $dirty[ $key ] );
					}
					break;

				/* Verification strings. */
				case 'baiduverify':
				case 'googleverify':
				case 'msverify':
				case 'yandexverify':
					$this->validate_verification_string( $key, $dirty, $old, $clean );
					break;

				/*
				 * Boolean dismiss warnings - not fields - may not be in form
				 * (and don't need to be either as long as the default is false).
				 */
				case 'ignore_search_engines_discouraged_notice':
				case 'ms_defaults_set':
					if ( isset( $dirty[ $key ] ) ) {
						$clean[ $key ] = WPSEO_Utils::validate_bool( $dirty[ $key ] );
					}
					elseif ( isset( $old[ $key ] ) ) {
						$clean[ $key ] = WPSEO_Utils::validate_bool( $old[ $key ] );
					}
					break;

				case 'site_type':
					$clean[ $key ] = $old[ $key ];
					if ( isset( $dirty[ $key ] ) && in_array( $dirty[ $key ], $this->site_types, true ) ) {
						$clean[ $key ] = $dirty[ $key ];
					}
					break;

				case 'environment_type':
					$clean[ $key ] = $old[ $key ];
					if ( isset( $dirty[ $key ] ) && in_array( $dirty[ $key ], $this->environment_types, true ) ) {
						$clean[ $key ] = $dirty[ $key ];
					}
					break;

				case 'has_multiple_authors':
					$clean[ $key ] = $old[ $key ];
					if ( isset( $dirty[ $key ] ) && in_array( $dirty[ $key ], $this->has_multiple_authors_options, true ) ) {
						$clean[ $key ] = $dirty[ $key ];
					}

					break;

				case 'first_activated_on':
				case 'indexing_started':
				case 'activation_redirect_timestamp_free':
				case 'cron_verify_post_indexables_last_batch':
				case 'cron_verify_non_timestamped_indexables_last_batch':
				case 'plugin_deactivated_at':
					$clean[ $key ] = false;
					if ( isset( $dirty[ $key ] ) ) {
						if ( $dirty[ $key ] === false || WPSEO_Utils::validate_int( $dirty[ $key ] ) ) {
							$clean[ $key ] = $dirty[ $key ];
						}
					}
					break;

				case 'tracking':
					$clean[ $key ] = ( isset( $dirty[ $key ] ) ? WPSEO_Utils::validate_bool( $dirty[ $key ] ) : null );
					break;

				case 'myyoast_oauth':
				case 'semrush_tokens':
				case 'custom_taxonomy_slugs':
				case 'zapier_subscription':
				case 'wincher_tokens':
				case 'workouts_data':
				case 'configuration_finished_steps':
				case 'least_readability_ignore_list':
				case 'least_seo_score_ignore_list':
				case 'most_linked_ignore_list':
				case 'least_linked_ignore_list':
				case 'indexables_page_reading_list':
				case 'last_known_public_post_types':
				case 'last_known_public_taxonomies':
				case 'new_post_types':
				case 'new_taxonomies':
					$clean[ $key ] = $old[ $key ];

					if ( isset( $dirty[ $key ] ) ) {
						$items = $dirty[ $key ];
						if ( ! is_array( $items ) ) {
							$items = json_decode( $dirty[ $key ], true );
						}

						if ( is_array( $items ) ) {
							$clean[ $key ] = $dirty[ $key ];
						}
					}

					break;

				case 'permalink_structure':
				case 'category_base_url':
				case 'tag_base_url':
					if ( isset( $dirty[ $key ] ) ) {
						$clean[ $key ] = sanitize_option( $key, $dirty[ $key ] );
					}
					break;

				case 'search_character_limit':
					if ( isset( $dirty[ $key ] ) ) {
						$clean[ $key ] = (int) $dirty[ $key ];
					}
					break;

				case 'import_cursors':
				case 'importing_completed':
					if ( isset( $dirty[ $key ] ) && is_array( $dirty[ $key ] ) ) {
						$clean[ $key ] = $dirty[ $key ];
					}
					break;

				case 'wordproof_integration_active':
					$clean[ $key ] = ( isset( $dirty[ $key ] ) ? WPSEO_Utils::validate_bool( $dirty[ $key ] ) : false );
					// If the setting has changed, record it.
					if ( $old[ $key ] !== $clean[ $key ] ) {
						$clean['wordproof_integration_changed'] = true;
					}
					break;
				case 'last_known_no_unindexed':
					$clean[ $key ] = $old[ $key ];

					if ( isset( $dirty[ $key ] ) ) {
						$items = $dirty[ $key ];

						if ( is_array( $items ) ) {
							foreach ( $items as $item_key => $item ) {
								if ( ! \is_string( $item_key ) || ! \is_numeric( $item ) ) {
									unset( $items[ $item_key ] );
								}
							}
							$clean[ $key ] = $items;
						}
					}

					break;

				/*
				 * Boolean (checkbox) fields.
				 *
				 * Covers:
				 *  'disableadvanced_meta'
				 *  'enable_headless_rest_endpoints'
				 *  'yoast_tracking'
				 *  'dynamic_permalinks'
				 *  'indexing_first_time'
				 *  'first_time_install'
				 *  'remove_feed_global'
				 *  'remove_feed_global_comments'
				 *  'remove_feed_post_comments'
				 *  'remove_feed_authors'
				 *  'remove_feed_categories'
				 *  'remove_feed_tags'
				 *  'remove_feed_custom_taxonomies'
				 *  'remove_feed_post_types'
				 *  'remove_feed_search'
				 *  'remove_atom_rdf_feeds'
				 *  'remove_shortlinks'
				 *  'remove_rest_api_links'
				 *  'remove_rsd_wlw_links'
				 *  'remove_oembed_links'
				 *  'remove_generator'
				 *  'remove_emoji_scripts'
				 *  'remove_powered_by_header'
				 *  'remove_pingback_header'
				 *  'clean_campaign_tracking_urls'
				 *  'clean_permalinks'
				 *  'clean_permalinks_extra_variables'
				 *  'search_cleanup'
				 *  'search_cleanup_emoji'
				 *  'search_cleanup_patterns'
				 *  'deny_wp_json_crawling'
				 *  'deny_adsbot_crawling'
				 *  'deny_ccbot_crawling'
				 *  'deny_google_extended_crawling'
				 *  'deny_gptbot_crawling'
				 *  'redirect_search_pretty_urls'
				 *  'should_redirect_after_install_free'
				 *  'show_new_content_type_notification'
				 *  and most of the feature variables.
				 */
				default:
					$clean[ $key ] = ( isset( $dirty[ $key ] ) ? WPSEO_Utils::validate_bool( $dirty[ $key ] ) : false );
					break;
			}
		}

		return $clean;
	}

	/**
	 * Verifies that the feature variables are turned off if the network is configured so.
	 *
	 * @param mixed $options Value of the option to be returned. Typically an array.
	 *
	 * @return mixed Filtered $options value.
	 */
	public function verify_features_against_network( $options = [] ) {
		if ( ! is_array( $options ) || empty( $options ) ) {
			return $options;
		}

		// For the feature variables, set their values to off in case they are disabled.
		$feature_vars = [
			'disableadvanced_meta'               => false,
			'ryte_indexability'                  => false,
			'content_analysis_active'            => false,
			'keyword_analysis_active'            => false,
			'inclusive_language_analysis_active' => false,
			'enable_admin_bar_menu'              => false,
			'enable_cornerstone_content'         => false,
			'enable_xml_sitemap'                 => false,
			'enable_text_link_counter'           => false,
			'enable_metabox_insights'            => false,
			'enable_link_suggestions'            => false,
			'enable_headless_rest_endpoints'     => false,
			'tracking'                           => false,
			'enable_enhanced_slack_sharing'      => false,
			'semrush_integration_active'         => false,
			'zapier_integration_active'          => false,
			'wincher_integration_active'         => false,
			'remove_feed_global'                 => false,
			'remove_feed_global_comments'        => false,
			'remove_feed_post_comments'          => false,
			'enable_index_now'                   => false,
			'enable_ai_generator'                => false,
			'remove_feed_authors'                => false,
			'remove_feed_categories'             => false,
			'remove_feed_tags'                   => false,
			'remove_feed_custom_taxonomies'      => false,
			'remove_feed_post_types'             => false,
			'remove_feed_search'                 => false,
			'remove_atom_rdf_feeds'              => false,
			'remove_shortlinks'                  => false,
			'remove_rest_api_links'              => false,
			'remove_rsd_wlw_links'               => false,
			'remove_oembed_links'                => false,
			'remove_generator'                   => false,
			'remove_emoji_scripts'               => false,
			'remove_powered_by_header'           => false,
			'remove_pingback_header'             => false,
			'clean_campaign_tracking_urls'       => false,
			'clean_permalinks'                   => false,
			'search_cleanup'                     => false,
			'search_cleanup_emoji'               => false,
			'search_cleanup_patterns'            => false,
			'redirect_search_pretty_urls'        => false,
			'algolia_integration_active'         => false,
		];

		// We can reuse this logic from the base class with the above defaults to parse with the correct feature values.
		$options = $this->prevent_disabled_options_update( $options, $feature_vars );

		return $options;
	}

	/**
	 * Gets the filter hook name and callback for adjusting the retrieved option value
	 * against the network-allowed features.
	 *
	 * @return array Array where the first item is the hook name, the second is the hook callback,
	 *               and the third is the hook priority.
	 */
	protected function get_verify_features_option_filter_hook() {
		return [
			"option_{$this->option_name}",
			[ $this, 'verify_features_against_network' ],
			11,
		];
	}

	/**
	 * Gets the filter hook name and callback for adjusting the default option value against the network-allowed
	 * features.
	 *
	 * @return array Array where the first item is the hook name, the second is the hook callback,
	 *               and the third is the hook priority.
	 */
	protected function get_verify_features_default_option_filter_hook() {
		return [
			"default_option_{$this->option_name}",
			[ $this, 'verify_features_against_network' ],
			11,
		];
	}

	/**
	 * Clean a given option value.
	 *
	 * @param array       $option_value          Old (not merged with defaults or filtered) option value to
	 *                                           clean according to the rules for this option.
	 * @param string|null $current_version       Optional. Version from which to upgrade, if not set,
	 *                                           version specific upgrades will be disregarded.
	 * @param array|null  $all_old_option_values Optional. Only used when importing old options to have
	 *                                           access to the real old values, in contrast to the saved ones.
	 *
	 * @return array Cleaned option.
	 */
	protected function clean_option( $option_value, $current_version = null, $all_old_option_values = null ) {
		// Deal with value change from text string to boolean.
		$value_change = [
			'ignore_search_engines_discouraged_notice',
		];

		$target_values = [
			'ignore',
			'done',
		];

		foreach ( $value_change as $key ) {
			if (
				isset( $option_value[ $key ] )
				&& in_array( $option_value[ $key ], $target_values, true )
			) {
				$option_value[ $key ] = true;
			}
		}

		return $option_value;
	}
}<|MERGE_RESOLUTION|>--- conflicted
+++ resolved
@@ -26,48 +26,20 @@
 	 */
 	protected $defaults = [
 		// Non-form fields, set via (ajax) function.
-		'tracking'                                          => null,
-		'toggled_tracking'                                  => false,
-		'license_server_version'                            => false,
-		'ms_defaults_set'                                   => false,
-		'ignore_search_engines_discouraged_notice'          => false,
-		'indexing_first_time'                               => true,
-		'indexing_started'                                  => null,
-		'indexing_reason'                                   => '',
-		'indexables_indexing_completed'                     => false,
-		'index_now_key'                                     => '',
+		'tracking'                                 => null,
+		'toggled_tracking'                         => false,
+		'license_server_version'                   => false,
+		'ms_defaults_set'                          => false,
+		'ignore_search_engines_discouraged_notice' => false,
+		'indexing_first_time'                      => true,
+		'indexing_started'                         => null,
+		'indexing_reason'                          => '',
+		'indexables_indexing_completed'            => false,
+		'index_now_key'                            => '',
 		// Non-form field, should only be set via validation routine.
-		'version'                                           => '',
-		// Leave default as empty to ensure activation/upgrade works.
-		'previous_version'                                  => '',
+		'version'                                  => '', // Leave default as empty to ensure activation/upgrade works.
+		'previous_version'                         => '',
 		// Form fields.
-<<<<<<< HEAD
-		'disableadvanced_meta'                              => true,
-		'enable_headless_rest_endpoints'                    => true,
-		'ryte_indexability'                                 => false,
-		'baiduverify'                                       => '',
-		// Text field.
-		'googleverify'                                      => '',
-		// Text field.
-		'msverify'                                          => '',
-		// Text field.
-		'yandexverify'                                      => '',
-		'site_type'                                         => '',
-		// List of options.
-		'has_multiple_authors'                              => '',
-		'environment_type'                                  => '',
-		'content_analysis_active'                           => true,
-		'keyword_analysis_active'                           => true,
-		'inclusive_language_analysis_active'                => false,
-		'enable_admin_bar_menu'                             => true,
-		'enable_cornerstone_content'                        => true,
-		'enable_xml_sitemap'                                => true,
-		'enable_text_link_counter'                          => true,
-		'enable_index_now'                                  => true,
-		'show_onboarding_notice'                            => false,
-		'first_activated_on'                                => false,
-		'myyoast-oauth'                                     => [
-=======
 		'disableadvanced_meta'                     => true,
 		'enable_headless_rest_endpoints'           => true,
 		'ryte_indexability'                        => false,
@@ -90,91 +62,12 @@
 		'show_onboarding_notice'                   => false,
 		'first_activated_on'                       => false,
 		'myyoast-oauth'                            => [
->>>>>>> e02b51bf
 			'config'        => [
 				'clientId' => null,
 				'secret'   => null,
 			],
 			'access_tokens' => [],
 		],
-<<<<<<< HEAD
-		'semrush_integration_active'                        => true,
-		'semrush_tokens'                                    => [],
-		'semrush_country_code'                              => 'us',
-		'permalink_structure'                               => '',
-		'home_url'                                          => '',
-		'dynamic_permalinks'                                => false,
-		'category_base_url'                                 => '',
-		'tag_base_url'                                      => '',
-		'custom_taxonomy_slugs'                             => [],
-		'enable_enhanced_slack_sharing'                     => true,
-		'zapier_integration_active'                         => false,
-		'zapier_subscription'                               => [],
-		'zapier_api_key'                                    => '',
-		'enable_metabox_insights'                           => true,
-		'enable_link_suggestions'                           => true,
-		'algolia_integration_active'                        => false,
-		'import_cursors'                                    => [],
-		'workouts_data'                                     => [ 'configuration' => [ 'finishedSteps' => [] ] ],
-		'configuration_finished_steps'                      => [],
-		'dismiss_configuration_workout_notice'              => false,
-		'dismiss_premium_deactivated_notice'                => false,
-		'importing_completed'                               => [],
-		'wincher_integration_active'                        => true,
-		'wincher_tokens'                                    => [],
-		'wincher_automatically_add_keyphrases'              => false,
-		'wincher_website_id'                                => '',
-		'wordproof_integration_active'                      => false,
-		'wordproof_integration_changed'                     => false,
-		'first_time_install'                                => false,
-		'should_redirect_after_install_free'                => false,
-		'activation_redirect_timestamp_free'                => 0,
-		'remove_feed_global'                                => false,
-		'remove_feed_global_comments'                       => false,
-		'remove_feed_post_comments'                         => false,
-		'remove_feed_authors'                               => false,
-		'remove_feed_categories'                            => false,
-		'remove_feed_tags'                                  => false,
-		'remove_feed_custom_taxonomies'                     => false,
-		'remove_feed_post_types'                            => false,
-		'remove_feed_search'                                => false,
-		'remove_atom_rdf_feeds'                             => false,
-		'remove_shortlinks'                                 => false,
-		'remove_rest_api_links'                             => false,
-		'remove_rsd_wlw_links'                              => false,
-		'remove_oembed_links'                               => false,
-		'remove_generator'                                  => false,
-		'remove_emoji_scripts'                              => false,
-		'remove_powered_by_header'                          => false,
-		'remove_pingback_header'                            => false,
-		'clean_campaign_tracking_urls'                      => false,
-		'clean_permalinks'                                  => false,
-		'clean_permalinks_extra_variables'                  => '',
-		'search_cleanup'                                    => false,
-		'search_cleanup_emoji'                              => false,
-		'search_cleanup_patterns'                           => false,
-		'search_character_limit'                            => 50,
-		'deny_search_crawling'                              => false,
-		'deny_wp_json_crawling'                             => false,
-		'deny_adsbot_crawling'                              => false,
-		'redirect_search_pretty_urls'                       => false,
-		'least_readability_ignore_list'                     => [],
-		'least_seo_score_ignore_list'                       => [],
-		'most_linked_ignore_list'                           => [],
-		'least_linked_ignore_list'                          => [],
-		'indexables_page_reading_list'                      => [ false, false, false, false, false ],
-		'indexables_overview_state'                         => 'dashboard-not-visited',
-		'last_known_public_post_types'                      => [],
-		'last_known_public_taxonomies'                      => [],
-		'last_known_no_unindexed'                           => [],
-		'new_post_types'                                    => [],
-		'new_taxonomies'                                    => [],
-		'show_new_content_type_notification'                => false,
-		'cron_verify_current_action'                        => 'term',
-		'cron_verify_post_indexables_last_batch'            => 0,
-		'cron_verify_non_timestamped_indexables_last_batch' => 0,
-		'plugin_deactivated_at'                             => false,
-=======
 		'semrush_integration_active'               => true,
 		'semrush_tokens'                           => [],
 		'semrush_country_code'                     => 'us',
@@ -250,7 +143,10 @@
 		'new_post_types'                           => [],
 		'new_taxonomies'                           => [],
 		'show_new_content_type_notification'       => false,
->>>>>>> e02b51bf
+		'cron_verify_current_action'                        => 'term',
+		'cron_verify_post_indexables_last_batch'            => 0,
+		'cron_verify_non_timestamped_indexables_last_batch' => 0,
+		'plugin_deactivated_at'                             => false,
 	];
 
 	/**
@@ -365,7 +261,7 @@
 	public function add_option_filters() {
 		parent::add_option_filters();
 
-		[ $hookname, $callback, $priority ] = $this->get_verify_features_option_filter_hook();
+		list( $hookname, $callback, $priority ) = $this->get_verify_features_option_filter_hook();
 
 		if ( has_filter( $hookname, $callback ) === false ) {
 			add_filter( $hookname, $callback, $priority );
@@ -381,7 +277,7 @@
 	public function remove_option_filters() {
 		parent::remove_option_filters();
 
-		[ $hookname, $callback, $priority ] = $this->get_verify_features_option_filter_hook();
+		list( $hookname, $callback, $priority ) = $this->get_verify_features_option_filter_hook();
 
 		remove_filter( $hookname, $callback, $priority );
 	}
@@ -394,7 +290,7 @@
 	public function add_default_filters() {
 		parent::add_default_filters();
 
-		[ $hookname, $callback, $priority ] = $this->get_verify_features_default_option_filter_hook();
+		list( $hookname, $callback, $priority ) = $this->get_verify_features_default_option_filter_hook();
 
 		if ( has_filter( $hookname, $callback ) === false ) {
 			add_filter( $hookname, $callback, $priority );
@@ -410,7 +306,7 @@
 	public function remove_default_filters() {
 		parent::remove_default_filters();
 
-		[ $hookname, $callback, $priority ] = $this->get_verify_features_default_option_filter_hook();
+		list( $hookname, $callback, $priority ) = $this->get_verify_features_default_option_filter_hook();
 
 		remove_filter( $hookname, $callback, $priority );
 	}
@@ -725,8 +621,7 @@
 	}
 
 	/**
-	 * Gets the filter hook name and callback for adjusting the default option value against the network-allowed
-	 * features.
+	 * Gets the filter hook name and callback for adjusting the default option value against the network-allowed features.
 	 *
 	 * @return array Array where the first item is the hook name, the second is the hook callback,
 	 *               and the third is the hook priority.
@@ -763,8 +658,7 @@
 		];
 
 		foreach ( $value_change as $key ) {
-			if (
-				isset( $option_value[ $key ] )
+			if ( isset( $option_value[ $key ] )
 				&& in_array( $option_value[ $key ], $target_values, true )
 			) {
 				$option_value[ $key ] = true;
