<?php
/**
 * @package WPSEO\Internals\Options
 */

/**
 * Option: wpseo
 */
class WPSEO_Option_Wpseo extends WPSEO_Option {

	/**
	 * @var  string  option name
	 */
	public $option_name = 'wpseo';

	/**
	 * @var  array  Array of defaults for the option
	 *        Shouldn't be requested directly, use $this->get_defaults();
	 */
	protected $defaults = array(
		// Non-form fields, set via (ajax) function.
		'blocking_files'                  => array(),
		'ignore_blog_public_warning'      => false,
		'ignore_page_comments'            => false,
		'ms_defaults_set'                 => false,
		// Non-form field, should only be set via validation routine.
		'version'                         => '', // Leave default as empty to ensure activation/upgrade works.
		// Form fields:
		'alexaverify'                     => '', // Text field.
		'company_logo'                    => '',
		'company_name'                    => '',
		'company_or_person'               => '',
		'disableadvanced_meta'            => true,
		'onpage_indexability'             => true,
		'googleverify'                    => '', // Text field.
		'msverify'                        => '', // Text field.
		'person_name'                     => '',
		'website_name'                    => '',
		'alternate_website_name'          => '',
		'yandexverify'                    => '',
	);

	/**
	 * @var array  Array of sub-options which should not be overloaded with multi-site defaults
	 */
	public $ms_exclude = array(
		'ignore_blog_public_warning',
		'ignore_page_comments',
<<<<<<< HEAD
		'ignore_permalink',
=======
		/* theme dependent */
		'theme_description_found',
		'theme_has_description',
>>>>>>> d34c64ec
		/* privacy */
		'alexaverify',
		'googleverify',
		'msverify',
		'yandexverify',
	);


	/**
	 * Add the actions and filters for the option
	 *
	 * @todo [JRF => testers] Check if the extra actions below would run into problems if an option
	 * is updated early on and if so, change the call to schedule these for a later action on add/update
	 * instead of running them straight away
	 *
	 * @return \WPSEO_Option_Wpseo
	 */
	protected function __construct() {
		parent::__construct();

		/* Clear the cache on update/add */
		add_action( 'add_option_' . $this->option_name, array( 'WPSEO_Utils', 'clear_cache' ) );
		add_action( 'update_option_' . $this->option_name, array( 'WPSEO_Utils', 'clear_cache' ) );
	}


	/**
	 * Get the singleton instance of this class
	 *
	 * @return object
	 */
	public static function get_instance() {
		if ( ! ( self::$instance instanceof self ) ) {
			self::$instance = new self();
		}

		return self::$instance;
	}

	/**
	 * Validate the option
	 *
	 * @param  array $dirty New value for the option.
	 * @param  array $clean Clean value for the option, normally the defaults.
	 * @param  array $old   Old value of the option.
	 *
	 * @return  array      Validated clean value for the option to be saved to the database
	 */
	protected function validate_option( $dirty, $clean, $old ) {

		foreach ( $clean as $key => $value ) {
			switch ( $key ) {
				case 'version':
					$clean[ $key ] = WPSEO_VERSION;
					break;


				case 'blocking_files':
					/**
					 * @internal [JRF] to really validate this we should also do a file_exists()
					 * on each array entry and remove files which no longer exist, but that might be overkill
					 */
					if ( isset( $dirty[ $key ] ) && is_array( $dirty[ $key ] ) ) {
						$clean[ $key ] = array_unique( $dirty[ $key ] );
					}
					elseif ( isset( $old[ $key ] ) && is_array( $old[ $key ] ) ) {
						$clean[ $key ] = array_unique( $old[ $key ] );
					}
					break;

				case 'company_or_person':
					if ( isset( $dirty[ $key ] ) && $dirty[ $key ] !== '' ) {
						if ( in_array( $dirty[ $key ], array( 'company', 'person' ) ) ) {
							$clean[ $key ] = $dirty[ $key ];
						}
					}
					break;

				/* text fields */
				case 'company_name':
				case 'person_name':
				case 'website_name':
				case 'alternate_website_name':
					if ( isset( $dirty[ $key ] ) && $dirty[ $key ] !== '' ) {
						$clean[ $key ] = sanitize_text_field( $dirty[ $key ] );
					}
					break;

				case 'company_logo':
					$this->validate_url( $key, $dirty, $old, $clean );
					break;

				/* verification strings */
				case 'alexaverify':
				case 'googleverify':
				case 'msverify':
				case 'yandexverify':
					$this->validate_verification_string( $key, $dirty, $old, $clean );
					break;

				/*
				Boolean dismiss warnings - not fields - may not be in form
					   (and don't need to be either as long as the default is false)
				 */
				case 'ignore_blog_public_warning':
				case 'ignore_page_comments':
				case 'ms_defaults_set':
					if ( isset( $dirty[ $key ] ) ) {
						$clean[ $key ] = WPSEO_Utils::validate_bool( $dirty[ $key ] );
					}
					elseif ( isset( $old[ $key ] ) ) {
						$clean[ $key ] = WPSEO_Utils::validate_bool( $old[ $key ] );
					}
					break;


				/*
				Boolean (checkbox) fields
				*/

				/*
				Covers
				 * 		'disableadvanced_meta'
				 * 		'yoast_tracking'
				 */
				default:
					$clean[ $key ] = ( isset( $dirty[ $key ] ) ? WPSEO_Utils::validate_bool( $dirty[ $key ] ) : false );
					break;
			}
		}

		return $clean;
	}


	/**
	 * Clean a given option value
	 *
	 * @param  array  $option_value          Old (not merged with defaults or filtered) option value to
	 *                                       clean according to the rules for this option.
	 * @param  string $current_version       (optional) Version from which to upgrade, if not set,
	 *                                       version specific upgrades will be disregarded.
	 * @param  array  $all_old_option_values (optional) Only used when importing old options to have
	 *                                       access to the real old values, in contrast to the saved ones.
	 *
	 * @return  array            Cleaned option
	 */
	protected function clean_option( $option_value, $current_version = null, $all_old_option_values = null ) {

		// Deal with value change from text string to boolean.
		$value_change = array(
			'ignore_blog_public_warning',
			'ignore_page_comments',
			// 'disableadvanced_meta', => not needed as is 'on' which will auto-convert to true.
		);
		foreach ( $value_change as $key ) {
			if ( isset( $option_value[ $key ] ) && in_array( $option_value[ $key ], array(
					'ignore',
					'done',
				), true )
			) {
				$option_value[ $key ] = true;
			}
		}

		return $option_value;
	}
}<|MERGE_RESOLUTION|>--- conflicted
+++ resolved
@@ -46,13 +46,6 @@
 	public $ms_exclude = array(
 		'ignore_blog_public_warning',
 		'ignore_page_comments',
-<<<<<<< HEAD
-		'ignore_permalink',
-=======
-		/* theme dependent */
-		'theme_description_found',
-		'theme_has_description',
->>>>>>> d34c64ec
 		/* privacy */
 		'alexaverify',
 		'googleverify',
