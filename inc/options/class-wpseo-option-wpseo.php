--- conflicted
+++ resolved
@@ -79,14 +79,11 @@
 		'enable_metabox_insights'                  => true,
 		'enable_link_suggestions'                  => true,
 		'algolia_integration_active'               => false,
-<<<<<<< HEAD
+		'import_cursors'                           => [],
 		'wincher_integration_active'               => true,
 		'wincher_tokens'                           => [],
 		'wincher_automatically_add_keyphrases'     => false,
 		'wincher_website_id'                       => '',
-=======
-		'import_cursors'                           => [],
->>>>>>> b0762abb
 	];
 
 	/**
