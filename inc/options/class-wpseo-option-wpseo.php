<?php
/**
 * WPSEO plugin file.
 *
 * @package WPSEO\Internals\Options
 */

/**
 * Option: wpseo.
 */
class WPSEO_Option_Wpseo extends WPSEO_Option {

	/**
	 * Option name.
	 *
	 * @var string
	 */
	public $option_name = 'wpseo';

	/**
	 * Array of defaults for the option.
	 *
	 * {@internal Shouldn't be requested directly, use $this->get_defaults();}}
	 *
	 * @var array
	 */
	protected $defaults = [
		// Non-form fields, set via (ajax) function.
		'tracking'                                 => null,
		'license_server_version'                   => false,
		'ms_defaults_set'                          => false,
		'ignore_search_engines_discouraged_notice' => false,
		'indexing_first_time'                      => true,
		'indexing_started'                         => null,
		'indexing_reason'                          => '',
		'indexables_indexing_completed'            => false,
		// Non-form field, should only be set via validation routine.
		'version'                                  => '', // Leave default as empty to ensure activation/upgrade works.
		'previous_version'                         => '',
		// Form fields.
		'disableadvanced_meta'                     => true,
		'enable_headless_rest_endpoints'           => true,
		'ryte_indexability'                        => true,
		'baiduverify'                              => '', // Text field.
		'googleverify'                             => '', // Text field.
		'msverify'                                 => '', // Text field.
		'yandexverify'                             => '',
		'site_type'                                => '', // List of options.
		'has_multiple_authors'                     => '',
		'environment_type'                         => '',
		'content_analysis_active'                  => true,
		'keyword_analysis_active'                  => true,
		'enable_admin_bar_menu'                    => true,
		'enable_cornerstone_content'               => true,
		'enable_xml_sitemap'                       => true,
		'enable_text_link_counter'                 => true,
		'show_onboarding_notice'                   => false,
		'first_activated_on'                       => false,
		'myyoast-oauth'                            => [
			'config'        => [
				'clientId' => null,
				'secret'   => null,
			],
			'access_tokens' => [],
		],
		'semrush_integration_active'               => true,
		'semrush_tokens'                           => [],
		'semrush_country_code'                     => 'us',
		'permalink_structure'                      => '',
		'home_url'                                 => '',
		'dynamic_permalinks'                       => false,
		'category_base_url'                        => '',
		'tag_base_url'                             => '',
		'custom_taxonomy_slugs'                    => [],
		'enable_enhanced_slack_sharing'            => true,
		'zapier_integration_active'                => false,
		'zapier_subscription'                      => [],
		'zapier_api_key'                           => '',
		'enable_metabox_insights'                  => true,
		'enable_link_suggestions'                  => true,
		'algolia_integration_active'               => false,
		'import_cursors'                           => [],
		'workouts_data'                            => [ 'configuration' => [ 'finishedSteps' => [] ] ],
		'dismiss_configuration_workout_notice'     => false,
		'importing_completed'                      => [],
<<<<<<< HEAD
		'wincher_integration_active'               => true,
		'wincher_tokens'                           => [],
		'wincher_automatically_add_keyphrases'     => false,
		'wincher_website_id'                       => '',
=======
		'first_time_install'                       => false,
>>>>>>> b65fefcf
	];

	/**
	 * Sub-options which should not be overloaded with multi-site defaults.
	 *
	 * @var array
	 */
	public $ms_exclude = [
		'ignore_search_engines_discouraged_notice',
		/* Privacy. */
		'baiduverify',
		'googleverify',
		'msverify',
		'yandexverify',
	];

	/**
	 * Possible values for the site_type option.
	 *
	 * @var array
	 */
	protected $site_types = [
		'',
		'blog',
		'shop',
		'news',
		'smallBusiness',
		'corporateOther',
		'personalOther',
	];

	/**
	 * Possible environment types.
	 *
	 * @var array
	 */
	protected $environment_types = [
		'',
		'production',
		'staging',
		'development',
	];

	/**
	 * Possible has_multiple_authors options.
	 *
	 * @var array
	 */
	protected $has_multiple_authors_options = [
		'',
		true,
		false,
	];

	/**
	 * Name for an option higher in the hierarchy to override setting access.
	 *
	 * @var string
	 */
	protected $override_option_name = 'wpseo_ms';

	/**
	 * Add the actions and filters for the option.
	 *
	 * @todo [JRF => testers] Check if the extra actions below would run into problems if an option
	 *       is updated early on and if so, change the call to schedule these for a later action on add/update
	 *       instead of running them straight away.
	 */
	protected function __construct() {
		parent::__construct();

		/**
		 * Filter: 'wpseo_enable_tracking' - Enables the data tracking of Yoast SEO Premium.
		 *
		 * @api string $is_enabled The enabled state. Default is false.
		 */
		$this->defaults['tracking'] = apply_filters( 'wpseo_enable_tracking', false );

		/* Clear the cache on update/add. */
		add_action( 'add_option_' . $this->option_name, [ 'WPSEO_Utils', 'clear_cache' ] );
		add_action( 'update_option_' . $this->option_name, [ 'WPSEO_Utils', 'clear_cache' ] );

		add_filter( 'admin_title', [ 'Yoast_Input_Validation', 'add_yoast_admin_document_title_errors' ] );

		/**
		 * Filter the `wpseo` option defaults.
		 *
		 * @param array $defaults Array the defaults for the `wpseo` option attributes.
		 */
		$this->defaults = apply_filters( 'wpseo_option_wpseo_defaults', $this->defaults );
	}

	/**
	 * Get the singleton instance of this class.
	 *
	 * @return object
	 */
	public static function get_instance() {
		if ( ! ( self::$instance instanceof self ) ) {
			self::$instance = new self();
		}

		return self::$instance;
	}

	/**
	 * Add filters to make sure that the option is merged with its defaults before being returned.
	 *
	 * @return void
	 */
	public function add_option_filters() {
		parent::add_option_filters();

		list( $hookname, $callback, $priority ) = $this->get_verify_features_option_filter_hook();

		if ( has_filter( $hookname, $callback ) === false ) {
			add_filter( $hookname, $callback, $priority );
		}
	}

	/**
	 * Remove the option filters.
	 * Called from the clean_up methods to make sure we retrieve the original old option.
	 *
	 * @return void
	 */
	public function remove_option_filters() {
		parent::remove_option_filters();

		list( $hookname, $callback, $priority ) = $this->get_verify_features_option_filter_hook();

		remove_filter( $hookname, $callback, $priority );
	}

	/**
	 * Add filters to make sure that the option default is returned if the option is not set.
	 *
	 * @return void
	 */
	public function add_default_filters() {
		parent::add_default_filters();

		list( $hookname, $callback, $priority ) = $this->get_verify_features_default_option_filter_hook();

		if ( has_filter( $hookname, $callback ) === false ) {
			add_filter( $hookname, $callback, $priority );
		}
	}

	/**
	 * Remove the default filters.
	 * Called from the validate() method to prevent failure to add new options.
	 *
	 * @return void
	 */
	public function remove_default_filters() {
		parent::remove_default_filters();

		list( $hookname, $callback, $priority ) = $this->get_verify_features_default_option_filter_hook();

		remove_filter( $hookname, $callback, $priority );
	}

	/**
	 * Validate the option.
	 *
	 * @param array $dirty New value for the option.
	 * @param array $clean Clean value for the option, normally the defaults.
	 * @param array $old   Old value of the option.
	 *
	 * @return array Validated clean value for the option to be saved to the database.
	 */
	protected function validate_option( $dirty, $clean, $old ) {

		foreach ( $clean as $key => $value ) {
			switch ( $key ) {
				case 'version':
					$clean[ $key ] = WPSEO_VERSION;
					break;
				case 'previous_version':
				case 'semrush_country_code':
				case 'license_server_version':
				case 'home_url':
				case 'zapier_api_key':
				case 'wincher_website_id':
					if ( isset( $dirty[ $key ] ) ) {
						$clean[ $key ] = $dirty[ $key ];
					}
					break;
				case 'indexing_reason':
					if ( isset( $dirty[ $key ] ) ) {
						$clean[ $key ] = sanitize_text_field( $dirty[ $key ] );
					}
					break;

				/* Verification strings. */
				case 'baiduverify':
				case 'googleverify':
				case 'msverify':
				case 'yandexverify':
					$this->validate_verification_string( $key, $dirty, $old, $clean );
					break;

				/*
				 * Boolean dismiss warnings - not fields - may not be in form
				 * (and don't need to be either as long as the default is false).
				 */
				case 'ignore_search_engines_discouraged_notice':
				case 'ms_defaults_set':
					if ( isset( $dirty[ $key ] ) ) {
						$clean[ $key ] = WPSEO_Utils::validate_bool( $dirty[ $key ] );
					}
					elseif ( isset( $old[ $key ] ) ) {
						$clean[ $key ] = WPSEO_Utils::validate_bool( $old[ $key ] );
					}
					break;

				case 'site_type':
					$clean[ $key ] = $old[ $key ];
					if ( isset( $dirty[ $key ] ) && in_array( $dirty[ $key ], $this->site_types, true ) ) {
						$clean[ $key ] = $dirty[ $key ];
					}
					break;

				case 'environment_type':
					$clean[ $key ] = $old[ $key ];
					if ( isset( $dirty[ $key ] ) && in_array( $dirty[ $key ], $this->environment_types, true ) ) {
						$clean[ $key ] = $dirty[ $key ];
					}
					break;

				case 'has_multiple_authors':
					$clean[ $key ] = $old[ $key ];
					if ( isset( $dirty[ $key ] ) && in_array( $dirty[ $key ], $this->has_multiple_authors_options, true ) ) {
						$clean[ $key ] = $dirty[ $key ];
					}

					break;

				case 'first_activated_on':
				case 'indexing_started':
					$clean[ $key ] = false;
					if ( isset( $dirty[ $key ] ) ) {
						if ( $dirty[ $key ] === false || WPSEO_Utils::validate_int( $dirty[ $key ] ) ) {
							$clean[ $key ] = $dirty[ $key ];
						}
					}
					break;

				case 'tracking':
					$clean[ $key ] = ( isset( $dirty[ $key ] ) ? WPSEO_Utils::validate_bool( $dirty[ $key ] ) : null );
					break;

				case 'myyoast_oauth':
				case 'semrush_tokens':
				case 'custom_taxonomy_slugs':
				case 'zapier_subscription':
				case 'wincher_tokens':
				case 'workouts_data':
					$clean[ $key ] = $old[ $key ];

					if ( isset( $dirty[ $key ] ) ) {
						$items = $dirty[ $key ];
						if ( ! is_array( $items ) ) {
							$items = json_decode( $dirty[ $key ], true );
						}

						if ( is_array( $items ) ) {
							$clean[ $key ] = $dirty[ $key ];
						}
					}

					break;

				case 'permalink_structure':
				case 'category_base_url':
				case 'tag_base_url':
					if ( isset( $dirty[ $key ] ) ) {
						$clean[ $key ] = sanitize_option( $key, $dirty[ $key ] );
					}
					break;

				case 'import_cursors':
				case 'workouts_data':
				case 'importing_completed':
					if ( isset( $dirty[ $key ] ) && is_array( $dirty[ $key ] ) ) {
						$clean[ $key ] = $dirty[ $key ];
					}
					break;

				/*
				 * Boolean (checkbox) fields.
				 */

				/*
				 * Covers:
				 *  'disableadvanced_meta'
				 *  'enable_headless_rest_endpoints'
				 *  'yoast_tracking'
				 *  'dynamic_permalinks'
				 *  'indexing_first_time'
				 *  'first_time_install'
				 *  and most of the feature variables.
				 */
				default:
					$clean[ $key ] = ( isset( $dirty[ $key ] ) ? WPSEO_Utils::validate_bool( $dirty[ $key ] ) : false );
					break;
			}
		}

		return $clean;
	}

	/**
	 * Verifies that the feature variables are turned off if the network is configured so.
	 *
	 * @param mixed $options Value of the option to be returned. Typically an array.
	 *
	 * @return mixed Filtered $options value.
	 */
	public function verify_features_against_network( $options = [] ) {
		if ( ! is_array( $options ) || empty( $options ) ) {
			return $options;
		}

		// For the feature variables, set their values to off in case they are disabled.
		$feature_vars = [
			'disableadvanced_meta'           => false,
			'ryte_indexability'              => false,
			'content_analysis_active'        => false,
			'keyword_analysis_active'        => false,
			'enable_admin_bar_menu'          => false,
			'enable_cornerstone_content'     => false,
			'enable_xml_sitemap'             => false,
			'enable_text_link_counter'       => false,
			'enable_metabox_insights'        => false,
			'enable_link_suggestions'        => false,
			'enable_headless_rest_endpoints' => false,
			'tracking'                       => false,
			'enable_enhanced_slack_sharing'  => false,
			'semrush_integration_active'     => false,
			'zapier_integration_active'      => false,
			'wincher_integration_active'     => false,
		];

		// We can reuse this logic from the base class with the above defaults to parse with the correct feature values.
		$options = $this->prevent_disabled_options_update( $options, $feature_vars );

		return $options;
	}

	/**
	 * Gets the filter hook name and callback for adjusting the retrieved option value
	 * against the network-allowed features.
	 *
	 * @return array Array where the first item is the hook name, the second is the hook callback,
	 *               and the third is the hook priority.
	 */
	protected function get_verify_features_option_filter_hook() {
		return [
			"option_{$this->option_name}",
			[ $this, 'verify_features_against_network' ],
			11,
		];
	}

	/**
	 * Gets the filter hook name and callback for adjusting the default option value against the network-allowed features.
	 *
	 * @return array Array where the first item is the hook name, the second is the hook callback,
	 *               and the third is the hook priority.
	 */
	protected function get_verify_features_default_option_filter_hook() {
		return [
			"default_option_{$this->option_name}",
			[ $this, 'verify_features_against_network' ],
			11,
		];
	}

	/**
	 * Clean a given option value.
	 *
	 * @param array       $option_value          Old (not merged with defaults or filtered) option value to
	 *                                           clean according to the rules for this option.
	 * @param string|null $current_version       Optional. Version from which to upgrade, if not set,
	 *                                           version specific upgrades will be disregarded.
	 * @param array|null  $all_old_option_values Optional. Only used when importing old options to have
	 *                                           access to the real old values, in contrast to the saved ones.
	 *
	 * @return array Cleaned option.
	 */
	protected function clean_option( $option_value, $current_version = null, $all_old_option_values = null ) {
		// Deal with value change from text string to boolean.
		$value_change = [
			'ignore_search_engines_discouraged_notice',
		];

		$target_values = [
			'ignore',
			'done',
		];

		foreach ( $value_change as $key ) {
			if ( isset( $option_value[ $key ] )
				&& in_array( $option_value[ $key ], $target_values, true )
			) {
				$option_value[ $key ] = true;
			}
		}

		return $option_value;
	}
}<|MERGE_RESOLUTION|>--- conflicted
+++ resolved
@@ -83,14 +83,11 @@
 		'workouts_data'                            => [ 'configuration' => [ 'finishedSteps' => [] ] ],
 		'dismiss_configuration_workout_notice'     => false,
 		'importing_completed'                      => [],
-<<<<<<< HEAD
 		'wincher_integration_active'               => true,
 		'wincher_tokens'                           => [],
 		'wincher_automatically_add_keyphrases'     => false,
 		'wincher_website_id'                       => '',
-=======
 		'first_time_install'                       => false,
->>>>>>> b65fefcf
 	];
 
 	/**
