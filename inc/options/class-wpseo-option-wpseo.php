--- conflicted
+++ resolved
@@ -64,14 +64,11 @@
 			],
 			'access_tokens' => [],
 		],
-<<<<<<< HEAD
 		'semrush_integration_active'               => true,
 		'semrush_tokens'                           => [],
 		'semrush_country_code'                     => 'us',
 		'permalink_structure'                      => '',
-=======
 		'home_url'                                 => '',
->>>>>>> fee9f1dd
 	];
 
 	/**
