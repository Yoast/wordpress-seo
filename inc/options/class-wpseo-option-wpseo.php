--- conflicted
+++ resolved
@@ -92,11 +92,8 @@
 		'should_redirect_after_install_free'       => false,
 		'activation_redirect_timestamp_free'       => 0,
 		'remove_feed_post_comments'                => false,
-<<<<<<< HEAD
 		'remove_feed_global_comments'              => false,
-=======
 		'remove_atom_rdf_feeds'                    => false,
->>>>>>> 00e17c3e
 	];
 
 	/**
@@ -401,11 +398,8 @@
 				 *  'indexing_first_time'
 				 *  'first_time_install'
 				 *  'remove_feed_post_comments'
-<<<<<<< HEAD
 				 *  'remove_feed_global_comments'
-=======
 				 *  'remove_atom_rdf_feeds'
->>>>>>> 00e17c3e
 				 *  'should_redirect_after_install_free'
 				 *  and most of the feature variables.
 				 */
@@ -449,11 +443,8 @@
 			'zapier_integration_active'      => false,
 			'wincher_integration_active'     => false,
 			'remove_feed_post_comments'      => false,
-<<<<<<< HEAD
 			'remove_feed_global_comments'    => false,
-=======
 			'remove_atom_rdf_feeds'          => false,
->>>>>>> 00e17c3e
 		];
 
 		// We can reuse this logic from the base class with the above defaults to parse with the correct feature values.
