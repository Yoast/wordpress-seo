<?php
/**
 * WPSEO plugin file.
 *
 * @package WPSEO\Internals\Options
 */

/**
 * Option: wpseo.
 */
class WPSEO_Option_Wpseo extends WPSEO_Option {

	/**
	 * Option name.
	 *
	 * @var string
	 */
	public $option_name = 'wpseo';

	/**
	 * Array of defaults for the option.
	 *
	 * {@internal Shouldn't be requested directly, use $this->get_defaults();}}
	 *
	 * @var array
	 */
	protected $defaults = [
		// Non-form fields, set via (ajax) function.
		'tracking'                                 => null,
		'license_server_version'                   => false,
		'ms_defaults_set'                          => false,
		'ignore_search_engines_discouraged_notice' => false,
		'ignore_indexation_warning'                => false,
		'indexation_warning_hide_until'            => false,
		'indexation_started'                       => false,
		'indexables_indexation_reason'             => '',
		'indexables_indexation_completed'          => false,
		// Non-form field, should only be set via validation routine.
		'version'                                  => '', // Leave default as empty to ensure activation/upgrade works.
		'previous_version'                         => '',
		// Form fields.
		'disableadvanced_meta'                     => true,
		'enable_headless_rest_endpoints'           => true,
		'ryte_indexability'                        => true,
		'baiduverify'                              => '', // Text field.
		'googleverify'                             => '', // Text field.
		'msverify'                                 => '', // Text field.
		'yandexverify'                             => '',
		'site_type'                                => '', // List of options.
		'has_multiple_authors'                     => '',
		'environment_type'                         => '',
		'content_analysis_active'                  => true,
		'keyword_analysis_active'                  => true,
		'enable_admin_bar_menu'                    => true,
		'enable_cornerstone_content'               => true,
		'enable_xml_sitemap'                       => true,
		'enable_text_link_counter'                 => true,
		'show_onboarding_notice'                   => false,
		'first_activated_on'                       => false,
		'myyoast-oauth'                            => [
			'config'        => [
				'clientId' => null,
				'secret'   => null,
			],
			'access_tokens' => [],
		],
<<<<<<< HEAD
		'category_base_url'                        => '',
		'tag_base_url'                             => '',
=======
		'permalink_structure'                      => '',
>>>>>>> d23158c7
	];

	/**
	 * Sub-options which should not be overloaded with multi-site defaults.
	 *
	 * @var array
	 */
	public $ms_exclude = [
		'ignore_search_engines_discouraged_notice',
		/* Privacy. */
		'baiduverify',
		'googleverify',
		'msverify',
		'yandexverify',
	];

	/**
	 * Possible values for the site_type option.
	 *
	 * @var array
	 */
	protected $site_types = [
		'',
		'blog',
		'shop',
		'news',
		'smallBusiness',
		'corporateOther',
		'personalOther',
	];

	/**
	 * Possible environment types.
	 *
	 * @var array
	 */
	protected $environment_types = [
		'',
		'production',
		'staging',
		'development',
	];

	/**
	 * Possible has_multiple_authors options.
	 *
	 * @var array
	 */
	protected $has_multiple_authors_options = [
		'',
		true,
		false,
	];

	/**
	 * Name for an option higher in the hierarchy to override setting access.
	 *
	 * @var string
	 */
	protected $override_option_name = 'wpseo_ms';

	/**
	 * Add the actions and filters for the option.
	 *
	 * @return \WPSEO_Option_Wpseo
	 * @todo [JRF => testers] Check if the extra actions below would run into problems if an option
	 *       is updated early on and if so, change the call to schedule these for a later action on add/update
	 *       instead of running them straight away.
	 */
	protected function __construct() {
		parent::__construct();

		/**
		 * Filter: 'wpseo_enable_tracking' - Enables the data tracking of Yoast SEO Premium.
		 *
		 * @api string $is_enabled The enabled state. Default is false.
		 */
		$this->defaults['tracking'] = apply_filters( 'wpseo_enable_tracking', false );

		/* Clear the cache on update/add. */
		add_action( 'add_option_' . $this->option_name, [ 'WPSEO_Utils', 'clear_cache' ] );
		add_action( 'update_option_' . $this->option_name, [ 'WPSEO_Utils', 'clear_cache' ] );

		add_filter( 'admin_title', [ 'Yoast_Input_Validation', 'add_yoast_admin_document_title_errors' ] );

		/**
		 * Filter the `wpseo` option defaults.
		 *
		 * @param array $defaults Array the defaults for the `wpseo` option attributes.
		 */
		$this->defaults = apply_filters( 'wpseo_option_wpseo_defaults', $this->defaults );
	}

	/**
	 * Get the singleton instance of this class.
	 *
	 * @return object
	 */
	public static function get_instance() {
		if ( ! ( self::$instance instanceof self ) ) {
			self::$instance = new self();
		}

		return self::$instance;
	}

	/**
	 * Add filters to make sure that the option is merged with its defaults before being returned.
	 *
	 * @return void
	 */
	public function add_option_filters() {
		parent::add_option_filters();

		list( $hookname, $callback, $priority ) = $this->get_verify_features_option_filter_hook();

		if ( has_filter( $hookname, $callback ) === false ) {
			add_filter( $hookname, $callback, $priority );
		}
	}

	/**
	 * Remove the option filters.
	 * Called from the clean_up methods to make sure we retrieve the original old option.
	 *
	 * @return void
	 */
	public function remove_option_filters() {
		parent::remove_option_filters();

		list( $hookname, $callback, $priority ) = $this->get_verify_features_option_filter_hook();

		remove_filter( $hookname, $callback, $priority );
	}

	/**
	 * Add filters to make sure that the option default is returned if the option is not set.
	 *
	 * @return void
	 */
	public function add_default_filters() {
		parent::add_default_filters();

		list( $hookname, $callback, $priority ) = $this->get_verify_features_default_option_filter_hook();

		if ( has_filter( $hookname, $callback ) === false ) {
			add_filter( $hookname, $callback, $priority );
		}
	}

	/**
	 * Remove the default filters.
	 * Called from the validate() method to prevent failure to add new options.
	 *
	 * @return void
	 */
	public function remove_default_filters() {
		parent::remove_default_filters();

		list( $hookname, $callback, $priority ) = $this->get_verify_features_default_option_filter_hook();

		remove_filter( $hookname, $callback, $priority );
	}

	/**
	 * Validate the option.
	 *
	 * @param array $dirty New value for the option.
	 * @param array $clean Clean value for the option, normally the defaults.
	 * @param array $old   Old value of the option.
	 *
	 * @return array Validated clean value for the option to be saved to the database.
	 */
	protected function validate_option( $dirty, $clean, $old ) {

		foreach ( $clean as $key => $value ) {
			switch ( $key ) {
				case 'version':
					$clean[ $key ] = WPSEO_VERSION;
					break;
				case 'previous_version':
				case 'license_server_version':
				case 'category_base_url':
				case 'tag_base_url':
					if ( isset( $dirty[ $key ] ) ) {
						$clean[ $key ] = $dirty[ $key ];
					}
					break;
				case 'indexables_indexation_reason':
					if ( isset( $dirty[ $key ] ) ) {
						$clean[ $key ] = sanitize_text_field( $dirty[ $key ] );
					}
					break;

				/* Verification strings. */
				case 'baiduverify':
				case 'googleverify':
				case 'msverify':
				case 'yandexverify':
					$this->validate_verification_string( $key, $dirty, $old, $clean );
					break;

				/*
				 * Boolean dismiss warnings - not fields - may not be in form
				 * (and don't need to be either as long as the default is false).
				 */
				case 'ignore_search_engines_discouraged_notice':
				case 'ms_defaults_set':
					if ( isset( $dirty[ $key ] ) ) {
						$clean[ $key ] = WPSEO_Utils::validate_bool( $dirty[ $key ] );
					}
					elseif ( isset( $old[ $key ] ) ) {
						$clean[ $key ] = WPSEO_Utils::validate_bool( $old[ $key ] );
					}
					break;

				case 'site_type':
					$clean[ $key ] = $old[ $key ];
					if ( isset( $dirty[ $key ] ) && in_array( $dirty[ $key ], $this->site_types, true ) ) {
						$clean[ $key ] = $dirty[ $key ];
					}
					break;

				case 'environment_type':
					$clean[ $key ] = $old[ $key ];
					if ( isset( $dirty[ $key ] ) && in_array( $dirty[ $key ], $this->environment_types, true ) ) {
						$clean[ $key ] = $dirty[ $key ];
					}
					break;

				case 'has_multiple_authors':
					$clean[ $key ] = $old[ $key ];
					if ( isset( $dirty[ $key ] ) && in_array( $dirty[ $key ], $this->has_multiple_authors_options, true ) ) {
						$clean[ $key ] = $dirty[ $key ];
					}

					break;

				case 'first_activated_on':
				case 'indexation_started':
				case 'indexation_warning_hide_until':
					$clean[ $key ] = false;
					if ( isset( $dirty[ $key ] ) ) {
						if ( $dirty[ $key ] === false || WPSEO_Utils::validate_int( $dirty[ $key ] ) ) {
							$clean[ $key ] = $dirty[ $key ];
						}
					}
					break;

				case 'myyoast_oauth':
					$clean[ $key ] = $old[ $key ];

					if ( isset( $dirty[ $key ] ) ) {
						$myyoast_oauth = $dirty[ $key ];
						if ( ! is_array( $myyoast_oauth ) ) {
							$myyoast_oauth = json_decode( $dirty[ $key ], true );
						}

						if ( is_array( $myyoast_oauth ) ) {
							$clean[ $key ] = $dirty[ $key ];
						}
					}

					break;

				case 'tracking':
					$clean[ $key ] = ( isset( $dirty[ $key ] ) ? WPSEO_Utils::validate_bool( $dirty[ $key ] ) : null );
					break;

				case 'permalink_structure':
					if ( isset( $dirty[ $key ] ) ) {
						$clean[ $key ] = sanitize_option( 'permalink_structure', $dirty[ $key ] );
					}
					break;

				/*
				 * Boolean (checkbox) fields.
				 */

				/*
				 * Covers:
				 *  'disableadvanced_meta'
				 *  'enable_headless_rest_endpoints'
				 *  'yoast_tracking'
				 */
				default:
					$clean[ $key ] = ( isset( $dirty[ $key ] ) ? WPSEO_Utils::validate_bool( $dirty[ $key ] ) : false );
					break;
			}
		}

		return $clean;
	}

	/**
	 * Verifies that the feature variables are turned off if the network is configured so.
	 *
	 * @param mixed $options Value of the option to be returned. Typically an array.
	 *
	 * @return mixed Filtered $options value.
	 */
	public function verify_features_against_network( $options = [] ) {
		if ( ! is_array( $options ) || empty( $options ) ) {
			return $options;
		}

		// For the feature variables, set their values to off in case they are disabled.
		$feature_vars = [
			'disableadvanced_meta'           => false,
			'ryte_indexability'              => false,
			'content_analysis_active'        => false,
			'keyword_analysis_active'        => false,
			'enable_admin_bar_menu'          => false,
			'enable_cornerstone_content'     => false,
			'enable_xml_sitemap'             => false,
			'enable_text_link_counter'       => false,
			'enable_headless_rest_endpoints' => false,
		];

		// We can reuse this logic from the base class with the above defaults to parse with the correct feature values.
		$options = $this->prevent_disabled_options_update( $options, $feature_vars );

		return $options;
	}

	/**
	 * Gets the filter hook name and callback for adjusting the retrieved option value
	 * against the network-allowed features.
	 *
	 * @return array Array where the first item is the hook name, the second is the hook callback,
	 *               and the third is the hook priority.
	 */
	protected function get_verify_features_option_filter_hook() {
		return [
			"option_{$this->option_name}",
			[ $this, 'verify_features_against_network' ],
			11,
		];
	}

	/**
	 * Gets the filter hook name and callback for adjusting the default option value against the network-allowed features.
	 *
	 * @return array Array where the first item is the hook name, the second is the hook callback,
	 *               and the third is the hook priority.
	 */
	protected function get_verify_features_default_option_filter_hook() {
		return [
			"default_option_{$this->option_name}",
			[ $this, 'verify_features_against_network' ],
			11,
		];
	}

	/**
	 * Clean a given option value.
	 *
	 * @param array  $option_value          Old (not merged with defaults or filtered) option value to
	 *                                      clean according to the rules for this option.
	 * @param string $current_version       Optional. Version from which to upgrade, if not set,
	 *                                      version specific upgrades will be disregarded.
	 * @param array  $all_old_option_values Optional. Only used when importing old options to have
	 *                                      access to the real old values, in contrast to the saved ones.
	 *
	 * @return array Cleaned option.
	 */
	protected function clean_option( $option_value, $current_version = null, $all_old_option_values = null ) {
		// Deal with value change from text string to boolean.
		$value_change = [
			'ignore_search_engines_discouraged_notice',
		];

		$target_values = [
			'ignore',
			'done',
		];

		foreach ( $value_change as $key ) {
			if ( isset( $option_value[ $key ] )
				&& in_array( $option_value[ $key ], $target_values, true )
			) {
				$option_value[ $key ] = true;
			}
		}

		return $option_value;
	}
}<|MERGE_RESOLUTION|>--- conflicted
+++ resolved
@@ -64,12 +64,9 @@
 			],
 			'access_tokens' => [],
 		],
-<<<<<<< HEAD
+		'permalink_structure'                      => '',
 		'category_base_url'                        => '',
 		'tag_base_url'                             => '',
-=======
-		'permalink_structure'                      => '',
->>>>>>> d23158c7
 	];
 
 	/**
