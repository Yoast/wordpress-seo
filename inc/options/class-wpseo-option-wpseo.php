--- conflicted
+++ resolved
@@ -67,13 +67,10 @@
 		'semrush_tokens'                           => [],
 		'semrush_country_code'                     => 'us',
 		'permalink_structure'                      => '',
-<<<<<<< HEAD
+		'home_url'                                 => '',
+		'dynamic_permalinks'                       => false,
 		'category_base_url'                        => '',
 		'tag_base_url'                             => '',
-=======
-		'home_url'                                 => '',
-		'dynamic_permalinks'                       => false,
->>>>>>> 4ae3658c
 	];
 
 	/**
@@ -257,12 +254,9 @@
 				case 'previous_version':
 				case 'semrush_country_code':
 				case 'license_server_version':
-<<<<<<< HEAD
+				case 'home_url':
 				case 'category_base_url':
 				case 'tag_base_url':
-=======
-				case 'home_url':
->>>>>>> 4ae3658c
 					if ( isset( $dirty[ $key ] ) ) {
 						$clean[ $key ] = $dirty[ $key ];
 					}
