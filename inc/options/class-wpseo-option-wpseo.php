<?php
/**
 * WPSEO plugin file.
 *
 * @package WPSEO\Internals\Options
 */

/**
 * Option: wpseo.
 */
class WPSEO_Option_Wpseo extends WPSEO_Option {

	/**
	 * Option name.
	 *
	 * @var string
	 */
	public $option_name = 'wpseo';

	/**
	 * Array of defaults for the option.
	 *
	 * {@internal Shouldn't be requested directly, use $this->get_defaults();}}
	 *
	 * @var array
	 */
	protected $defaults = [
		// Non-form fields, set via (ajax) function.
		'tracking'                                 => null,
		'license_server_version'                   => false,
		'ms_defaults_set'                          => false,
		'ignore_search_engines_discouraged_notice' => false,
		'indexation_warning_hide_until'            => false,
		'indexation_started'                       => null,
		'indexables_indexation_reason'             => '',
		'indexables_indexation_completed'          => false,
		// Non-form field, should only be set via validation routine.
		'version'                                  => '', // Leave default as empty to ensure activation/upgrade works.
		'previous_version'                         => '',
		// Form fields.
		'disableadvanced_meta'                     => true,
		'enable_headless_rest_endpoints'           => true,
		'ryte_indexability'                        => true,
		'baiduverify'                              => '', // Text field.
		'googleverify'                             => '', // Text field.
		'msverify'                                 => '', // Text field.
		'yandexverify'                             => '',
		'site_type'                                => '', // List of options.
		'has_multiple_authors'                     => '',
		'environment_type'                         => '',
		'content_analysis_active'                  => true,
		'keyword_analysis_active'                  => true,
		'enable_admin_bar_menu'                    => true,
		'enable_cornerstone_content'               => true,
		'enable_xml_sitemap'                       => true,
		'enable_text_link_counter'                 => true,
		'show_onboarding_notice'                   => false,
		'first_activated_on'                       => false,
		'myyoast-oauth'                            => [
			'config'        => [
				'clientId' => null,
				'secret'   => null,
			],
			'access_tokens' => [],
		],
		'semrush_integration_active'               => true,
		'semrush_tokens'                           => [],
		'semrush_country_code'                     => 'us',
		'permalink_structure'                      => '',
		'home_url'                                 => '',
<<<<<<< HEAD
		'custom_taxonomy_slugs'                    => [],
=======
		'dynamic_permalinks'                       => false,
>>>>>>> 4ae3658c
	];

	/**
	 * Sub-options which should not be overloaded with multi-site defaults.
	 *
	 * @var array
	 */
	public $ms_exclude = [
		'ignore_search_engines_discouraged_notice',
		/* Privacy. */
		'baiduverify',
		'googleverify',
		'msverify',
		'yandexverify',
	];

	/**
	 * Possible values for the site_type option.
	 *
	 * @var array
	 */
	protected $site_types = [
		'',
		'blog',
		'shop',
		'news',
		'smallBusiness',
		'corporateOther',
		'personalOther',
	];

	/**
	 * Possible environment types.
	 *
	 * @var array
	 */
	protected $environment_types = [
		'',
		'production',
		'staging',
		'development',
	];

	/**
	 * Possible has_multiple_authors options.
	 *
	 * @var array
	 */
	protected $has_multiple_authors_options = [
		'',
		true,
		false,
	];

	/**
	 * Name for an option higher in the hierarchy to override setting access.
	 *
	 * @var string
	 */
	protected $override_option_name = 'wpseo_ms';

	/**
	 * Add the actions and filters for the option.
	 *
	 * @return \WPSEO_Option_Wpseo
	 * @todo [JRF => testers] Check if the extra actions below would run into problems if an option
	 *       is updated early on and if so, change the call to schedule these for a later action on add/update
	 *       instead of running them straight away.
	 */
	protected function __construct() {
		parent::__construct();

		/**
		 * Filter: 'wpseo_enable_tracking' - Enables the data tracking of Yoast SEO Premium.
		 *
		 * @api string $is_enabled The enabled state. Default is false.
		 */
		$this->defaults['tracking'] = apply_filters( 'wpseo_enable_tracking', false );

		/* Clear the cache on update/add. */
		add_action( 'add_option_' . $this->option_name, [ 'WPSEO_Utils', 'clear_cache' ] );
		add_action( 'update_option_' . $this->option_name, [ 'WPSEO_Utils', 'clear_cache' ] );

		add_filter( 'admin_title', [ 'Yoast_Input_Validation', 'add_yoast_admin_document_title_errors' ] );

		/**
		 * Filter the `wpseo` option defaults.
		 *
		 * @param array $defaults Array the defaults for the `wpseo` option attributes.
		 */
		$this->defaults = apply_filters( 'wpseo_option_wpseo_defaults', $this->defaults );
	}

	/**
	 * Get the singleton instance of this class.
	 *
	 * @return object
	 */
	public static function get_instance() {
		if ( ! ( self::$instance instanceof self ) ) {
			self::$instance = new self();
		}

		return self::$instance;
	}

	/**
	 * Add filters to make sure that the option is merged with its defaults before being returned.
	 *
	 * @return void
	 */
	public function add_option_filters() {
		parent::add_option_filters();

		list( $hookname, $callback, $priority ) = $this->get_verify_features_option_filter_hook();

		if ( has_filter( $hookname, $callback ) === false ) {
			add_filter( $hookname, $callback, $priority );
		}
	}

	/**
	 * Remove the option filters.
	 * Called from the clean_up methods to make sure we retrieve the original old option.
	 *
	 * @return void
	 */
	public function remove_option_filters() {
		parent::remove_option_filters();

		list( $hookname, $callback, $priority ) = $this->get_verify_features_option_filter_hook();

		remove_filter( $hookname, $callback, $priority );
	}

	/**
	 * Add filters to make sure that the option default is returned if the option is not set.
	 *
	 * @return void
	 */
	public function add_default_filters() {
		parent::add_default_filters();

		list( $hookname, $callback, $priority ) = $this->get_verify_features_default_option_filter_hook();

		if ( has_filter( $hookname, $callback ) === false ) {
			add_filter( $hookname, $callback, $priority );
		}
	}

	/**
	 * Remove the default filters.
	 * Called from the validate() method to prevent failure to add new options.
	 *
	 * @return void
	 */
	public function remove_default_filters() {
		parent::remove_default_filters();

		list( $hookname, $callback, $priority ) = $this->get_verify_features_default_option_filter_hook();

		remove_filter( $hookname, $callback, $priority );
	}

	/**
	 * Validate the option.
	 *
	 * @param array $dirty New value for the option.
	 * @param array $clean Clean value for the option, normally the defaults.
	 * @param array $old   Old value of the option.
	 *
	 * @return array Validated clean value for the option to be saved to the database.
	 */
	protected function validate_option( $dirty, $clean, $old ) {

		foreach ( $clean as $key => $value ) {
			switch ( $key ) {
				case 'version':
					$clean[ $key ] = WPSEO_VERSION;
					break;
				case 'previous_version':
				case 'semrush_country_code':
				case 'license_server_version':
				case 'home_url':
					if ( isset( $dirty[ $key ] ) ) {
						$clean[ $key ] = $dirty[ $key ];
					}
					break;
				case 'indexables_indexation_reason':
					if ( isset( $dirty[ $key ] ) ) {
						$clean[ $key ] = sanitize_text_field( $dirty[ $key ] );
					}
					break;

				/* Verification strings. */
				case 'baiduverify':
				case 'googleverify':
				case 'msverify':
				case 'yandexverify':
					$this->validate_verification_string( $key, $dirty, $old, $clean );
					break;

				/*
				 * Boolean dismiss warnings - not fields - may not be in form
				 * (and don't need to be either as long as the default is false).
				 */
				case 'ignore_search_engines_discouraged_notice':
				case 'ms_defaults_set':
					if ( isset( $dirty[ $key ] ) ) {
						$clean[ $key ] = WPSEO_Utils::validate_bool( $dirty[ $key ] );
					}
					elseif ( isset( $old[ $key ] ) ) {
						$clean[ $key ] = WPSEO_Utils::validate_bool( $old[ $key ] );
					}
					break;

				case 'site_type':
					$clean[ $key ] = $old[ $key ];
					if ( isset( $dirty[ $key ] ) && in_array( $dirty[ $key ], $this->site_types, true ) ) {
						$clean[ $key ] = $dirty[ $key ];
					}
					break;

				case 'environment_type':
					$clean[ $key ] = $old[ $key ];
					if ( isset( $dirty[ $key ] ) && in_array( $dirty[ $key ], $this->environment_types, true ) ) {
						$clean[ $key ] = $dirty[ $key ];
					}
					break;

				case 'has_multiple_authors':
					$clean[ $key ] = $old[ $key ];
					if ( isset( $dirty[ $key ] ) && in_array( $dirty[ $key ], $this->has_multiple_authors_options, true ) ) {
						$clean[ $key ] = $dirty[ $key ];
					}

					break;

				case 'first_activated_on':
				case 'indexation_started':
				case 'indexation_warning_hide_until':
					$clean[ $key ] = false;
					if ( isset( $dirty[ $key ] ) ) {
						if ( $dirty[ $key ] === false || WPSEO_Utils::validate_int( $dirty[ $key ] ) ) {
							$clean[ $key ] = $dirty[ $key ];
						}
					}
					break;

				case 'tracking':
					$clean[ $key ] = ( isset( $dirty[ $key ] ) ? WPSEO_Utils::validate_bool( $dirty[ $key ] ) : null );
					break;

				case 'myyoast_oauth':
				case 'semrush_tokens':
				case 'custom_taxonomy_slugs':
					$clean[ $key ] = $old[ $key ];

					if ( isset( $dirty[ $key ] ) ) {
						$items = $dirty[ $key ];
						if ( ! is_array( $items ) ) {
							$items = json_decode( $dirty[ $key ], true );
						}

						if ( is_array( $items ) ) {
							$clean[ $key ] = $dirty[ $key ];
						}
					}

					break;

				case 'permalink_structure':
					if ( isset( $dirty[ $key ] ) ) {
						$clean[ $key ] = sanitize_option( 'permalink_structure', $dirty[ $key ] );
					}
					break;

				/*
				 * Boolean (checkbox) fields.
				 */

				/*
				 * Covers:
				 *  'disableadvanced_meta'
				 *  'enable_headless_rest_endpoints'
				 *  'yoast_tracking'
				 *  'dynamic_permalinks'
				 */
				default:
					$clean[ $key ] = ( isset( $dirty[ $key ] ) ? WPSEO_Utils::validate_bool( $dirty[ $key ] ) : false );
					break;
			}
		}

		return $clean;
	}

	/**
	 * Verifies that the feature variables are turned off if the network is configured so.
	 *
	 * @param mixed $options Value of the option to be returned. Typically an array.
	 *
	 * @return mixed Filtered $options value.
	 */
	public function verify_features_against_network( $options = [] ) {
		if ( ! is_array( $options ) || empty( $options ) ) {
			return $options;
		}

		// For the feature variables, set their values to off in case they are disabled.
		$feature_vars = [
			'disableadvanced_meta'           => false,
			'ryte_indexability'              => false,
			'content_analysis_active'        => false,
			'keyword_analysis_active'        => false,
			'enable_admin_bar_menu'          => false,
			'enable_cornerstone_content'     => false,
			'enable_xml_sitemap'             => false,
			'enable_text_link_counter'       => false,
			'enable_headless_rest_endpoints' => false,
			'semrush_integration_active'     => false,
		];

		// We can reuse this logic from the base class with the above defaults to parse with the correct feature values.
		$options = $this->prevent_disabled_options_update( $options, $feature_vars );

		return $options;
	}

	/**
	 * Gets the filter hook name and callback for adjusting the retrieved option value
	 * against the network-allowed features.
	 *
	 * @return array Array where the first item is the hook name, the second is the hook callback,
	 *               and the third is the hook priority.
	 */
	protected function get_verify_features_option_filter_hook() {
		return [
			"option_{$this->option_name}",
			[ $this, 'verify_features_against_network' ],
			11,
		];
	}

	/**
	 * Gets the filter hook name and callback for adjusting the default option value against the network-allowed features.
	 *
	 * @return array Array where the first item is the hook name, the second is the hook callback,
	 *               and the third is the hook priority.
	 */
	protected function get_verify_features_default_option_filter_hook() {
		return [
			"default_option_{$this->option_name}",
			[ $this, 'verify_features_against_network' ],
			11,
		];
	}

	/**
	 * Clean a given option value.
	 *
	 * @param array  $option_value          Old (not merged with defaults or filtered) option value to
	 *                                      clean according to the rules for this option.
	 * @param string $current_version       Optional. Version from which to upgrade, if not set,
	 *                                      version specific upgrades will be disregarded.
	 * @param array  $all_old_option_values Optional. Only used when importing old options to have
	 *                                      access to the real old values, in contrast to the saved ones.
	 *
	 * @return array Cleaned option.
	 */
	protected function clean_option( $option_value, $current_version = null, $all_old_option_values = null ) {
		// Deal with value change from text string to boolean.
		$value_change = [
			'ignore_search_engines_discouraged_notice',
		];

		$target_values = [
			'ignore',
			'done',
		];

		foreach ( $value_change as $key ) {
			if ( isset( $option_value[ $key ] )
				&& in_array( $option_value[ $key ], $target_values, true )
			) {
				$option_value[ $key ] = true;
			}
		}

		return $option_value;
	}
}<|MERGE_RESOLUTION|>--- conflicted
+++ resolved
@@ -68,11 +68,8 @@
 		'semrush_country_code'                     => 'us',
 		'permalink_structure'                      => '',
 		'home_url'                                 => '',
-<<<<<<< HEAD
+		'dynamic_permalinks'                       => false,
 		'custom_taxonomy_slugs'                    => [],
-=======
-		'dynamic_permalinks'                       => false,
->>>>>>> 4ae3658c
 	];
 
 	/**
