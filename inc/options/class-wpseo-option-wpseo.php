<?php
/**
 * WPSEO plugin file.
 *
 * @package WPSEO\Internals\Options
 */

/**
 * Option: wpseo.
 */
class WPSEO_Option_Wpseo extends WPSEO_Option {

	/**
	 * Option name.
	 *
	 * @var string
	 */
	public $option_name = 'wpseo';

	/**
	 * Array of defaults for the option.
	 *
	 * {@internal Shouldn't be requested directly, use $this->get_defaults();}}
	 *
	 * @var array
	 */
	protected $defaults = [
		// Non-form fields, set via (ajax) function.
		'tracking'                                 => null,
		'license_server_version'                   => false,
		'ms_defaults_set'                          => false,
		'ignore_search_engines_discouraged_notice' => false,
		'indexing_first_time'                      => true,
		'indexing_started'                         => null,
		'indexing_reason'                          => '',
		'indexables_indexing_completed'            => false,
		// Non-form field, should only be set via validation routine.
		'version'                                  => '', // Leave default as empty to ensure activation/upgrade works.
		'previous_version'                         => '',
		// Form fields.
		'disableadvanced_meta'                     => true,
		'enable_headless_rest_endpoints'           => true,
		'ryte_indexability'                        => true,
		'baiduverify'                              => '', // Text field.
		'googleverify'                             => '', // Text field.
		'msverify'                                 => '', // Text field.
		'yandexverify'                             => '',
		'site_type'                                => '', // List of options.
		'has_multiple_authors'                     => '',
		'environment_type'                         => '',
		'content_analysis_active'                  => true,
		'keyword_analysis_active'                  => true,
		'enable_admin_bar_menu'                    => true,
		'enable_cornerstone_content'               => true,
		'enable_xml_sitemap'                       => true,
		'enable_text_link_counter'                 => true,
		'show_onboarding_notice'                   => false,
		'first_activated_on'                       => false,
		'myyoast-oauth'                            => [
			'config'        => [
				'clientId' => null,
				'secret'   => null,
			],
			'access_tokens' => [],
		],
		'semrush_integration_active'               => true,
		'semrush_tokens'                           => [],
		'semrush_country_code'                     => 'us',
		'permalink_structure'                      => '',
		'home_url'                                 => '',
		'dynamic_permalinks'                       => false,
		'category_base_url'                        => '',
		'tag_base_url'                             => '',
		'custom_taxonomy_slugs'                    => [],
		'enable_enhanced_slack_sharing'            => true,
		'zapier_integration_active'                => false,
		'zapier_subscription'                      => [],
		'zapier_api_key'                           => '',
		'enable_metabox_insights'                  => true,
		'enable_link_suggestions'                  => true,
		'algolia_integration_active'               => false,
		'import_cursors'                           => [],
		'workouts_data'                            => [ 'configuration' => [ 'finishedSteps' => [] ] ],
<<<<<<< HEAD
		'dismiss_configuration_workout_notice'     => false,
=======
		'importing_completed'                      => [],
>>>>>>> b1e5add5
	];

	/**
	 * Sub-options which should not be overloaded with multi-site defaults.
	 *
	 * @var array
	 */
	public $ms_exclude = [
		'ignore_search_engines_discouraged_notice',
		/* Privacy. */
		'baiduverify',
		'googleverify',
		'msverify',
		'yandexverify',
	];

	/**
	 * Possible values for the site_type option.
	 *
	 * @var array
	 */
	protected $site_types = [
		'',
		'blog',
		'shop',
		'news',
		'smallBusiness',
		'corporateOther',
		'personalOther',
	];

	/**
	 * Possible environment types.
	 *
	 * @var array
	 */
	protected $environment_types = [
		'',
		'production',
		'staging',
		'development',
	];

	/**
	 * Possible has_multiple_authors options.
	 *
	 * @var array
	 */
	protected $has_multiple_authors_options = [
		'',
		true,
		false,
	];

	/**
	 * Name for an option higher in the hierarchy to override setting access.
	 *
	 * @var string
	 */
	protected $override_option_name = 'wpseo_ms';

	/**
	 * Add the actions and filters for the option.
	 *
	 * @todo [JRF => testers] Check if the extra actions below would run into problems if an option
	 *       is updated early on and if so, change the call to schedule these for a later action on add/update
	 *       instead of running them straight away.
	 */
	protected function __construct() {
		parent::__construct();

		/**
		 * Filter: 'wpseo_enable_tracking' - Enables the data tracking of Yoast SEO Premium.
		 *
		 * @api string $is_enabled The enabled state. Default is false.
		 */
		$this->defaults['tracking'] = apply_filters( 'wpseo_enable_tracking', false );

		/* Clear the cache on update/add. */
		add_action( 'add_option_' . $this->option_name, [ 'WPSEO_Utils', 'clear_cache' ] );
		add_action( 'update_option_' . $this->option_name, [ 'WPSEO_Utils', 'clear_cache' ] );

		add_filter( 'admin_title', [ 'Yoast_Input_Validation', 'add_yoast_admin_document_title_errors' ] );

		/**
		 * Filter the `wpseo` option defaults.
		 *
		 * @param array $defaults Array the defaults for the `wpseo` option attributes.
		 */
		$this->defaults = apply_filters( 'wpseo_option_wpseo_defaults', $this->defaults );
	}

	/**
	 * Get the singleton instance of this class.
	 *
	 * @return object
	 */
	public static function get_instance() {
		if ( ! ( self::$instance instanceof self ) ) {
			self::$instance = new self();
		}

		return self::$instance;
	}

	/**
	 * Add filters to make sure that the option is merged with its defaults before being returned.
	 *
	 * @return void
	 */
	public function add_option_filters() {
		parent::add_option_filters();

		list( $hookname, $callback, $priority ) = $this->get_verify_features_option_filter_hook();

		if ( has_filter( $hookname, $callback ) === false ) {
			add_filter( $hookname, $callback, $priority );
		}
	}

	/**
	 * Remove the option filters.
	 * Called from the clean_up methods to make sure we retrieve the original old option.
	 *
	 * @return void
	 */
	public function remove_option_filters() {
		parent::remove_option_filters();

		list( $hookname, $callback, $priority ) = $this->get_verify_features_option_filter_hook();

		remove_filter( $hookname, $callback, $priority );
	}

	/**
	 * Add filters to make sure that the option default is returned if the option is not set.
	 *
	 * @return void
	 */
	public function add_default_filters() {
		parent::add_default_filters();

		list( $hookname, $callback, $priority ) = $this->get_verify_features_default_option_filter_hook();

		if ( has_filter( $hookname, $callback ) === false ) {
			add_filter( $hookname, $callback, $priority );
		}
	}

	/**
	 * Remove the default filters.
	 * Called from the validate() method to prevent failure to add new options.
	 *
	 * @return void
	 */
	public function remove_default_filters() {
		parent::remove_default_filters();

		list( $hookname, $callback, $priority ) = $this->get_verify_features_default_option_filter_hook();

		remove_filter( $hookname, $callback, $priority );
	}

	/**
	 * Validate the option.
	 *
	 * @param array $dirty New value for the option.
	 * @param array $clean Clean value for the option, normally the defaults.
	 * @param array $old   Old value of the option.
	 *
	 * @return array Validated clean value for the option to be saved to the database.
	 */
	protected function validate_option( $dirty, $clean, $old ) {

		foreach ( $clean as $key => $value ) {
			switch ( $key ) {
				case 'version':
					$clean[ $key ] = WPSEO_VERSION;
					break;
				case 'previous_version':
				case 'semrush_country_code':
				case 'license_server_version':
				case 'home_url':
				case 'zapier_api_key':
					if ( isset( $dirty[ $key ] ) ) {
						$clean[ $key ] = $dirty[ $key ];
					}
					break;
				case 'indexing_reason':
					if ( isset( $dirty[ $key ] ) ) {
						$clean[ $key ] = sanitize_text_field( $dirty[ $key ] );
					}
					break;

				/* Verification strings. */
				case 'baiduverify':
				case 'googleverify':
				case 'msverify':
				case 'yandexverify':
					$this->validate_verification_string( $key, $dirty, $old, $clean );
					break;

				/*
				 * Boolean dismiss warnings - not fields - may not be in form
				 * (and don't need to be either as long as the default is false).
				 */
				case 'ignore_search_engines_discouraged_notice':
				case 'ms_defaults_set':
					if ( isset( $dirty[ $key ] ) ) {
						$clean[ $key ] = WPSEO_Utils::validate_bool( $dirty[ $key ] );
					}
					elseif ( isset( $old[ $key ] ) ) {
						$clean[ $key ] = WPSEO_Utils::validate_bool( $old[ $key ] );
					}
					break;

				case 'site_type':
					$clean[ $key ] = $old[ $key ];
					if ( isset( $dirty[ $key ] ) && in_array( $dirty[ $key ], $this->site_types, true ) ) {
						$clean[ $key ] = $dirty[ $key ];
					}
					break;

				case 'environment_type':
					$clean[ $key ] = $old[ $key ];
					if ( isset( $dirty[ $key ] ) && in_array( $dirty[ $key ], $this->environment_types, true ) ) {
						$clean[ $key ] = $dirty[ $key ];
					}
					break;

				case 'has_multiple_authors':
					$clean[ $key ] = $old[ $key ];
					if ( isset( $dirty[ $key ] ) && in_array( $dirty[ $key ], $this->has_multiple_authors_options, true ) ) {
						$clean[ $key ] = $dirty[ $key ];
					}

					break;

				case 'first_activated_on':
				case 'indexing_started':
					$clean[ $key ] = false;
					if ( isset( $dirty[ $key ] ) ) {
						if ( $dirty[ $key ] === false || WPSEO_Utils::validate_int( $dirty[ $key ] ) ) {
							$clean[ $key ] = $dirty[ $key ];
						}
					}
					break;

				case 'tracking':
					$clean[ $key ] = ( isset( $dirty[ $key ] ) ? WPSEO_Utils::validate_bool( $dirty[ $key ] ) : null );
					break;

				case 'myyoast_oauth':
				case 'semrush_tokens':
				case 'custom_taxonomy_slugs':
				case 'zapier_subscription':
					$clean[ $key ] = $old[ $key ];

					if ( isset( $dirty[ $key ] ) ) {
						$items = $dirty[ $key ];
						if ( ! is_array( $items ) ) {
							$items = json_decode( $dirty[ $key ], true );
						}

						if ( is_array( $items ) ) {
							$clean[ $key ] = $dirty[ $key ];
						}
					}

					break;

				case 'permalink_structure':
				case 'category_base_url':
				case 'tag_base_url':
					if ( isset( $dirty[ $key ] ) ) {
						$clean[ $key ] = sanitize_option( $key, $dirty[ $key ] );
					}
					break;

				case 'import_cursors':
				case 'workouts_data':
				case 'importing_completed':
					if ( isset( $dirty[ $key ] ) && is_array( $dirty[ $key ] ) ) {
						$clean[ $key ] = $dirty[ $key ];
					}
					break;

				/*
				 * Boolean (checkbox) fields.
				 */

				/*
				 * Covers:
				 *  'disableadvanced_meta'
				 *  'enable_headless_rest_endpoints'
				 *  'yoast_tracking'
				 *  'dynamic_permalinks'
				 *  'indexing_first_time'
				 *  and most of the feature variables.
				 */
				default:
					$clean[ $key ] = ( isset( $dirty[ $key ] ) ? WPSEO_Utils::validate_bool( $dirty[ $key ] ) : false );
					break;
			}
		}

		return $clean;
	}

	/**
	 * Verifies that the feature variables are turned off if the network is configured so.
	 *
	 * @param mixed $options Value of the option to be returned. Typically an array.
	 *
	 * @return mixed Filtered $options value.
	 */
	public function verify_features_against_network( $options = [] ) {
		if ( ! is_array( $options ) || empty( $options ) ) {
			return $options;
		}

		// For the feature variables, set their values to off in case they are disabled.
		$feature_vars = [
			'disableadvanced_meta'           => false,
			'ryte_indexability'              => false,
			'content_analysis_active'        => false,
			'keyword_analysis_active'        => false,
			'enable_admin_bar_menu'          => false,
			'enable_cornerstone_content'     => false,
			'enable_xml_sitemap'             => false,
			'enable_text_link_counter'       => false,
			'enable_metabox_insights'        => false,
			'enable_link_suggestions'        => false,
			'enable_headless_rest_endpoints' => false,
			'tracking'                       => false,
			'enable_enhanced_slack_sharing'  => false,
			'semrush_integration_active'     => false,
			'zapier_integration_active'      => false,
		];

		// We can reuse this logic from the base class with the above defaults to parse with the correct feature values.
		$options = $this->prevent_disabled_options_update( $options, $feature_vars );

		return $options;
	}

	/**
	 * Gets the filter hook name and callback for adjusting the retrieved option value
	 * against the network-allowed features.
	 *
	 * @return array Array where the first item is the hook name, the second is the hook callback,
	 *               and the third is the hook priority.
	 */
	protected function get_verify_features_option_filter_hook() {
		return [
			"option_{$this->option_name}",
			[ $this, 'verify_features_against_network' ],
			11,
		];
	}

	/**
	 * Gets the filter hook name and callback for adjusting the default option value against the network-allowed features.
	 *
	 * @return array Array where the first item is the hook name, the second is the hook callback,
	 *               and the third is the hook priority.
	 */
	protected function get_verify_features_default_option_filter_hook() {
		return [
			"default_option_{$this->option_name}",
			[ $this, 'verify_features_against_network' ],
			11,
		];
	}

	/**
	 * Clean a given option value.
	 *
	 * @param array       $option_value          Old (not merged with defaults or filtered) option value to
	 *                                           clean according to the rules for this option.
	 * @param string|null $current_version       Optional. Version from which to upgrade, if not set,
	 *                                           version specific upgrades will be disregarded.
	 * @param array|null  $all_old_option_values Optional. Only used when importing old options to have
	 *                                           access to the real old values, in contrast to the saved ones.
	 *
	 * @return array Cleaned option.
	 */
	protected function clean_option( $option_value, $current_version = null, $all_old_option_values = null ) {
		// Deal with value change from text string to boolean.
		$value_change = [
			'ignore_search_engines_discouraged_notice',
		];

		$target_values = [
			'ignore',
			'done',
		];

		foreach ( $value_change as $key ) {
			if ( isset( $option_value[ $key ] )
				&& in_array( $option_value[ $key ], $target_values, true )
			) {
				$option_value[ $key ] = true;
			}
		}

		return $option_value;
	}
}<|MERGE_RESOLUTION|>--- conflicted
+++ resolved
@@ -81,11 +81,8 @@
 		'algolia_integration_active'               => false,
 		'import_cursors'                           => [],
 		'workouts_data'                            => [ 'configuration' => [ 'finishedSteps' => [] ] ],
-<<<<<<< HEAD
 		'dismiss_configuration_workout_notice'     => false,
-=======
 		'importing_completed'                      => [],
->>>>>>> b1e5add5
 	];
 
 	/**
