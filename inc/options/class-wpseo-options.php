<?php
/**
 * WPSEO plugin file.
 *
 * @package WPSEO\Internals\Options
 */

/**
 * Overal Option Management class.
 *
 * Instantiates all the options and offers a number of utility methods to work with the options.
 */
class WPSEO_Options {

	/**
	 * The option values.
	 *
	 * @var null
	 */
	protected static $option_values = null;

	/**
	 * Options this class uses.
	 *
	 * @var array Array format: (string) option_name  => (string) name of concrete class for the option.
	 */
	public static $options = [
		'wpseo'               => 'WPSEO_Option_Wpseo',
		'wpseo_titles'        => 'WPSEO_Option_Titles',
		'wpseo_social'        => 'WPSEO_Option_Social',
		'wpseo_ms'            => 'WPSEO_Option_MS',
		'wpseo_taxonomy_meta' => 'WPSEO_Taxonomy_Meta',
	];

	/**
	 * Array of instantiated option objects.
	 *
	 * @var array
	 */
	protected static $option_instances = [];

	/**
	 * Array with the option names.
	 *
	 * @var array
	 */
	protected static $option_names = [];

	/**
	 * Instance of this class.
	 *
	 * @var object
	 */
	protected static $instance;

	/**
	 * Instantiate all the WPSEO option management classes.
	 */
	protected function __construct() {
		$this->register_hooks();

		foreach ( static::$options as $option_name => $option_class ) {
			static::register_option( call_user_func( [ $option_class, 'get_instance' ] ) );
		}
	}

	/**
	 * Register our hooks.
	 */
	public function register_hooks() {
		add_action( 'registered_taxonomy', [ $this, 'clear_cache' ] );
		add_action( 'unregistered_taxonomy', [ $this, 'clear_cache' ] );
		add_action( 'registered_post_type', [ $this, 'clear_cache' ] );
		add_action( 'unregistered_post_type', [ $this, 'clear_cache' ] );
	}

	/**
	 * Get the singleton instance of this class.
	 *
	 * @return object
	 */
	public static function get_instance() {
		if ( ! ( static::$instance instanceof self ) ) {
			static::$instance = new self();
		}

		return static::$instance;
	}

	/**
	 * Registers an option to the options list.
	 *
	 * @param WPSEO_Option $option_instance Instance of the option.
	 */
	public static function register_option( WPSEO_Option $option_instance ) {
		$option_name = $option_instance->get_option_name();

		if ( $option_instance->multisite_only && ! static::is_multisite() ) {
			unset( static::$options[ $option_name ], static::$option_names[ $option_name ] );

			return;
		}

		$is_already_registered = array_key_exists( $option_name, static::$options );
		if ( ! $is_already_registered ) {
			static::$options[ $option_name ] = get_class( $option_instance );
		}

		if ( $option_instance->include_in_all === true ) {
			static::$option_names[ $option_name ] = $option_name;
		}

		static::$option_instances[ $option_name ] = $option_instance;

		if ( ! $is_already_registered ) {
			static::clear_cache();
		}
	}

	/**
	 * Get the group name of an option for use in the settings form.
	 *
	 * @param string $option_name The option for which you want to retrieve the option group name.
	 *
	 * @return string|bool
	 */
	public static function get_group_name( $option_name ) {
		if ( isset( static::$option_instances[ $option_name ] ) ) {
			return static::$option_instances[ $option_name ]->group_name;
		}

		return false;
	}

	/**
	 * Get a specific default value for an option.
	 *
	 * @param string $option_name The option for which you want to retrieve a default.
	 * @param string $key         The key within the option who's default you want.
	 *
	 * @return mixed
	 */
	public static function get_default( $option_name, $key ) {
		if ( isset( static::$option_instances[ $option_name ] ) ) {
			$defaults = static::$option_instances[ $option_name ]->get_defaults();
			if ( isset( $defaults[ $key ] ) ) {
				return $defaults[ $key ];
			}
		}

		return null;
	}

	/**
	 * Update a site_option.
	 *
	 * @param string $option_name The option name of the option to save.
	 * @param mixed  $value       The new value for the option.
	 *
	 * @return bool
	 */
	public static function update_site_option( $option_name, $value ) {
		if ( is_multisite() && isset( static::$option_instances[ $option_name ] ) ) {
			return static::$option_instances[ $option_name ]->update_site_option( $value );
		}

		return false;
	}

	/**
	 * Get the instantiated option instance.
	 *
	 * @param string $option_name The option for which you want to retrieve the instance.
	 *
	 * @return object|bool
	 */
	public static function get_option_instance( $option_name ) {
		if ( isset( static::$option_instances[ $option_name ] ) ) {
			return static::$option_instances[ $option_name ];
		}

		return false;
	}

	/**
	 * Retrieve an array of the options which should be included in get_all() and reset().
	 *
	 * @return array Array of option names.
	 */
	public static function get_option_names() {
		$option_names = array_values( static::$option_names );
		if ( $option_names === [] ) {
			foreach ( static::$option_instances as $option_name => $option_object ) {
				if ( $option_object->include_in_all === true ) {
					$option_names[] = $option_name;
				}
			}
		}

		/**
		 * Filter: wpseo_options - Allow developers to change the option name to include.
		 *
		 * @api array The option names to include in get_all and reset().
		 */
		return apply_filters( 'wpseo_options', $option_names );
	}

	/**
	 * Retrieve all the options for the SEO plugin in one go.
	 *
	 * @return array Array combining the values of all the options.
	 */
	public static function get_all() {
		static::$option_values = static::get_options( static::get_option_names() );

		return static::$option_values;
	}

	/**
	 * Retrieve one or more options for the SEO plugin.
	 *
	 * @param array $option_names An array of option names of the options you want to get.
	 *
	 * @return array Array combining the values of the requested options.
	 */
	public static function get_options( array $option_names ) {
		$options      = [];
		$option_names = array_filter( $option_names, 'is_string' );
		foreach ( $option_names as $option_name ) {
<<<<<<< HEAD
			$option  = self::get_option( $option_name );

			if ( $option !== null ) {
				$options = array_merge($options, $option);
=======
			if ( isset( static::$option_instances[ $option_name ] ) ) {
				$option  = static::get_option( $option_name );
				$options = array_merge( $options, $option );
>>>>>>> 27febfa6
			}
		}

		return $options;
	}

	/**
	 * Retrieve a single option for the SEO plugin.
	 *
	 * @param string $option_name The name of the option you want to get.
	 *
	 * @return array Array containing the requested option.
	 */
	public static function get_option( $option_name ) {
		$option = null;
		if ( is_string( $option_name ) && ! empty( $option_name ) ) {
			if ( isset( static::$option_instances[ $option_name ] ) ) {
				if ( static::$option_instances[ $option_name ]->multisite_only !== true ) {
					$option = get_option( $option_name );
				}
				else {
					$option = get_site_option( $option_name );
				}
			}
		}

		return $option;
	}

	/**
	 * Retrieve a single field from any option for the SEO plugin. Keys are always unique.
	 *
	 * @param string $key     The key it should return.
	 * @param mixed  $default The default value that should be returned if the key isn't set.
	 *
	 * @return mixed|null Returns value if found, $default if not.
	 */
	public static function get( $key, $default = null ) {
		if ( static::$option_values === null ) {
			static::prime_cache();
		}
		if ( isset( static::$option_values[ $key ] ) ) {
			return static::$option_values[ $key ];
		}

		return $default;
	}

	/**
	 * Resets the cache to null.
	 */
	public static function clear_cache() {
		static::$option_values = null;
	}

	/**
	 * Primes our cache.
	 */
	private static function prime_cache() {
		static::$option_values = static::get_all();
		static::$option_values = static::add_ms_option( static::$option_values );
	}

	/**
	 * Retrieve a single field from an option for the SEO plugin.
	 *
	 * @param string $key   The key to set.
	 * @param mixed  $value The value to set.
	 *
	 * @return mixed|null Returns value if found, $default if not.
	 */
	public static function set( $key, $value ) {
		$lookup_table = static::get_lookup_table();

		if ( isset( $lookup_table[ $key ] ) ) {
			return static::save_option( $lookup_table[ $key ], $key, $value );
		}

		$patterns = static::get_pattern_table();
		foreach ( $patterns as $pattern => $option ) {
			if ( strpos( $key, $pattern ) === 0 ) {
				return static::save_option( $option, $key, $value );
			}
		}

		static::$option_values[ $key ] = $value;
	}

	/**
	 * Get an option only if it's been auto-loaded.
	 *
	 * @param string     $option  The option to retrieve.
	 * @param bool|mixed $default A default value to return.
	 *
	 * @return bool|mixed
	 */
	public static function get_autoloaded_option( $option, $default = false ) {
		$value = wp_cache_get( $option, 'options' );
		if ( $value === false ) {
			$passed_default = func_num_args() > 1;

			return apply_filters( "default_option_{$option}", $default, $option, $passed_default );
		}

		return apply_filters( "option_{$option}", maybe_unserialize( $value ), $option );
	}

	/**
	 * Run the clean up routine for one or all options.
	 *
	 * @param array|string $option_name     Optional. the option you want to clean or an array of
	 *                                      option names for the options you want to clean.
	 *                                      If not set, all options will be cleaned.
	 * @param string       $current_version Optional. Version from which to upgrade, if not set,
	 *                                      version specific upgrades will be disregarded.
	 *
	 * @return void
	 */
	public static function clean_up( $option_name = null, $current_version = null ) {
		if ( isset( $option_name ) && is_string( $option_name ) && $option_name !== '' ) {
			if ( isset( static::$option_instances[ $option_name ] ) ) {
				static::$option_instances[ $option_name ]->clean( $current_version );
			}
		}
		elseif ( isset( $option_name ) && is_array( $option_name ) && $option_name !== [] ) {
			foreach ( $option_name as $option ) {
				if ( isset( static::$option_instances[ $option ] ) ) {
					static::$option_instances[ $option ]->clean( $current_version );
				}
			}
			unset( $option );
		}
		else {
			foreach ( static::$option_instances as $instance ) {
				$instance->clean( $current_version );
			}
			unset( $instance );

			// If we've done a full clean-up, we can safely remove this really old option.
			delete_option( 'wpseo_indexation' );
		}
	}

	/**
	 * Check that all options exist in the database and add any which don't.
	 *
	 * @return void
	 */
	public static function ensure_options_exist() {
		foreach ( static::$option_instances as $instance ) {
			$instance->maybe_add_option();
		}
	}

	/**
	 * Initialize some options on first install/activate/reset.
	 *
	 * @return void
	 */
	public static function initialize() {
		/* Force WooThemes to use Yoast SEO data. */
		if ( function_exists( 'woo_version_init' ) ) {
			update_option( 'seo_woo_use_third_party_data', 'true' );
		}
	}

	/**
	 * Reset all options to their default values and rerun some tests.
	 *
	 * @return void
	 */
	public static function reset() {
		if ( ! is_multisite() ) {
			$option_names = static::get_option_names();
			if ( is_array( $option_names ) && $option_names !== [] ) {
				foreach ( $option_names as $option_name ) {
					delete_option( $option_name );
					update_option( $option_name, get_option( $option_name ) );
				}
			}
			unset( $option_names );
		}
		else {
			// Reset MS blog based on network default blog setting.
			static::reset_ms_blog( get_current_blog_id() );
		}

		static::initialize();
	}

	/**
	 * Initialize default values for a new multisite blog.
	 *
	 * @param bool $force_init Whether to always do the initialization routine (title/desc test).
	 *
	 * @return void
	 */
	public static function maybe_set_multisite_defaults( $force_init = false ) {
		$option = get_option( 'wpseo' );

		if ( is_multisite() ) {
			if ( $option['ms_defaults_set'] === false ) {
				static::reset_ms_blog( get_current_blog_id() );
				static::initialize();
			}
			elseif ( $force_init === true ) {
				static::initialize();
			}
		}
	}

	/**
	 * Reset all options for a specific multisite blog to their default values based upon a
	 * specified default blog if one was chosen on the network page or the plugin defaults if it was not.
	 *
	 * @param int|string $blog_id Blog id of the blog for which to reset the options.
	 *
	 * @return void
	 */
	public static function reset_ms_blog( $blog_id ) {
		if ( is_multisite() ) {
			$options      = get_site_option( 'wpseo_ms' );
			$option_names = static::get_option_names();

			if ( is_array( $option_names ) && $option_names !== [] ) {
				$base_blog_id = $blog_id;
				if ( $options['defaultblog'] !== '' && $options['defaultblog'] !== 0 ) {
					$base_blog_id = $options['defaultblog'];
				}

				foreach ( $option_names as $option_name ) {
					delete_blog_option( $blog_id, $option_name );

					$new_option = get_blog_option( $base_blog_id, $option_name );

					/* Remove sensitive, theme dependent and site dependent info. */
					if ( isset( static::$option_instances[ $option_name ] ) && static::$option_instances[ $option_name ]->ms_exclude !== [] ) {
						foreach ( static::$option_instances[ $option_name ]->ms_exclude as $key ) {
							unset( $new_option[ $key ] );
						}
					}

					if ( $option_name === 'wpseo' ) {
						$new_option['ms_defaults_set'] = true;
					}

					update_blog_option( $blog_id, $option_name, $new_option );
				}
			}
		}
	}

	/**
	 * Saves the option to the database.
	 *
	 * @param string $wpseo_options_group_name The name for the wpseo option group in the database.
	 * @param string $option_name              The name for the option to set.
	 * @param mixed  $option_value             The value for the option.
	 *
	 * @return boolean Returns true if the option is successfully saved in the database.
	 */
	public static function save_option( $wpseo_options_group_name, $option_name, $option_value ) {
		$options                 = static::get_option( $wpseo_options_group_name );
		$options[ $option_name ] = $option_value;

		if ( isset( static::$option_instances[ $wpseo_options_group_name ] ) && static::$option_instances[ $wpseo_options_group_name ]->multisite_only === true ) {
			static::update_site_option( $wpseo_options_group_name, $options );
		}
		else {
			update_option( $wpseo_options_group_name, $options );
		}

		// Check if everything got saved properly.
		$saved_option = static::get_option( $wpseo_options_group_name );

		// Clear our cache.
		static::clear_cache();

		return $saved_option[ $option_name ] === $options[ $option_name ];
	}

	/**
	 * Adds the multisite options to the option stack if relevant.
	 *
	 * @param array $option The currently present options settings.
	 *
	 * @return array Options possibly including multisite.
	 */
	protected static function add_ms_option( $option ) {
		if ( ! is_multisite() ) {
			return $option;
		}

		$ms_option = static::get_option( 'wpseo_ms' );
		if ( $ms_option === null ) {
			return $option;
		}

		return array_merge( $option, $ms_option );
	}

	/**
	 * Checks if installation is multisite.
	 *
	 * @return bool True when is multisite.
	 */
	protected static function is_multisite() {
		static $is_multisite;

		if ( $is_multisite === null ) {
			$is_multisite = is_multisite();
		}

		return $is_multisite;
	}

	/**
	 * Retrieves a lookup table to find in which option_group a key is stored.
	 *
	 * @return array The lookup table.
	 */
	private static function get_lookup_table() {
		$lookup_table = [];


		foreach ( array_keys( static::$options ) as $option_name ) {
			$full_option = static::get_option( $option_name );
			foreach ( $full_option as $key => $value ) {
				$lookup_table[ $key ] = $option_name;
			}
		}

		return $lookup_table;
	}

	/**
	 * Retrieves a lookup table to find in which option_group a key is stored.
	 *
	 * @return array The lookup table.
	 */
	private static function get_pattern_table() {
		$pattern_table = [];
		foreach ( static::$options as $option_name => $option_class ) {
			$instance = call_user_func( [ $option_class, 'get_instance' ] );
			foreach ( $instance->get_patterns() as $key ) {
				$pattern_table[ $key ] = $option_name;
			}
		}

		return $pattern_table;
	}

	/* ********************* DEPRECATED METHODS ********************* */

	/**
	 * Fills our option cache.
	 *
	 * @deprecated  12.8.1
	 * @codeCoverageIgnore
	 */
	public static function fill_cache() {
		_deprecated_function( __METHOD__, 'WPSEO 12.8.1', '::clear_cache' );
		static::clear_cache();
	}

	/**
	 * Correct the inadvertent removal of the fallback to default values from the breadcrumbs.
	 *
	 * @since 1.5.2.3
	 *
	 * @deprecated 7.0
	 * @codeCoverageIgnore
	 */
	public static function bring_back_breadcrumb_defaults() {
		_deprecated_function( __METHOD__, 'WPSEO 7.0' );
	}
}<|MERGE_RESOLUTION|>--- conflicted
+++ resolved
@@ -227,16 +227,12 @@
 		$options      = [];
 		$option_names = array_filter( $option_names, 'is_string' );
 		foreach ( $option_names as $option_name ) {
-<<<<<<< HEAD
-			$option  = self::get_option( $option_name );
-
-			if ( $option !== null ) {
-				$options = array_merge($options, $option);
-=======
 			if ( isset( static::$option_instances[ $option_name ] ) ) {
 				$option  = static::get_option( $option_name );
-				$options = array_merge( $options, $option );
->>>>>>> 27febfa6
+        
+        if ( $option !== null ) {
+  				$options = array_merge( $options, $option );
+        }
 			}
 		}
 
