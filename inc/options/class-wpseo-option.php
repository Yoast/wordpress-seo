--- conflicted
+++ resolved
@@ -304,21 +304,6 @@
 					if ( isset( $old[ $key ] ) && preg_match( $regex, $old[ $key ] ) ) {
 						$clean[ $key ] = $old[ $key ];
 					}
-<<<<<<< HEAD
-					add_settings_error(
-						// Slug title of the setting.
-						$this->group_name,
-						// Suffix-ID for the error message box. WordPress prepends `setting-error-`.
-						$key,
-						// The error message.
-						sprintf(
-							/* translators: 1: Verification string from user input; 2: Service name. */
-							__( '%1$s does not seem to be a valid %2$s verification string. Please correct.', 'wordpress-seo' ),
-							'<strong>' . esc_html( $meta ) . '</strong>', $service ),
-						// Message type.
-						'error'
-					);
-=======
 
 					if ( function_exists( 'add_settings_error' ) ) {
 						add_settings_error(
@@ -326,10 +311,9 @@
 							$key, // Suffix-ID for the error message box. WordPress prepends `setting-error-`.
 							/* translators: 1: Verification string from user input; 2: Service name. */
 							sprintf( __( '%1$s does not seem to be a valid %2$s verification string. Please correct.', 'wordpress-seo' ), '<strong>' . esc_html( $meta ) . '</strong>', $service ), // The error message.
-							'notice-error' // CSS class for the WP notice, either the legacy 'error' / 'updated' or the new `notice-*` ones.
+							'error' // CSS class for the WP notice, either the legacy 'error' / 'updated' or the new `notice-*` ones.
 						);
 					}
->>>>>>> 60c8f4d1
 
 					Yoast_Input_Validation::add_dirty_value_to_settings_errors( $key, $meta );
 				}
@@ -433,22 +417,6 @@
 			if ( isset( $old[ $key ] ) && $old[ $key ] !== '' ) {
 				$clean[ $key ] = $old[ $key ];
 			}
-<<<<<<< HEAD
-			add_settings_error(
-				// Slug title of the setting.
-				$this->group_name,
-				// Suffix-ID for the error message box. WordPress prepends `setting-error-`.
-				$key,
-				// The error message.
-				sprintf(
-					/* translators: %s expands to an invalid Facebook App ID. */
-					__( '%s does not seem to be a valid Facebook App ID. Please correct.', 'wordpress-seo' ),
-					'<strong>' . esc_html( $dirty[ $key ] ) . '</strong>'
-				),
-				// Message type.
-				'error'
-			);
-=======
 
 			if ( function_exists( 'add_settings_error' ) ) {
 				add_settings_error(
@@ -459,10 +427,9 @@
 						__( '%s does not seem to be a valid Facebook App ID. Please correct.', 'wordpress-seo' ),
 						'<strong>' . esc_html( $dirty[ $key ] ) . '</strong>'
 					), // The error message.
-					'notice-error' // CSS class for the WP notice, either the legacy 'error' / 'updated' or the new `notice-*` ones.
+					'error' // CSS class for the WP notice, either the legacy 'error' / 'updated' or the new `notice-*` ones.
 				);
 			}
->>>>>>> 60c8f4d1
 
 			Yoast_Input_Validation::add_dirty_value_to_settings_errors( $key, $dirty[ $key ] );
 		}
