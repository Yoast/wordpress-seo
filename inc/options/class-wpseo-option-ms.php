--- conflicted
+++ resolved
@@ -104,9 +104,7 @@
 			"{$allow_prefix}remove_feed_global"             => true,
 			"{$allow_prefix}remove_feed_global_comments"    => true,
 			"{$allow_prefix}remove_feed_post_comments"      => true,
-<<<<<<< HEAD
 			"{$allow_prefix}enable_index_now"               => true,
-=======
 			"{$allow_prefix}remove_feed_authors"            => true,
 			"{$allow_prefix}remove_feed_categories"         => true,
 			"{$allow_prefix}remove_feed_tags"               => true,
@@ -122,7 +120,6 @@
 			"{$allow_prefix}remove_emoji_scripts"           => true,
 			"{$allow_prefix}remove_powered_by_header"       => true,
 			"{$allow_prefix}remove_pingback_header"         => true,
->>>>>>> f8cfbeb3
 		];
 
 		if ( is_multisite() ) {
