--- conflicted
+++ resolved
@@ -291,16 +291,9 @@
 				$enriched_defaults[ 'post_types-' . $pt->name . '-maintax' ] = 0; // Select box.
 				$enriched_defaults[ 'schema-page-type-' . $pt->name ]        = 'WebPage';
 				$enriched_defaults[ 'schema-article-type-' . $pt->name ]     = ( YoastSEO()->helpers->schema->article->is_article_post_type( $pt->name ) ) ? 'Article' : 'None';
-<<<<<<< HEAD
-=======
-				$enriched_defaults[ 'social-title-' . $pt->name ]            = '%%title%%'; // Text field.
-				$enriched_defaults[ 'social-description-' . $pt->name ]      = ''; // Text area.
-				$enriched_defaults[ 'social-image-url-' . $pt->name ]        = ''; // Hidden input field.
-				$enriched_defaults[ 'social-image-id-' . $pt->name ]         = 0; // Hidden input field.
->>>>>>> 248dbb7a
 
 				if ( $pt->name !== 'attachment' ) {
-					$enriched_defaults[ 'social-title-' . $pt->name ]       = '%%title%% %%page%% %%sep%% %%sitename%%'; // Text field.
+					$enriched_defaults[ 'social-title-' . $pt->name ]       = '%%title%%'; // Text field.
 					$enriched_defaults[ 'social-description-' . $pt->name ] = ''; // Text area.
 					$enriched_defaults[ 'social-image-url-' . $pt->name ]   = ''; // Hidden input field.
 					$enriched_defaults[ 'social-image-id-' . $pt->name ]    = 0; // Hidden input field.
