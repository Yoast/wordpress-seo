<?php
/**
 * WPSEO plugin file.
 *
 * @package WPSEO\Internals\Options
 */

use Yoast\WP\SEO\Config\Schema_Types;

/**
 * Option: wpseo_titles.
 */
class WPSEO_Option_Titles extends WPSEO_Option {

	/**
	 * Option name.
	 *
	 * @var string
	 */
	public $option_name = 'wpseo_titles';

	/**
	 * Array of defaults for the option.
	 *
	 * Shouldn't be requested directly, use $this->get_defaults();
	 *
	 * {@internal Note: Some of the default values are added via the translate_defaults() method.}}
	 *
	 * @var array
	 */
	protected $defaults = [
		// Form fields.
		'forcerewritetitle'                => false,
		'separator'                        => 'sc-dash',
		'title-home-wpseo'                 => '%%sitename%% %%page%% %%sep%% %%sitedesc%%', // Text field.
		'title-author-wpseo'               => '', // Text field.
		'title-archive-wpseo'              => '%%date%% %%page%% %%sep%% %%sitename%%', // Text field.
		'title-search-wpseo'               => '', // Text field.
		'title-404-wpseo'                  => '', // Text field.

		'social-title-author-wpseo'        => '%%title%%', // Text field.
		'social-title-archive-wpseo'       => '%%title%%', // Text field.
		'social-description-author-wpseo'  => '%%excerpt%%', // Text area.
		'social-description-archive-wpseo' => '%%excerpt%%', // Text area.
		'social-image-url-author-wpseo'    => '', // Hidden input field.
		'social-image-url-archive-wpseo'   => '', // Hidden input field.
		'social-image-id-author-wpseo'     => '', // Hidden input field.
		'social-image-id-archive-wpseo'    => '', // Hidden input field.

		'metadesc-home-wpseo'              => '', // Text area.
		'metadesc-author-wpseo'            => '', // Text area.
		'metadesc-archive-wpseo'           => '', // Text area.
		'rssbefore'                        => '', // Text area.
		'rssafter'                         => '', // Text area.

		'noindex-author-wpseo'             => false,
		'noindex-author-noposts-wpseo'     => true,
		'noindex-archive-wpseo'            => true,

		'disable-author'                   => false,
		'disable-date'                     => false,
		'disable-post_format'              => false,
		'disable-attachment'               => true,
		'is-media-purge-relevant'          => false,

		'breadcrumbs-404crumb'             => '', // Text field.
		'breadcrumbs-display-blog-page'    => true,
		'breadcrumbs-boldlast'             => false,
		'breadcrumbs-archiveprefix'        => '', // Text field.
		'breadcrumbs-enable'               => true,
		'breadcrumbs-home'                 => '', // Text field.
		'breadcrumbs-prefix'               => '', // Text field.
		'breadcrumbs-searchprefix'         => '', // Text field.
		'breadcrumbs-sep'                  => '&raquo;', // Text field.

		'website_name'                     => '',
		'person_name'                      => '',
		'person_logo'                      => '',
		'person_logo_id'                   => 0,
		'alternate_website_name'           => '',
		'company_logo'                     => '',
		'company_logo_id'                  => 0,
		'company_logo_meta'                => false,
		'person_logo_meta'                 => false,
		'company_name'                     => '',
		'company_or_person'                => 'company',
		'company_or_person_user_id'        => false,

		'stripcategorybase'                => false,

		'og_frontpage_title'            => '', // Text field.
		'og_frontpage_desc'             => '', // Text field.
		'og_frontpage_image'            => '', // Text field.
		'og_frontpage_image_id'         => '',

		/**
		 * Uses enrich_defaults to add more along the lines of:
		 * - 'title-' . $pt->name                => ''; // Text field.
		 * - 'metadesc-' . $pt->name             => ''; // Text field.
		 * - 'noindex-' . $pt->name              => false;
		 * - 'display-metabox-pt-' . $pt->name   => false;
		 *
		 * - 'title-ptarchive-' . $pt->name      => ''; // Text field.
		 * - 'metadesc-ptarchive-' . $pt->name   => ''; // Text field.
		 * - 'bctitle-ptarchive-' . $pt->name    => ''; // Text field.
		 * - 'noindex-ptarchive-' . $pt->name    => false;
		 *
		 * - 'title-tax-' . $tax->name           => '''; // Text field.
		 * - 'metadesc-tax-' . $tax->name        => ''; // Text field.
		 * - 'noindex-tax-' . $tax->name         => false;
		 * - 'display-metabox-tax-' . $tax->name => false;
		 *
		 * - 'schema-page-type-' . $pt->name     => 'WebPage';
		 * - 'schema-article-type-' . $pt->name  => 'Article';
		 */
	];

	/**
	 * Used for "caching" during pageload.
	 *
	 * @var array
	 */
	protected $enriched_defaults = null;

	/**
	 * Array of variable option name patterns for the option.
	 *
	 * @var array
	 */
	protected $variable_array_key_patterns = [
		'title-',
		'metadesc-',
		'noindex-',
		'display-metabox-pt-',
		'bctitle-ptarchive-',
		'post_types-',
		'taxonomy-',
		'schema-page-type-',
		'schema-article-type-',
		'social-title-',
		'social-description-',
		'social-image-url-',
		'social-image-id-',
	];

	/**
	 * Array of sub-options which should not be overloaded with multi-site defaults.
	 *
	 * @var array
	 */
	public $ms_exclude = [
		'forcerewritetitle',
	];

	/**
	 * Add the actions and filters for the option.
	 *
	 * @todo [JRF => testers] Check if the extra actions below would run into problems if an option
	 * is updated early on and if so, change the call to schedule these for a later action on add/update
	 * instead of running them straight away.
	 */
	protected function __construct() {
		parent::__construct();
		add_action( 'update_option_' . $this->option_name, [ 'WPSEO_Utils', 'clear_cache' ] );
		add_action( 'init', [ $this, 'end_of_init' ], 999 );

		add_action( 'registered_post_type', [ $this, 'invalidate_enrich_defaults_cache' ] );
		add_action( 'unregistered_post_type', [ $this, 'invalidate_enrich_defaults_cache' ] );
		add_action( 'registered_taxonomy', [ $this, 'invalidate_enrich_defaults_cache' ] );
		add_action( 'unregistered_taxonomy', [ $this, 'invalidate_enrich_defaults_cache' ] );

		add_filter( 'admin_title', [ 'Yoast_Input_Validation', 'add_yoast_admin_document_title_errors' ] );
	}

	/**
	 * Make sure we can recognize the right action for the double cleaning.
	 */
	public function end_of_init() {
		do_action( 'wpseo_double_clean_titles' );
	}

	/**
	 * Get the singleton instance of this class.
	 *
	 * @return self
	 */
	public static function get_instance() {
		if ( ! ( self::$instance instanceof self ) ) {
			self::$instance = new self();
		}

		return self::$instance;
	}

	/**
	 * Get the available separator options.
	 *
	 * @return array
	 */
	public function get_separator_options() {
		$separators = wp_list_pluck( self::get_separator_option_list(), 'option' );

		/**
		 * Allow altering the array with separator options.
		 *
		 * @api array $separator_options Array with the separator options.
		 */
		$filtered_separators = apply_filters( 'wpseo_separator_options', $separators );

		if ( is_array( $filtered_separators ) && $filtered_separators !== [] ) {
			$separators = array_merge( $separators, $filtered_separators );
		}

		return $separators;
	}

	/**
	 * Get the available separator options aria-labels.
	 *
	 * @return array Array with the separator options aria-labels.
	 */
	public function get_separator_options_for_display() {
		$separators     = $this->get_separator_options();
		$separator_list = self::get_separator_option_list();

		$separator_options = [];

		foreach ( $separators as $key => $label ) {
			$aria_label = isset( $separator_list[ $key ]['label'] ) ? $separator_list[ $key ]['label'] : '';

			$separator_options[ $key ] = [
				'label'      => $label,
				'aria_label' => $aria_label,
			];
		}

		return $separator_options;
	}

	/**
	 * Translate strings used in the option defaults.
	 *
	 * @return void
	 */
	public function translate_defaults() {
		/* translators: 1: Author name; 2: Site name. */
		$this->defaults['title-author-wpseo'] = sprintf( __( '%1$s, Author at %2$s', 'wordpress-seo' ), '%%name%%', '%%sitename%%' ) . ' %%page%% ';
		/* translators: %s expands to the search phrase. */
		$this->defaults['title-search-wpseo'] = sprintf( __( 'You searched for %s', 'wordpress-seo' ), '%%searchphrase%%' ) . ' %%page%% %%sep%% %%sitename%%';
		$this->defaults['title-404-wpseo']    = __( 'Page not found', 'wordpress-seo' ) . ' %%sep%% %%sitename%%';
		/* translators: 1: link to post; 2: link to blog. */
		$this->defaults['rssafter'] = sprintf( __( 'The post %1$s appeared first on %2$s.', 'wordpress-seo' ), '%%POSTLINK%%', '%%BLOGLINK%%' );

		$this->defaults['breadcrumbs-404crumb']      = __( 'Error 404: Page not found', 'wordpress-seo' );
		$this->defaults['breadcrumbs-archiveprefix'] = __( 'Archives for', 'wordpress-seo' );
		$this->defaults['breadcrumbs-home']          = __( 'Home', 'wordpress-seo' );
		$this->defaults['breadcrumbs-searchprefix']  = __( 'You searched for', 'wordpress-seo' );
	}

	/**
	 * Add dynamically created default options based on available post types and taxonomies.
	 *
	 * @return  void
	 */
	public function enrich_defaults() {
		$enriched_defaults = $this->enriched_defaults;
		if ( $enriched_defaults !== null ) {
			$this->defaults += $enriched_defaults;
			return;
		}

		$enriched_defaults = [];

		/*
		 * Retrieve all the relevant post type and taxonomy arrays.
		 *
		 * WPSEO_Post_Type::get_accessible_post_types() should *not* be used here.
		 * These are the defaults and can be prepared for any public post type.
		 */
		$post_type_objects = get_post_types( [ 'public' => true ], 'objects' );

		if ( $post_type_objects ) {
			/* translators: %s expands to the name of a post type (plural). */
			$archive = sprintf( __( '%s Archive', 'wordpress-seo' ), '%%pt_plural%%' );

			foreach ( $post_type_objects as $pt ) {
				$enriched_defaults[ 'title-' . $pt->name ]                   = '%%title%% %%page%% %%sep%% %%sitename%%'; // Text field.
				$enriched_defaults[ 'metadesc-' . $pt->name ]                = ''; // Text area.
				$enriched_defaults[ 'noindex-' . $pt->name ]                 = false;
				$enriched_defaults[ 'display-metabox-pt-' . $pt->name ]      = true;
				$enriched_defaults[ 'post_types-' . $pt->name . '-maintax' ] = 0; // Select box.
				$enriched_defaults[ 'schema-page-type-' . $pt->name ]        = 'WebPage';
				$enriched_defaults[ 'schema-article-type-' . $pt->name ]     = ( YoastSEO()->helpers->schema->article->is_article_post_type( $pt->name ) ) ? 'Article' : 'None';
				$enriched_defaults[ 'social-title-' . $pt->name ]            = '%%title%%'; // Text field.
				$enriched_defaults[ 'social-description-' . $pt->name ]      = '%%excerpt%%'; // Text area.
				$enriched_defaults[ 'social-image-url-' . $pt->name ]        = ''; // Hidden input field.
				$enriched_defaults[ 'social-image-id-' . $pt->name ]         = ''; // Hidden input field.

				if ( ! $pt->_builtin && WPSEO_Post_Type::has_archive( $pt ) ) {
					$enriched_defaults[ 'title-ptarchive-' . $pt->name ]              = $archive . ' %%page%% %%sep%% %%sitename%%'; // Text field.
					$enriched_defaults[ 'metadesc-ptarchive-' . $pt->name ]           = ''; // Text area.
					$enriched_defaults[ 'bctitle-ptarchive-' . $pt->name ]            = ''; // Text field.
					$enriched_defaults[ 'noindex-ptarchive-' . $pt->name ]            = false;
					$enriched_defaults[ 'social-title-ptarchive-' . $pt->name ]       = '%%title%%'; // Text field.
					$enriched_defaults[ 'social-description-ptarchive-' . $pt->name ] = '%%excerpt%%'; // Text area.
					$enriched_defaults[ 'social-image-url-ptarchive-' . $pt->name ]   = ''; // Hidden input field.
					$enriched_defaults[ 'social-image-id-ptarchive-' . $pt->name ]    = ''; // Hidden input field.
				}
			}
		}

		$taxonomy_objects = get_taxonomies( [ 'public' => true ], 'object' );

		if ( $taxonomy_objects ) {
			/* translators: %s expands to the variable used for term title. */
			$archives = sprintf( __( '%s Archives', 'wordpress-seo' ), '%%term_title%%' );

			foreach ( $taxonomy_objects as $tax ) {
				$enriched_defaults[ 'title-tax-' . $tax->name ]           = $archives . ' %%page%% %%sep%% %%sitename%%'; // Text field.
				$enriched_defaults[ 'metadesc-tax-' . $tax->name ]        = ''; // Text area.
				$enriched_defaults[ 'display-metabox-tax-' . $tax->name ] = true;

				$enriched_defaults[ 'noindex-tax-' . $tax->name ] = ( $tax->name === 'post_format' );

				$enriched_defaults[ 'social-title-tax-' . $tax->name ]       = '%%title%%'; // Text field.
				$enriched_defaults[ 'social-description-tax-' . $tax->name ] = '%%excerpt%%'; // Text area.
				$enriched_defaults[ 'social-image-url-tax-' . $tax->name ]   = ''; // Hidden input field.
				$enriched_defaults[ 'social-image-id-tax-' . $tax->name ]    = ''; // Hidden input field.

				if ( ! $tax->_builtin ) {
					$enriched_defaults[ 'taxonomy-' . $tax->name . '-ptparent' ] = 0; // Select box;.
				}
			}
		}

		$this->enriched_defaults = $enriched_defaults;
		$this->defaults         += $enriched_defaults;
	}

	/**
	 * Invalidates enrich_defaults() cache.
	 *
	 * Called from actions:
	 * - (un)registered_post_type
	 * - (un)registered_taxonomy
	 *
	 * @return void
	 */
	public function invalidate_enrich_defaults_cache() {
		$this->enriched_defaults = null;
	}

	/**
	 * Validate the option.
	 *
	 * @param array $dirty New value for the option.
	 * @param array $clean Clean value for the option, normally the defaults.
	 * @param array $old   Old value of the option.
	 *
	 * @return array Validated clean value for the option to be saved to the database.
	 */
	protected function validate_option( $dirty, $clean, $old ) {
		$allowed_post_types = $this->get_allowed_post_types();

		foreach ( $clean as $key => $value ) {
			$switch_key = $this->get_switch_key( $key );

			switch ( $switch_key ) {
				// Only ever set programmatically, so no reason for intense validation.
				case 'company_logo_meta':
				case 'person_logo_meta':
					if ( isset( $dirty[ $key ] ) ) {
						$clean[ $key ] = $dirty[ $key ];
					}
					break;

				/* Breadcrumbs text fields. */
				case 'breadcrumbs-404crumb':
				case 'breadcrumbs-archiveprefix':
				case 'breadcrumbs-home':
				case 'breadcrumbs-prefix':
				case 'breadcrumbs-searchprefix':
				case 'breadcrumbs-sep':
					if ( isset( $dirty[ $key ] ) ) {
						$clean[ $key ] = wp_kses_post( $dirty[ $key ] );
					}
					break;

				/*
				 * Text fields.
				 */

				/*
				 * Covers:
				 *  'title-home-wpseo', 'title-author-wpseo', 'title-archive-wpseo', // phpcs:ignore Squiz.PHP.CommentedOutCode.Found -- This isn't commented out code.
				 *  'title-search-wpseo', 'title-404-wpseo'
				 *  'title-' . $pt->name
				 *  'title-ptarchive-' . $pt->name
				 *  'title-tax-' . $tax->name
				 *  'social-title-' . $pt->name
				 *  'social-title-ptarchive-' . $pt->name
				 *  'social-title-tax-' . $tax->name
				 *  'social-title-author-wpseo', 'social-title-archive-wpseo'
				 */
				case 'website_name':
				case 'alternate_website_name':
				case 'title-':
				case 'social-title-':
					if ( isset( $dirty[ $key ] ) ) {
						$clean[ $key ] = WPSEO_Utils::sanitize_text_field( $dirty[ $key ] );
					}
					break;

				case 'company_or_person':
					if ( isset( $dirty[ $key ] ) ) {
						if ( in_array( $dirty[ $key ], [ 'company', 'person' ], true ) ) {
							$clean[ $key ] = $dirty[ $key ];
						}
						else {
							$defaults      = $this->get_defaults();
							$clean[ $key ] = $defaults['company_or_person'];
						}
					}
					break;

				/*
				 * Covers:
				 *  'company_logo', 'person_logo' // phpcs:ignore Squiz.PHP.CommentedOutCode.Found -- This isn't commented out code.
				 */
				case 'company_logo':
				case 'person_logo':
				case 'og_frontpage_image':
					// When a logo changes, we need to ditch the caches we have for it.
					unset( $clean[ $switch_key . '_id' ] );
					unset( $clean[ $switch_key . '_meta' ] );
					$this->validate_url( $key, $dirty, $old, $clean );
					break;

				/*
				 * Covers:
				 *  'social-image-url-' . $pt->name
				 *  'social-image-url-ptarchive-' . $pt->name
				 *  'social-image-url-tax-' . $tax->name
				 *  'social-image-url-author-wpseo', 'social-image-url-archive-wpseo'
				 */
				case 'social-image-url-':
					$this->validate_url( $key, $dirty, $old, $clean );
					break;

				/*
				 * Covers:
				 *  'metadesc-home-wpseo', 'metadesc-author-wpseo', 'metadesc-archive-wpseo'
				 *  'metadesc-' . $pt->name
				 *  'metadesc-ptarchive-' . $pt->name
				 *  'metadesc-tax-' . $tax->name
				 *  and also:
				 *  'bctitle-ptarchive-' . $pt->name
<<<<<<< HEAD
				 *  'og_frontpage_desc', 'og_frontpage_title'
=======
				 *  'social-description-' . $pt->name
				 *  'social-description-ptarchive-' . $pt->name
				 *  'social-description-tax-' . $tax->name
				 *  'social-description-author-wpseo', 'social-description-archive-wpseo'
>>>>>>> f4a5813e
				 */
				case 'metadesc-':
				case 'bctitle-ptarchive-':
				case 'company_name':
				case 'person_name':
<<<<<<< HEAD
				case 'og_frontpage_desc':
				case 'og_frontpage_title':
=======
				case 'social-description-':
>>>>>>> f4a5813e
					if ( isset( $dirty[ $key ] ) && $dirty[ $key ] !== '' ) {
						$clean[ $key ] = WPSEO_Utils::sanitize_text_field( $dirty[ $key ] );
					}
					break;

				/*
				 * Covers: 'rssbefore', 'rssafter' // phpcs:ignore Squiz.PHP.CommentedOutCode.Found -- This isn't commented out code.
				 */
				case 'rssbefore':
				case 'rssafter':
					if ( isset( $dirty[ $key ] ) ) {
						$clean[ $key ] = wp_kses_post( $dirty[ $key ] );
					}
					break;

				/* 'post_types-' . $pt->name . '-maintax' fields. */
				case 'post_types-':
					$post_type  = str_replace( [ 'post_types-', '-maintax' ], '', $key );
					$taxonomies = get_object_taxonomies( $post_type, 'names' );

					if ( isset( $dirty[ $key ] ) ) {
						if ( $taxonomies !== [] && in_array( $dirty[ $key ], $taxonomies, true ) ) {
							$clean[ $key ] = $dirty[ $key ];
						}
						elseif ( (string) $dirty[ $key ] === '0' || (string) $dirty[ $key ] === '' ) {
							$clean[ $key ] = 0;
						}
						elseif ( sanitize_title_with_dashes( $dirty[ $key ] ) === $dirty[ $key ] ) {
							// Allow taxonomies which may not be registered yet.
							$clean[ $key ] = $dirty[ $key ];
						}
						else {
							if ( isset( $old[ $key ] ) ) {
								$clean[ $key ] = sanitize_title_with_dashes( $old[ $key ] );
							}

							/*
							 * @todo [JRF => whomever] Maybe change the untranslated $pt name in the
							 * error message to the nicely translated label ?
							 */
							add_settings_error(
								$this->group_name, // Slug title of the setting.
								$key, // Suffix-id for the error message box.
								/* translators: %s expands to a post type. */
								sprintf( __( 'Please select a valid taxonomy for post type "%s"', 'wordpress-seo' ), $post_type ), // The error message.
								'error' // Message type.
							);
						}
					}
					elseif ( isset( $old[ $key ] ) ) {
						$clean[ $key ] = sanitize_title_with_dashes( $old[ $key ] );
					}
					unset( $taxonomies, $post_type );
					break;

				/* 'taxonomy-' . $tax->name . '-ptparent' fields. */
				case 'taxonomy-':
					if ( isset( $dirty[ $key ] ) ) {
						if ( $allowed_post_types !== [] && in_array( $dirty[ $key ], $allowed_post_types, true ) ) {
							$clean[ $key ] = $dirty[ $key ];
						}
						elseif ( (string) $dirty[ $key ] === '0' || (string) $dirty[ $key ] === '' ) {
							$clean[ $key ] = 0;
						}
						elseif ( sanitize_key( $dirty[ $key ] ) === $dirty[ $key ] ) {
							// Allow taxonomies which may not be registered yet.
							$clean[ $key ] = $dirty[ $key ];
						}
						else {
							if ( isset( $old[ $key ] ) ) {
								$clean[ $key ] = sanitize_key( $old[ $key ] );
							}

							/*
							 * @todo [JRF =? whomever] Maybe change the untranslated $tax name in the
							 * error message to the nicely translated label ?
							 */
							$tax = str_replace( [ 'taxonomy-', '-ptparent' ], '', $key );
							add_settings_error(
								$this->group_name, // Slug title of the setting.
								'_' . $tax, // Suffix-ID for the error message box.
								/* translators: %s expands to a taxonomy slug. */
								sprintf( __( 'Please select a valid post type for taxonomy "%s"', 'wordpress-seo' ), $tax ), // The error message.
								'error' // Message type.
							);
							unset( $tax );
						}
					}
					elseif ( isset( $old[ $key ] ) ) {
						$clean[ $key ] = sanitize_key( $old[ $key ] );
					}
					break;

				/*
				 * Covers:
				 *  'company_or_person_user_id'
				 *  'company_logo_id', 'person_logo_id'
				 *  'social-image-id-' . $pt->name
				 *  'social-image-id-ptarchive-' . $pt->name
				 *  'social-image-id-tax-' . $tax->name
				 *  'social-image-id-author-wpseo', 'social-image-id-archive-wpseo'
				 */
				case 'company_or_person_user_id':
				case 'company_logo_id':
				case 'person_logo_id':
				case 'social-image-id-':
					if ( isset( $dirty[ $key ] ) ) {
						$int = WPSEO_Utils::validate_int( $dirty[ $key ] );
						if ( $int !== false && $int >= 0 ) {
							$clean[ $key ] = $int;
						}
					}
					elseif ( isset( $old[ $key ] ) ) {
						$int = WPSEO_Utils::validate_int( $old[ $key ] );
						if ( $int !== false && $int >= 0 ) {
							$clean[ $key ] = $int;
						}
					}
					break;

				/* Separator field - Radio. */
				case 'separator':
					if ( isset( $dirty[ $key ] ) && $dirty[ $key ] !== '' ) {

						// Get separator fields.
						$separator_fields = $this->get_separator_options();

						// Check if the given separator exists.
						if ( isset( $separator_fields[ $dirty[ $key ] ] ) ) {
							$clean[ $key ] = $dirty[ $key ];
						}
					}
					break;

				case 'schema-page-type-':
					if ( isset( $dirty[ $key ] ) && is_string( $dirty[ $key ] ) ) {
						if ( array_key_exists( $dirty[ $key ], Schema_Types::PAGE_TYPES ) ) {
							$clean[ $key ] = $dirty[ $key ];
						}
						else {
							$defaults      = $this->get_defaults();
							$post_type     = str_replace( $switch_key, '', $key );
							$clean[ $key ] = $defaults[ $switch_key . $post_type ];
						}
					}
					break;
				case 'schema-article-type-':
					if ( isset( $dirty[ $key ] ) && is_string( $dirty[ $key ] ) ) {
						if ( array_key_exists( $dirty[ $key ], Schema_Types::ARTICLE_TYPES ) ) {
							$clean[ $key ] = $dirty[ $key ];
						}
						else {
							$defaults      = $this->get_defaults();
							$post_type     = str_replace( $switch_key, '', $key );
							$clean[ $key ] = $defaults[ $switch_key . $post_type ];
						}
					}
					break;

				/*
				 * Int fields.
				 */
				case 'og_frontpage_image_id':
					if ( isset( $dirty[ $key ] ) ) {
						$clean[ $key ] = (int) $dirty[ $key ];

						if ( $dirty[ $key ] === '' ) {
							$clean[ $key ] = $dirty[ $key ];
						}
					}
					break;

				/*
				 * Boolean fields.
				 */

				/*
				 * Covers:
				 *  'noindex-author-wpseo', 'noindex-author-noposts-wpseo', 'noindex-archive-wpseo'
				 *  'noindex-' . $pt->name
				 *  'noindex-ptarchive-' . $pt->name
				 *  'noindex-tax-' . $tax->name
				 *  'forcerewritetitle':
				 *  'noodp':
				 *  'noydir':
				 *  'disable-author':
				 *  'disable-date':
				 *  'disable-post_format';
				 *  'noindex-'
				 *  'display-metabox-pt-'
				 *  'display-metabox-pt-'. $pt->name
				 *  'display-metabox-tax-'
				 *  'display-metabox-tax-' . $tax->name
				 *  'breadcrumbs-display-blog-page'
				 *  'breadcrumbs-boldlast'
				 *  'breadcrumbs-enable'
				 *  'stripcategorybase'
				 *  'is-media-purge-relevant'
				 */
				default:
					$clean[ $key ] = ( isset( $dirty[ $key ] ) ? WPSEO_Utils::validate_bool( $dirty[ $key ] ) : false );
					break;
			}
		}

		return $clean;
	}

	/**
	 * Retrieve a list of the allowed post types as breadcrumb parent for a taxonomy.
	 * Helper method for validation.
	 *
	 * {@internal Don't make static as new types may still be registered.}}
	 *
	 * @return array
	 */
	protected function get_allowed_post_types() {
		$allowed_post_types = [];

		/*
		 * WPSEO_Post_Type::get_accessible_post_types() should *not* be used here.
		 */
		$post_types = get_post_types( [ 'public' => true ], 'objects' );

		if ( get_option( 'show_on_front' ) === 'page' && get_option( 'page_for_posts' ) > 0 ) {
			$allowed_post_types[] = 'post';
		}

		if ( is_array( $post_types ) && $post_types !== [] ) {
			foreach ( $post_types as $type ) {
				if ( WPSEO_Post_Type::has_archive( $type ) ) {
					$allowed_post_types[] = $type->name;
				}
			}
		}

		return $allowed_post_types;
	}

	/**
	 * Clean a given option value.
	 *
	 * @param array  $option_value          Old (not merged with defaults or filtered) option value to
	 *                                      clean according to the rules for this option.
	 * @param string $current_version       Optional. Version from which to upgrade, if not set,
	 *                                      version specific upgrades will be disregarded.
	 * @param array  $all_old_option_values Optional. Only used when importing old options to have
	 *                                      access to the real old values, in contrast to the saved ones.
	 *
	 * @return array Cleaned option.
	 */
	protected function clean_option( $option_value, $current_version = null, $all_old_option_values = null ) {
		static $original = null;

		// Double-run this function to ensure renaming of the taxonomy options will work.
		if ( ! isset( $original )
			&& has_action( 'wpseo_double_clean_titles', [ $this, 'clean' ] ) === false
		) {
			add_action( 'wpseo_double_clean_titles', [ $this, 'clean' ] );
			$original = $option_value;
		}

		/*
		 * Move options from very old option to this one.
		 *
		 * {@internal Don't rename to the 'current' names straight away as that would prevent
		 *            the rename/unset combi below from working.}}
		 *
		 * @todo [JRF] Maybe figure out a smarter way to deal with this.
		 */
		$old_option = null;
		if ( isset( $all_old_option_values ) ) {
			// Ok, we have an import.
			if ( isset( $all_old_option_values['wpseo_indexation'] ) && is_array( $all_old_option_values['wpseo_indexation'] ) && $all_old_option_values['wpseo_indexation'] !== [] ) {
				$old_option = $all_old_option_values['wpseo_indexation'];
			}
		}
		else {
			$old_option = get_option( 'wpseo_indexation' );
		}
		if ( is_array( $old_option ) && $old_option !== [] ) {
			$move = [
				'noindexauthor'     => 'noindex-author',
				'disableauthor'     => 'disable-author',
				'noindexdate'       => 'noindex-archive',
				'noindexcat'        => 'noindex-category',
				'noindextag'        => 'noindex-post_tag',
				'noindexpostformat' => 'noindex-post_format',
			];
			foreach ( $move as $old => $new ) {
				if ( isset( $old_option[ $old ] ) && ! isset( $option_value[ $new ] ) ) {
					$option_value[ $new ] = $old_option[ $old ];
				}
			}
			unset( $move, $old, $new );
		}
		unset( $old_option );


		// Fix wrongness created by buggy version 1.2.2.
		if ( isset( $option_value['title-home'] ) && $option_value['title-home'] === '%%sitename%% - %%sitedesc%% - 12345' ) {
			$option_value['title-home-wpseo'] = '%%sitename%% - %%sitedesc%%';
		}


		/*
		 * Renaming these options to avoid ever overwritting these if a (bloody stupid) user /
		 * programmer would use any of the following as a custom post type or custom taxonomy:
		 * 'home', 'author', 'archive', 'search', '404', 'subpages'.
		 *
		 * Similarly, renaming the tax options to avoid a custom post type and a taxonomy
		 * with the same name occupying the same option.
		 */
		$rename = [
			'title-home'       => 'title-home-wpseo',
			'title-author'     => 'title-author-wpseo',
			'title-archive'    => 'title-archive-wpseo',
			'title-search'     => 'title-search-wpseo',
			'title-404'        => 'title-404-wpseo',
			'metadesc-home'    => 'metadesc-home-wpseo',
			'metadesc-author'  => 'metadesc-author-wpseo',
			'metadesc-archive' => 'metadesc-archive-wpseo',
			'noindex-author'   => 'noindex-author-wpseo',
			'noindex-archive'  => 'noindex-archive-wpseo',
		];
		foreach ( $rename as $old => $new ) {
			if ( isset( $option_value[ $old ] ) && ! isset( $option_value[ $new ] ) ) {
				$option_value[ $new ] = $option_value[ $old ];
				unset( $option_value[ $old ] );
			}
		}
		unset( $rename, $old, $new );


		/*
		 * {@internal This clean-up action can only be done effectively once the taxonomies
		 *            and post_types have been registered, i.e. at the end of the init action.}}
		 */
		if ( isset( $original ) && current_filter() === 'wpseo_double_clean_titles' || did_action( 'wpseo_double_clean_titles' ) > 0 ) {
			$rename = [
				'title-'           => 'title-tax-',
				'metadesc-'        => 'metadesc-tax-',
				'noindex-'         => 'noindex-tax-',
				'tax-hideeditbox-' => 'hideeditbox-tax-',

			];

			$taxonomy_names  = get_taxonomies( [ 'public' => true ], 'names' );
			$post_type_names = get_post_types( [ 'public' => true ], 'names' );
			$defaults        = $this->get_defaults();
			if ( $taxonomy_names !== [] ) {
				foreach ( $taxonomy_names as $tax ) {
					foreach ( $rename as $old_prefix => $new_prefix ) {
						if (
							( isset( $original[ $old_prefix . $tax ] ) && ! isset( $original[ $new_prefix . $tax ] ) )
							&& ( ! isset( $option_value[ $new_prefix . $tax ] )
								|| ( isset( $option_value[ $new_prefix . $tax ] )
									&& $option_value[ $new_prefix . $tax ] === $defaults[ $new_prefix . $tax ] ) )
						) {
							$option_value[ $new_prefix . $tax ] = $original[ $old_prefix . $tax ];

							/*
							 * Check if there is a cpt with the same name as the tax,
							 * if so, we should make sure that the old setting hasn't been removed.
							 */
							if ( ! isset( $post_type_names[ $tax ] ) && isset( $option_value[ $old_prefix . $tax ] ) ) {
								unset( $option_value[ $old_prefix . $tax ] );
							}
							else {
								if ( isset( $post_type_names[ $tax ] ) && ! isset( $option_value[ $old_prefix . $tax ] ) ) {
									$option_value[ $old_prefix . $tax ] = $original[ $old_prefix . $tax ];
								}
							}

							if ( $old_prefix === 'tax-hideeditbox-' ) {
								unset( $option_value[ $old_prefix . $tax ] );
							}
						}
					}
				}
			}
			unset( $rename, $taxonomy_names, $post_type_names, $defaults, $tax, $old_prefix, $new_prefix );
		}

		/*
		 * Make sure the values of the variable option key options are cleaned as they
		 * may be retained and would not be cleaned/validated then.
		 */
		if ( is_array( $option_value ) && $option_value !== [] ) {
			foreach ( $option_value as $key => $value ) {
				$switch_key = $this->get_switch_key( $key );

				// Similar to validation routine - any changes made there should be made here too.
				switch ( $switch_key ) {
					/* Text fields. */
					case 'title-':
					case 'metadesc-':
					case 'bctitle-ptarchive-':
						$option_value[ $key ] = WPSEO_Utils::sanitize_text_field( $value );
						break;

					case 'separator':
						if ( ! array_key_exists( $value, $this->get_separator_options() ) ) {
							$option_value[ $key ] = false;
						}
						break;

					/*
					 * Boolean fields.
					 */

					/*
					 * Covers:
					 *  'noindex-'
					 *  'hideeditbox-'
					 */
					default:
						$option_value[ $key ] = WPSEO_Utils::validate_bool( $value );
						break;
				}
			}
			unset( $key, $value, $switch_key );
		}

		return $option_value;
	}

	/**
	 * Make sure that any set option values relating to post_types and/or taxonomies are retained,
	 * even when that post_type or taxonomy may not yet have been registered.
	 *
	 * {@internal Overrule the abstract class version of this to make sure one extra renamed
	 *            variable key does not get removed. IMPORTANT: keep this method in line with
	 *            the parent on which it is based!}}
	 *
	 * @param array $dirty Original option as retrieved from the database.
	 * @param array $clean Filtered option where any options which shouldn't be in our option
	 *                     have already been removed and any options which weren't set
	 *                     have been set to their defaults.
	 *
	 * @return array
	 */
	protected function retain_variable_keys( $dirty, $clean ) {
		if ( ( is_array( $this->variable_array_key_patterns ) && $this->variable_array_key_patterns !== [] ) && ( is_array( $dirty ) && $dirty !== [] ) ) {

			// Add the extra pattern.
			$patterns   = $this->variable_array_key_patterns;
			$patterns[] = 'tax-hideeditbox-';

			/**
			 * Allow altering the array with variable array key patterns.
			 *
			 * @api  array  $patterns  Array with the variable array key patterns.
			 */
			$patterns = apply_filters( 'wpseo_option_titles_variable_array_key_patterns', $patterns );

			foreach ( $dirty as $key => $value ) {

				// Do nothing if already in filtered option array.
				if ( isset( $clean[ $key ] ) ) {
					continue;
				}

				foreach ( $patterns as $pattern ) {
					if ( strpos( $key, $pattern ) === 0 ) {
						$clean[ $key ] = $value;
						break;
					}
				}
			}
		}

		return $clean;
	}

	/**
	 * Retrieves a list of separator options.
	 *
	 * @return array An array of the separator options.
	 */
	protected static function get_separator_option_list() {
		$separators = [
			'sc-dash'   => [
				'option' => '-',
				'label'  => __( 'Dash', 'wordpress-seo' ),
			],
			'sc-ndash'  => [
				'option' => '&ndash;',
				'label'  => __( 'En dash', 'wordpress-seo' ),
			],
			'sc-mdash'  => [
				'option' => '&mdash;',
				'label'  => __( 'Em dash', 'wordpress-seo' ),
			],
			'sc-colon'  => [
				'option' => ':',
				'label'  => __( 'Colon', 'wordpress-seo' ),
			],
			'sc-middot' => [
				'option' => '&middot;',
				'label'  => __( 'Middle dot', 'wordpress-seo' ),
			],
			'sc-bull'   => [
				'option' => '&bull;',
				'label'  => __( 'Bullet', 'wordpress-seo' ),
			],
			'sc-star'   => [
				'option' => '*',
				'label'  => __( 'Asterisk', 'wordpress-seo' ),
			],
			'sc-smstar' => [
				'option' => '&#8902;',
				'label'  => __( 'Low asterisk', 'wordpress-seo' ),
			],
			'sc-pipe'   => [
				'option' => '|',
				'label'  => __( 'Vertical bar', 'wordpress-seo' ),
			],
			'sc-tilde'  => [
				'option' => '~',
				'label'  => __( 'Small tilde', 'wordpress-seo' ),
			],
			'sc-laquo'  => [
				'option' => '&laquo;',
				'label'  => __( 'Left angle quotation mark', 'wordpress-seo' ),
			],
			'sc-raquo'  => [
				'option' => '&raquo;',
				'label'  => __( 'Right angle quotation mark', 'wordpress-seo' ),
			],
			'sc-lt'     => [
				'option' => '&lt;',
				'label'  => __( 'Less than sign', 'wordpress-seo' ),
			],
			'sc-gt'     => [
				'option' => '&gt;',
				'label'  => __( 'Greater than sign', 'wordpress-seo' ),
			],
		];

		/**
		 * Allows altering the separator options array.
		 *
		 * @api array $separators Array with the separator options.
		 */
		$separator_list = apply_filters( 'wpseo_separator_option_list', $separators );

		if ( ! is_array( $separator_list ) ) {
			return $separators;
		}

		return $separator_list;
	}
}<|MERGE_RESOLUTION|>--- conflicted
+++ resolved
@@ -88,10 +88,10 @@
 
 		'stripcategorybase'                => false,
 
-		'og_frontpage_title'            => '', // Text field.
-		'og_frontpage_desc'             => '', // Text field.
-		'og_frontpage_image'            => '', // Text field.
-		'og_frontpage_image_id'         => '',
+		'og_frontpage_title'               => '', // Text field.
+		'og_frontpage_desc'                => '', // Text field.
+		'og_frontpage_image'               => '', // Text field.
+		'og_frontpage_image_id'            => '',
 
 		/**
 		 * Uses enrich_defaults to add more along the lines of:
@@ -455,25 +455,19 @@
 				 *  'metadesc-tax-' . $tax->name
 				 *  and also:
 				 *  'bctitle-ptarchive-' . $pt->name
-<<<<<<< HEAD
-				 *  'og_frontpage_desc', 'og_frontpage_title'
-=======
 				 *  'social-description-' . $pt->name
 				 *  'social-description-ptarchive-' . $pt->name
 				 *  'social-description-tax-' . $tax->name
 				 *  'social-description-author-wpseo', 'social-description-archive-wpseo'
->>>>>>> f4a5813e
+				 *  'og_frontpage_desc', 'og_frontpage_title'
 				 */
 				case 'metadesc-':
 				case 'bctitle-ptarchive-':
 				case 'company_name':
 				case 'person_name':
-<<<<<<< HEAD
+				case 'social-description-':
 				case 'og_frontpage_desc':
 				case 'og_frontpage_title':
-=======
-				case 'social-description-':
->>>>>>> f4a5813e
 					if ( isset( $dirty[ $key ] ) && $dirty[ $key ] !== '' ) {
 						$clean[ $key ] = WPSEO_Utils::sanitize_text_field( $dirty[ $key ] );
 					}
