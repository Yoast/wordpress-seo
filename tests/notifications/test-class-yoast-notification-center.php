--- conflicted
+++ resolved
@@ -589,8 +589,6 @@
 
 		$this->assertTrue( Yoast_Notification_Center::restore_notification( $notification ) );
 	}
-<<<<<<< HEAD
-=======
 
 	/**
 	 * Gets the initialized notification center.
@@ -603,5 +601,4 @@
 
 		return $notification_center;
 	}
->>>>>>> 3a7014a2
 }