<?php
/**
 * WPSEO plugin test file.
 *
 * @package Yoast\WP\SEO\Tests\Surfaces
 */

namespace Yoast\WP\SEO\Tests\Surfaces;

use Brain\Monkey;
use Mockery;
use Yoast\WP\SEO\Surfaces\Meta_Surface;
use Yoast\WP\SEO\Memoizers\Meta_Tags_Context_Memoizer;
use Yoast\WP\SEO\Repositories\Indexable_Repository;
use Yoast\WP\SEO\Tests\Mocks\Indexable;
use Yoast\WP\SEO\Tests\Mocks\Meta_Tags_Context;
use Yoast\WP\SEO\Tests\TestCase;
use Yoast\WP\SEO\Wrappers\WP_Rewrite_Wrapper;
use YoastSEO_Vendor\Symfony\Component\DependencyInjection\ContainerInterface;

/**
 * Class Meta_Surface_Test.
 *
 * @coversDefaultClass \Yoast\WP\SEO\Surfaces\Meta_Surface
 *
 * @group indexables
 * @group surfaces
 */
class Meta_Surface_Test extends TestCase {

	/**
	 * The container
	 *
	 * @var ContainerInterface
	 */
	protected $container;

	/**
	 * The context memoizer
	 *
	 * @var Meta_Tags_Context_Memoizer
	 */
	protected $context_memoizer;

	/**
	 * The repository
	 *
	 * @var Indexable_Repository
	 */
	protected $repository;

	/**
	 * The context
	 *
	 * @var Meta_Tags_Context
	 */
	protected $context;

	/**
	 * The indexable
	 *
	 * @var Indexable
	 */
	protected $indexable;

	/**
	 * @var WP_Rewrite_Wrapper
	 */
	private $wp_rewrite_wrapper;

	/**
	 * The instance
	 *
	 * @var Meta_Surface
	 */
	protected $instance;

	/**
	 * Sets up the test instance.
	 *
	 * @return void
	 */
	protected function setUp() {
		$this->container        = Mockery::mock( ContainerInterface::class );
		$this->context_memoizer = Mockery::mock( Meta_Tags_Context_Memoizer::class );
<<<<<<< HEAD
		$this->repository       = Mockery::mock( Indexable_Repository::class );
		$this->context          = Mockery::mock( Meta_Tags_Context::class );
		$this->indexable        = Mockery::mock( Indexable::class );
=======
		$this->repository = Mockery::mock( Indexable_Repository::class );
		$this->context = Mockery::mock( Meta_Tags_Context::class );
		$this->wp_rewrite_wrapper = Mockery::mock( WP_Rewrite_Wrapper::class );
		$this->indexable = Mockery::mock( Indexable::class );
>>>>>>> e4930d61

		$this->instance = new Meta_Surface(
			$this->container,
			$this->context_memoizer,
			$this->repository,
			$this->wp_rewrite_wrapper
		);

		$this->context->presentation = (object) [ 'test' => 'succeeds' ];

		parent::setUp();
	}

	/**
	 * Tests the current page function.
	 *
	 * @covers ::for_current_page
	 */
	public function test_for_current_page() {
		$this->container->expects( 'get' )->times( 3 )->andReturn( null );
		$this->context_memoizer->expects( 'for_current_page' )->once()->andReturn( $this->context );

		$meta = $this->instance->for_current_page();

		$this->assertEquals( 'succeeds', $meta->test );
	}

	/**
	 * Tests the current page function.
	 *
	 * @covers ::for_home_page
	 */
	public function test_for_home_page() {
		$this->container->expects( 'get' )->times( 3 )->andReturn( null );
		Monkey\Functions\expect( 'get_option' )->once()->with( 'page_on_front' )->andReturn( 0 );
		Monkey\Functions\expect( 'get_option' )->once()->with( 'show_on_front' )->andReturn( 'posts' );
		$this->repository->expects( 'find_for_home_page' )->once()->andReturn( $this->indexable );
		$this->context_memoizer->expects( 'get' )->with( $this->indexable, 'Home_Page' )->andReturn( $this->context );

		$meta = $this->instance->for_home_page();

		$this->assertEquals( 'succeeds', $meta->test );
	}

	/**
	 * Tests the current page function.
	 *
	 * @covers ::for_home_page
	 */
	public function test_for_home_page_no_indexable() {
		Monkey\Functions\expect( 'get_option' )->once()->with( 'page_on_front' )->andReturn( 0 );
		Monkey\Functions\expect( 'get_option' )->once()->with( 'show_on_front' )->andReturn( 'posts' );
		$this->repository->expects( 'find_for_home_page' )->once()->andReturn( null );

		$this->assertFalse( $this->instance->for_home_page() );
	}

	/**
	 * Tests the current page function.
	 *
	 * @covers ::for_home_page
	 */
	public function test_for_home_page_static_page() {
		$this->container->expects( 'get' )->times( 3 )->andReturn( null );
		Monkey\Functions\expect( 'get_option' )->once()->with( 'page_on_front' )->andReturn( 1 );
		Monkey\Functions\expect( 'get_option' )->once()->with( 'show_on_front' )->andReturn( 'page' );
		$this->repository->expects( 'find_by_id_and_type' )->once()->with( 1, 'post' )->andReturn( $this->indexable );
		$this->context_memoizer->expects( 'get' )->with( $this->indexable, 'Static_Home_Page' )->andReturn( $this->context );

		$meta = $this->instance->for_home_page();

		$this->assertEquals( 'succeeds', $meta->test );
	}

	/**
	 * Tests the current page function.
	 *
	 * @covers ::for_home_page
	 */
	public function test_for_home_page_static_page_no_indexable() {
		Monkey\Functions\expect( 'get_option' )->once()->with( 'page_on_front' )->andReturn( 1 );
		Monkey\Functions\expect( 'get_option' )->once()->with( 'show_on_front' )->andReturn( 'page' );
		$this->repository->expects( 'find_by_id_and_type' )->once()->with( 1, 'post' )->andReturn( null );

		$this->assertFalse( $this->instance->for_home_page() );
	}

	/**
	 * Tests the current page function.
	 *
	 * @covers ::for_posts_page
	 */
	public function test_for_posts_page() {
		$this->container->expects( 'get' )->times( 3 )->andReturn( null );
		Monkey\Functions\expect( 'get_option' )->once()->with( 'page_for_posts' )->andReturn( 0 );
		$this->repository->expects( 'find_for_home_page' )->once()->andReturn( $this->indexable );
		$this->context_memoizer->expects( 'get' )->with( $this->indexable, 'Home_Page' )->andReturn( $this->context );

		$meta = $this->instance->for_posts_page();

		$this->assertEquals( 'succeeds', $meta->test );
	}

	/**
	 * Tests the current page function.
	 *
	 * @covers ::for_posts_page
	 */
	public function test_for_posts_page_no_indexable() {
		Monkey\Functions\expect( 'get_option' )->once()->with( 'page_for_posts' )->andReturn( 0 );
		$this->repository->expects( 'find_for_home_page' )->once()->andReturn( null );

		$this->assertFalse( $this->instance->for_posts_page() );
	}

	/**
	 * Tests the current page function.
	 *
	 * @covers ::for_posts_page
	 */
	public function test_for_posts_page_with_page() {
		$this->container->expects( 'get' )->times( 3 )->andReturn( null );
		Monkey\Functions\expect( 'get_option' )->once()->with( 'page_for_posts' )->andReturn( 1 );
		$this->repository->expects( 'find_by_id_and_type' )->once()->with( 1, 'post' )->andReturn( $this->indexable );
		$this->context_memoizer->expects( 'get' )->with( $this->indexable, 'Static_Posts_Page' )->andReturn( $this->context );

		$meta = $this->instance->for_posts_page();

		$this->assertEquals( 'succeeds', $meta->test );
	}

	/**
	 * Tests the current page function.
	 *
	 * @covers ::for_posts_page
	 */
	public function test_for_posts_page_with_page_no_indexable() {
		Monkey\Functions\expect( 'get_option' )->once()->with( 'page_for_posts' )->andReturn( 1 );
		$this->repository->expects( 'find_by_id_and_type' )->once()->with( 1, 'post' )->andReturn( null );

		$this->assertFalse( $this->instance->for_posts_page() );
	}

	/**
	 * Tests the post type archive function.
	 *
	 * @covers ::for_post_type_archive
	 */
	public function test_for_post_type_archive() {
		$this->container->expects( 'get' )->times( 3 )->andReturn( null );
		$this->repository->expects( 'find_for_post_type_archive' )->once()->with( 'post_type' )->andReturn( $this->indexable );
		$this->context_memoizer->expects( 'get' )->with( $this->indexable, 'Post_Type_Archive' )->andReturn( $this->context );

		$meta = $this->instance->for_post_type_archive( 'post_type' );

		$this->assertEquals( 'succeeds', $meta->test );
	}

	/**
	 * Tests the post type archive function.
	 *
	 * @covers ::for_post_type_archive
	 */
	public function test_for_post_type_archive_no_indexable() {
		$this->repository->expects( 'find_for_post_type_archive' )->once()->with( 'post_type' )->andReturn( null );
		$this->instance->for_post_type_archive( 'post_type' );
	}

	/**
	 * Tests the search result function.
	 *
	 * @covers ::for_search_result
	 */
	public function test_for_search_result() {
		$this->container->expects( 'get' )->times( 3 )->andReturn( null );
		$this->repository->expects( 'find_for_system_page' )->once()->with( 'search-result' )->andReturn( $this->indexable );
		$this->context_memoizer->expects( 'get' )->with( $this->indexable, 'Search_Result_Page' )->andReturn( $this->context );

		$meta = $this->instance->for_search_result();

		$this->assertEquals( 'succeeds', $meta->test );
	}

	/**
	 * Tests the search result function.
	 *
	 * @covers ::for_search_result
	 */
	public function test_for_search_result_no_indexable() {
		$this->repository->expects( 'find_for_system_page' )->once()->with( 'search-result' )->andReturn( null );
		$this->assertFalse( $this->instance->for_search_result() );
	}

	/**
	 * Tests the 404 function.
	 *
	 * @covers ::for_404
	 */
	public function test_for_404() {
		$this->container->expects( 'get' )->times( 3 )->andReturn( null );
		$this->repository->expects( 'find_for_system_page' )->once()->with( '404' )->andReturn( $this->indexable );
		$this->context_memoizer->expects( 'get' )->with( $this->indexable, 'Error_Page' )->andReturn( $this->context );

		$meta = $this->instance->for_404();

		$this->assertEquals( 'succeeds', $meta->test );
	}

	/**
	 * Tests the 404 function.
	 *
	 * @covers ::for_404
	 */
	public function test_for_404_no_indexable() {
		$this->repository->expects( 'find_for_system_page' )->once()->with( '404' )->andReturn( null );
		$this->assertFalse( $this->instance->for_404() );
	}

	/**
	 * Tests the post function.
	 *
	 * @covers ::for_post
	 */
	public function test_for_post() {
		$this->container->expects( 'get' )->times( 3 )->andReturn( null );
		$this->repository->expects( 'find_by_id_and_type' )->once()->with( 1, 'post' )->andReturn( $this->indexable );
		$this->context_memoizer->expects( 'get' )->with( $this->indexable, 'Post_Type' )->andReturn( $this->context );

		$meta = $this->instance->for_post( 1 );

		$this->assertEquals( 'succeeds', $meta->test );
	}

	/**
	 * Tests the post function.
	 *
	 * @covers ::for_post
	 */
	public function test_for_post_no_indexable() {
		$this->repository->expects( 'find_by_id_and_type' )->once()->with( 1, 'post' )->andReturn( null );
		$this->instance->for_post( 1 );
	}

	/**
	 * Tests the term function.
	 *
	 * @covers ::for_term
	 */
	public function test_for_term() {
		$this->container->expects( 'get' )->times( 3 )->andReturn( null );
		$this->repository->expects( 'find_by_id_and_type' )->once()->with( 1, 'term' )->andReturn( $this->indexable );
		$this->context_memoizer->expects( 'get' )->with( $this->indexable, 'Term_Archive' )->andReturn( $this->context );

		$meta = $this->instance->for_term( 1 );

		$this->assertEquals( 'succeeds', $meta->test );
	}

	/**
	 * Tests the term function.
	 *
	 * @covers ::for_term
	 */
	public function test_for_term_no_indexable() {
		$this->repository->expects( 'find_by_id_and_type' )->once()->with( 1, 'term' )->andReturn( null );
		$this->instance->for_term( 1 );
	}

	/**
	 * Tests the author function.
	 *
	 * @covers ::for_author
	 */
	public function test_for_author() {
		$this->container->expects( 'get' )->times( 3 )->andReturn( null );
		$this->repository->expects( 'find_by_id_and_type' )->once()->with( 1, 'user' )->andReturn( $this->indexable );
		$this->context_memoizer->expects( 'get' )->with( $this->indexable, 'Author_Archive' )->andReturn( $this->context );

		$meta = $this->instance->for_author( 1 );

		$this->assertEquals( 'succeeds', $meta->test );
	}

	/**
	 * Tests the author function.
	 *
	 * @covers ::for_author
	 */
	public function test_for_author_no_indexable() {
		$this->repository->expects( 'find_by_id_and_type' )->once()->with( 1, 'user' )->andReturn( null );
		$this->instance->for_author( 1 );
	}

	/**
	 * Tests the url function.
	 *
	 * @param string $object_type       The object type.
	 * @param string $object_sub_type   The object sub type.
	 * @param int    $object_id         The object id.
	 * @param string $page_type         The page type.
	 * @param int    $front_page_id     The front page id.
	 * @param int    $page_for_posts_id The page for posts id.
	 *
	 * @covers ::for_url
	 * @dataProvider for_url_provider
	 */
	public function test_for_url( $object_type, $object_sub_type, $object_id, $page_type, $front_page_id, $page_for_posts_id ) {
		$wp_rewrite = Mockery::mock( 'WP_Rewrite' );

		Monkey\Functions\expect( 'wp_parse_url' )->once()->with( 'url' )->andReturn( [ 'host' => 'host', 'path' => 'path' ] );
		Monkey\Functions\expect( 'wp_parse_url' )->once()->with( 'https://www.example.org', PHP_URL_HOST )->andReturn( 'host' );
		$this->container->expects( 'get' )->times( 3 )->andReturn( null );
		$this->repository->expects( 'find_by_permalink' )->once()->with( 'https://www.example.org' )->andReturn( $this->indexable );
		$this->wp_rewrite_wrapper->expects( 'get' )->once()->andReturn( $wp_rewrite );
		$wp_rewrite->expects( 'get_date_permastruct' )->once()->andReturn( 'date_permastruct' );
		$wp_rewrite->expects( 'generate_rewrite_rules' )->once()->with( 'date_permastruct', EP_DATE )->andReturn( [] );
		$this->indexable->object_type     = $object_type;
		$this->indexable->object_id       = $object_id;
		$this->indexable->object_sub_type = $object_sub_type;

		if ( $object_type === 'post' ) {
			Monkey\Functions\expect( 'get_option' )->once()->with( 'page_on_front' )->andReturn( $front_page_id );
			if ( $front_page_id === 0 ) {
				Monkey\Functions\expect( 'get_option' )->once()->with( 'page_for_posts' )->andReturn( $page_for_posts_id );
			}
		}

		$this->context_memoizer->expects( 'get' )->with( $this->indexable, $page_type )->andReturn( $this->context );

		$meta = $this->instance->for_url( 'url' );

		$this->assertEquals( 'succeeds', $meta->test );
	}

	/**
	 * Data provider for the url test.
	 *
	 * @return array The test parameters.
	 */
	public function for_url_provider() {
		return [
			[ 'post', 'post', 1, 'Static_Home_Page', 1, 0 ],
			[ 'post', 'post', 1, 'Static_Posts_Page', 0, 1 ],
			[ 'post', 'post', 1, 'Post_Type', 0, 0 ],
			[ 'term', 'tag', 1, 'Term_Archive', 0, 0 ],
			[ 'user', null, 1, 'Author_Archive', 0, 0 ],
			[ 'home-page', null, 1, 'Home_Page', 0, 0 ],
			[ 'post-type-archive', 'book', 1, 'Post_Type_Archive', 0, 0 ],
			[ 'system-page', 'search-result', 1, 'Search_Result_Page', 0, 0 ],
			[ 'system-page', '404', 1, 'Error_Page', 0, 0 ],
		];
	}
}<|MERGE_RESOLUTION|>--- conflicted
+++ resolved
@@ -81,18 +81,12 @@
 	 * @return void
 	 */
 	protected function setUp() {
-		$this->container        = Mockery::mock( ContainerInterface::class );
-		$this->context_memoizer = Mockery::mock( Meta_Tags_Context_Memoizer::class );
-<<<<<<< HEAD
-		$this->repository       = Mockery::mock( Indexable_Repository::class );
-		$this->context          = Mockery::mock( Meta_Tags_Context::class );
-		$this->indexable        = Mockery::mock( Indexable::class );
-=======
-		$this->repository = Mockery::mock( Indexable_Repository::class );
-		$this->context = Mockery::mock( Meta_Tags_Context::class );
+		$this->container          = Mockery::mock( ContainerInterface::class );
+		$this->context_memoizer   = Mockery::mock( Meta_Tags_Context_Memoizer::class );
+		$this->repository         = Mockery::mock( Indexable_Repository::class );
+		$this->context            = Mockery::mock( Meta_Tags_Context::class );
 		$this->wp_rewrite_wrapper = Mockery::mock( WP_Rewrite_Wrapper::class );
-		$this->indexable = Mockery::mock( Indexable::class );
->>>>>>> e4930d61
+		$this->indexable          = Mockery::mock( Indexable::class );
 
 		$this->instance = new Meta_Surface(
 			$this->container,
