--- conflicted
+++ resolved
@@ -50,11 +50,7 @@
 		wp_mkdir_p( plugin_dir_path( WPSEO_FILE ) . 'languages' );
 		file_put_contents(
 			$file_name,
-<<<<<<< HEAD
-			wp_json_encode( array( 'key' => 'value' ) )
-=======
 			WPSEO_Utils::format_json_encode( array( 'key' => 'value' ) )
->>>>>>> d896b059
 		);
 
 		$class_instance = new WPSEO_Metabox_Formatter(
