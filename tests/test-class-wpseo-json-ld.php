<?php
/**
 * @package WPSEO\Unittests
 */

/**
 * Class WPSEO_JSON_LD_Test
 */
class WPSEO_JSON_LD_Test extends WPSEO_UnitTestCase {

	/**
	 * @var WPSEO_JSON_LD
	 */
	private static $class_instance;

	/**
	 * Instantiate our class
	 */
	public static function setUpBeforeClass() {
		self::$class_instance = new WPSEO_JSON_LD();
	}

	/**
	 * @covers WPSEO_JSON_LD::website
	 */
	public function test_website() {
		$this->go_to_home();

		$home_url   = WPSEO_Utils::home_url();
		$search_url = $home_url . '?s={search_term_string}';
		$json       = wp_json_encode( array(
			'@context'        => 'http://schema.org',
			'@type'           => 'WebSite',
			'url'             => $home_url,
			'name'            => get_bloginfo( 'name' ),
			'potentialAction' => array(
				'@type'       => 'SearchAction',
				'target'      => $search_url,
				'query-input' => 'required name=search_term_string',
			),
		) );
		$expected   = '<script type=\'application/ld+json\'>' . $json . '</script>' . "\n";
		$this->expectOutput( $expected, self::$class_instance->website() );
	}

	/**
	 * @covers WPSEO_JSON_LD::organization_or_person
	 *
	 * Test having person markup and one social profile
	 */
	public function test_person() {
		$name                                               = 'Joost de Valk';
		$instagram                                          = 'http://instagram.com/yoast';
		self::$class_instance->options['company_or_person'] = 'person';
		self::$class_instance->options['person_name']       = $name;
		self::$class_instance->options['instagram_url']     = $instagram;

		$this->go_to_home();

<<<<<<< HEAD
		$home_url = WPSEO_Utils::home_url();
		$json     = WPSEO_Utils::json_encode( array(
=======
		$home_url = home_url();
		$json     = wp_json_encode( array(
>>>>>>> b4dd7f49
			'@context' => 'http://schema.org',
			'@type'    => 'Person',
			'url'      => $home_url,
			'sameAs'   => array( $instagram ),
			'name'     => $name,
		) );
		$expected = '<script type=\'application/ld+json\'>' . $json . '</script>' . "\n";
		$this->expectOutput( $expected, self::$class_instance->organization_or_person() );
	}

	/**
	 * @covers WPSEO_JSON_LD::organization_or_person
	 *
	 * Test having organization markup and two social profiles
	 */
	public function test_organization() {
		$name                                               = 'Yoast';
		$facebook                                           = 'https://www.facebook.com/Yoast';
		$instagram                                          = 'http://instagram.com/yoast';
		self::$class_instance->options['company_or_person'] = 'company';
		self::$class_instance->options['company_name']      = $name;
		self::$class_instance->options['facebook_site']     = $facebook;
		self::$class_instance->options['instagram_url']     = $instagram;

		$this->go_to_home();

<<<<<<< HEAD
		$home_url = WPSEO_Utils::home_url();
		$json     = WPSEO_Utils::json_encode( array(
=======
		$home_url = home_url();
		$json     = wp_json_encode( array(
>>>>>>> b4dd7f49
			'@context' => 'http://schema.org',
			'@type'    => 'Organization',
			'url'      => $home_url,
			'sameAs'   => array( $instagram, $facebook, $instagram ),
			'name'     => $name,
			'logo'     => '',
		) );
		$expected = '<script type=\'application/ld+json\'>' . $json . '</script>' . "\n";
		$this->expectOutput( $expected, self::$class_instance->organization_or_person() );
	}
}<|MERGE_RESOLUTION|>--- conflicted
+++ resolved
@@ -57,13 +57,8 @@
 
 		$this->go_to_home();
 
-<<<<<<< HEAD
 		$home_url = WPSEO_Utils::home_url();
-		$json     = WPSEO_Utils::json_encode( array(
-=======
-		$home_url = home_url();
 		$json     = wp_json_encode( array(
->>>>>>> b4dd7f49
 			'@context' => 'http://schema.org',
 			'@type'    => 'Person',
 			'url'      => $home_url,
@@ -90,13 +85,8 @@
 
 		$this->go_to_home();
 
-<<<<<<< HEAD
 		$home_url = WPSEO_Utils::home_url();
-		$json     = WPSEO_Utils::json_encode( array(
-=======
-		$home_url = home_url();
 		$json     = wp_json_encode( array(
->>>>>>> b4dd7f49
 			'@context' => 'http://schema.org',
 			'@type'    => 'Organization',
 			'url'      => $home_url,
