--- conflicted
+++ resolved
@@ -4,7 +4,6 @@
 
 use Mockery;
 use Yoast\WP\SEO\Helpers\Current_Page_Helper;
-use Yoast\WP\SEO\Helpers\Schema\HTML_Helper;
 use Yoast\WP\SEO\Helpers\Schema\ID_Helper;
 use Yoast\WP\SEO\Generators\Schema\Breadcrumb;
 use Yoast\WP\SEO\Helpers\Schema\HTML_Helper;
@@ -45,11 +44,7 @@
 	private $id;
 
 	/**
-<<<<<<< HEAD
-	 * Holds the HTMl helper mock instance.
-=======
 	 * Holds the html helper mock instance.
->>>>>>> 5a9f4f96
 	 *
 	 * @var Mockery\MockInterface|HTML_Helper
 	 */
@@ -85,11 +80,7 @@
 			'schema'       => (object) [
 				'id'   => $this->id,
 				'html' => $this->html,
-<<<<<<< HEAD
-			]
-=======
-			],
->>>>>>> 5a9f4f96
+			],
 		];
 	}
 
@@ -388,8 +379,6 @@
 		$this->current_page->expects( 'is_paged' )->andReturnFalse();
 		$this->html->expects( 'smart_strip_tags' )->once()->with( 'Page title' )->andReturn( 'Page title' );
 
-		$this->html->expects( 'smart_strip_tags' )->andReturnArg( 0 );
-
 		$expected = [
 			'@type'           => 'BreadcrumbList',
 			'@id'             => 'https://wordpress.example.com/canonical#breadcrumb',
