--- conflicted
+++ resolved
@@ -9,12 +9,9 @@
 use Yoast\WP\SEO\Config\Schema_IDs;
 use Yoast\WP\SEO\Helpers\Image_Helper;
 use Yoast\WP\SEO\Helpers\Schema;
-<<<<<<< HEAD
-=======
 use Yoast\WP\SEO\Helpers\Schema\Article_Helper;
 use Yoast\WP\SEO\Tests\Mocks\Author;
 use Yoast\WP\SEO\Tests\Mocks\Indexable;
->>>>>>> ed40c97a
 use Yoast\WP\SEO\Tests\Mocks\Meta_Tags_Context;
 use Yoast\WP\SEO\Tests\TestCase;
 
@@ -200,8 +197,6 @@
 		$this->assertSame( $this->person_data, $actual );
 	}
 
-<<<<<<< HEAD
-=======
 	/**
 	 * Tests that the author gets generated properly when
 	 * the site does not represent the author.
@@ -402,7 +397,6 @@
 			->andReturn( 'our_image_schema' );
 	}
 
->>>>>>> ed40c97a
 	/**
 	 * Tests that the author Schema piece is not output
 	 * on non-user archives and non-posts.
@@ -483,15 +477,13 @@
 	}
 
 	/**
-<<<<<<< HEAD
-	 * Tests that the author Schema piece is not output on a post
-	 * authored by the person the website represents.
+	 * Tests that the author Schema piece is output on a post and the site is represented by an organization.
 	 *
 	 * @covers ::is_needed
 	 */
-	public function test_is_not_shown_when_on_post_and_site_represents_author() {
+	public function test_is_shown_when_on_post_site_organization() {
 		$user_id         = 123;
-		$object_sub_type = 'recipe';
+		$object_sub_type = 'post';
 
 		$this->article
 			->expects( 'is_article_post_type' )
@@ -508,38 +500,6 @@
 			'object_sub_type' => $object_sub_type,
 		];
 
-		$this->meta_tags_context->site_represents = 'person';
-		$this->meta_tags_context->site_user_id    = $user_id;
-
-		$this->assertFalse( $this->instance->is_needed() );
-	}
-
-	/**
-=======
->>>>>>> ed40c97a
-	 * Tests that the author Schema piece is output on a post and the site is represented by an organization.
-	 *
-	 * @covers ::is_needed
-	 */
-	public function test_is_shown_when_on_post_site_organization() {
-		$user_id         = 123;
-		$object_sub_type = 'post';
-
-		$this->article
-			->expects( 'is_article_post_type' )
-			->with( $object_sub_type )
-			->andReturn( true );
-
-		// Set up the context with values.
-		$this->meta_tags_context->post = (object) [
-			'post_author' => $user_id,
-		];
-
-		$this->meta_tags_context->indexable = (object) [
-			'object_type'     => 'post',
-			'object_sub_type' => $object_sub_type,
-		];
-
 		$this->meta_tags_context->site_represents = 'organization';
 		$this->meta_tags_context->site_user_id    = $user_id;
 
