--- conflicted
+++ resolved
@@ -20,16 +20,7 @@
 	 * Does the setup for testing.
 	 */
 	public function setUp() {
-<<<<<<< HEAD
-		$this->option_helper = Mockery::mock( Options_Helper::class );
-		$current_page_helper = Mockery::mock( Current_Page_Helper::class );
-		$this->indexable     = new Indexable();
-
-		$presentation   = new Indexable_Home_Page_Presentation( $this->option_helper, $current_page_helper );
-		$this->instance = $presentation->of( [ 'model' => $this->indexable ] );
-=======
 		$this->setInstance();
->>>>>>> a72fd545
 
 		return parent::setUp();
 	}
