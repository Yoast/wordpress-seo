<?php

namespace Yoast\WP\SEO\Tests\Presentations\Indexable_Post_Type_Presentation;

use Yoast\WP\SEO\Tests\TestCase;

/**
 * Class Open_Graph_Description_Test
 *
 * @coversDefaultClass \Yoast\WP\SEO\Presentations\Indexable_Post_Type_Presentation
 *
 * @group presentations
 * @group opengraph
 */
class Open_Graph_Description_Test extends TestCase {
	use Presentation_Instance_Builder;

	/**
	 * Does the setup for testing.
	 */
	public function setUp() {
		parent::setUp();

		$this->set_instance();
		$this->indexable->object_id = 1;

<<<<<<< HEAD
		$this->post_type
=======
		$this->post
>>>>>>> e7823a81
			->expects( 'strip_shortcodes' )
			->withAnyArgs()
			->once()
			->andReturnUsing( function( $string ) {
				return $string;
			} );
	}

	/**
	 * Tests the situation where the og_description is retrieved.
	 *
	 * @covers ::generate_og_description
	 */
	public function test_with_og_description() {
		$this->indexable->og_description = 'OpenGraph description';

		$this->assertEquals( 'OpenGraph description', $this->instance->generate_og_description() );
	}

	/**
	 * Tests the situation where the fall back to the excerpt is used.
	 *
	 * @covers ::generate_og_description
	 */
	public function test_with_excerpt_fallback() {
		$this->indexable->object_sub_type = 'post';

		$this->options
			->expects( 'get' )
			->with( 'metadesc-post' )
			->once()
			->andReturn( '' );

<<<<<<< HEAD
		$this->post_type
=======
		$this->post
>>>>>>> e7823a81
			->expects( 'get_the_excerpt' )
			->with( $this->indexable->object_id )
			->once()
			->andReturn( 'Excerpt description' );

		$this->assertEquals( 'Excerpt description', $this->instance->generate_og_description() );
	}
}<|MERGE_RESOLUTION|>--- conflicted
+++ resolved
@@ -24,11 +24,7 @@
 		$this->set_instance();
 		$this->indexable->object_id = 1;
 
-<<<<<<< HEAD
-		$this->post_type
-=======
 		$this->post
->>>>>>> e7823a81
 			->expects( 'strip_shortcodes' )
 			->withAnyArgs()
 			->once()
@@ -62,11 +58,7 @@
 			->once()
 			->andReturn( '' );
 
-<<<<<<< HEAD
-		$this->post_type
-=======
 		$this->post
->>>>>>> e7823a81
 			->expects( 'get_the_excerpt' )
 			->with( $this->indexable->object_id )
 			->once()
