--- conflicted
+++ resolved
@@ -73,18 +73,11 @@
 	protected function set_instance() {
 		$this->indexable = new Indexable();
 
-<<<<<<< HEAD
 		$this->post_type   = Mockery::mock( Post_Type_Helper::class );
+		$this->post        = Mockery::mock( Post_Helper::class );
 		$this->context     = Mockery::mock( Meta_Tags_Context::class )->makePartial();
 		$this->date        = Mockery::mock( Date_Helper::class );
 		$this->pagination  = Mockery::mock( Pagination_Helper::class );
-=======
-		$this->post_type_helper = Mockery::mock( Post_Type_Helper::class );
-		$this->post             = Mockery::mock( Post_Helper::class );
-		$this->context          = Mockery::mock( Meta_Tags_Context::class )->makePartial();
-		$this->date_helper      = Mockery::mock( Date_Helper::class );
-		$this->pagination       = Mockery::mock( Pagination_Helper::class );
->>>>>>> e7823a81
 
 		$instance = Mockery::mock(
 			Indexable_Post_Type_Presentation::class,
