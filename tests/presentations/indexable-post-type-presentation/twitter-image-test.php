--- conflicted
+++ resolved
@@ -20,18 +20,7 @@
 	 * Sets up the test class.
 	 */
 	public function setUp() {
-<<<<<<< HEAD
-		$this->option_helper = Mockery::mock( Options_Helper::class );
-		$meta_helper         = Mockery::mock( Meta_Helper::class );
-		$current_page_helper = Mockery::mock( Current_Page_Helper::class );
-		$this->image_helper  = Mockery::mock( Image_Helper::class );
-		$this->indexable     = new Indexable();
-
-		$presentation   = new Indexable_Post_Type_Presentation( $this->option_helper, $meta_helper, $current_page_helper, $this->image_helper );
-		$this->instance = $presentation->of( [ 'model' => $this->indexable ] );
-=======
 		parent::setUp();
->>>>>>> a72fd545
 
 		$this->setInstance();
 	}
