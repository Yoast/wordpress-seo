<?php

namespace Yoast\WP\SEO\Tests\Presentations\Indexable_Post_Type_Presentation;

use Yoast\WP\SEO\Tests\TestCase;
use Brain\Monkey;

/**
 * Class OG_Article_Published_Time_Test
 *
 * @coversDefaultClass \Yoast\WP\SEO\Presentations\Indexable_Post_Type_Presentation
 *
 * @group presentations
 * @group opengraph
 */
class OG_Article_Published_Time_Test extends TestCase {
	use Presentation_Instance_Builder;

	/**
	 * Sets up the test class.
	 */
	public function setUp() {
		parent::setUp();

		$this->set_instance();
	}

	/**
	 * Tests that the published time is returned for a post.
	 *
	 * @covers ::generate_og_article_published_time
	 */
	public function test_generate_og_article_published_time_post() {
		$this->indexable->object_sub_type = 'post';

		$source = (object) [ 'post_date_gmt' => '2019-10-08T12:26:31+00:00' ];
		$this->instance->expects( 'generate_source' )->once()->andReturn( $source );

		$this->date
			->expects( 'format' )
			->with( '2019-10-08T12:26:31+00:00' )
			->once()
			->andReturn( '2019-10-08T12:26:31+00:00' );

		$actual = $this->instance->generate_og_article_published_time();
		$expected = '2019-10-08T12:26:31+00:00';

		$this->assertEquals( $expected, $actual );
	}

	/**
	 * Tests that no published time is returned for a page.
	 *
	 * @covers ::generate_og_article_published_time
	 */
	public function test_generate_og_article_published_time_page() {
		$this->indexable->object_sub_type = 'page';

		$this->instance->expects( 'generate_source' )->andReturn( (object) [] );

<<<<<<< HEAD
		$this->post_type
=======
		$this->post
>>>>>>> e7823a81
			->expects( 'get_post_type' )
			->once()
			->andReturn( 'page' );

		$actual = $this->instance->generate_og_article_published_time();
		$this->assertEmpty( $actual );
	}

	/**
	 * Tests that a published time is returned for a page when the publish date is enabled with the wpseo_opengraph_show_publish_date filter.
	 *
	 * @covers ::generate_og_article_published_time
	 */
	public function test_generate_og_article_published_time_page_enabled() {
		$this->indexable->object_sub_type = 'page';

		$source = (object) [ 'post_date_gmt' => '2019-10-08T12:26:31+00:00' ];
		$this->instance->expects( 'generate_source' )->once()->andReturn( $source );

		$this->date
			->expects( 'format' )
			->with( '2019-10-08T12:26:31+00:00' )
			->once()
			->andReturn( '2019-10-08T12:26:31+00:00' );

<<<<<<< HEAD
		$this->post_type
=======
		$this->post
>>>>>>> e7823a81
			->expects( 'get_post_type' )
			->once()
			->andReturn( 'page' );

		Monkey\Filters\expectApplied( 'wpseo_opengraph_show_publish_date' )
			->once()
			->andReturn( true );


		$actual = $this->instance->generate_og_article_published_time();
		$expected = '2019-10-08T12:26:31+00:00';
		$this->assertEquals( $expected, $actual );
	}
}<|MERGE_RESOLUTION|>--- conflicted
+++ resolved
@@ -58,11 +58,7 @@
 
 		$this->instance->expects( 'generate_source' )->andReturn( (object) [] );
 
-<<<<<<< HEAD
-		$this->post_type
-=======
 		$this->post
->>>>>>> e7823a81
 			->expects( 'get_post_type' )
 			->once()
 			->andReturn( 'page' );
@@ -88,11 +84,7 @@
 			->once()
 			->andReturn( '2019-10-08T12:26:31+00:00' );
 
-<<<<<<< HEAD
-		$this->post_type
-=======
 		$this->post
->>>>>>> e7823a81
 			->expects( 'get_post_type' )
 			->once()
 			->andReturn( 'page' );
