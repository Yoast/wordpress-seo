--- conflicted
+++ resolved
@@ -48,11 +48,7 @@
 			->once()
 			->andReturn( '' );
 
-<<<<<<< HEAD
-		$this->post_type
-=======
 		$this->post
->>>>>>> e7823a81
 			->expects( 'get_the_excerpt' )
 			->with( $this->indexable->object_id )
 			->once()
@@ -96,11 +92,7 @@
 			->once()
 			->andReturn( 'OG Description' );
 
-<<<<<<< HEAD
-		$this->post_type
-=======
 		$this->post
->>>>>>> e7823a81
 			->expects( 'get_the_excerpt' )
 			->with( $this->indexable->object_id )
 			->once()
@@ -122,11 +114,7 @@
 
 		$this->instance->og_description = '';
 
-<<<<<<< HEAD
-		$this->post_type
-=======
 		$this->post
->>>>>>> e7823a81
 			->expects( 'get_the_excerpt' )
 			->with( $this->indexable->object_id )
 			->once()
