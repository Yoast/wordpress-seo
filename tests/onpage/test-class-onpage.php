<?php
/**
 * WPSEO plugin test file.
 *
 * @package WPSEO\Tests\OnPage
 */

/**
 * Unit Test Class.
 */
class WPSEO_OnPage_Test extends WPSEO_UnitTestCase {

	/**
	 * @var WPSEO_OnPage
	 */
	protected $class_instance;

	/**
	 * @var WPSEO_OnPage_Option
	 */
	private $option_instance;

	/**
	 * Setup the class instance
	 */
	public function setUp() {
		parent::setUp();

		$this->option_instance = new WPSEO_OnPage_Option();
		$this->class_instance  = new WPSEO_OnPage_Double();
	}

	/**
	 * Test if the weekly schedule is added to wp_get_schedules
	 *
	 * @covers WPSEO_OnPage::add_weekly_schedule
	 */
	public function test_add_weekly_schedule() {
		$this->class_instance->register_hooks();

		$schedules = $this->class_instance->add_weekly_schedule( array() );

		$this->assertTrue( array_key_exists( 'weekly', $schedules ) );
		$this->assertEquals( $schedules['weekly']['interval'], WEEK_IN_SECONDS );
		$this->assertEquals( $schedules['weekly']['display'], __( 'Once Weekly', 'wordpress-seo' ) );

		$schedules = wp_get_schedules();

		$this->assertTrue( array_key_exists( 'weekly', $schedules ) );
		$this->assertEquals( $schedules['weekly']['interval'], WEEK_IN_SECONDS );
		$this->assertEquals( $schedules['weekly']['display'], __( 'Once Weekly', 'wordpress-seo' ) );
	}

	/**
	 * Test is the old status (null) is overwritten by the new status (1)
	 *
	 * @covers WPSEO_OnPage::fetch_from_onpage
	 */
	public function test_fetch_from_onpage() {
		update_option( 'home', 'http://example.org' );

		$this->assertEquals( $this->option_instance->get_status(), 99 );

		$this->assertTrue( $this->class_instance->fetch_from_onpage() );

		$option_instance = new WPSEO_OnPage_Option();
		$this->assertEquals( $option_instance->get_status(), 1 );
	}

	/**
	 * Test is the old status (null) is overwritten by the new status (0)
	 *
	 * @covers WPSEO_OnPage::fetch_from_onpage
	 */
	public function test_fetch_from_onpage_not_indexable() {
		update_option( 'home', 'https://example.org' );

		$this->assertEquals( $this->option_instance->get_status(), 99 );

		$this->assertTrue( $this->class_instance->fetch_from_onpage() );

		$option_instance = new WPSEO_OnPage_Option();
		$this->assertEquals( $option_instance->get_status(), 0 );
	}

	/**
	 * Test is the method can only be called once because of the fetch limit of 60 minutes
	 *
	 * @covers WPSEO_OnPage::fetch_from_onpage
	 */
	public function test_fetch_from_onpage_call_twice() {
		update_option( 'home', 'http://example.org' );

		$this->assertTrue( $this->class_instance->fetch_from_onpage() );
		$this->assertFalse( $this->class_instance->fetch_from_onpage() );
	}

	/**
	 * Test is the old status (null) is overwritten by the new status (0)
	 *
	 * @covers WPSEO_OnPage::fetch_from_onpage
	 */
	public function test_notify_admins() {
		update_option( 'home', 'http://example.org' );

		$class_instance =
			$this
				->getMockBuilder( 'WPSEO_OnPage_Double' )
				->setMethods( array( 'notify_admins' ) )
				->getMock();

		$class_instance
			->expects( $this->once() )
			->method( 'notify_admins' );

		$class_instance->fetch_from_onpage();
	}

	/**
	 * Tests whether OnPage is disable, the notice should not be shown.
	 *
	 * @covers WPSEO_OnPage::__construct
	 * @covers WPSEO_OnPage::should_show_notice
	 */
	public function test_show_notice_being_hooked() {
<<<<<<< HEAD
		$option = new OnPage_Option_Mock( false, WPSEO_OnPage_Option::IS_INDEXABLE, true );

		$instance = new WPSEO_OnPage_Double( $option );
=======
		$instance = new WPSEO_OnPage();
		$instance->register_hooks();
>>>>>>> b38c40e0

		$this->assertTrue( has_action( 'admin_init', array( $instance, 'show_notice' ) ) > 0 );
	}

	/**
	 * Tests whether OnPage is disable, the notice should not be shown.
	 *
	 * @covers WPSEO_OnPage::__construct
	 * @covers WPSEO_OnPage::should_show_notice
	 */
	public function test_should_show_notice_disabled() {
<<<<<<< HEAD
		$option = new OnPage_Option_Mock( false, WPSEO_OnPage_Option::IS_INDEXABLE, true );

		$instance = new WPSEO_OnPage_Double( $option );
=======
		$instance = new WPSEO_OnPage_Double();
>>>>>>> b38c40e0

		$this->assertFalse( $instance->should_show_notice() );
	}

	/**
	 * Tests whether OnPage is not indexable and enabled, the notice should be shown.
	 *
	 * @covers WPSEO_OnPage::__construct
	 * @covers WPSEO_OnPage::should_show_notice
	 */
	public function test_should_show_notice() {
<<<<<<< HEAD
		$option   = new OnPage_Option_Mock( true, WPSEO_OnPage_Option::IS_NOT_INDEXABLE, true );
		$instance = new WPSEO_OnPage_Double( $option );

		update_option( 'blog_public', 1 );

=======
		$option = new OnPage_Option_Mock( true, WPSEO_OnPage_Option::IS_NOT_INDEXABLE, true );
		update_option( 'blog_public', 1 );

		$instance = $this->getMockBuilder( 'WPSEO_OnPage_Double' )
			->setMethods( array( 'get_option' ) )
			->getMock();

		$instance->expects( $this->atLeastOnce() )
			->method( 'get_option' )
			->will( $this->returnValue( $option ) );

>>>>>>> b38c40e0
		$this->assertTrue( $instance->should_show_notice() );
	}
}<|MERGE_RESOLUTION|>--- conflicted
+++ resolved
@@ -123,14 +123,8 @@
 	 * @covers WPSEO_OnPage::should_show_notice
 	 */
 	public function test_show_notice_being_hooked() {
-<<<<<<< HEAD
-		$option = new OnPage_Option_Mock( false, WPSEO_OnPage_Option::IS_INDEXABLE, true );
-
-		$instance = new WPSEO_OnPage_Double( $option );
-=======
 		$instance = new WPSEO_OnPage();
 		$instance->register_hooks();
->>>>>>> b38c40e0
 
 		$this->assertTrue( has_action( 'admin_init', array( $instance, 'show_notice' ) ) > 0 );
 	}
@@ -142,13 +136,7 @@
 	 * @covers WPSEO_OnPage::should_show_notice
 	 */
 	public function test_should_show_notice_disabled() {
-<<<<<<< HEAD
-		$option = new OnPage_Option_Mock( false, WPSEO_OnPage_Option::IS_INDEXABLE, true );
-
-		$instance = new WPSEO_OnPage_Double( $option );
-=======
 		$instance = new WPSEO_OnPage_Double();
->>>>>>> b38c40e0
 
 		$this->assertFalse( $instance->should_show_notice() );
 	}
@@ -160,13 +148,6 @@
 	 * @covers WPSEO_OnPage::should_show_notice
 	 */
 	public function test_should_show_notice() {
-<<<<<<< HEAD
-		$option   = new OnPage_Option_Mock( true, WPSEO_OnPage_Option::IS_NOT_INDEXABLE, true );
-		$instance = new WPSEO_OnPage_Double( $option );
-
-		update_option( 'blog_public', 1 );
-
-=======
 		$option = new OnPage_Option_Mock( true, WPSEO_OnPage_Option::IS_NOT_INDEXABLE, true );
 		update_option( 'blog_public', 1 );
 
@@ -178,7 +159,6 @@
 			->method( 'get_option' )
 			->will( $this->returnValue( $option ) );
 
->>>>>>> b38c40e0
 		$this->assertTrue( $instance->should_show_notice() );
 	}
 }