--- conflicted
+++ resolved
@@ -53,13 +53,7 @@
 	 * @covers ::present
 	 */
 	public function test_present() {
-<<<<<<< HEAD
-		$this->instance->presentation   = new Indexable_Presentation();
-		$indexable_presentation         = $this->instance->presentation;
-		$indexable_presentation->robots = [
-=======
 		$this->presentation->robots = [
->>>>>>> 3fc74c64
 			'index'  => 'index',
 			'follow' => 'nofollow',
 		];
@@ -70,33 +64,6 @@
 		$this->assertEquals( $actual, $expected );
 	}
 
-<<<<<<< HEAD
-	/**
-	 * Tests whether the presenter returns the correct meta tag, when the `wpseo_robots` filter is applied.
-	 *
-	 * @covers ::present
-	 * @covers ::filter
-	 */
-	public function test_present_filter() {
-		$this->instance->presentation   = new Indexable_Presentation();
-		$indexable_presentation         = $this->instance->presentation;
-		$indexable_presentation->robots = [
-			'index'  => 'index',
-			'follow' => 'nofollow',
-		];
-
-		Monkey\Filters\expectApplied( 'wpseo_robots' )
-			->once()
-			->with( 'index, nofollow', $indexable_presentation )
-			->andReturn( 'noindex' );
-
-		$actual   = $this->instance->present();
-		$expected = '<meta name="robots" content="noindex" />';
-
-		$this->assertEquals( $expected, $actual );
-	}
-=======
->>>>>>> 3fc74c64
 
 	/**
 	 * Tests the situation where the presentation is empty.
@@ -104,13 +71,7 @@
 	 * @covers ::present
 	 */
 	public function test_present_empty() {
-<<<<<<< HEAD
-		$this->instance->presentation   = new Indexable_Presentation();
-		$indexable_presentation         = $this->instance->presentation;
-		$indexable_presentation->robots = [];
-=======
 		$this->presentation->robots = [];
->>>>>>> 3fc74c64
 
 		$this->assertEmpty( $this->instance->present() );
 	}
