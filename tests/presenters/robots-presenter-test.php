<?php

namespace Yoast\WP\SEO\Tests\Presenters;

use Mockery;
use Brain\Monkey;
use Yoast\WP\SEO\Presentations\Indexable_Presentation;
use Yoast\WP\SEO\Presenters\Robots_Presenter;
use Yoast\WP\SEO\Tests\TestCase;

/**
 * Class Robots_Presenter_Test
 *
 * @coversDefaultClass \Yoast\WP\SEO\Presenters\Robots_Presenter
 *
 * @group presenters
 *
 * @package Yoast\WP\SEO\Tests\Presenters
 */
class Robots_Presenter_Test extends TestCase {

	/**
	 * The robots presenter instance.
	 *
	 * @var Robots_Presenter
	 */
	private $instance;

	/**
	 * Sets up the test class.
	 */
	public function setUp() {
		parent::setUp();

		$this->instance = Mockery::mock( Robots_Presenter::class )
			->makePartial()
			->shouldAllowMockingProtectedMethods();
	}

	/**
	 * Tests whether the presenter returns the correct meta tag.
	 *
	 * @covers ::present
	 */
	public function test_present() {
		$this->instance->presentation   = new Indexable_Presentation();
		$indexable_presentation         = $this->instance->presentation;
		$indexable_presentation->robots = [
			'index'  => 'index',
			'follow' => 'nofollow',
		];

		$actual   = $this->instance->present();
		$expected = '<meta name="robots" content="index, nofollow" />';

		$this->assertEquals( $actual, $expected );
	}

	/**
	 * Tests whether the presenter returns the correct meta tag, when the `wpseo_robots` filter is applied.
	 *
	 * @covers ::present
	 * @covers ::filter
	 */
	public function test_present_filter() {
		$this->instance->presentation   = new Indexable_Presentation();
		$indexable_presentation         = $this->instance->presentation;
		$indexable_presentation->robots = [
			'index'  => 'index',
			'follow' => 'nofollow',
		];

		Monkey\Filters\expectApplied( 'wpseo_robots' )
			->once()
			->with( 'index, nofollow', $indexable_presentation )
			->andReturn( 'noindex' );

		$actual   = $this->instance->present();
		$expected = '<meta name="robots" content="noindex" />';

		$this->assertEquals( $expected, $actual );
	}

	/**
	 * Tests the situation where the presentation is empty.
	 *
	 * @covers ::present
	 */
	public function test_present_empty() {
		$this->instance->presentation   = new Indexable_Presentation();
		$indexable_presentation         = $this->instance->presentation;
		$indexable_presentation->robots = [];

		$this->assertEmpty( $this->instance->present() );
	}
<<<<<<< HEAD

	/**
	 * Tests if the default and null values are removed from the robots options array.
	 *
	 * @covers ::present
	 * @covers ::remove_defaults
	 */
	public function test_present_with_filtering_default_and_null_values() {
		$this->instance->presentation = new Indexable_Presentation();
		$indexable_presentation       = $this->instance->presentation;

		$indexable_presentation->robots = [
			'index'        => 'index',
			'follow'       => 'follow',
			'noimageindex' => 'noimageindex',
			'nosnippet'    => null,
			'noarchive'    => null,
		];

		$actual   = $this->instance->present();
		$expected = '<meta name="robots" content="noimageindex" />';

		$this->assertEquals( $actual, $expected );
	}
=======
>>>>>>> 5d7dbf76
}<|MERGE_RESOLUTION|>--- conflicted
+++ resolved
@@ -93,31 +93,4 @@
 
 		$this->assertEmpty( $this->instance->present() );
 	}
-<<<<<<< HEAD
-
-	/**
-	 * Tests if the default and null values are removed from the robots options array.
-	 *
-	 * @covers ::present
-	 * @covers ::remove_defaults
-	 */
-	public function test_present_with_filtering_default_and_null_values() {
-		$this->instance->presentation = new Indexable_Presentation();
-		$indexable_presentation       = $this->instance->presentation;
-
-		$indexable_presentation->robots = [
-			'index'        => 'index',
-			'follow'       => 'follow',
-			'noimageindex' => 'noimageindex',
-			'nosnippet'    => null,
-			'noarchive'    => null,
-		];
-
-		$actual   = $this->instance->present();
-		$expected = '<meta name="robots" content="noimageindex" />';
-
-		$this->assertEquals( $actual, $expected );
-	}
-=======
->>>>>>> 5d7dbf76
 }