--- conflicted
+++ resolved
@@ -64,7 +64,6 @@
 			$instance->present()
 		);
 	}
-<<<<<<< HEAD
 
 	/**
 	 * Tests the get method.
@@ -76,6 +75,4 @@
 
 		$this->assertSame( '', $instance->get() );
 	}
-=======
->>>>>>> 0b92f264
 }