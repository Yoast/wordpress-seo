--- conflicted
+++ resolved
@@ -36,18 +36,10 @@
 	 * Sets up the test class.
 	 */
 	public function setUp() {
-<<<<<<< HEAD
 		$this->instance     = Mockery::mock( Schema_Presenter::class )->makePartial();
 		$this->presentation = new Indexable_Presentation();
 
 		$this->instance->presentation = $this->presentation;
-=======
-		$this->instance = Mockery::mock( Schema_Presenter::class )
-			->makePartial();
-
-		$this->instance->presentation = new Indexable_Presentation();
-		$this->presentation           = $this->instance->presentation;
->>>>>>> 0b92f264
 
 		return parent::setUp();
 	}
