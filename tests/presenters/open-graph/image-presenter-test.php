--- conflicted
+++ resolved
@@ -103,8 +103,6 @@
 
 		$this->assertEquals( [ 'url' => 'filtered_image.jpg' ], $this->instance->filter( [ 'url' => 'image.jpg' ], $this->presentation ) );
 	}
-<<<<<<< HEAD
-
 
 	/**
 	 * Tests the retrieval of the raw value.
@@ -122,6 +120,4 @@
 
 		$this->assertSame( [ $image ], $this->instance->get() );
 	}
-=======
->>>>>>> 0b92f264
 }