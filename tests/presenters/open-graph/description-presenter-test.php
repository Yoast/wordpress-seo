--- conflicted
+++ resolved
@@ -43,13 +43,8 @@
 		$this->presentation = new Indexable_Presentation();
 		$this->replace_vars = Mockery::mock( \WPSEO_Replace_Vars::class );
 
-<<<<<<< HEAD
 		$this->instance->set_replace_vars( $this->replace_vars );
-		$this->presentation->replace_vars_object = [];
-=======
-		$this->instance->set_replace_vars_helper( $this->replace_vars );
 		$this->presentation->source = [];
->>>>>>> f1e34bcd
 
 		$this->replace_vars
 			->expects( 'replace' )
