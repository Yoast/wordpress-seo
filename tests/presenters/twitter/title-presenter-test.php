--- conflicted
+++ resolved
@@ -39,13 +39,8 @@
 		$this->instance = new Title_Presenter();
 		$this->indexable_presentation = new Indexable_Presentation();
 		$this->replace_vars = Mockery::mock( \WPSEO_Replace_Vars::class );
-<<<<<<< HEAD
 		$this->instance->set_replace_vars( $this->replace_vars );
-		$this->indexable_presentation->replace_vars_object = [];
-=======
-		$this->instance->set_replace_vars_helper( $this->replace_vars );
-		$this->indexable_presentation->source = [];
->>>>>>> f1e34bcd
+		$this->indexable_presentation->source= [];
 
 		return parent::setUp();
 	}
