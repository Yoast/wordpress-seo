--- conflicted
+++ resolved
@@ -54,14 +54,8 @@
 	 * @covers ::present
 	 */
 	public function test_present() {
-<<<<<<< HEAD
-		$this->instance->presentation      = new Indexable_Presentation();
-		$indexable_presentation            = $this->instance->presentation;
-		$indexable_presentation->googlebot = [ 'one', 'two', 'three' ];
-=======
 		$this->presentation->googlebot = [ 'one', 'two', 'three' ];
 		$this->presentation->robots    = [ 'index' => 'index' ];
->>>>>>> 3eeaeafc
 
 		$actual   = $this->instance->present();
 		$expected = '<meta name="googlebot" content="one, two, three" />';
@@ -87,14 +81,8 @@
 	 * @covers ::filter
 	 */
 	public function test_present_filter() {
-<<<<<<< HEAD
-		$this->instance->presentation      = new Indexable_Presentation();
-		$indexable_presentation            = $this->instance->presentation;
-		$indexable_presentation->googlebot = [ 'one', 'two', 'three' ];
-=======
 		$this->presentation->googlebot = [ 'one', 'two', 'three' ];
 		$this->presentation->robots    = [];
->>>>>>> 3eeaeafc
 
 		Monkey\Filters\expectApplied( 'wpseo_googlebot' )
 			->once()
@@ -113,14 +101,8 @@
 	 * @covers ::present
 	 */
 	public function test_present_empty() {
-<<<<<<< HEAD
-		$this->instance->presentation      = new Indexable_Presentation();
-		$indexable_presentation            = $this->instance->presentation;
-		$indexable_presentation->googlebot = [];
-=======
 		$this->presentation->googlebot = [];
 		$this->presentation->robots    = [];
->>>>>>> 3eeaeafc
 
 		$this->assertEmpty( $this->instance->present() );
 	}
