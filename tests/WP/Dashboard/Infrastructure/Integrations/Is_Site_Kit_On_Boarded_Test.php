<?php
// phpcs:disable Yoast.NamingConventions.NamespaceName.TooLong -- Needed in the folder structure.
namespace Yoast\WP\SEO\Tests\WP\Dashboard\Infrastructure\Integrations;

use Generator;
<<<<<<< HEAD
=======
use Yoast\WP\SEO\Dashboard\Infrastructure\Analytics_4\Site_Kit_Analytics_4_Adapter;
use Yoast\WP\SEO\Dashboard\Infrastructure\Analytics_4\Site_Kit_Analytics_4_Api_Call;
>>>>>>> 7d03be17
use Yoast\WP\SEO\Dashboard\Infrastructure\Configuration\Site_Kit_Consent_Repository_Interface;
use Yoast\WP\SEO\Dashboard\Infrastructure\Connection\Site_Kit_Is_Connected_Call;
use Yoast\WP\SEO\Dashboard\Infrastructure\Integrations\Site_Kit;
use Yoast\WP\SEO\Tests\Unit\Dashboard\Infrastructure\Configuration\Permanently_Dismissed_Site_Kit_Configuration_Repository_Fake;
use Yoast\WP\SEO\Tests\Unit\Dashboard\Infrastructure\Configuration\Site_Kit_Consent_Repository_Fake;
use Yoast\WP\SEO\Tests\WP\TestCase;

/**
 * Test class for the is_onboarded method.
 *
 * @group  site-kit
 *
 * @covers Yoast\WP\SEO\Dashboard\Infrastructure\Integrations\Site_Kit::__construct
 * @covers Yoast\WP\SEO\Dashboard\Infrastructure\Integrations\Site_Kit::is_onboarded
 * @covers Yoast\WP\SEO\Dashboard\Infrastructure\Integrations\Site_Kit::is_site_kit_installed
 * @covers Yoast\WP\SEO\Dashboard\Infrastructure\Integrations\Site_Kit::is_setup_completed
 * @covers Yoast\WP\SEO\Dashboard\Infrastructure\Integrations\Site_Kit::is_connected
 *
 * @phpcs:disable Yoast.NamingConventions.ObjectNameDepth.MaxExceeded
 */
final class Is_Site_Kit_On_Boarded_Test extends TestCase {

	/**
	 * Holds the instance.
	 *
	 * @var Site_Kit
	 */
	protected $instance;

	/**
	 * The site kit consent repository fake.
	 *
	 * @var Site_Kit_Consent_Repository_Interface
	 */
	private $site_kit_consent_repository;

	/**
	 * Plugin basename of the plugin dependency this group of tests has.
	 *
	 * @var string
	 */
	public $prereq_plugin_basename = 'google-site-kit/google-site-kit.php';

	/**
	 * Set up the class which will be tested.
	 *
	 * @return void
	 */
	public function set_up() {
		parent::set_up();

		$this->site_kit_consent_repository = new Site_Kit_Consent_Repository_Fake();
		$configuration_repository          = new Permanently_Dismissed_Site_Kit_Configuration_Repository_Fake();
<<<<<<< HEAD
		$site_kit_is_connected_call        = new Site_Kit_Is_Connected_Call();
		$this->instance                    = new Site_Kit( $this->site_kit_consent_repository, $configuration_repository, $site_kit_is_connected_call );
=======
		$site_kit_analytics_4_api_call     = new Site_Kit_Analytics_4_Api_Call();
		$site_kit_analytics_4_adapter      = new Site_Kit_Analytics_4_Adapter( $site_kit_analytics_4_api_call );
		$this->instance                    = new Site_Kit( $this->site_kit_consent_repository, $configuration_repository, $site_kit_analytics_4_adapter );
>>>>>>> 7d03be17
	}

	/**
	 * Tests if Site kit consent is granted.
	 *
	 * @requires PHP >= 7.4
	 *
	 * @dataProvider generate_site_kit_onboarded_provider
	 *
	 * @param string $oauth_keys         Json representation of some fake API keys.
	 * @param bool   $is_consent_granted If consent is granted to our integration.
	 * @param bool   $expected           The expected value.
	 *
	 * @return void
	 */
	public function test_is_site_kit_onboarded(
		string $oauth_keys,
		bool $is_consent_granted,
		bool $expected
	) {
		$this->markTestSkipped( 'This test needs working Site Kit rest routes' );
		\add_filter(
			'googlesitekit_oauth_secret',
			static function () use ( $oauth_keys ) {
				return $oauth_keys;
			}
		);

		$this->site_kit_consent_repository->set_site_kit_consent( $is_consent_granted );
		$this->assertSame( $expected, $this->instance->is_onboarded() );
	}

	/**
	 * Provides data testing if the Site Kit is fully configured.
	 *
	 * @return Generator Test data to use.
	 */
	public static function generate_site_kit_onboarded_provider() {
		yield 'Everything setup' => [
			'oauth_keys'            => \json_encode(
				[
					'web' => [
						'client_id'     => 'client_id',
						'client_secret' => 'client_secret',
					],
				]
			),
			'is_consent_granted'    => true,
			'expected'              => true,
		];
		yield 'No consent given' => [
			'oauth_keys'            => \json_encode(
				[
					'web' => [
						'client_id'     => 'client_id',
						'client_secret' => 'client_secret',
					],
				]
			),
			'is_consent_granted'    => false,
			'expected'              => false,
		];
		yield 'Fresh install' => [
			'oauth_keys'            => \json_encode( [] ),
			'is_consent_granted'    => false,
			'expected'              => false,
		];
		yield 'Site kit setup completed with unexpected value' => [
			'oauth_keys'            => \json_encode(
				[
					'web' => [
						'client_id'     => 'client_id',
					],
				]
			),
			'is_consent_granted'    => true,
			'expected'              => false,
		];
	}
}<|MERGE_RESOLUTION|>--- conflicted
+++ resolved
@@ -3,11 +3,7 @@
 namespace Yoast\WP\SEO\Tests\WP\Dashboard\Infrastructure\Integrations;
 
 use Generator;
-<<<<<<< HEAD
-=======
-use Yoast\WP\SEO\Dashboard\Infrastructure\Analytics_4\Site_Kit_Analytics_4_Adapter;
 use Yoast\WP\SEO\Dashboard\Infrastructure\Analytics_4\Site_Kit_Analytics_4_Api_Call;
->>>>>>> 7d03be17
 use Yoast\WP\SEO\Dashboard\Infrastructure\Configuration\Site_Kit_Consent_Repository_Interface;
 use Yoast\WP\SEO\Dashboard\Infrastructure\Connection\Site_Kit_Is_Connected_Call;
 use Yoast\WP\SEO\Dashboard\Infrastructure\Integrations\Site_Kit;
@@ -61,14 +57,8 @@
 
 		$this->site_kit_consent_repository = new Site_Kit_Consent_Repository_Fake();
 		$configuration_repository          = new Permanently_Dismissed_Site_Kit_Configuration_Repository_Fake();
-<<<<<<< HEAD
 		$site_kit_is_connected_call        = new Site_Kit_Is_Connected_Call();
 		$this->instance                    = new Site_Kit( $this->site_kit_consent_repository, $configuration_repository, $site_kit_is_connected_call );
-=======
-		$site_kit_analytics_4_api_call     = new Site_Kit_Analytics_4_Api_Call();
-		$site_kit_analytics_4_adapter      = new Site_Kit_Analytics_4_Adapter( $site_kit_analytics_4_api_call );
-		$this->instance                    = new Site_Kit( $this->site_kit_consent_repository, $configuration_repository, $site_kit_analytics_4_adapter );
->>>>>>> 7d03be17
 	}
 
 	/**
