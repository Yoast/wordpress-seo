<?php
/**
 * @package WPSEO\Tests
 */

/**
 * OpenGraph tests
 */
class WPSEO_OpenGraph_Test extends WPSEO_UnitTestCase {

	/** @var WPSEO_OpenGraph */
	private static $class_instance;

	/**
	 * Set up class instance.
	 */
	public static function setUpBeforeClass() {
		parent::setUpBeforeClass();

		self::$class_instance = new WPSEO_OpenGraph();
	}

	/**
	 * Provision tests.
	 */
	public function setUp() {
		parent::setUp();
		WPSEO_Frontend::get_instance()->reset();
		remove_all_actions( 'wpseo_opengraph' );

		// Start each test on the home page.
		$this->go_to_home();
	}

	/**
	 * Clean output buffer after each test.
	 */
	public function tearDown() {
		parent::tearDown();

		ob_clean();
	}

	/**
	 * @covers WPSEO_OpenGraph::opengraph
	 */
	public function test_opengraph() {
		self::$class_instance->opengraph();
		$this->assertEquals( 1, did_action( 'wpseo_opengraph' ) );
		ob_clean();
	}

	/**
	 * @covers WPSEO_OpenGraph::og_tag
	 */
	public function test_og_tag() {

		// There should be no output when $content is empty.
		$this->assertFalse( self::$class_instance->og_tag( 'property', '' ) );
		$this->expectOutput( '' );

		// Expect true when $content is not empty.
		$this->assertTrue( self::$class_instance->og_tag( 'property', 'content' ) );
		$this->expectOutput( '<meta property="property" content="content" />' . "\n" );

		// Test escaping.
		$this->assertTrue( self::$class_instance->og_tag( 'property "with quotes"', 'content "with quotes"' ) );
		$this->expectOutput( '<meta property="property &quot;with quotes&quot;" content="content &quot;with quotes&quot;" />' . "\n" );
	}

	/**
	 * @covers WPSEO_OpenGraph::facebook_filter
	 */
	public function test_facebook_filter() {

		$post_id = $this->factory->post->create();
		$this->go_to( get_permalink( $post_id ) );

		$c      = self::$class_instance;
		$result = $c->facebook_filter( array() );

		// Test if values were filtered.
		$this->assertArrayHasKey( 'http://ogp.me/ns#type', $result );
		$this->assertArrayHasKey( 'http://ogp.me/ns#title', $result );
		$this->assertArrayHasKey( 'http://ogp.me/ns#locale', $result );
		$this->assertArrayHasKey( 'http://ogp.me/ns#description', $result );

		// Test filter values.
		$this->assertEquals( $result['http://ogp.me/ns#type'], $c->type( false ) );
		$this->assertEquals( $result['http://ogp.me/ns#title'], $c->og_title( false ) );
		$this->assertEquals( $result['http://ogp.me/ns#locale'], $c->locale( false ) );
		$this->assertEquals( $result['http://ogp.me/ns#description'], $c->description( false ) );
	}

	/**
	 * @covers WPSEO_OpenGraph::add_opengraph_namespace
	 */
	public function test_add_opengraph_namespace() {
		$c        = self::$class_instance;
<<<<<<< HEAD
		$expected = ' prefix="og: http://ogp.me/ns#' . ( ( WPSEO_Options::get( 'fbadminapp' ) != 0 || ( is_array( WPSEO_Options::get( 'fb_admins' ) ) && WPSEO_Options::get(  'fb_admins' ) !== array() ) ) ? ' fb: http://ogp.me/ns/fb#' : '' ) . '"';
=======
		$expected = ' prefix="og: http://ogp.me/ns#' . ( ( WPSEO_Options::get( 'fbadminapp' ) != 0 || ( is_array( WPSEO_Options::get( 'fb_admins' ) ) && WPSEO_Options::get( 'fb_admins' ) !== array() ) ) ? ' fb: http://ogp.me/ns/fb#' : '' ) . '"';
>>>>>>> 1bbdd14f
		$this->assertEquals( $c->add_opengraph_namespace( '' ), $expected );
	}

	/**
	 * @covers WPSEO_OpenGraph::article_author_facebook
	 */
	public function test_article_author_facebook() {

		// Test not on singular page.
		$this->assertFalse( self::$class_instance->article_author_facebook() );

		// Create post with author.
		$author_id = $this->factory->user->create( array( 'role' => 'administrator' ) );
		$post_id   = $this->factory->post->create( array( 'post_author' => $author_id ) );
		$this->go_to( get_permalink( $post_id ) );

		// On post page but facebook meta not set.
		$this->assertFalse( self::$class_instance->article_author_facebook() );

		// Add facebook meta to post author.
		$post   = get_post( $post_id );
		$author = $post->post_author;
		add_user_meta( $author, 'facebook', 'facebook_author' );

		// Test final output.
		$this->assertTrue( self::$class_instance->article_author_facebook() );
		$this->expectOutput( '<meta property="article:author" content="facebook_author" />' . "\n" );
	}

	/**
	 * @covers WPSEO_OpenGraph::website_facebook
	 */
	public function test_website_facebook() {
		// Option not set.
		$this->assertFalse( self::$class_instance->website_facebook() );

		// Set option.
		WPSEO_Options::set( 'facebook_site', 'http://facebook.com/mysite/' );

		// Test home output.
		$this->go_to_home();
		$this->assertFalse( self::$class_instance->website_facebook() );

		// Test singular output.
		$post_id = $this->factory->post->create();
		$this->go_to( get_permalink( $post_id ) );
		$this->assertTrue( self::$class_instance->website_facebook() );
		$this->expectOutput( '<meta property="article:publisher" content="http://facebook.com/mysite/" />' . "\n" );
	}

	/**
	 * @covers WPSEO_OpenGraph::site_owner
	 */
	public function test_site_owner() {
		$this->assertFalse( self::$class_instance->site_owner() );

		// @todo
	}

	/**
	 * @covers WPSEO_OpenGraph::og_title
	 */
	public function test_og_title() {

		// Create and go to post.
		$post_id = $this->factory->post->create();
		$this->go_to( get_permalink( $post_id ) );

		$expected_title = WPSEO_Frontend::get_instance()->title( '' );
		$expected_html  = '<meta property="og:title" content="' . $expected_title . '" />' . "\n";

		$this->assertTrue( self::$class_instance->og_title() );
		$this->expectOutput( $expected_html );

		$this->assertEquals( self::$class_instance->og_title( false ), $expected_title );

	}

	/**
	 * @covers WPSEO_OpenGraph::url
	 */
	public function test_url() {

		// Create and go to post.
		$post_id = $this->factory->post->create();
		$url     = get_permalink( $post_id );
		$this->go_to( $url );
		$expected_url = $url;

		$this->assertTrue( self::$class_instance->url() );
		$this->expectOutput( '<meta property="og:url" content="' . $expected_url . '" />' . "\n" );
	}

	/**
	 * @covers WPSEO_OpenGraph::locale
	 */
	public function test_locale() {
		global $locale;

		$this->assertEquals( 'en_US', self::$class_instance->locale( false ) );

		$locale = 'ca';
		$this->assertEquals( 'ca_ES', self::$class_instance->locale( false ) );

		$locale = 'nl';
		$this->assertEquals( 'nl_NL', self::$class_instance->locale( false ) );

		$locale = 'nl_NL';
		$this->assertEquals( 'nl_NL', self::$class_instance->locale( true ) );
		$this->expectOutput( '<meta property="og:locale" content="nl_NL" />' . "\n" );
	}

	/**
	 * @covers WPSEO_OpenGraph::type
	 */
	public function test_type() {
		$this->assertEquals( 'website', self::$class_instance->type( false ) );

		$category_id = wp_create_category( 'Yoast SEO' );
		$this->go_to( get_category_link( $category_id ) );
		$this->assertEquals( 'object', self::$class_instance->type( false ) );

		// Create and go to post.
		$post_id = $this->factory->post->create();
		$this->go_to( get_permalink( $post_id ) );
		$this->assertEquals( 'article', self::$class_instance->type( false ) );
	}

	/**
	 * Test if the function og_tag gets called when there is a front page image.
	 *
	 * @covers WPSEO_OpenGraph::image
	 */
	public function test_image_HAS_front_page_image() {

		$stub =
			$this
				->getMockBuilder( 'WPSEO_OpenGraph' )
				->setMethods( array( 'og_tag' ) )
				->getMock();

		WPSEO_Options::set( 'og_frontpage_image', get_site_url() . '/wp-content/uploads/2015/01/iphone5_ios7-300x198.jpg' );

		$stub
			->expects( $this->once() )
			->method( 'og_tag' );

		$stub->image();
	}

	/**
	 * Test if the function og_tag does not get called when there is no front page image.
	 *
	 * @covers WPSEO_OpenGraph::image
	 */
	public function test_image_HAS_NO_image() {

		$stub =
			$this
				->getMockBuilder( 'WPSEO_OpenGraph' )
				->setMethods( array( 'og_tag' ) )
				->getMock();

		$stub
			->expects( $this->never() )
			->method( 'og_tag' );

		$stub->image();
	}

	/**
	 * Test if the opengraph-image (Facebook Image) is added to opengraph.
	 *
	 * @covers WPSEO_OpenGraph::image
	 */
	public function test_image_IS_SINGULAR_and_HAS_open_graph_image() {
		$post_id = $this->factory->post->create();
		$image   = get_site_url() . '/wp-content/plugins/wordpress-seo/tests/assets/small.png';

		$this->go_to( get_permalink( $post_id ) );

		WPSEO_Meta::set_value( 'opengraph-image', $image, $post_id );

		$class_instance = new WPSEO_OpenGraph();

		ob_start();

		$class_instance->opengraph();

		$output = ob_get_clean();

		$expected_output = '<meta property="og:image" content="' . $image . '" />';

		$this->assertContains( $expected_output, $output );
	}

	/**
	 * Test if the content image does not get added to opengraph when there is an opengraph-image (Facebook Image).
	 *
	 * @covers WPSEO_OpenGraph::image
	 */
	public function test_image_IS_SINGULAR_and_HAS_open_graph_image_AND_HAS_content_images() {
		$post_id = $this->factory->post->create(
			array(
				'post_content' => '<img class="alignnone size-medium wp-image-490" src="' . get_site_url() . '/wp-content/plugins/wordpress-seo/tests/yoast.png" />',
			)
		);

		$image = get_site_url() . '/wp-content/plugins/wordpress-seo/tests/assets/small.png';

		$this->go_to( get_permalink( $post_id ) );

		WPSEO_Meta::set_value( 'opengraph-image', $image, $post_id );

		$class_instance = new WPSEO_OpenGraph();

		ob_start();

		$class_instance->opengraph();

		$output = ob_get_clean();

		$expected_output = '<meta property="og:image" content="' . get_site_url() . '/wp-content/plugins/wordpress-seo/tests/yoast.png" />';

		$this->assertNotContains( $expected_output, $output );
	}

	/**
	 * Test if featured image does not get added to opengraph when the image is too small.
	 *
	 * @covers WPSEO_OpenGraph::image
	 */
	public function test_image_IS_SINGULAR_AND_HAS_featured_image_AND_HAS_WRONG_size() {
		$post_id   = $this->factory->post->create();
		$image     = '/assets/small.png';
		$attach_id = $this->create_featured_image( $image, $post_id );

		update_post_meta( $post_id, '_thumbnail_id', $attach_id );

		$this->go_to( get_permalink( $post_id ) );

		$class_instance = new WPSEO_OpenGraph();

		ob_start();

		$class_instance->opengraph();

		$output = ob_get_clean();

		list( $src )     = wp_get_attachment_image_src( $attach_id, 'full' );
		$expected_output = '<meta property="og:image" content="' . $src . '" />';

		wp_delete_attachment( $attach_id, true );

		$this->assertNotContains( $expected_output, $output );
	}

	/**
	 * Test if featured image gets added to opengraph when it is the correct size.
	 * @covers WPSEO_OpenGraph::image
	 */
	public function test_image_IS_SINGULAR_AND_HAS_featured_image_AND_HAS_RIGHT_size() {
		$post_id   = $this->factory->post->create();
		$image     = '/assets/yoast.png';
		$attach_id = $this->create_featured_image( $image, $post_id );

		update_post_meta( $post_id, '_thumbnail_id', $attach_id );

		$this->go_to( get_permalink( $post_id ) );

		$class_instance = new WPSEO_OpenGraph();

		ob_start();

		$class_instance->opengraph();

		$output = ob_get_clean();

		list( $src )     = wp_get_attachment_image_src( $attach_id, 'full' );
		$expected_output = '<meta property="og:image" content="' . $src . '" />';

		wp_delete_attachment( $attach_id, true );

		$this->assertContains( $expected_output, $output );
	}

	/**
	 * Test if image in content is added to open graph.
	 *
	 * @covers WPSEO_OpenGraph::image
	 */
	public function test_image_get_content_image() {
		$post_id = $this->factory->post->create(
			array(
				'post_content' => '<img class="alignnone size-medium wp-image-490" src="' . get_site_url() . '/wp-content/plugins/wordpress-seo/tests/yoast.png" />',
			)
		);

		$this->go_to( get_permalink( $post_id ) );

		$class_instance = new WPSEO_OpenGraph();

		ob_start();

		$class_instance->opengraph();

		$output = ob_get_clean();

		$expected_output = '<meta property="og:image" content="' . get_site_url() . '/wp-content/plugins/wordpress-seo/tests/yoast.png" />';

		$this->assertContains( $expected_output, $output );
	}



	/**
	 * Tests whether the correct OG tag for an image via HTTP is generated.
	 */
	public function test_image_insecure_url() {
		$stub = $this
			->getMockBuilder( 'WPSEO_OpenGraph' )
			->setMethods( array( 'og_tag' ) )
			->getMock();

		$stub
			->expects( $this->once() )
			->method( 'og_tag' )
			->with( 'og:image' );

		$stub->image( 'http://example.org/test.png' );
	}



	/**
	 * Tests whether the correct OG tag for an image via HTTPS is generated.
	 */
	public function test_image_secure_url() {
		$stub = $this
			->getMockBuilder( 'WPSEO_OpenGraph' )
			->setMethods( array( 'og_tag' ) )
			->getMock();

		$stub
			->expects( $this->exactly( 2 ) )
			->method( 'og_tag' )
			->with( $this->logicalOr( 'og:image', 'og:image:secure_url' ) );

		$stub->image( 'https://example.org/test.png' );
	}


	/**
	 * @covers WPSEO_OpenGraph::description
	 */
	public function test_description_frontpage() {

		$this->go_to_home();

		$expected_frontpage_description = self::$class_instance->description( false );

		$this->assertEquals( get_bloginfo( 'description' ), $expected_frontpage_description );

	}

	/**
	 * Tests static page set as front page.
	 */
	public function test_static_front_page() {

		$post_id = $this->factory->post->create(
			array(
				'post_title' => 'front-page',
				'post_type'  => 'page',
			)
		);
		update_option( 'show_on_front', 'page' );
		update_option( 'page_on_front', $post_id );
		$this->go_to_home();

		WPSEO_Meta::set_value( 'title', 'SEO title', $post_id );
		$title = self::$class_instance->og_title( false );
		$this->assertEquals( 'SEO title', $title );

		WPSEO_Meta::set_value( 'opengraph-title', 'OG title', $post_id );
		$title = self::$class_instance->og_title( false );
		$this->assertEquals( 'OG title', $title );

		WPSEO_Meta::set_value( 'metadesc', 'SEO description', $post_id );
		$description = self::$class_instance->description( false );
		$this->assertEquals( 'SEO description', $description );

		WPSEO_Meta::set_value( 'opengraph-description', 'OG description', $post_id );
		$description = self::$class_instance->description( false );
		$this->assertEquals( 'OG description', $description );
	}

	/**
	 * Tests static page set as posts page.
	 */
	public function test_static_posts_page() {

		$post_id = $this->factory->post->create(
			array(
				'post_title' => 'front-page',
				'post_type'  => 'page',
			)
		);
		update_option( 'show_on_front', 'page' );
		update_option( 'page_on_front', $post_id );

		$post_id = $this->factory->post->create(
			array(
				'post_title' => 'blog-page',
				'post_type'  => 'page',
			)
		);
		update_option( 'page_for_posts', $post_id );
		$this->go_to( get_permalink( $post_id ) );

		WPSEO_Meta::set_value( 'title', 'SEO title', $post_id );
		$title = self::$class_instance->og_title( false );
		$this->assertEquals( 'SEO title', $title );

		WPSEO_Meta::set_value( 'opengraph-title', 'OG title', $post_id );
		$title = self::$class_instance->og_title( false );
		$this->assertEquals( 'OG title', $title );

		WPSEO_Meta::set_value( 'metadesc', 'SEO description', $post_id );
		$description = self::$class_instance->description( false );
		$this->assertEquals( 'SEO description', $description );

		WPSEO_Meta::set_value( 'opengraph-description', 'OG description', $post_id );
		$description = self::$class_instance->description( false );
		$this->assertEquals( 'OG description', $description );

		$image_url       = 'https://example.com/image.png';
		$expected_output = <<<EXPECTED
<meta property="og:image" content="{$image_url}" />
<meta property="og:image:secure_url" content="{$image_url}" />
EXPECTED;
		WPSEO_Meta::set_value( 'opengraph-image', $image_url, $post_id );
		ob_start();
		self::$class_instance->image( false );
		$this->assertEquals( $expected_output, trim( ob_get_clean() ) );
	}

	/**
	 * @covers WPSEO_OpenGraph::description
	 */
	public function test_description_single_post_opengraph_description() {
		$expected_opengraph_description = 'This is with a opengraph-description';

		// Creates the post.
		$post_id = $this->factory->post->create();

		$this->go_to( get_permalink( $post_id ) );

		// Checking opengraph-description and after obtaining its value, reset the meta value for it.
		WPSEO_Meta::set_value( 'opengraph-description', $expected_opengraph_description, $post_id );
		$opengraph_description = self::$class_instance->description( false );
		WPSEO_Meta::set_value( 'opengraph-description', '', $post_id );
		$this->assertEquals( $expected_opengraph_description, $opengraph_description );
	}

	/**
	 * Test meta description.
	 */
	public function test_description_single_post_metadesc() {
		$expected_meta_description = 'This is with a meta-description';

		// Creates the post.
		$post_id = $this->factory->post->create();

		WPSEO_Meta::set_value( 'metadesc', $expected_meta_description, $post_id );

		$this->go_to( get_permalink( $post_id ) );

		// Checking meta-description and after obtaining its value, reset the meta value for it.
		$meta_description = self::$class_instance->description( false );
		$this->assertEquals( $expected_meta_description, $meta_description );
	}

	/**
	 * Test description from excerpt.
	 */
	public function test_description_single_post_excerpt() {
		// Creates the post.
		$post_id = $this->factory->post->create();
		$this->go_to( get_permalink( $post_id ) );

		// Checking with the excerpt.
		$expected = get_the_excerpt();
		$excerpt  = self::$class_instance->description( false );

		$this->assertEquals( $expected, $excerpt );
	}

	/**
	 * @covers WPSEO_OpenGraph::description
	 */
	public function test_description_category() {

		$expected_meta_description = '';

		$category_id = wp_create_category( 'Yoast SEO' );
		$this->go_to( get_category_link( $category_id ) );

		// Checking meta-description and after obtaining its value, reset the meta value for it.
		$meta_description = self::$class_instance->description( false );
		$this->assertEquals( $expected_meta_description, $meta_description );
	}

	/**
	 * @covers WPSEO_OpenGraph::site_name
	 */
	public function test_site_name() {
		// @todo Empty site name test.
	}

	/**
	 * @covers WPSEO_OpenGraph::tags
	 */
	public function test_tags() {

		// Not singular, return false.
		$this->assertFalse( self::$class_instance->tags() );

		// Create post, without tags.
		$post_id = $this->factory->post->create();
		$this->go_to( get_permalink( $post_id ) );

		// No tags, should return false.
		$this->assertFalse( self::$class_instance->tags() );

		// Add tags to post.
		wp_set_post_tags( $post_id, 'Tag1, Tag2' );
		$expected_tags  = '<meta property="article:tag" content="Tag1" />' . "\n";
		$expected_tags .= '<meta property="article:tag" content="Tag2" />' . "\n";

		// Test again, this time with tags.
		$this->assertTrue( self::$class_instance->tags() );
		$this->expectOutput( $expected_tags );
	}

	/**
	 * @covers WPSEO_OpenGraph::category
	 */
	public function test_category() {

		// Not singular, should return false.
		$this->assertFalse( self::$class_instance->category() );

		// Create post in category, go to post.
		$category_id = wp_create_category( 'Category Name' );
		$post_id     = $this->factory->post->create( array( 'post_category' => array( $category_id ) ) );
		$this->go_to( get_permalink( $post_id ) );

		$this->assertTrue( self::$class_instance->category() );
		$this->expectOutput( '<meta property="article:section" content="Category Name" />' . "\n" );
	}

	/**
	 * @covers WPSEO_OpenGraph::publish_date
	 */
	public function test_publish_date() {

		// Not on singular, should return false.
		$this->assertFalse( self::$class_instance->publish_date() );

		// Create post, without tags.
		$post_id = $this->factory->post->create();
		$this->go_to( get_permalink( $post_id ) );

		// Test published_time tags output.
		$published_time   = get_the_date( DATE_W3C );
		$published_output = '<meta property="article:published_time" content="' . $published_time . '" />' . "\n";
		$this->assertTrue( self::$class_instance->publish_date() );
		$this->expectOutput( $published_output );

		// Modify post time.
		global $post;
		$post                    = get_post( $post_id );
		$post->post_modified     = gmdate( 'Y-m-d H:i:s', ( time() + 1 ) );
		$post->post_modified_gmt = gmdate( 'Y-m-d H:i:s', ( time() + 1 + ( get_option( 'gmt_offset' ) * HOUR_IN_SECONDS ) ) );

		// Test modified tags output.
		$modified_time   = get_the_modified_date( DATE_W3C );
		$modified_output = '<meta property="article:modified_time" content="' . $modified_time . '" />' . "\n" . '<meta property="og:updated_time" content="' . $modified_time . '" />' . "\n";
		$this->assertTrue( self::$class_instance->publish_date() );
		$this->expectOutput( $published_output . $modified_output );
	}

	/**
	 * Testing with an Open Graph title for the taxonomy.
	 *
	 * @covers WPSEO_OpenGraph::opengraph
	 */
	public function test_taxonomy_title() {
		$term_id = $this->factory->term->create( array( 'taxonomy' => 'category' ) );

		WPSEO_Taxonomy_Meta::set_value( $term_id, 'category', 'wpseo_opengraph-title', 'Custom taxonomy open graph title' );

		$this->go_to( get_term_link( $term_id, 'category' ) );

		$class_instance = new WPSEO_OpenGraph();

		ob_start();

		$class_instance->opengraph();

		$output = ob_get_clean();

		$this->assertContains( '<meta property="og:title" content="Custom taxonomy open graph title" />', $output );
	}

	/**
	 * Testing with an Open Graph meta description for the taxonomy.
	 *
	 * @covers WPSEO_OpenGraph::description
	 */
	public function test_taxonomy_description() {
		$term_id = $this->factory->term->create( array( 'taxonomy' => 'category' ) );

		WPSEO_Taxonomy_Meta::set_value( $term_id, 'category', 'opengraph-description', 'Custom taxonomy open graph description' );

		$this->go_to( get_term_link( $term_id, 'category' ) );

		$class_instance = new WPSEO_OpenGraph();

		ob_start();

		$class_instance->opengraph();

		$output = ob_get_clean();

		$this->assertContains( '<meta property="og:description" content="Custom taxonomy open graph description" />', $output );
	}

	/**
	 * Testing with an Open Graph meta image for the taxonomy.
	 *
	 * @covers WPSEO_OpenGraph::image
	 */
	public function test_taxonomy_image() {
		$term_id = $this->factory->term->create( array( 'taxonomy' => 'category' ) );

		WPSEO_Taxonomy_Meta::set_value( $term_id, 'category', 'wpseo_opengraph-image', home_url( 'custom_twitter_image.png' ) );

		$this->go_to( get_term_link( $term_id, 'category' ) );

		$class_instance = new WPSEO_OpenGraph();

		ob_start();

		$class_instance->opengraph();

		$output = ob_get_clean();

		$this->assertContains( '<meta property="og:image" content="' . home_url( 'custom_twitter_image.png' ) . '" />', $output );
	}


	/**
	 * @param string  $image   Path.
	 * @param integer $post_id Post ID.
	 *
	 * @return int
	 */
	private function create_featured_image( $image, $post_id ) {

		$basename       = basename( $image );
		$upload_dir     = wp_upload_dir();
		$source_image   = dirname( __FILE__ ) . $image;
		$featured_image = $upload_dir['path'] . '/' . $basename;

		copy( $source_image, $featured_image ); // Prevent original from deletion.

		$file_array = array(
			'name'     => $basename,
			'tmp_name' => $featured_image,
		);
		$attach_id  = media_handle_sideload( $file_array, $post_id );

		return $attach_id;
	}

}<|MERGE_RESOLUTION|>--- conflicted
+++ resolved
@@ -97,11 +97,7 @@
 	 */
 	public function test_add_opengraph_namespace() {
 		$c        = self::$class_instance;
-<<<<<<< HEAD
-		$expected = ' prefix="og: http://ogp.me/ns#' . ( ( WPSEO_Options::get( 'fbadminapp' ) != 0 || ( is_array( WPSEO_Options::get( 'fb_admins' ) ) && WPSEO_Options::get(  'fb_admins' ) !== array() ) ) ? ' fb: http://ogp.me/ns/fb#' : '' ) . '"';
-=======
 		$expected = ' prefix="og: http://ogp.me/ns#' . ( ( WPSEO_Options::get( 'fbadminapp' ) != 0 || ( is_array( WPSEO_Options::get( 'fb_admins' ) ) && WPSEO_Options::get( 'fb_admins' ) !== array() ) ) ? ' fb: http://ogp.me/ns/fb#' : '' ) . '"';
->>>>>>> 1bbdd14f
 		$this->assertEquals( $c->add_opengraph_namespace( '' ), $expected );
 	}
 
