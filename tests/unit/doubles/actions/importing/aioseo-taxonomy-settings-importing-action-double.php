--- conflicted
+++ resolved
@@ -3,12 +3,6 @@
 namespace Yoast\WP\SEO\Tests\Unit\Doubles\Actions\Importing;
 
 use Yoast\WP\SEO\Actions\Importing\Aioseo_Taxonomy_Settings_Importing_Action;
-<<<<<<< HEAD
-use Yoast\WP\SEO\Helpers\Options_Helper;
-use Yoast\WP\SEO\Services\Importing\Aioseo_Replacevar_Handler;
-use Yoast\WP\SEO\Services\Importing\Aioseo_Robots_Service;
-=======
->>>>>>> 7cf4eb9c
 
 /**
  * Class Aioseo_Taxonomy_Settings_Importing_Action_Double
@@ -18,38 +12,6 @@
 abstract class Aioseo_Taxonomy_Settings_Importing_Action_Double extends Aioseo_Taxonomy_Settings_Importing_Action {
 
 	/**
-<<<<<<< HEAD
-	 * The options helper.
-	 *
-	 * @var Options_Helper
-	 */
-	protected $options;
-
-	/**
-	 * The replacevar handler.
-	 *
-	 * @var Aioseo_Replacevar_Handler
-	 */
-	protected $replacevar_handler;
-
-	/**
-	 * The robots service.
-	 *
-	 * @var Aioseo_Robots_Service
-	 */
-	protected $robots;
-
-	public function __construct(
-		Options_Helper $options,
-		Aioseo_Replacevar_Handler $replacevar_handler,
-		Aioseo_Robots_Service $robots
-	) {
-		return parent::__construct( $options, $replacevar_handler, $robots );
-	}
-
-	/**
-=======
->>>>>>> 7cf4eb9c
 	 * Gets the aioseo_options_to_yoast_map.
 	 *
 	 * @return array The aioseo_options_to_yoast_map.
