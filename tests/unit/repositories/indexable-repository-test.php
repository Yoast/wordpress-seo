<?php

namespace Yoast\WP\SEO\Tests\Unit\Repositories;

use Brain\Monkey;
use Mockery;
use wpdb;
use Yoast\WP\Lib\ORM;
use Yoast\WP\SEO\Builders\Indexable_Builder;
use Yoast\WP\SEO\Helpers\Current_Page_Helper;
use Yoast\WP\SEO\Helpers\Indexable_Helper;
use Yoast\WP\SEO\Loggers\Logger;
use Yoast\WP\SEO\Repositories\Indexable_Hierarchy_Repository;
use Yoast\WP\SEO\Repositories\Indexable_Repository;
use Yoast\WP\SEO\Tests\Unit\Doubles\Models\Indexable_Mock;
use Yoast\WP\SEO\Tests\Unit\TestCase;

/**
 * Class Indexable_Repository_Test.
 *
 * @coversDefaultClass \Yoast\WP\SEO\Repositories\Indexable_Repository
 *
 * @group indexables
 * @group repositories
 */
class Indexable_Repository_Test extends TestCase {

	/**
	 * Represents the indexable builder.
	 *
	 * @var Mockery\MockInterface|Indexable_Builder
	 */
	protected $builder;

	/**
	 * Represents the current page helper.
	 *
	 * @var Mockery\MockInterface|Current_Page_Helper
	 */
	protected $current_page;

	/**
	 * Represents the logger.
	 *
	 * @var Mockery\MockInterface|Logger
	 */
	protected $logger;

	/**
	 * Represents the indexable hierarchy repository.
	 *
	 * @var Mockery\Mock|Indexable_Hierarchy_Repository
	 */
	protected $hierarchy_repository;

	/**
	 * Represents the instance to test.
	 *
	 * @var Indexable_Repository
	 */
	protected $instance;

	/**
	 * Represents the WordPress database.
	 *
	 * @var wpdb
	 */
	protected $wpdb;

	/**
	 * Represents the indexable helper.
	 *
	 * @var Mockery\MockInterface|Indexable_Helper
	 */
	protected $indexable_helper;

	/**
	 * @inheritDoc
	 */
	public function setUp() {
		parent::setUp();

		$this->builder              = Mockery::mock( Indexable_Builder::class );
		$this->current_page         = Mockery::mock( Current_Page_Helper::class );
		$this->logger               = Mockery::mock( Logger::class );
		$this->hierarchy_repository = Mockery::mock( Indexable_Hierarchy_Repository::class );
		$this->wpdb                 = Mockery::mock( wpdb::class );
		$this->indexable_helper     = Mockery::mock( Indexable_Helper::class );
		$this->instance             = Mockery::mock(
			Indexable_Repository::class,
			[
				$this->builder,
				$this->current_page,
				$this->logger,
				$this->hierarchy_repository,
				$this->wpdb,
				$this->indexable_helper,
			]
		)->makePartial();
	}

	/**
	 * Tests retrieval of ancestors with nothing found.
	 *
	 * @covers ::get_ancestors
	 */
	public function test_get_ancestors_no_ancestors_found() {
		$indexable = Mockery::mock( Indexable_Mock::class );

		$this->hierarchy_repository
			->expects( 'find_ancestors' )
			->once()
			->with( $indexable )
			->andReturn( [] );

		$this->assertSame( [], $this->instance->get_ancestors( $indexable ) );
	}

	/**
	 * Tests retrieval of ancestors with one ancestor with no ancestor id found.
	 *
	 * @covers ::get_ancestors
	 */
	public function test_get_ancestors_one_ancestor_that_has_no_ancestor_id_found() {
		$indexable = Mockery::mock( Indexable_Mock::class );

		$this->hierarchy_repository
			->expects( 'find_ancestors' )
			->once()
			->with( $indexable )
			->andReturn( [ 9 ] );

		$orm_object = $this->mock_orm( [ 9 ], [] );

		$this->instance->expects( 'query' )->andReturn( $orm_object );

		$this->assertSame( [], $this->instance->get_ancestors( $indexable ) );
	}

	/**
	 * Tests retrieval of ancestors with one found ancestor.
	 *
	 * @covers ::get_ancestors
	 */
	public function test_get_ancestors_one_ancestor_that_has_ancestor_id_found() {
		$indexable = Mockery::mock( Indexable_Mock::class );

		$indexable->permalink = 'https://example.org/post';

		$this->hierarchy_repository
			->expects( 'find_ancestors' )
			->once()
			->with( $indexable )
			->andReturn( [ 1 ] );

		$orm_object = $this->mock_orm( [ 1 ], [ $indexable ] );

		$this->instance->expects( 'query' )->andReturn( $orm_object );

		$this->assertSame( [ $indexable ], $this->instance->get_ancestors( $indexable ) );
	}

	/**
	 * Tests retrieval of ancestors with multiple ancestors found.
	 *
	 * @covers ::get_ancestors
	 */
	public function test_get_ancestors_with_multiple_ancestors() {
		$indexable = Mockery::mock( Indexable_Mock::class );

		$indexable->permalink = 'https://example.org/post';

		$this->hierarchy_repository
			->expects( 'find_ancestors' )
			->once()
			->with( $indexable )
			->andReturn( [ 1, 2 ] );

		$orm_object = $this->mock_orm( [ 1, 2 ], [ $indexable ] );

		$this->instance->expects( 'query' )->andReturn( $orm_object );

		$this->assertSame( [ $indexable ], $this->instance->get_ancestors( $indexable ) );
	}

	/**
	 * Tests that retrieving the ancestors of an indexable ensures
	 * that the permalink of each ancestor is available.
	 */
	public function test_get_ancestors_ensures_permalink() {
		$indexable = Mockery::mock( Indexable_Mock::class );
		$indexable->expects( 'save' )->once();
		$indexable->object_type = 'post';

		$this->hierarchy_repository
			->expects( 'find_ancestors' )
			->once()
			->with( $indexable )
			->andReturn( [ 1, 2 ] );

		$orm_object = $this->mock_orm( [ 1, 2 ], [ $indexable ] );

		$permalink = 'https://example.org/permalink';

		$this->indexable_helper
			->expects( 'get_permalink_for_indexable' )
			->with( $indexable )
			->andReturn( $permalink );

		$this->instance->expects( 'query' )->andReturn( $orm_object );

		$this->assertSame( [ $indexable ], $this->instance->get_ancestors( $indexable ) );
		$this->assertEquals( $permalink, $indexable->permalink );
	}

	/**
	 * Tests that ensure permalink does not save when the permalink is still null.
	 */
	public function test_get_ancestors_ensures_permalink_no_save() {
		$indexable = Mockery::mock( Indexable_Mock::class );
		$indexable->expects( 'save' )->never();
		$indexable->object_type = 'post';

		$this->hierarchy_repository
			->expects( 'find_ancestors' )
			->once()
			->with( $indexable )
			->andReturn( [ 1, 2 ] );

		$orm_object = $this->mock_orm( [ 1, 2 ], [ $indexable ] );

		$this->indexable_helper
			->expects( 'get_permalink_for_indexable' )
			->with( $indexable )
			->andReturnNull();

		$this->instance->expects( 'query' )->andReturn( $orm_object );

		$this->assertSame( [ $indexable ], $this->instance->get_ancestors( $indexable ) );
		$this->assertNull( $indexable->permalink );
	}

	/**
	 * Tests that retrieving the ancestors of an indexable ensures
	 * that the permalink of each ancestor is available when there is only one ancestor.
	 */
	public function test_get_ancestors_one_ancestor_ensures_permalink() {
		$indexable = Mockery::mock( Indexable_Mock::class );
		$indexable->expects( 'save' )->once();
		$indexable->object_type = 'post';

		$this->hierarchy_repository
			->expects( 'find_ancestors' )
			->once()
			->with( $indexable )
			->andReturn( [ 1 ] );

		$orm_object = $this->mock_orm( [ 1 ], [ $indexable ] );

		$permalink = 'https://example.org/permalink';

		$this->indexable_helper
			->expects( 'get_permalink_for_indexable' )
			->with( $indexable )
			->andReturn( $permalink );

		$this->instance->expects( 'query' )->andReturn( $orm_object );

		$this->assertSame( [ $indexable ], $this->instance->get_ancestors( $indexable ) );
		$this->assertEquals( $permalink, $indexable->permalink );
	}

	/**
	 * Mocks the ORM object.
	 *
	 * @param array $indexable_ids The list of indexable IDs to expect to be retrieved.
	 * @param array $indexables    The list of indexables to expect to be retrieved.
	 *
	 * @return Mockery\Mock The mocked ORM object.
	 */
	private function mock_orm( $indexable_ids, $indexables ) {
		$orm_object = Mockery::mock()->makePartial();
		$orm_object
			->expects( 'where_in' )
			->with( 'id', $indexable_ids )
			->andReturn( $orm_object );

		$orm_object
			->expects( 'order_by_expr' )
			->with( 'FIELD(id,' . \implode( ',', $indexable_ids ) . ')' )
			->andReturn( $orm_object );
		$orm_object
			->expects( 'find_many' )
			->andReturn( $indexables );

		return $orm_object;
	}

	/**
	 * Tests if the query method returns an instance of the ORM class that
	 * represents the Indexable.
	 *
	 * @covers ::query
	 */
	public function test_query() {
		$wpdb         = Mockery::mock();
		$wpdb->prefix = 'wp_';

		$GLOBALS['wpdb'] = $wpdb;

		$query = $this->instance->query();

		$this->assertAttributeEquals( '\Yoast\WP\SEO\Models\Indexable', 'class_name', $query );
		$this->assertInstanceOf( ORM::class, $query );
	}

	/**
	 * Tests retrieval of the child indexables with no children found for indexable.
	 *
	 * @covers ::find_by_ids
	 */
<<<<<<< HEAD
	public function test_find_by_ids() {
		$indexable = Mockery::mock( Indexable_Mock::class );
=======
	public function test_get_children_no_ids_found() {
		$indexable = Mockery::mock( Indexable_Mock::class );

		$this->hierarchy_repository
			->expects( 'find_children' )
			->with( $indexable )
			->andReturn( [] );

		$this->assertSame( [], $this->instance->get_children( $indexable ) );
	}

	/**
	 * Tests retrieval of the child indexables with no children found for indexable.
	 *
	 * @covers ::get_children
	 */
	public function test_get_children() {
		$indexable              = Mockery::mock( Indexable_Mock::class );
>>>>>>> 3d5a057a
		$indexable->object_type = 'post';

		$indexable->expects( 'save' )->once();

		$orm_object = Mockery::mock();

		$this->instance
			->expects( 'query' )
			->andReturn( $orm_object );

		$orm_object
			->expects( 'where_in' )
			->with( 'id', [ 1, 2, 3 ] )
			->once()
			->andReturnSelf();

		$orm_object
			->expects( 'find_many' )
			->once()
			->andReturn( [ $indexable ] );

		$permalink = 'https://example.org/permalink';

		$this->indexable_helper
			->expects( 'get_permalink_for_indexable' )
			->with( $indexable )
			->andReturn( $permalink );

		$this->assertSame( [ $indexable ], $this->instance->find_by_ids( [ 1, 2, 3 ] ) );
	}
}<|MERGE_RESOLUTION|>--- conflicted
+++ resolved
@@ -319,29 +319,8 @@
 	 *
 	 * @covers ::find_by_ids
 	 */
-<<<<<<< HEAD
 	public function test_find_by_ids() {
-		$indexable = Mockery::mock( Indexable_Mock::class );
-=======
-	public function test_get_children_no_ids_found() {
-		$indexable = Mockery::mock( Indexable_Mock::class );
-
-		$this->hierarchy_repository
-			->expects( 'find_children' )
-			->with( $indexable )
-			->andReturn( [] );
-
-		$this->assertSame( [], $this->instance->get_children( $indexable ) );
-	}
-
-	/**
-	 * Tests retrieval of the child indexables with no children found for indexable.
-	 *
-	 * @covers ::get_children
-	 */
-	public function test_get_children() {
 		$indexable              = Mockery::mock( Indexable_Mock::class );
->>>>>>> 3d5a057a
 		$indexable->object_type = 'post';
 
 		$indexable->expects( 'save' )->once();
