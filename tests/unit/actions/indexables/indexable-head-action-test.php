<?php

namespace Yoast\WP\SEO\Tests\Unit\Actions\Indexables;

use Mockery;
use Yoast\WP\SEO\Actions\Indexables\Indexable_Head_Action;
use Yoast\WP\SEO\Surfaces\Meta_Surface;
use Yoast\WP\SEO\Tests\Unit\TestCase;

/**
 * Indexable_Head_Action_Test class.
 *
 * @group actions
 * @group indexables
 *
 * @coversDefaultClass \Yoast\WP\SEO\Actions\Indexables\Indexable_Head_Action
 */
class Indexable_Head_Action_Test extends TestCase {

	/**
	 * Represents the meta surface.
	 *
	 * @var Mockery\MockInterface|Meta_Surface
	 */
	protected $meta_surface;

	/**
	 * The instance to test.
	 *
	 * @var Indexable_Head_Action
	 */
	protected $instance;

	/**
	 * Sets up the test class.
	 */
	protected function set_up() {
		parent::set_up();

		$this->meta_surface = Mockery::mock( Meta_Surface::class );
		$this->instance     = new Indexable_Head_Action( $this->meta_surface );
	}

	/**
	 * Tests if the needed attributes are set correctly.
	 *
	 * @covers ::__construct
	 */
	public function test_constructor() {
		$this->assertInstanceOf(
			Meta_Surface::class,
			$this->getPropertyValue( $this->instance, 'meta_surface' )
		);
	}

	/**
	 * Tests retrieval for a url that has meta.
	 *
	 * @covers ::for_url
	 * @covers ::for_post
	 * @covers ::for_term
	 * @covers ::for_author
	 * @covers ::for_post_type_archive
	 *
	 * @dataProvider method_provider
	 *
	 * @param string     $method The method to call.
	 * @param string|int $input  The data to pass.
	 */
	public function test_retrieving_meta( $method, $input ) {
		$meta = Mockery::mock();
		$meta
			->expects( 'get_head' )
<<<<<<< HEAD
			->andReturn(
				(object) [
					'html' => 'this is the head',
					'json' => [ 'key' => 'value' ],
				]
			);
=======
			->andReturn( $this->get_head() );
>>>>>>> ca41fb3c

		$this->meta_surface
			->expects( $method )
			->with( $input )
			->andReturn( $meta );

		$output = $this->instance->{$method}( $input );

		$this->assertEquals(
			(object) [
<<<<<<< HEAD
				'html'   => 'this is the head',
				'json'   => [ 'key' => 'value' ],
				'status' => 200,
=======
				'head_html'   => 'this is the HTML head',
				'head_json'   => 'this is the JSON head',
				'status'      => 200,
>>>>>>> ca41fb3c
			],
			$output
		);
	}

	/**
	 * Tests retrieval for a url that has meta.
	 *
	 * @covers ::for_posts_page
	 */
	public function test_retrieving_meta_for_posts_page() {
		$meta = Mockery::mock();
		$meta
			->expects( 'get_head' )
<<<<<<< HEAD
			->andReturn(
				(object) [
					'html' => 'this is the head',
					'json' => [ 'key' => 'value' ],
				]
			);
=======
			->andReturn( $this->get_head() );
>>>>>>> ca41fb3c

		$this->meta_surface
			->expects( 'for_posts_page' )
			->andReturn( $meta );

		$this->assertEquals(
			(object) [
<<<<<<< HEAD
				'html'   => 'this is the head',
				'json'   => [ 'key' => 'value' ],
				'status' => 200,
=======
				'head_html'   => 'this is the HTML head',
				'head_json'   => 'this is the JSON head',
				'status'      => 200,
>>>>>>> ca41fb3c
			],
			$this->instance->for_posts_page()
		);
	}

	/**
	 * Tests retrieval for a url that has no meta data.
	 *
	 * @covers ::for_url
	 * @covers ::for_post
	 * @covers ::for_term
	 * @covers ::for_author
	 * @covers ::for_post_type_archive
	 * @covers ::for_404
	 *
	 * @dataProvider method_provider
	 *
	 * @param string     $method The method to call.
	 * @param string|int $input  The data to pass.
	 */
	public function test_retrieving_meta_with_meta_not_found( $method, $input ) {
		$meta = Mockery::mock();
		$meta
			->expects( 'get_head' )
			->andReturn(
				(object) [
					'html' => 'this is the 404 head',
					'json' => [ 'key' => 'value' ],
				]
			);

		$this->meta_surface
			->expects( $method )
			->with( $input )
			->andReturnFalse();

		$this->meta_surface
			->expects( 'for_404' )
			->andReturn( $meta );

		$this->assertEquals(
			(object) [
				'html'   => 'this is the 404 head',
				'json'   => [ 'key' => 'value' ],
				'status' => 404,
			],
			$this->instance->{$method}( $input )
		);
	}

	/**
	 * Tests retrieval for a url that has no meta data.
	 *
	 * @covers ::for_posts_page
	 */
	public function test_retrieving_meta_for_posts_page_with_meta_not_found() {
		$meta = Mockery::mock();
		$meta
			->expects( 'get_head' )
			->andReturn(
				(object) [
					'html' => 'this is the 404 head',
					'json' => [ 'key' => 'value' ],
				]
			);

		$this->meta_surface
			->expects( 'for_posts_page' )
			->andReturnFalse();

		$this->meta_surface
			->expects( 'for_404' )
			->andReturn( $meta );

		$this->assertEquals(
			(object) [
				'html'   => 'this is the 404 head',
				'json'   => [ 'key' => 'value' ],
				'status' => 404,
			],
			$this->instance->for_posts_page()
		);
	}

	/**
	 * Data provider for the tests.
	 *
	 * @return array A mapping of methods and expected inputs.
	 */
	public function method_provider() {
		return [
			[ 'for_url', 'https://example.org/' ],
			[ 'for_post', 1 ],
			[ 'for_term', 1 ],
			[ 'for_author', 1 ],
			[ 'for_post_type_archive', 'type' ],
		];
	}

	/**
	 * Stub the Meta result.
	 *
	 * @param string $html The HTML setup.
	 * @param string $json The JSON setup.
	 *
	 * @return object The mocked result.
	 */
	protected function get_head( $html = 'this is the HTML head', $json = 'this is the JSON head' ) {
		return (object) [
			'head_html' => $html,
			'head_json' => $json,
		];
	}
}<|MERGE_RESOLUTION|>--- conflicted
+++ resolved
@@ -71,16 +71,7 @@
 		$meta = Mockery::mock();
 		$meta
 			->expects( 'get_head' )
-<<<<<<< HEAD
-			->andReturn(
-				(object) [
-					'html' => 'this is the head',
-					'json' => [ 'key' => 'value' ],
-				]
-			);
-=======
 			->andReturn( $this->get_head() );
->>>>>>> ca41fb3c
 
 		$this->meta_surface
 			->expects( $method )
@@ -91,15 +82,9 @@
 
 		$this->assertEquals(
 			(object) [
-<<<<<<< HEAD
 				'html'   => 'this is the head',
 				'json'   => [ 'key' => 'value' ],
 				'status' => 200,
-=======
-				'head_html'   => 'this is the HTML head',
-				'head_json'   => 'this is the JSON head',
-				'status'      => 200,
->>>>>>> ca41fb3c
 			],
 			$output
 		);
@@ -114,16 +99,7 @@
 		$meta = Mockery::mock();
 		$meta
 			->expects( 'get_head' )
-<<<<<<< HEAD
-			->andReturn(
-				(object) [
-					'html' => 'this is the head',
-					'json' => [ 'key' => 'value' ],
-				]
-			);
-=======
 			->andReturn( $this->get_head() );
->>>>>>> ca41fb3c
 
 		$this->meta_surface
 			->expects( 'for_posts_page' )
@@ -131,15 +107,9 @@
 
 		$this->assertEquals(
 			(object) [
-<<<<<<< HEAD
 				'html'   => 'this is the head',
 				'json'   => [ 'key' => 'value' ],
 				'status' => 200,
-=======
-				'head_html'   => 'this is the HTML head',
-				'head_json'   => 'this is the JSON head',
-				'status'      => 200,
->>>>>>> ca41fb3c
 			],
 			$this->instance->for_posts_page()
 		);
@@ -247,10 +217,10 @@
 	 *
 	 * @return object The mocked result.
 	 */
-	protected function get_head( $html = 'this is the HTML head', $json = 'this is the JSON head' ) {
+	protected function get_head( $html = 'this is the head', $json = [ 'key' => 'value' ] ) {
 		return (object) [
-			'head_html' => $html,
-			'head_json' => $json,
+			'html' => $html,
+			'json' => $json,
 		];
 	}
 }