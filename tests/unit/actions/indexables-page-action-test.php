<?php

namespace Yoast\WP\SEO\Tests\Unit\Actions;

use Mockery;
use Yoast\WP\Lib\ORM;
use Yoast\WP\SEO\Actions\Indexables_Page_Action;
use Yoast\WP\SEO\Helpers\Options_Helper;
use Yoast\WP\SEO\Helpers\Post_Type_Helper;
use Yoast\WP\SEO\Models\Indexable;
use Yoast\WP\SEO\Repositories\Indexable_Repository;
use Yoast\WP\SEO\Tests\Unit\TestCase;

/**
 * Indexables_Page_Action_Test class.
 *
 * @group actions
 * @group indexables
 *
 * @coversDefaultClass \Yoast\WP\SEO\Actions\Indexables_Page_Action
 */
class Indexables_Page_Action_Test extends TestCase {

	/**
	 * The instance to test.
	 *
	 * @var Indexables_Page_Action
	 */
	protected $instance;

	/**
	 * The instance to test.
	 *
	 * @var Mockery\MockInterface|Indexables_Page_Action
	 */
	protected $mock_instance;

	/**
	 * The indexable repository.
	 *
	 * @var Mockery\MockInterface|Indexable_Repository
	 */
	protected $indexable_repository;

	/**
	 * The post type helper.
	 *
	 * @var Mockery\MockInterface|Post_Type_Helper
	 */
	protected $post_type_helper;

	/**
	 * The options helper.
	 *
	 * @var Mockery\MockInterface|Options_Helper
	 */
	protected $options_helper;

	/**
	 * Sets up the test class.
	 */
	protected function set_up() {
		parent::set_up();

		$this->indexable_repository = Mockery::mock( Indexable_Repository::class );
		$this->post_type_helper     = Mockery::mock( Post_Type_Helper::class );
		$this->options_helper       = Mockery::mock( Options_Helper::class );

		$this->instance      = new Indexables_Page_Action( $this->indexable_repository, $this->post_type_helper, $this->options_helper );
		$this->mock_instance = Mockery::mock(
			Indexables_Page_Action::class,
			[ $this->indexable_repository, $this->post_type_helper, $this->options_helper ]
		)
			->makePartial()
			->shouldAllowMockingProtectedMethods();
	}

	/**
	 * Tests if the needed attributes are set correctly.
	 *
	 * @covers ::__construct
	 */
	public function test_constructor() {
		$this->assertInstanceOf(
			Indexable_Repository::class,
			$this->getPropertyValue( $this->instance, 'indexable_repository' )
		);
		$this->assertInstanceOf(
			Post_Type_Helper::class,
			$this->getPropertyValue( $this->instance, 'post_type_helper' )
		);
		$this->assertInstanceOf(
			Options_Helper::class,
			$this->getPropertyValue( $this->instance, 'options_helper' )
		);
	}

	/**
	 * Tests getting the neccessary information to set up the indexables page.
	 *
	 * @covers ::get_setup_info
	 *
	 * @dataProvider get_setup_info_provider
	 *
	 * @param array $features                 Whether each feature is enabled or not.
	 * @param int   $query_times              The times the queries will be run.
	 * @param array $query_results            The results of each count query.
	 * @param array $count_times              The times the count queries will be run.
	 * @param int   $percentage_query_times   The times the percentage queries will be run.
	 * @param int   $no_keyphrase_query_times The times the query to get the indexables without key-phrases will be run.
	 * @param array $expected_result          The expected result.
	 */
	public function test_get_setup_info( $features, $query_times, $query_results, $count_times, $percentage_query_times, $no_keyphrase_query_times, $expected_result ) {
		$sub_types = [
			'post'        => 'post',
			'page'        => 'page',
			'category'    => 'category',
			'post_tag'    => 'post_tag',
			'post_format' => 'post_format',
		];

		$this->options_helper
			->expects( 'get' )
			->once()
			->with( 'keyword_analysis_active', true )
			->andReturn( $features['keyword_analysis_active'] );

		$this->options_helper
			->expects( 'get' )
			->once()
			->with( 'content_analysis_active', true )
			->andReturn( $features['content_analysis_active'] );

		$this->options_helper
			->expects( 'get' )
			->once()
			->with( 'enable_text_link_counter', true )
			->andReturn( $features['enable_text_link_counter'] );

		$this->indexable_repository
			->expects( 'query' )
			->times( $query_times )
			->andReturnSelf();

		$this->indexable_repository
			->expects( 'where_raw' )
			->times( $query_times )
			->with( '( post_status = \'publish\' OR post_status IS NULL )' )
			->andReturnSelf();

		$this->indexable_repository
			->expects( 'where_in' )
			->times( $query_times )
			->with( 'object_type', [ 'post' ] )
			->andReturnSelf();

		$this->indexable_repository
			->expects( 'where_in' )
			->times( $query_times )
			->with( 'object_sub_type', $sub_types )
			->andReturnSelf();

		$this->indexable_repository
			->expects( 'where_not_equal' )
			->times( $percentage_query_times )
			->with( 'primary_focus_keyword', 0 )
			->andReturnSelf();

		$this->indexable_repository
			->expects( 'where_not_equal' )
			->times( $percentage_query_times )
			->with( 'readability_score', 0 )
			->andReturnSelf();

		$this->mock_instance
			->expects( 'get_sub_types' )
			->times( $query_times )
			->andReturn( $sub_types );

		$this->indexable_repository
			->expects( 'count' )
			->times( $count_times )
			->andReturn( ...$query_results );

		$this->indexable_repository
			->expects( 'where_null' )
			->times( $no_keyphrase_query_times )
			->with( 'primary_focus_keyword' )
			->andReturnSelf();

		$this->indexable_repository
			->expects( 'order_by_desc' )
			->times( $no_keyphrase_query_times )
			->andReturnSelf();

		$this->indexable_repository
			->expects( 'find_many' )
			->times( $no_keyphrase_query_times )
			->andReturn( [] );

		$this->assertEquals(
			$expected_result,
			$this->mock_instance->get_setup_info( 20, 0.5 )
		);
	}

	/**
	 * Data provider for test_get_setup_info function.
	 *
	 * @return array Data for test_get_setup_info function.
	 */
	public function get_setup_info_provider() {
<<<<<<< HEAD
		$no_features_enabled = [
			'ignore_list_state'        => [
				'keyword_analysis_active'  => false,
				'content_analysis_active'  => false,
				'enable_text_link_counter' => false,
			],
			'query_times'              => 1,
			'query_results'            => [ 'irrelevant' ],
			'count_times'              => 1,
			'percentage_query_times'   => 0,
			'no_keyphrase_query_times' => 0,
			'expected_result'          => [
				'enabledFeatures'       => [
					'isSeoScoreEnabled'    => false,
					'isReadabilityEnabled' => false,
					'isLinkCountEnabled'   => false,
				],
				'enoughContent'         => false,
				'enoughAnalysedContent' => false,
			],
		];
=======
>>>>>>> 604d75e4

		$seo_score_enabled_no_posts = [
			'ignore_list_state'        => [
				'keyword_analysis_active'  => false,
				'content_analysis_active'  => true,
				'enable_text_link_counter' => true,
			],
			'query_times'              => 1,
			'query_results'            => [ 0, 'irrelevant', 'irrelevant' ],
			'count_times'              => 1,
			'percentage_query_times'   => 0,
			'no_keyphrase_query_times' => 0,
			'expected_result'          => [
				'enabledFeatures'       => [
					'isSeoScoreEnabled'    => false,
					'isReadabilityEnabled' => true,
					'isLinkCountEnabled'   => true,
				],
				'enoughContent'         => false,
				'enoughAnalysedContent' => false,
			],
		];

		$not_enough_posts = [
			'ignore_list_state'        => [
				'keyword_analysis_active'  => true,
				'content_analysis_active'  => true,
				'enable_text_link_counter' => true,
			],
			'query_times'              => 4,
			'query_results'            => [ 7, 7, 7 ],
			'count_times'              => 3,
			'percentage_query_times'   => 1,
			'no_keyphrase_query_times' => 1,
			'expected_result'          => [
				'enabledFeatures'       => [
					'isSeoScoreEnabled'    => true,
					'isReadabilityEnabled' => true,
					'isLinkCountEnabled'   => true,
				],
				'enoughContent'         => false,
				'enoughAnalysedContent' => true,
				'postsWithoutKeyphrase' => [],
			],
		];

		$not_enough_analyzed_posts = [
			'ignore_list_state'        => [
				'keyword_analysis_active'  => true,
				'content_analysis_active'  => true,
				'enable_text_link_counter' => true,
			],
			'query_times'              => 4,
			'query_results'            => [ 25, 12, 12 ],
			'count_times'              => 3,
			'percentage_query_times'   => 1,
			'no_keyphrase_query_times' => 1,
			'expected_result'          => [
				'enabledFeatures'       => [
					'isSeoScoreEnabled'    => true,
					'isReadabilityEnabled' => true,
					'isLinkCountEnabled'   => true,
				],
				'enoughContent'         => true,
				'enoughAnalysedContent' => false,
				'postsWithoutKeyphrase' => [],
			],
		];

		$all_threshold_passed = [
			'ignore_list_state'        => [
				'keyword_analysis_active'  => true,
				'content_analysis_active'  => true,
				'enable_text_link_counter' => true,
			],
			'query_times'              => 4,
			'query_results'            => [ 25, 13, 12 ],
			'count_times'              => 3,
			'percentage_query_times'   => 1,
			'no_keyphrase_query_times' => 1,
			'expected_result'          => [
				'enabledFeatures'       => [
					'isSeoScoreEnabled'    => true,
					'isReadabilityEnabled' => true,
					'isLinkCountEnabled'   => true,
				],
				'enoughContent'         => true,
				'enoughAnalysedContent' => true,
				'postsWithoutKeyphrase' => [],
			],
		];
		return [
			'SEO score enabled but no posts' => $seo_score_enabled_no_posts,
			'Not enough posts'               => $not_enough_posts,
			'Not enough analyzed posts'      => $not_enough_analyzed_posts,
			'All thresholds passed'          => $all_threshold_passed,
		];
	}

	/**
	 * Tests getting the least readable posts.
	 *
	 * @covers ::get_least_readable
	 */
	public function test_get_least_readable() {
		$indexables_to_return = [
			Mockery::mock( Indexable::class ),
			Mockery::mock( Indexable::class ),
		];

		$sub_types = [
			'post'        => 'post',
			'page'        => 'page',
			'category'    => 'category',
			'post_tag'    => 'post_tag',
			'post_format' => 'post_format',
		];

		$least_readability_ignore_list = [
			1,
			2,
			5,
			7,
			8,
		];

		foreach ( $indexables_to_return as $indexable ) {
			$this->indexable_repository
				->expects( 'ensure_permalink' )
				->with( $indexable )
				->andReturn( $indexable );
		}

		$this->options_helper
			->expects( 'get' )
			->with( 'least_readability_ignore_list', [] )
			->once()
			->andReturn( $least_readability_ignore_list );

		$this->mock_instance
			->expects( 'get_sub_types' )
			->andReturn( $sub_types );

		$this->indexable_repository
			->expects( 'query' )
			->andReturnSelf();

		$this->indexable_repository
			->expects( 'where_raw' )
			->with( '( post_status = \'publish\' OR post_status IS NULL )' )
			->andReturnSelf();

		$this->indexable_repository
			->expects( 'where_in' )
			->with( 'object_type', [ 'post' ] )
			->andReturnSelf();

		$this->indexable_repository
			->expects( 'where_in' )
			->with( 'object_sub_type', $sub_types )
			->andReturnSelf();

		$this->indexable_repository
			->expects( 'where_not_in' )
			->with( 'id', $least_readability_ignore_list )
			->andReturnSelf();

		$this->indexable_repository
			->expects( 'where_not_equal' )
			->with( 'readability_score', 0 )
			->andReturnSelf();

		$this->indexable_repository
			->expects( 'where_lt' )
			->with( 'readability_score', 90 )
			->andReturnSelf();

		$this->indexable_repository
			->expects( 'order_by_asc' )
			->with( 'readability_score' )
			->andReturnSelf();

		$this->indexable_repository
			->expects( 'limit' )
			->with( 20 )
			->andReturnSelf();

		$this->indexable_repository
			->expects( 'find_many' )
			->andReturn( $indexables_to_return );

		$this->assertEquals(
			$indexables_to_return,
			$this->mock_instance->get_least_readable( 20 )
		);
	}

	/**
	 * Tests getting the posts with the lowest seo score.
	 *
	 * @covers ::get_least_seo_score
	 */
	public function test_get_least_seo_score() {
		$indexables_to_return = [
			Mockery::mock( Indexable::class ),
			Mockery::mock( Indexable::class ),
		];

		$sub_types = [
			'post'        => 'post',
			'page'        => 'page',
			'category'    => 'category',
			'post_tag'    => 'post_tag',
			'post_format' => 'post_format',
		];

		$least_seo_score_ignore_list = [
			1,
			2,
			5,
			7,
			8,
		];

		foreach ( $indexables_to_return as $indexable ) {
			$this->indexable_repository
				->expects( 'ensure_permalink' )
				->with( $indexable )
				->andReturn( $indexable );
		}

		$this->options_helper
			->expects( 'get' )
			->with( 'least_seo_score_ignore_list', [] )
			->once()
			->andReturn( $least_seo_score_ignore_list );

		$this->mock_instance
			->expects( 'get_sub_types' )
			->andReturn( $sub_types );

		$this->indexable_repository
			->expects( 'query' )
			->andReturnSelf();

		$this->indexable_repository
			->expects( 'where_raw' )
			->with( '( post_status = \'publish\' OR post_status IS NULL )' )
			->andReturnSelf();

		$this->indexable_repository
			->expects( 'where_in' )
			->with( 'object_type', [ 'post' ] )
			->andReturnSelf();

		$this->indexable_repository
			->expects( 'where_in' )
			->with( 'object_sub_type', $sub_types )
			->andReturnSelf();

		$this->indexable_repository
			->expects( 'where_not_in' )
			->with( 'id', $least_seo_score_ignore_list )
			->andReturnSelf();

		$this->indexable_repository
			->expects( 'where_not_equal' )
			->with( 'primary_focus_keyword', 0 )
			->andReturnSelf();

		$this->indexable_repository
			->expects( 'where_lte' )
			->with( 'primary_focus_keyword_score', 70 )
			->andReturnSelf();

		$this->indexable_repository
			->expects( 'order_by_asc' )
			->with( 'primary_focus_keyword_score' )
			->andReturnSelf();

		$this->indexable_repository
			->expects( 'limit' )
			->with( 20 )
			->andReturnSelf();

		$this->indexable_repository
			->expects( 'find_many' )
			->andReturn( $indexables_to_return );

		$this->assertEquals(
			$indexables_to_return,
			$this->mock_instance->get_least_seo_score( 20 )
		);
	}

	/**
	 * Tests getting the posts with the most links.
	 *
	 * @covers ::get_most_linked
	 */
	public function test_get_most_linked() {
		$indexables_to_return = [
			Mockery::mock( Indexable::class ),
			Mockery::mock( Indexable::class ),
		];

		$sub_types = [
			'post'        => 'post',
			'page'        => 'page',
			'category'    => 'category',
			'post_tag'    => 'post_tag',
			'post_format' => 'post_format',
		];

		$most_linked_ignore_list = [
			1,
			2,
			5,
			7,
			8,
		];

		foreach ( $indexables_to_return as $indexable ) {
			$this->indexable_repository
				->expects( 'ensure_permalink' )
				->with( $indexable )
				->andReturn( $indexable );
		}

		$this->options_helper
			->expects( 'get' )
			->with( 'most_linked_ignore_list', [] )
			->once()
			->andReturn( $most_linked_ignore_list );

		$this->mock_instance
			->expects( 'get_sub_types' )
			->andReturn( $sub_types );

		$this->indexable_repository
			->expects( 'query' )
			->andReturnSelf();

		$this->indexable_repository
			->expects( 'where_gt' )
			->with( 'incoming_link_count', 0 )
			->andReturnSelf();

		$this->indexable_repository
			->expects( 'where_not_null' )
			->with( 'incoming_link_count' )
			->andReturnSelf();

		$this->indexable_repository
			->expects( 'where_raw' )
			->with( '( post_status = \'publish\' OR post_status IS NULL )' )
			->andReturnSelf();

		$this->indexable_repository
			->expects( 'where_in' )
			->with( 'object_sub_type', $sub_types )
			->andReturnSelf();

		$this->indexable_repository
			->expects( 'where_in' )
			->with( 'object_type', [ 'post' ] )
			->andReturnSelf();

		$this->indexable_repository
			->expects( 'where_not_in' )
			->with( 'id', $most_linked_ignore_list )
			->andReturnSelf();

		$this->indexable_repository
			->expects( 'order_by_desc' )
			->with( 'incoming_link_count' )
			->andReturnSelf();

		$this->indexable_repository
			->expects( 'limit' )
			->with( 20 )
			->andReturnSelf();

		$this->indexable_repository
			->expects( 'find_many' )
			->andReturn( $indexables_to_return );

		$this->assertEquals(
			$indexables_to_return,
			$this->mock_instance->get_most_linked( 20 )
		);
	}

	/**
	 * Tests getting the posts with the least links.
	 *
	 * @covers ::get_least_linked
	 */
	public function test_get_least_linked() {
		$indexable_1      = Mockery::mock( Indexable::class );
		$indexable_1->orm = Mockery::mock( ORM::class );
		$indexable_1->orm->expects( 'get' )->andReturn( 5 );

		$indexable_2      = Mockery::mock( Indexable::class );
		$indexable_2->orm = Mockery::mock( ORM::class );
		$indexable_2->orm->expects( 'get' )->andReturn( null );
		$indexable_2->orm->expects( 'set' )->with( 'incoming_link_count', 0 )->andReturns();

		$indexables_to_return = [
			$indexable_1,
			$indexable_2,
		];

		$sub_types = [
			'post'        => 'post',
			'page'        => 'page',
			'category'    => 'category',
			'post_tag'    => 'post_tag',
			'post_format' => 'post_format',
		];

		$least_linked_ignore_list = [
			1,
			2,
			5,
			7,
			8,
		];

		foreach ( $indexables_to_return as $indexable ) {
			$this->indexable_repository
				->expects( 'ensure_permalink' )
				->with( $indexable )
				->andReturn( $indexable );
		}

		$this->options_helper
			->expects( 'get' )
			->with( 'least_linked_ignore_list', [] )
			->once()
			->andReturn( $least_linked_ignore_list );

		$this->mock_instance
			->expects( 'get_sub_types' )
			->andReturn( $sub_types );

		$this->indexable_repository
			->expects( 'query' )
			->andReturnSelf();

		$this->indexable_repository
			->expects( 'where_raw' )
			->with( '( post_status = \'publish\' OR post_status IS NULL )' )
			->andReturnSelf();

		$this->indexable_repository
			->expects( 'where_in' )
			->with( 'object_sub_type', $sub_types )
			->andReturnSelf();

		$this->indexable_repository
			->expects( 'where_in' )
			->with( 'object_type', [ 'post' ] )
			->andReturnSelf();

		$this->indexable_repository
			->expects( 'where_not_in' )
			->with( 'id', $least_linked_ignore_list )
			->andReturnSelf();

		$this->indexable_repository
			->expects( 'order_by_asc' )
			->with( 'incoming_link_count' )
			->andReturnSelf();

		$this->indexable_repository
			->expects( 'limit' )
			->with( 20 )
			->andReturnSelf();

		$this->indexable_repository
			->expects( 'find_many' )
			->andReturn( $indexables_to_return );

		$this->assertEquals(
			$indexables_to_return,
			$this->mock_instance->get_least_linked( 20 )
		);
	}

	/**
	 * Test adding an indexable to an ignore-list.
	 *
	 * @covers ::add_indexable_to_ignore_list
	 *
	 * @dataProvider add_indexable_to_ignore_list_provider
	 *
	 * @param array $ignore_list_state The state of the ignore-list in the database.
	 * @param int   $indexable_id      The id of the indexable to add to the ignore-list.
	 * @param array $expected_result   The expected result.
	 */
	public function test_add_indexable_to_ignore_list( $ignore_list_state, $indexable_id, $expected_result ) {
		$this->options_helper
			->expects( 'get' )
			->with( 'test_ignore_list_name', [] )
			->andReturn( $ignore_list_state );

		$this->options_helper
			->expects( 'set' )
			->with( 'test_ignore_list_name', $expected_result )
			->andReturns();

		$this->instance->add_indexable_to_ignore_list( 'test_ignore_list_name', $indexable_id );
	}

	/**
	 * Data provider for test_add_indexable_to_ignore_list function.
	 *
	 * @return array Data for test_add_indexable_to_ignore_list function.
	 */
	public function add_indexable_to_ignore_list_provider() {
		$in_list = [
			'ignore_list_state' => [ 1, 2, 3, 4 ],
			'indexable_id'      => 3,
			'expected_result'   => [ 1, 2, 3, 4 ],
		];

		$not_in_list = [
			'ignore_list_state' => [ 1, 2, 4 ],
			'indexable_id'      => 3,
			'expected_result'   => [ 1, 2, 4, 3 ],
		];
		return [
			'Already in list' => $in_list,
			'Not in list yet' => $not_in_list,
		];
	}

	/**
	 * Test remove an indexable from an ignore-list.
	 *
	 * @covers ::remove_indexable_from_ignore_list
	 *
	 * @dataProvider remove_indexable_from_ignore_list_provider
	 *
	 * @param array $ignore_list_state The state of the ignore-list in the database.
	 * @param int   $indexable_id      The id of the indexable to remove from the ignore-list.
	 * @param array $expected_result   The expected result.
	 */
	public function test_remove_indexable_from_ignore_list( $ignore_list_state, $indexable_id, $expected_result ) {
		$this->options_helper
			->expects( 'get' )
			->with( 'test_ignore_list_name', [] )
			->andReturn( $ignore_list_state );

		$this->options_helper
			->expects( 'set' )
			->with( 'test_ignore_list_name', $expected_result )
			->andReturns();

		$this->instance->remove_indexable_from_ignore_list( 'test_ignore_list_name', $indexable_id );
	}

	/**
	 * Data provider for test_add_indexable_to_ignore_list function.
	 *
	 * @return array Data for test_add_indexable_to_ignore_list function.
	 */
	public function remove_indexable_from_ignore_list_provider() {
		$in_list = [
			'ignore_list_state' => [ 1, 2, 3, 4 ],
			'indexable_id'      => 3,
			'expected_result'   => [ 1, 2, 4 ],
		];

		$not_in_list = [
			'ignore_list_state' => [ 1, 2, 3, 4 ],
			'indexable_id'      => 5,
			'expected_result'   => [ 1, 2, 3, 4 ],
		];
		return [
			'Already in list' => $in_list,
			'Not in list yet' => $not_in_list,
		];
	}
}<|MERGE_RESOLUTION|>--- conflicted
+++ resolved
@@ -210,31 +210,6 @@
 	 * @return array Data for test_get_setup_info function.
 	 */
 	public function get_setup_info_provider() {
-<<<<<<< HEAD
-		$no_features_enabled = [
-			'ignore_list_state'        => [
-				'keyword_analysis_active'  => false,
-				'content_analysis_active'  => false,
-				'enable_text_link_counter' => false,
-			],
-			'query_times'              => 1,
-			'query_results'            => [ 'irrelevant' ],
-			'count_times'              => 1,
-			'percentage_query_times'   => 0,
-			'no_keyphrase_query_times' => 0,
-			'expected_result'          => [
-				'enabledFeatures'       => [
-					'isSeoScoreEnabled'    => false,
-					'isReadabilityEnabled' => false,
-					'isLinkCountEnabled'   => false,
-				],
-				'enoughContent'         => false,
-				'enoughAnalysedContent' => false,
-			],
-		];
-=======
->>>>>>> 604d75e4
-
 		$seo_score_enabled_no_posts = [
 			'ignore_list_state'        => [
 				'keyword_analysis_active'  => false,
