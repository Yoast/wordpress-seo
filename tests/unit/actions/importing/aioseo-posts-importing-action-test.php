--- conflicted
+++ resolved
@@ -11,12 +11,8 @@
 use Yoast\WP\SEO\Helpers\Wpdb_Helper;
 use Yoast\WP\SEO\Repositories\Indexable_Repository;
 use Yoast\WP\SEO\Services\Importing\Aioseo_Replacevar_Handler;
-<<<<<<< HEAD
-use Yoast\WP\SEO\Services\Importing\Aioseo_Robots_Service;
-=======
 use Yoast\WP\SEO\Services\Importing\Aioseo_Robots_Provider_Service;
 use Yoast\WP\SEO\Services\Importing\Aioseo_Robots_Transformer_Service;
->>>>>>> 7cf4eb9c
 use Yoast\WP\SEO\Tests\Unit\Doubles\Actions\Importing\Aioseo_Posts_Importing_Action_Double;
 use Yoast\WP\SEO\Tests\Unit\Doubles\Models\Indexable_Mock;
 use Yoast\WP\SEO\Tests\Unit\TestCase;
@@ -96,13 +92,6 @@
 	protected $replacevar_handler;
 
 	/**
-<<<<<<< HEAD
-	 * The robots service.
-	 *
-	 * @var Mockery\MockInterface|Aioseo_Robots_Service
-	 */
-	protected $robots;
-=======
 	 * The robots provider service.
 	 *
 	 * @var Mockery\MockInterface|Aioseo_Robots_Provider_Service
@@ -115,7 +104,6 @@
 	 * @var Mockery\MockInterface|Aioseo_Robots_Transformer_Service
 	 */
 	protected $robots_transformer;
->>>>>>> 7cf4eb9c
 
 	/**
 	 * Sets up the test class.
@@ -130,14 +118,9 @@
 		$this->options               = Mockery::mock( Options_Helper::class );
 		$this->wpdb_helper           = Mockery::mock( Wpdb_Helper::class );
 		$this->replacevar_handler    = Mockery::mock( Aioseo_Replacevar_Handler::class );
-<<<<<<< HEAD
-		$this->robots                = Mockery::mock( Aioseo_Robots_Service::class );
-		$this->instance              = new Aioseo_Posts_Importing_Action( $this->indexable_repository, $this->wpdb, $this->indexable_to_postmeta, $this->options, $this->wpdb_helper, $this->replacevar_handler, $this->robots );
-=======
 		$this->robots_provider       = Mockery::mock( Aioseo_Robots_Provider_Service::class );
 		$this->robots_transformer    = Mockery::mock( Aioseo_Robots_Transformer_Service::class );
 		$this->instance              = new Aioseo_Posts_Importing_Action( $this->indexable_repository, $this->wpdb, $this->indexable_to_postmeta, $this->options, $this->wpdb_helper, $this->replacevar_handler, $this->robots_provider, $this->robots_transformer );
->>>>>>> 7cf4eb9c
 		$this->mock_instance         = Mockery::mock(
 			Aioseo_Posts_Importing_Action_Double::class,
 			[
@@ -147,12 +130,8 @@
 				$this->options,
 				$this->wpdb_helper,
 				$this->replacevar_handler,
-<<<<<<< HEAD
-				$this->robots,
-=======
 				$this->robots_provider,
 				$this->robots_transformer,
->>>>>>> 7cf4eb9c
 			]
 		)->makePartial()->shouldAllowMockingProtectedMethods();
 
@@ -319,34 +298,14 @@
 			->with( $aioseio_indexable['twitter_description'] )
 			->andReturn( $aioseio_indexable['twitter_description'] );
 
-<<<<<<< HEAD
-		$this->robots->shouldReceive( 'get_subtype_robot_setting' )
-			->andReturn( 'robot_setting' );
-
-		$this->robots->shouldReceive( 'transform_robot_setting' )
-=======
 		$this->robots_provider->shouldReceive( 'get_subtype_robot_setting' )
 			->andReturn( 'robot_setting' );
 
 		$this->robots_transformer->shouldReceive( 'transform_robot_setting' )
->>>>>>> 7cf4eb9c
 			->andReturn( 'robot_value' );
 
 		$indexable = $this->instance->map( $indexable, $aioseio_indexable );
 
-<<<<<<< HEAD
-		$this->assertEquals( 'title1', $indexable->title );
-		$this->assertEquals( 'description1', $indexable->description );
-		$this->assertEquals( 'og_title1', $indexable->open_graph_title );
-		$this->assertEquals( 'og_description1', $indexable->open_graph_description );
-		$this->assertEquals( 'twitter_title1', $indexable->twitter_title );
-		$this->assertEquals( 'twitter_description1', $indexable->twitter_description );
-		$this->assertEquals( null, $indexable->is_robots_noindex );
-		$this->assertEquals( 'robot_value', $indexable->is_robots_nofollow );
-		$this->assertEquals( 'robot_value', $indexable->is_robots_noarchive );
-		$this->assertEquals( 'robot_value', $indexable->is_robots_nosnippet );
-		$this->assertEquals( 'robot_value', $indexable->is_robots_noimageindex );
-=======
 		$this->assertSame( 'title1', $indexable->title );
 		$this->assertSame( 'description1', $indexable->description );
 		$this->assertSame( 'og_title1', $indexable->open_graph_title );
@@ -358,7 +317,6 @@
 		$this->assertSame( 'robot_value', $indexable->is_robots_noarchive );
 		$this->assertSame( 'robot_value', $indexable->is_robots_nosnippet );
 		$this->assertSame( 'robot_value', $indexable->is_robots_noimageindex );
->>>>>>> 7cf4eb9c
 	}
 
 	/**
@@ -407,17 +365,10 @@
 			->with( $aioseio_indexable['twitter_description'] )
 			->andReturn( $aioseio_indexable['twitter_description'] );
 
-<<<<<<< HEAD
-		$this->robots->shouldReceive( 'get_subtype_robot_setting' )
-			->andReturn( 'robot_setting' );
-
-		$this->robots->shouldReceive( 'transform_robot_setting' )
-=======
 		$this->robots_provider->shouldReceive( 'get_subtype_robot_setting' )
 			->andReturn( 'robot_setting' );
 
 		$this->robots_transformer->shouldReceive( 'transform_robot_setting' )
->>>>>>> 7cf4eb9c
 			->andReturn( 'robot_value' );
 
 		$indexable = $this->instance->map( $indexable, $aioseio_indexable );
@@ -452,17 +403,10 @@
 		$this->replacevar_handler->shouldReceive( 'transform' )
 			->never();
 
-<<<<<<< HEAD
-		$this->robots->shouldReceive( 'get_subtype_robot_setting' )
-			->andReturn( 'robot_setting' );
-
-		$this->robots->shouldReceive( 'transform_robot_setting' )
-=======
 		$this->robots_provider->shouldReceive( 'get_subtype_robot_setting' )
 			->andReturn( 'robot_setting' );
 
 		$this->robots_transformer->shouldReceive( 'transform_robot_setting' )
->>>>>>> 7cf4eb9c
 			->andReturn( 'robot_value' );
 
 		$indexable = $this->instance->map( $indexable, $aioseio_indexable );
