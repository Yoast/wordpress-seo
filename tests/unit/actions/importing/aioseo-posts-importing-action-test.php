<?php

namespace Yoast\WP\SEO\Tests\Unit\Actions\Importing;

use Mockery;
use Yoast\WP\Lib\ORM;
use Yoast\WP\SEO\Actions\Importing\Aioseo_Posts_Importing_Action;
use Yoast\WP\SEO\Helpers\Meta_Helper;
use Yoast\WP\SEO\Helpers\Indexable_To_Postmeta_Helper;
use Yoast\WP\SEO\Helpers\Options_Helper;
use Yoast\WP\SEO\Helpers\Sanitization_Helper;
use Yoast\WP\SEO\Helpers\Wpdb_Helper;
use Yoast\WP\SEO\Repositories\Indexable_Repository;
use Yoast\WP\SEO\Services\Importing\Aioseo_Replacevar_Handler;
use Yoast\WP\SEO\Services\Importing\Aioseo_Robots_Provider_Service;
use Yoast\WP\SEO\Services\Importing\Aioseo_Robots_Transformer_Service;
use Yoast\WP\SEO\Tests\Unit\Doubles\Actions\Importing\Aioseo_Posts_Importing_Action_Double;
use Yoast\WP\SEO\Tests\Unit\Doubles\Models\Indexable_Mock;
use Yoast\WP\SEO\Tests\Unit\TestCase;

/**
 * Aioseo_Posts_Importing_Action_Test class
 *
 * @group actions
 * @group importing
 *
 * @coversDefaultClass \Yoast\WP\SEO\Actions\Importing\Aioseo_Posts_Importing_Action
 * @phpcs:disable Yoast.NamingConventions.ObjectNameDepth.MaxExceeded
 */
class Aioseo_Posts_Importing_Action_Test extends TestCase {

	/**
	 * Represents the instance to test.
	 *
	 * @var Aioseo_Posts_Importing_Action
	 */
	protected $instance;

	/**
	 * Represents the mock instance to test.
	 *
	 * @var Aioseo_Posts_Importing_Action_Double
	 */
	protected $mock_instance;

	/**
	 * Represents the indexable repository.
	 *
	 * @var Mockery\MockInterface|Indexable_Repository
	 */
	protected $indexable_repository;

	/**
	 * The mocked WordPress database object.
	 *
	 * @var Mockery\MockInterface|\wpdb
	 */
	protected $wpdb;

	/**
	 * The mocked meta helper.
	 *
	 * @var Mockery\MockInterface|Meta_Helper
	 */
	protected $meta;

	/**
	 * The mocked indexable_to_postmeta helper.
	 *
	 * @var Mockery\MockInterface|Indexable_To_Postmeta_Helper
	 */
	protected $indexable_to_postmeta;

	/**
	 * The mocked options helper.
	 *
	 * @var Mockery\MockInterface|Options_Helper
	 */
	protected $options;

	/**
	 * The sanitization helper.
	 *
	 * @var Mockery\MockInterface|Sanitization_Helper
	 */
	protected $sanitization;

	/**
	 * The wpdb helper.
	 *
	 * @var Wpdb_Helper
	 */
	protected $wpdb_helper;

	/**
	 * The replacevar handler.
	 *
	 * @var Mockery\MockInterface|Aioseo_Replacevar_Handler
	 */
	protected $replacevar_handler;

	/**
	 * The robots provider service.
	 *
	 * @var Mockery\MockInterface|Aioseo_Robots_Provider_Service
	 */
	protected $robots_provider;

	/**
	 * The robots transformer service.
	 *
	 * @var Mockery\MockInterface|Aioseo_Robots_Transformer_Service
	 */
	protected $robots_transformer;

	/**
	 * Sets up the test class.
	 */
	protected function set_up() {
		parent::set_up();

		$this->indexable_repository  = Mockery::mock( Indexable_Repository::class );
		$this->wpdb                  = Mockery::mock( 'wpdb' );
		$this->meta                  = Mockery::mock( Meta_Helper::class );
		$this->indexable_to_postmeta = Mockery::mock( Indexable_To_Postmeta_Helper::class, [ $this->meta ] );
		$this->options               = Mockery::mock( Options_Helper::class );
		$this->sanitization          = Mockery::mock( Sanitization_Helper::class );
		$this->wpdb_helper           = Mockery::mock( Wpdb_Helper::class );
		$this->replacevar_handler    = Mockery::mock( Aioseo_Replacevar_Handler::class );
		$this->robots_provider       = Mockery::mock( Aioseo_Robots_Provider_Service::class );
		$this->robots_transformer    = Mockery::mock( Aioseo_Robots_Transformer_Service::class );
		$this->instance              = new Aioseo_Posts_Importing_Action( $this->indexable_repository, $this->wpdb, $this->indexable_to_postmeta, $this->options, $this->sanitization, $this->wpdb_helper, $this->replacevar_handler, $this->robots_provider, $this->robots_transformer );
		$this->mock_instance         = Mockery::mock(
			Aioseo_Posts_Importing_Action_Double::class,
			[
				$this->indexable_repository,
				$this->wpdb,
				$this->indexable_to_postmeta,
				$this->options,
				$this->sanitization,
				$this->wpdb_helper,
				$this->replacevar_handler,
				$this->robots_provider,
				$this->robots_transformer,
			]
		)->makePartial()->shouldAllowMockingProtectedMethods();

		$this->wpdb->prefix = 'wp_';
	}

	/**
	 * Tests the getting of unimported AIOSEO data.
	 *
	 * @covers ::get_total_unindexed
	 */
	public function test_get_total_unindexed() {
		$this->mock_instance->expects( 'set_completed' )
			->once();

		$this->mock_instance->expects( 'get_cursor' )
			->once()
			->andReturn( 1337 );

		$expected_query = 'SELECT id FROM wp_aioseo_posts WHERE id > %d ORDER BY id LIMIT %d';

		$this->wpdb->expects( 'prepare' )
			->once()
			->with(
				$expected_query,
				[ 1337, 25 ]
			)
			->andReturn(
				'
				SELECT id
				FROM wp_aioseo_posts
				WHERE id > 1337
				ORDER BY id
				LIMIT 25'
			);

		$this->mock_instance->expects( 'get_table' )
			->twice()
			->andReturn( 'wp_aioseo_posts' );

		$this->wpdb_helper->expects( 'table_exists' )
			->once()
			->andReturn( true );

		$this->wpdb->expects( 'get_col' )
			->once()
			->with(
				'
				SELECT id
				FROM wp_aioseo_posts
				WHERE id > 1337
				ORDER BY id
				LIMIT 25'
			)
			->andReturn( [ '1338', '1339', '1340' ] );

		$limited_unimported_rows = $this->mock_instance->get_limited_unindexed_count( 25 );
		$this->assertSame( 3, $limited_unimported_rows );
	}

	/**
	 * Tests the importing of AIOSEO data.
	 *
	 * @covers ::index
	 */
	public function test_donot_index_if_no_importables() {
		// phpcs:ignore WordPress.NamingConventions.PrefixAllGlobals.NonPrefixedConstantFound
		define( 'ARRAY_A', 'ARRAY_A' );

		$this->mock_instance->expects( 'set_completed' )
			->once();

		$this->mock_instance->expects( 'get_cursor' )
			->once()
			->andReturn( 1337 );

		$expected_query = 'SELECT title, description, og_title, og_description, twitter_title, twitter_description, canonical_url, keyphrases, robots_noindex, robots_nofollow, robots_noarchive, robots_nosnippet, robots_noimageindex, id, post_id, robots_default FROM wp_aioseo_posts WHERE id > %d ORDER BY id LIMIT %d';

		$this->wpdb->expects( 'prepare' )
			->once()
			->with(
				$expected_query,
				[ 1337, 25 ]
			)
			->andReturn(
				'
				SELECT title, description, og_title, og_description, twitter_title, twitter_description, id, post_id
				FROM wp_aioseo_posts
				WHERE id > 1337
				ORDER BY id
				LIMIT 25'
			);

			$this->mock_instance->expects( 'get_table' )
				->twice()
				->andReturn( 'wp_aioseo_posts' );

			$this->wpdb_helper->expects( 'table_exists' )
				->once()
				->andReturn( true );

			// Return 0 importables.
			$this->wpdb->expects( 'get_results' )
				->once()
				->andReturn( [] );

			$this->mock_instance->expects( 'set_cursor' )
				->once()
				->with( $this->options, 'aioseo_posts', 0 );

			$this->mock_instance->index();
	}

	/**
	 * Tests the mapping of indexable data when we have an empty Yoast indexable.
	 *
	 * @covers ::map
	 * @covers ::url_import
	 * @covers ::keyphrase_import
	 */
	public function test_map_with_empty_yoast_indexable() {
		$indexable      = Mockery::mock( Indexable_Mock::class );
		$indexable->orm = Mockery::mock( ORM::class );

		$aioseio_indexable = [
			'title'                => 'title1',
			'description'          => 'description1',
			'og_title'             => 'og_title1',
			'og_description'       => 'og_description1',
			'twitter_title'        => 'twitter_title1',
			'twitter_description'  => 'twitter_description1',
			'canonical_url'        => 'https://example.com/',
			'keyphrases'           => \json_encode( [
				'focus' => [
					'keyphrase' => 'key phrase',
				],
			] ),
			'robots_default'       => true,
			'robots_nofollow'      => true,
			'robots_noarchive'     => false,
			'robots_nosnippet'     => true,
			'robots_noimageindex'  => false,
		];

		$this->replacevar_handler->shouldReceive( 'transform' )
			->once()
			->with( $aioseio_indexable['title'] )
			->andReturn( $aioseio_indexable['title'] );

		$this->sanitization->shouldReceive( 'sanitize_text_field' )
			->once()
			->with( $aioseio_indexable['title'] )
			->andReturn( $aioseio_indexable['title'] );

		$this->replacevar_handler->shouldReceive( 'transform' )
			->once()
			->with( $aioseio_indexable['description'] )
			->andReturn( $aioseio_indexable['description'] );

		$this->sanitization->shouldReceive( 'sanitize_text_field' )
			->once()
			->with( $aioseio_indexable['description'] )
			->andReturn( $aioseio_indexable['description'] );

		$this->replacevar_handler->shouldReceive( 'transform' )
			->once()
			->with( $aioseio_indexable['og_title'] )
			->andReturn( $aioseio_indexable['og_title'] );

		$this->sanitization->shouldReceive( 'sanitize_text_field' )
			->once()
			->with( $aioseio_indexable['og_title'] )
			->andReturn( $aioseio_indexable['og_title'] );

		$this->replacevar_handler->shouldReceive( 'transform' )
			->once()
			->with( $aioseio_indexable['og_description'] )
			->andReturn( $aioseio_indexable['og_description'] );

		$this->sanitization->shouldReceive( 'sanitize_text_field' )
			->once()
			->with( $aioseio_indexable['og_description'] )
			->andReturn( $aioseio_indexable['og_description'] );

		$this->replacevar_handler->shouldReceive( 'transform' )
			->once()
			->with( $aioseio_indexable['twitter_title'] )
			->andReturn( $aioseio_indexable['twitter_title'] );

		$this->sanitization->shouldReceive( 'sanitize_text_field' )
			->once()
			->with( $aioseio_indexable['twitter_title'] )
			->andReturn( $aioseio_indexable['twitter_title'] );

		$this->replacevar_handler->shouldReceive( 'transform' )
			->once()
			->with( $aioseio_indexable['twitter_description'] )
			->andReturn( $aioseio_indexable['twitter_description'] );

		$this->sanitization->shouldReceive( 'sanitize_text_field' )
			->once()
			->with( $aioseio_indexable['twitter_description'] )
			->andReturn( $aioseio_indexable['twitter_description'] );

		$this->utils->shouldReceive( 'sanitize_url' )
			->once()
			->with( $aioseio_indexable['canonical_url'], null )
			->andReturn( $aioseio_indexable['canonical_url'] );

		$this->utils->shouldReceive( 'sanitize_text_field' )
			->once()
			->with( 'key phrase' )
			->andReturn( 'key phrase' );

		$this->robots_provider->shouldReceive( 'get_subtype_robot_setting' )
			->andReturn( 'robot_setting' );

		$this->robots_transformer->shouldReceive( 'transform_robot_setting' )
			->andReturn( 'robot_value' );

		$indexable = $this->instance->map( $indexable, $aioseio_indexable );

		$this->assertSame( 'title1', $indexable->title );
		$this->assertSame( 'description1', $indexable->description );
		$this->assertSame( 'og_title1', $indexable->open_graph_title );
		$this->assertSame( 'og_description1', $indexable->open_graph_description );
		$this->assertSame( 'twitter_title1', $indexable->twitter_title );
		$this->assertSame( 'twitter_description1', $indexable->twitter_description );
		$this->assertSame( 'https://example.com/', $indexable->canonical );
		$this->assertSame( 'key phrase', $indexable->primary_focus_keyword );
		$this->assertSame( null, $indexable->is_robots_noindex );
		$this->assertSame( 'robot_value', $indexable->is_robots_nofollow );
		$this->assertSame( 'robot_value', $indexable->is_robots_noarchive );
		$this->assertSame( 'robot_value', $indexable->is_robots_nosnippet );
		$this->assertSame( 'robot_value', $indexable->is_robots_noimageindex );
	}

	/**
	 * Tests the mapping of indexable data when we have existing data in the Yoast indexable.
	 *
	 * @covers ::map
	 * @covers ::url_import
	 * @covers ::keyphrase_import
	 */
	public function test_map_with_existing_yoast_indexable() {
		$indexable      = Mockery::mock( Indexable_Mock::class );
		$indexable->orm = Mockery::mock( ORM::class );

		$indexable->title       = 'existing_title';
		$indexable->description = 'existing_dsc';

		$aioseio_indexable = [
			'title'                => 'title1',
			'description'          => 'description1',
			'og_title'             => 'og_title1',
			'og_description'       => 'og_description1',
			'twitter_title'        => 'twitter_title1',
			'twitter_description'  => 'twitter_description1',
			'canonical_url'        => 'https://example.com/',
			'keyphrases'           => \json_encode( [
				'focus' => [
					'not_keyphrase' => 'key phrase',
				],
			] ),
			'robots_default'       => true,
			'robots_nofollow'      => true,
			'robots_noarchive'     => false,
			'robots_nosnippet'     => true,
			'robots_noimageindex'  => false,
		];

		$this->replacevar_handler->shouldReceive( 'transform' )
			->once()
			->with( $aioseio_indexable['og_title'] )
			->andReturn( $aioseio_indexable['og_title'] );

		$this->sanitization->shouldReceive( 'sanitize_text_field' )
			->once()
			->with( $aioseio_indexable['og_title'] )
			->andReturn( $aioseio_indexable['og_title'] );

		$this->replacevar_handler->shouldReceive( 'transform' )
			->once()
			->with( $aioseio_indexable['og_description'] )
			->andReturn( $aioseio_indexable['og_description'] );

		$this->sanitization->shouldReceive( 'sanitize_text_field' )
			->once()
			->with( $aioseio_indexable['og_description'] )
			->andReturn( $aioseio_indexable['og_description'] );

		$this->replacevar_handler->shouldReceive( 'transform' )
			->once()
			->with( $aioseio_indexable['twitter_title'] )
			->andReturn( $aioseio_indexable['twitter_title'] );

		$this->sanitization->shouldReceive( 'sanitize_text_field' )
			->once()
			->with( $aioseio_indexable['twitter_title'] )
			->andReturn( $aioseio_indexable['twitter_title'] );

		$this->replacevar_handler->shouldReceive( 'transform' )
			->once()
			->with( $aioseio_indexable['twitter_description'] )
			->andReturn( $aioseio_indexable['twitter_description'] );

<<<<<<< HEAD
		$this->utils->shouldReceive( 'sanitize_url' )
			->once()
			->with( $aioseio_indexable['canonical_url'], null )
			->andReturn( $aioseio_indexable['canonical_url'] );

		$this->utils->shouldReceive( 'sanitize_text_field' )
=======
		$this->sanitization->shouldReceive( 'sanitize_text_field' )
>>>>>>> fa874db9
			->once()
			->with( $aioseio_indexable['twitter_description'] )
			->andReturn( $aioseio_indexable['twitter_description'] );

		$this->robots_provider->shouldReceive( 'get_subtype_robot_setting' )
			->andReturn( 'robot_setting' );

		$this->robots_transformer->shouldReceive( 'transform_robot_setting' )
			->andReturn( 'robot_value' );

		$indexable = $this->instance->map( $indexable, $aioseio_indexable );

		$this->assertSame( 'existing_title', $indexable->title );
		$this->assertSame( 'existing_dsc', $indexable->description );
		$this->assertSame( 'og_title1', $indexable->open_graph_title );
		$this->assertSame( 'og_description1', $indexable->open_graph_description );
		$this->assertSame( 'twitter_title1', $indexable->twitter_title );
		$this->assertSame( 'twitter_description1', $indexable->twitter_description );
		$this->assertSame( 'https://example.com/', $indexable->canonical );
		$this->assertSame( null, $indexable->primary_focus_keyword );
	}

	/**
	 * Tests the mapping of indexable data when we have missing data from the AIOSEO indexable.
	 *
	 * @covers ::map
	 */
	public function test_map_with_missing_aioseo_data() {
		$indexable      = Mockery::mock( Indexable_Mock::class );
		$indexable->orm = Mockery::mock( ORM::class );

		$indexable->twitter_description = null;

		$aioseio_indexable = [
			'robots_default'       => true,
			'robots_nofollow'      => true,
			'robots_noarchive'     => false,
			'robots_nosnippet'     => true,
			'robots_noimageindex'  => false,
		];

		$this->replacevar_handler->shouldReceive( 'transform' )
			->never();

		$this->sanitization->shouldReceive( 'sanitize_text_field' )
			->never();

		$this->utils->shouldReceive( 'sanitize_url' )
			->never();

		$this->robots_provider->shouldReceive( 'get_subtype_robot_setting' )
			->andReturn( 'robot_setting' );

		$this->robots_transformer->shouldReceive( 'transform_robot_setting' )
			->andReturn( 'robot_value' );

		$indexable = $this->instance->map( $indexable, $aioseio_indexable );

		$this->assertNull( $indexable->twitter_description );
	}
}<|MERGE_RESOLUTION|>--- conflicted
+++ resolved
@@ -346,12 +346,12 @@
 			->with( $aioseio_indexable['twitter_description'] )
 			->andReturn( $aioseio_indexable['twitter_description'] );
 
-		$this->utils->shouldReceive( 'sanitize_url' )
+		$this->sanitization->shouldReceive( 'sanitize_url' )
 			->once()
 			->with( $aioseio_indexable['canonical_url'], null )
 			->andReturn( $aioseio_indexable['canonical_url'] );
 
-		$this->utils->shouldReceive( 'sanitize_text_field' )
+		$this->sanitization->shouldReceive( 'sanitize_text_field' )
 			->once()
 			->with( 'key phrase' )
 			->andReturn( 'key phrase' );
@@ -448,19 +448,15 @@
 			->with( $aioseio_indexable['twitter_description'] )
 			->andReturn( $aioseio_indexable['twitter_description'] );
 
-<<<<<<< HEAD
-		$this->utils->shouldReceive( 'sanitize_url' )
+		$this->sanitization->shouldReceive( 'sanitize_text_field' )
+			->once()
+			->with( $aioseio_indexable['twitter_description'] )
+			->andReturn( $aioseio_indexable['twitter_description'] );
+
+		$this->sanitization->shouldReceive( 'sanitize_url' )
 			->once()
 			->with( $aioseio_indexable['canonical_url'], null )
 			->andReturn( $aioseio_indexable['canonical_url'] );
-
-		$this->utils->shouldReceive( 'sanitize_text_field' )
-=======
-		$this->sanitization->shouldReceive( 'sanitize_text_field' )
->>>>>>> fa874db9
-			->once()
-			->with( $aioseio_indexable['twitter_description'] )
-			->andReturn( $aioseio_indexable['twitter_description'] );
 
 		$this->robots_provider->shouldReceive( 'get_subtype_robot_setting' )
 			->andReturn( 'robot_setting' );
@@ -505,7 +501,7 @@
 		$this->sanitization->shouldReceive( 'sanitize_text_field' )
 			->never();
 
-		$this->utils->shouldReceive( 'sanitize_url' )
+		$this->sanitization->shouldReceive( 'sanitize_url' )
 			->never();
 
 		$this->robots_provider->shouldReceive( 'get_subtype_robot_setting' )
