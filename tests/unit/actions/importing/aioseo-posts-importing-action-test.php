<?php

namespace Yoast\WP\SEO\Tests\Unit\Actions\Importing;

use Mockery;
use Yoast\WP\Lib\ORM;
use Yoast\WP\SEO\Actions\Importing\Aioseo_Posts_Importing_Action;
use Yoast\WP\SEO\Helpers\Image_Helper;
use Yoast\WP\SEO\Helpers\Meta_Helper;
use Yoast\WP\SEO\Helpers\Indexable_Helper;
use Yoast\WP\SEO\Helpers\Indexable_To_Postmeta_Helper;
use Yoast\WP\SEO\Helpers\Options_Helper;
use Yoast\WP\SEO\Helpers\Sanitization_Helper;
use Yoast\WP\SEO\Helpers\Wpdb_Helper;
use Yoast\WP\SEO\Repositories\Indexable_Repository;
use Yoast\WP\SEO\Services\Importing\Aioseo_Replacevar_Handler;
use Yoast\WP\SEO\Services\Importing\Aioseo_Robots_Provider_Service;
use Yoast\WP\SEO\Services\Importing\Aioseo_Robots_Transformer_Service;
use Yoast\WP\SEO\Services\Importing\Aioseo_Social_Images_Provider_Service;
use Yoast\WP\SEO\Tests\Unit\Doubles\Actions\Importing\Aioseo_Posts_Importing_Action_Double;
use Yoast\WP\SEO\Tests\Unit\Doubles\Models\Indexable_Mock;
use Yoast\WP\SEO\Tests\Unit\TestCase;

/**
 * Aioseo_Posts_Importing_Action_Test class
 *
 * @group actions
 * @group importing
 *
 * @coversDefaultClass \Yoast\WP\SEO\Actions\Importing\Aioseo_Posts_Importing_Action
 * @phpcs:disable Yoast.NamingConventions.ObjectNameDepth.MaxExceeded,Yoast.Yoast.AlternativeFunctions.json_encode_json_encode
 */
class Aioseo_Posts_Importing_Action_Test extends TestCase {

	/**
	 * Represents the instance to test.
	 *
	 * @var Aioseo_Posts_Importing_Action
	 */
	protected $instance;

	/**
	 * Represents the mock instance to test.
	 *
	 * @var Aioseo_Posts_Importing_Action_Double
	 */
	protected $mock_instance;

	/**
	 * Represents the indexable repository.
	 *
	 * @var Mockery\MockInterface|Indexable_Repository
	 */
	protected $indexable_repository;

	/**
	 * The mocked WordPress database object.
	 *
	 * @var Mockery\MockInterface|\wpdb
	 */
	protected $wpdb;

	/**
	 * The mocked meta helper.
	 *
	 * @var Mockery\MockInterface|Meta_Helper
	 */
	protected $meta;

	/**
	 * The mocked image helper.
	 *
	 * @var Mockery\MockInterface|Image_Helper
	 */
	protected $image;

	/**
	 * The mocked indexable_to_postmeta helper.
	 *
	 * @var Mockery\MockInterface|Indexable_To_Postmeta_Helper
	 */
	protected $indexable_to_postmeta;

	/**
	 * The mocked indexable helper.
	 *
	 * @var Mockery\MockInterface|Indexable_Helper
	 */
	protected $indexable_helper;

	/**
	 * The mocked options helper.
	 *
	 * @var Mockery\MockInterface|Options_Helper
	 */
	protected $options;

	/**
	 * The sanitization helper.
	 *
	 * @var Mockery\MockInterface|Sanitization_Helper
	 */
	protected $sanitization;

	/**
	 * The wpdb helper.
	 *
	 * @var Wpdb_Helper
	 */
	protected $wpdb_helper;

	/**
	 * The replacevar handler.
	 *
	 * @var Mockery\MockInterface|Aioseo_Replacevar_Handler
	 */
	protected $replacevar_handler;

	/**
	 * The robots provider service.
	 *
	 * @var Mockery\MockInterface|Aioseo_Robots_Provider_Service
	 */
	protected $robots_provider;

	/**
	 * The robots transformer service.
	 *
	 * @var Mockery\MockInterface|Aioseo_Robots_Transformer_Service
	 */
	protected $robots_transformer;

	/**
	 * The social images provider service.
	 *
	 * @var Mockery\MockInterface|Aioseo_Social_Images_Provider_Service
	 */
	protected $social_images_provider;

	/**
	 * Sets up the test class.
	 */
	protected function set_up() {
		parent::set_up();

		$this->indexable_repository   = Mockery::mock( Indexable_Repository::class );
		$this->wpdb                   = Mockery::mock( 'wpdb' );
		$this->meta                   = Mockery::mock( Meta_Helper::class );
		$this->indexable_helper       = Mockery::mock( Indexable_Helper::class );
		$this->indexable_to_postmeta  = Mockery::mock( Indexable_To_Postmeta_Helper::class, [ $this->meta ] );
		$this->options                = Mockery::mock( Options_Helper::class );
		$this->image                  = Mockery::mock( Image_Helper::class );
		$this->sanitization           = Mockery::mock( Sanitization_Helper::class );
		$this->wpdb_helper            = Mockery::mock( Wpdb_Helper::class );
		$this->replacevar_handler     = Mockery::mock( Aioseo_Replacevar_Handler::class );
		$this->robots_provider        = Mockery::mock( Aioseo_Robots_Provider_Service::class );
		$this->robots_transformer     = Mockery::mock( Aioseo_Robots_Transformer_Service::class );
		$this->social_images_provider = Mockery::mock( Aioseo_Social_Images_Provider_Service::class );

		$this->instance      = new Aioseo_Posts_Importing_Action(
			$this->indexable_repository,
			$this->wpdb,
			$this->indexable_helper,
			$this->indexable_to_postmeta,
			$this->options,
			$this->image,
			$this->sanitization,
			$this->wpdb_helper,
			$this->replacevar_handler,
			$this->robots_provider,
			$this->robots_transformer,
			$this->social_images_provider
		);
		$this->mock_instance = Mockery::mock(
			Aioseo_Posts_Importing_Action_Double::class,
			[
				$this->indexable_repository,
				$this->wpdb,
				$this->indexable_helper,
				$this->indexable_to_postmeta,
				$this->options,
				$this->image,
				$this->sanitization,
				$this->wpdb_helper,
				$this->replacevar_handler,
				$this->robots_provider,
				$this->robots_transformer,
				$this->social_images_provider,
			]
		)->makePartial()->shouldAllowMockingProtectedMethods();

		$this->wpdb->prefix = 'wp_';
	}

	/**
	 * Tests the getting of unimported AIOSEO data.
	 *
	 * @covers ::get_total_unindexed
	 */
	public function test_get_total_unindexed() {
		$this->mock_instance->expects( 'set_completed' )
			->once();

		$this->mock_instance->expects( 'get_cursor' )
			->once()
			->andReturn( 1337 );

		$expected_query = 'SELECT id FROM wp_aioseo_posts WHERE id > %d ORDER BY id LIMIT %d';

		$this->wpdb->expects( 'prepare' )
			->once()
			->with(
				$expected_query,
				[ 1337, 25 ]
			)
			->andReturn(
				'
				SELECT id
				FROM wp_aioseo_posts
				WHERE id > 1337
				ORDER BY id
				LIMIT 25'
			);

		$this->mock_instance->expects( 'get_table' )
			->twice()
			->andReturn( 'wp_aioseo_posts' );

		$this->wpdb_helper->expects( 'table_exists' )
			->once()
			->andReturn( true );

		$this->wpdb->expects( 'get_col' )
			->once()
			->with(
				'
				SELECT id
				FROM wp_aioseo_posts
				WHERE id > 1337
				ORDER BY id
				LIMIT 25'
			)
			->andReturn( [ '1338', '1339', '1340' ] );

		$limited_unimported_rows = $this->mock_instance->get_limited_unindexed_count( 25 );
		$this->assertSame( 3, $limited_unimported_rows );
	}

	/**
	 * Tests that importing of AIOSEO data doesn't happen when there are no AIOSEO data or when Yoast data exist.
	 *
	 * @param array $aioseo_indexables      The AIOSEO indexables that were returned from the db.
	 * @param bool  $is_default             Whether the Yoast indexable has default values.
	 * @param int   $check_if_default_times The times we expect to check if the Yoast indexable has default values.
	 * @param int   $cursor_value           The value we expect to give to the cursor at the end of the process.
	 *
	 * @dataProvider provider_donot_map
	 * @covers ::index
	 */
	public function test_donot_map( $aioseo_indexables, $is_default, $check_if_default_times, $cursor_value ) {
		if ( ! defined( 'ARRAY_A' ) ) {
			// phpcs:ignore WordPress.NamingConventions.PrefixAllGlobals.NonPrefixedConstantFound
			define( 'ARRAY_A', 'ARRAY_A' );
		}
		$indexable = Mockery::mock( Indexable_Mock::class );

		$this->mock_instance->expects( 'set_completed' )
			->once();

		$this->mock_instance->expects( 'get_cursor' )
			->once()
			->andReturn( 1337 );

		$expected_query = 'SELECT title, description, og_title, og_description, twitter_title, twitter_description, canonical_url, keyphrases, og_image_url, twitter_image_url, robots_noindex, robots_nofollow, robots_noarchive, robots_nosnippet, robots_noimageindex, id, post_id, robots_default, og_image_custom_url, og_image_type, twitter_image_custom_url, twitter_image_type, twitter_use_og FROM wp_aioseo_posts WHERE id > %d ORDER BY id LIMIT %d';

		$this->wpdb->expects( 'prepare' )
			->once()
			->with(
				$expected_query,
				[ 1337, 25 ]
			)
			->andReturn(
				'
				SELECT title, description, og_title, og_description, twitter_title, twitter_description, canonical_url, keyphrases, og_image_url, twitter_image_url, robots_noindex, robots_nofollow, robots_noarchive, robots_nosnippet, robots_noimageindex, id, post_id, robots_default, og_image_custom_url, og_image_type, twitter_image_custom_url, twitter_image_type, twitter_use_og
				FROM wp_aioseo_posts
				WHERE id > 1337
				ORDER BY id
				LIMIT 25'
			);

			$this->mock_instance->expects( 'get_table' )
				->twice()
				->andReturn( 'wp_aioseo_posts' );

			$this->wpdb_helper->expects( 'table_exists' )
				->once()
				->andReturn( true );

			$this->wpdb->expects( 'get_results' )
				->once()
				->andReturn( $aioseo_indexables );

			$this->indexable_repository->expects( 'find_by_id_and_type' )
				->times( $check_if_default_times )
				->andReturn( $indexable );

			$expected_check_defaults_fields = [
				'title',
				'description',
				'open_graph_title',
				'open_graph_description',
				'twitter_title',
				'twitter_description',
				'canonical',
				'primary_focus_keyword',
				'is_robots_noindex',
				'is_robots_nofollow',
				'is_robots_noarchive',
				'is_robots_nosnippet',
				'is_robots_noimageindex',
			];

			$this->indexable_helper->expects( 'check_if_default_indexable' )
				->times( $check_if_default_times )
				->with( $indexable, $expected_check_defaults_fields )
				->andReturn( $is_default );

			$this->mock_instance->expects( 'set_cursor' )
				->once()
				->with( $this->options, 'aioseo_posts', $cursor_value );

			$this->mock_instance->index();
	}

	/**
	 * Data provider for test_donot_map().
	 *
	 * @return string
	 */
	public function provider_donot_map() {
		$aioseo_indexable = [
			'id'      => 123,
			'post_id' => 234,
		];

		return [
			[ [], 'irrelevant', 0, 0 ],
			[ [ $aioseo_indexable ], false, 1, 123 ],
		];
	}

	/**
	 * Tests the mapping of indexable data when we have an empty Yoast indexable.
	 *
	 * @covers ::map
	 * @covers ::url_import
	 * @covers ::keyphrase_import
	 * @covers ::social_image_url_import
	 */
	public function test_map_with_empty_yoast_indexable() {
		$indexable      = Mockery::mock( Indexable_Mock::class );
		$indexable->orm = Mockery::mock( ORM::class );

		$indexable->object_id = 123;

		$aioseio_indexable = [
			'title'                    => 'title1',
			'description'              => 'description1',
			'og_title'                 => 'og_title1',
			'og_description'           => 'og_description1',
			'twitter_title'            => 'twitter_title1',
			'twitter_description'      => 'twitter_description1',
			'canonical_url'            => 'https://example.com/',
			'keyphrases'               => \json_encode(
				[
					'focus' => [
						'keyphrase' => 'key phrase',
					],
				]
			),
			'og_image_type'            => 'default',
			'twitter_image_type'       => 'auto',
			'twitter_use_og'           => false,
			'robots_default'           => true,
			'robots_nofollow'          => true,
			'robots_noarchive'         => false,
			'robots_nosnippet'         => true,
			'robots_noimageindex'      => false,
		];

		$this->replacevar_handler->shouldReceive( 'transform' )
			->once()
			->with( $aioseio_indexable['title'] )
			->andReturn( $aioseio_indexable['title'] );

		$this->sanitization->shouldReceive( 'sanitize_text_field' )
			->once()
			->with( $aioseio_indexable['title'] )
			->andReturn( $aioseio_indexable['title'] );

		$this->replacevar_handler->shouldReceive( 'transform' )
			->once()
			->with( $aioseio_indexable['description'] )
			->andReturn( $aioseio_indexable['description'] );

		$this->sanitization->shouldReceive( 'sanitize_text_field' )
			->once()
			->with( $aioseio_indexable['description'] )
			->andReturn( $aioseio_indexable['description'] );

		$this->replacevar_handler->shouldReceive( 'transform' )
			->once()
			->with( $aioseio_indexable['og_title'] )
			->andReturn( $aioseio_indexable['og_title'] );

		$this->sanitization->shouldReceive( 'sanitize_text_field' )
			->once()
			->with( $aioseio_indexable['og_title'] )
			->andReturn( $aioseio_indexable['og_title'] );

		$this->replacevar_handler->shouldReceive( 'transform' )
			->once()
			->with( $aioseio_indexable['og_description'] )
			->andReturn( $aioseio_indexable['og_description'] );

		$this->sanitization->shouldReceive( 'sanitize_text_field' )
			->once()
			->with( $aioseio_indexable['og_description'] )
			->andReturn( $aioseio_indexable['og_description'] );

		$this->replacevar_handler->shouldReceive( 'transform' )
			->once()
			->with( $aioseio_indexable['twitter_title'] )
			->andReturn( $aioseio_indexable['twitter_title'] );

		$this->sanitization->shouldReceive( 'sanitize_text_field' )
			->once()
			->with( $aioseio_indexable['twitter_title'] )
			->andReturn( $aioseio_indexable['twitter_title'] );

		$this->replacevar_handler->shouldReceive( 'transform' )
			->once()
			->with( $aioseio_indexable['twitter_description'] )
			->andReturn( $aioseio_indexable['twitter_description'] );

		$this->sanitization->shouldReceive( 'sanitize_text_field' )
			->once()
			->with( $aioseio_indexable['twitter_description'] )
			->andReturn( $aioseio_indexable['twitter_description'] );

		$this->sanitization->shouldReceive( 'sanitize_url' )
			->once()
			->with( $aioseio_indexable['canonical_url'], null )
			->andReturn( $aioseio_indexable['canonical_url'] );

		$this->sanitization->shouldReceive( 'sanitize_text_field' )
			->once()
			->with( 'key phrase' )
			->andReturn( 'key phrase' );

		$this->social_images_provider->shouldReceive( 'get_default_social_image_source' )
			->once()
			->with( 'og' )
			->andReturn( 'attach' );

		$this->social_images_provider->shouldReceive( 'get_first_attached_image' )
			->once()
			->with( 123 )
			->andReturn( 'https://example.com/image1.png' );

		$this->sanitization->shouldReceive( 'sanitize_url' )
			->once()
			->with( 'https://example.com/image1.png', null )
			->andReturn( 'https://example.com/image1.png' );

		$this->social_images_provider->shouldReceive( 'get_auto_image' )
			->once()
			->with( 123 )
			->andReturn( 'https://example.com/image2.png' );

		$this->sanitization->shouldReceive( 'sanitize_url' )
			->once()
			->with( 'https://example.com/image2.png', null )
			->andReturn( 'https://example.com/image2.png' );

		$this->robots_provider->shouldReceive( 'get_subtype_robot_setting' )
			->andReturn( 'robot_setting' );

		$this->robots_transformer->shouldReceive( 'transform_robot_setting' )
			->andReturn( 'robot_value' );

		$this->image->shouldReceive( 'get_attachment_by_url' )
			->once()
			->with( 'https://example.com/image1.png' )
			->andReturn( '123' );

		$this->image->shouldReceive( 'get_attachment_by_url' )
			->once()
			->with( 'https://example.com/image2.png' )
			->andReturn( '234' );

		$indexable = $this->instance->map( $indexable, $aioseio_indexable );

		$this->assertSame( 'title1', $indexable->title );
		$this->assertSame( 'description1', $indexable->description );
		$this->assertSame( 'og_title1', $indexable->open_graph_title );
		$this->assertSame( 'og_description1', $indexable->open_graph_description );
		$this->assertSame( 'twitter_title1', $indexable->twitter_title );
		$this->assertSame( 'twitter_description1', $indexable->twitter_description );
		$this->assertSame( 'https://example.com/', $indexable->canonical );
		$this->assertSame( 'key phrase', $indexable->primary_focus_keyword );
		$this->assertSame( 'https://example.com/image1.png', $indexable->open_graph_image );
		$this->assertSame( 'imported', $indexable->open_graph_image_source );
		$this->assertSame( '123', $indexable->open_graph_image_id );
		$this->assertSame( null, $indexable->open_graph_image_meta );
		$this->assertSame( 'https://example.com/image2.png', $indexable->twitter_image );
		$this->assertSame( 'imported', $indexable->twitter_image_source );
		$this->assertSame( '234', $indexable->twitter_image_id );
		$this->assertSame( null, $indexable->is_robots_noindex );
		$this->assertSame( 'robot_value', $indexable->is_robots_nofollow );
		$this->assertSame( 'robot_value', $indexable->is_robots_noarchive );
		$this->assertSame( 'robot_value', $indexable->is_robots_nosnippet );
		$this->assertSame( 'robot_value', $indexable->is_robots_noimageindex );
	}

	/**
	 * Tests the mapping of indexable data when we have existing data in the Yoast indexable.
	 *
	 * @covers ::map
	 * @covers ::url_import
	 * @covers ::keyphrase_import
	 */
	public function test_map_with_existing_yoast_indexable() {
		$indexable      = Mockery::mock( Indexable_Mock::class );
		$indexable->orm = Mockery::mock( ORM::class );

		$indexable->object_id   = 123;
		$indexable->title       = 'existing_title';
		$indexable->description = 'existing_dsc';

		$aioseio_indexable = [
			'title'               => 'title1',
			'description'         => 'description1',
			'og_title'            => 'og_title1',
			'og_description'      => 'og_description1',
			'twitter_title'       => 'twitter_title1',
			'twitter_description' => 'twitter_description1',
			'canonical_url'       => 'https://example.com/',
			'keyphrases'          => \json_encode(
				[
					'focus' => [
						'not_keyphrase' => 'key phrase',
					],
				]
			),
			'og_image_type'       => 'attach',
			'twitter_image_type'  => 'auto',
			'twitter_use_og'      => true,
			'robots_default'      => true,
			'robots_nofollow'     => true,
			'robots_noarchive'    => false,
			'robots_nosnippet'    => true,
			'robots_noimageindex' => false,
		];

		$this->replacevar_handler->shouldReceive( 'transform' )
<<<<<<< HEAD
			->twice()
=======
			->once()
			->with( $aioseio_indexable['title'] )
			->andReturn( $aioseio_indexable['title'] );

		$this->sanitization->shouldReceive( 'sanitize_text_field' )
			->once()
			->with( $aioseio_indexable['title'] )
			->andReturn( $aioseio_indexable['title'] );

		$this->replacevar_handler->shouldReceive( 'transform' )
			->once()
			->with( $aioseio_indexable['description'] )
			->andReturn( $aioseio_indexable['description'] );

		$this->sanitization->shouldReceive( 'sanitize_text_field' )
			->once()
			->with( $aioseio_indexable['description'] )
			->andReturn( $aioseio_indexable['description'] );

		$this->replacevar_handler->shouldReceive( 'transform' )
			->once()
>>>>>>> a02f1778
			->with( $aioseio_indexable['og_title'] )
			->andReturn( $aioseio_indexable['og_title'] );

		$this->sanitization->shouldReceive( 'sanitize_text_field' )
			->twice()
			->with( $aioseio_indexable['og_title'] )
			->andReturn( $aioseio_indexable['og_title'] );

		$this->replacevar_handler->shouldReceive( 'transform' )
			->twice()
			->with( $aioseio_indexable['og_description'] )
			->andReturn( $aioseio_indexable['og_description'] );

		$this->sanitization->shouldReceive( 'sanitize_text_field' )
			->twice()
			->with( $aioseio_indexable['og_description'] )
			->andReturn( $aioseio_indexable['og_description'] );

		$this->sanitization->shouldReceive( 'sanitize_url' )
			->once()
			->with( $aioseio_indexable['canonical_url'], null )
			->andReturn( $aioseio_indexable['canonical_url'] );

		$this->social_images_provider->shouldReceive( 'get_first_attached_image' )
			->twice()
			->with( 123 )
			->andReturn( 'https://example.com/image3.png' );

		$this->sanitization->shouldReceive( 'sanitize_url' )
			->twice()
			->with( 'https://example.com/image3.png', null )
			->andReturn( 'https://example.com/image3.png' );

		$this->robots_provider->shouldReceive( 'get_subtype_robot_setting' )
			->andReturn( 'robot_setting' );

		$this->robots_transformer->shouldReceive( 'transform_robot_setting' )
			->andReturn( 'robot_value' );

		$this->image->shouldReceive( 'get_attachment_by_url' )
			->twice()
			->with( 'https://example.com/image3.png' )
			->andReturn( '123' );

		$indexable = $this->instance->map( $indexable, $aioseio_indexable );

		$this->assertSame( 'title1', $indexable->title );
		$this->assertSame( 'description1', $indexable->description );
		$this->assertSame( 'og_title1', $indexable->open_graph_title );
		$this->assertSame( 'og_description1', $indexable->open_graph_description );
		$this->assertSame( 'og_title1', $indexable->twitter_title );
		$this->assertSame( 'og_description1', $indexable->twitter_description );
		$this->assertSame( 'https://example.com/', $indexable->canonical );
		$this->assertSame( null, $indexable->primary_focus_keyword );
		$this->assertSame( 'https://example.com/image3.png', $indexable->open_graph_image );
		$this->assertSame( 'imported', $indexable->open_graph_image_source );
		$this->assertSame( '123', $indexable->open_graph_image_id );
		$this->assertSame( null, $indexable->open_graph_image_meta );
		$this->assertSame( 'https://example.com/image3.png', $indexable->twitter_image );
		$this->assertSame( 'imported', $indexable->twitter_image_source );
		$this->assertSame( '123', $indexable->twitter_image_id );
	}

	/**
	 * Tests the mapping of indexable data when we have missing data from the AIOSEO indexable.
	 *
	 * @covers ::map
	 */
	public function test_map_with_missing_aioseo_data() {
		$indexable      = Mockery::mock( Indexable_Mock::class );
		$indexable->orm = Mockery::mock( ORM::class );

		$indexable->twitter_description = null;

		$aioseio_indexable = [
			'robots_default'       => true,
			'robots_nofollow'      => true,
			'robots_noarchive'     => false,
			'robots_nosnippet'     => true,
			'robots_noimageindex'  => false,
			'og_image_type'        => 'author',
			'twitter_use_og'       => true,
		];

		$this->replacevar_handler->shouldReceive( 'transform' )
			->never();

		$this->sanitization->shouldReceive( 'sanitize_text_field' )
			->never();

		$this->sanitization->shouldReceive( 'sanitize_url' )
			->never();

		$this->image->shouldReceive( 'get_attachment_by_url' )
			->never();

		$this->robots_provider->shouldReceive( 'get_subtype_robot_setting' )
			->andReturn( 'robot_setting' );

		$this->robots_transformer->shouldReceive( 'transform_robot_setting' )
			->andReturn( 'robot_value' );

		$indexable = $this->instance->map( $indexable, $aioseio_indexable );

		$this->assertNull( $indexable->twitter_description );
	}

	/**
	 * Tests importing the og and twitter image url.
	 *
	 * @param bool   $aioseo_social_image_settings AIOSEO's set of social image settings for the post.
	 * @param array  $mapping                     The mapping of the setting we're working with.
	 * @param int    $expected_url                The URL that's expected to be imported.
	 * @param int    $sanitize_url_times          The times we're sanitizing the retrieved url.
	 * @param string $provider_method             The method we're using from the social images provider.
	 * @param int    $provider_times              The times we're using the social images provider.
	 * @param int    $get_default_times           The times we're getting the default url.
	 * @param string $social_setting              The social settings we use to get the default url.
	 *
	 * @dataProvider provider_social_image_url_import
	 * @covers ::social_image_url_import
	 */
	public function test_social_image_url_import( $aioseo_social_image_settings, $mapping, $expected_url, $sanitize_url_times, $provider_method, $provider_times, $get_default_times, $social_setting ) {
		$indexable      = Mockery::mock( Indexable_Mock::class );
		$indexable->orm = Mockery::mock( ORM::class );

		$indexable->object_id = 123;

		$this->social_images_provider->shouldReceive( $provider_method )
			->times( $provider_times )
			->with( 123 )
			->andReturn( $expected_url );

		$this->social_images_provider->shouldReceive( 'get_default_custom_social_image' )
			->times( $get_default_times )
			->with( $social_setting )
			->andReturn( $expected_url );

		$this->sanitization->shouldReceive( 'sanitize_url' )
			->times( $sanitize_url_times )
			->with( $expected_url, null )
			->andReturn( $expected_url );

		$image_url = $this->instance->social_image_url_import( $aioseo_social_image_settings, $mapping, $indexable );

		$this->assertSame( $expected_url, $image_url );
	}

	/**
	 * Data provider for test_transform_separator().
	 *
	 * @return array
	 */
	public function provider_social_image_url_import() {
		$open_graph_mapping = [
			'yoast_name'                   => 'open_graph_image',
			'social_image_import'          => true,
			'social_setting_prefix_aioseo' => 'og_',
			'social_setting_prefix_yoast'  => 'open_graph_',
			'transform_method'             => 'social_image_url_import',
		];
		$twitter_mapping    = [
			'yoast_name'                   => 'twitter_image',
			'social_image_import'          => true,
			'social_setting_prefix_aioseo' => 'twitter_',
			'social_setting_prefix_yoast'  => 'twitter_',
			'transform_method'             => 'social_image_url_import',
		];

		$image = 'https://example.com/image.png';

		$aioseo_og_custom_image = [
			'og_image_type'       => 'custom_image',
			'og_image_custom_url' => $image,
		];
		$aioseo_og_attach       = [
			'og_image_type'       => 'attach',
		];
		$aioseo_og_author       = [
			'og_image_type'       => 'author',
		];
		$aioseo_og_auto         = [
			'og_image_type'       => 'auto',
		];
		$aioseo_og_content      = [
			'og_image_type'       => 'content',
		];
		$aioseo_og_custom       = [
			'og_image_type'       => 'custom',
		];
		$aioseo_og_featured     = [
			'og_image_type'       => 'featured',
		];

		$aioseo_twitter_custom_image = [
			'twitter_use_og'           => false,
			'twitter_image_type'       => 'custom_image',
			'twitter_image_custom_url' => $image,
		];
		$aioseo_twitter_attach       = [
			'twitter_use_og'      => false,
			'twitter_image_type'  => 'attach',
		];
		$aioseo_twitter_author       = [
			'twitter_use_og'      => false,
			'twitter_image_type'  => 'author',
		];
		$aioseo_twitter_auto         = [
			'twitter_use_og'      => false,
			'twitter_image_type'  => 'auto',
		];
		$aioseo_twitter_content      = [
			'twitter_use_og'      => false,
			'twitter_image_type'  => 'content',
		];
		$aioseo_twitter_custom       = [
			'twitter_use_og'      => false,
			'twitter_image_type'  => 'custom',
		];
		$aioseo_twitter_featured     = [
			'twitter_use_og'      => false,
			'twitter_image_type'  => 'featured',
		];
		$aioseo_twitter_from_og      = [
			'twitter_use_og'      => true,
			'twitter_image_type'  => 'irrelevant',
			'og_image_type'       => 'custom_image',
			'og_image_custom_url' => $image,
		];

		return [
			[ $aioseo_og_custom_image, $open_graph_mapping, $image, 1, 'irrelevant', 0, 0, 'og' ],
			[ $aioseo_og_attach, $open_graph_mapping, $image, 1, 'get_first_attached_image', 1, 0, 'og' ],
			[ $aioseo_og_author, $open_graph_mapping, null, 0, 'irrelevant', 0, 0, 'og' ],
			[ $aioseo_og_auto, $open_graph_mapping, $image, 1, 'get_auto_image', 1, 0, 'og' ],
			[ $aioseo_og_content, $open_graph_mapping, $image, 1, 'get_first_image_in_content', 1, 0, 'og' ],
			[ $aioseo_og_custom, $open_graph_mapping, null, 0, 'irrelevant', 0, 0, 'og' ],
			[ $aioseo_og_featured, $open_graph_mapping, $image, 1, 'get_featured_image', 1, 0, 'og' ],
			[ $aioseo_twitter_custom_image, $twitter_mapping, $image, 1, 'irrelevant', 0, 0, 'twitter' ],
			[ $aioseo_twitter_attach, $twitter_mapping, $image, 1, 'get_first_attached_image', 1, 0, 'twitter' ],
			[ $aioseo_twitter_author, $twitter_mapping, null, 0, 'irrelevant', 0, 0, 'twitter' ],
			[ $aioseo_twitter_auto, $twitter_mapping, $image, 1, 'get_auto_image', 1, 0, 'twitter' ],
			[ $aioseo_twitter_content, $twitter_mapping, $image, 1, 'get_first_image_in_content', 1, 0, 'twitter' ],
			[ $aioseo_twitter_custom, $twitter_mapping, null, 0, 'irrelevant', 0, 0, 'twitter' ],
			[ $aioseo_twitter_featured, $twitter_mapping, $image, 1, 'get_featured_image', 1, 0, 'twitter' ],
			[ $aioseo_twitter_from_og, $twitter_mapping, $image, 1, 'irrelevant', 0, 0, 'og' ],
		];
	}
}<|MERGE_RESOLUTION|>--- conflicted
+++ resolved
@@ -564,9 +564,6 @@
 		];
 
 		$this->replacevar_handler->shouldReceive( 'transform' )
-<<<<<<< HEAD
-			->twice()
-=======
 			->once()
 			->with( $aioseio_indexable['title'] )
 			->andReturn( $aioseio_indexable['title'] );
@@ -587,8 +584,7 @@
 			->andReturn( $aioseio_indexable['description'] );
 
 		$this->replacevar_handler->shouldReceive( 'transform' )
-			->once()
->>>>>>> a02f1778
+			->twice()
 			->with( $aioseio_indexable['og_title'] )
 			->andReturn( $aioseio_indexable['og_title'] );
 
