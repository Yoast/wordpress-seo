<?php

namespace Yoast\WP\SEO\Tests\Unit\Actions\Importing;

use Mockery;
use Brain\Monkey;
use Yoast\WP\SEO\Actions\Importing\Aioseo_Custom_Archive_Settings_Importing_Action;
use Yoast\WP\SEO\Helpers\Options_Helper;
use Yoast\WP\SEO\Helpers\Post_Type_Helper;
use Yoast\WP\SEO\Services\Importing\Aioseo_Replacevar_Handler;
<<<<<<< HEAD
use Yoast\WP\SEO\Services\Importing\Aioseo_Robots_Service;
=======
use Yoast\WP\SEO\Services\Importing\Aioseo_Robots_Provider_Service;
use Yoast\WP\SEO\Services\Importing\Aioseo_Robots_Transformer_Service;
>>>>>>> 7cf4eb9c
use Yoast\WP\SEO\Tests\Unit\TestCase;
use Yoast\WP\SEO\Tests\Unit\Doubles\Actions\Importing\Aioseo_Custom_Archive_Settings_Importing_Action_Double;

/**
 * Aioseo_Custom_Archive_Settings_Importing_Action_Test class
 *
 * @group actions
 * @group importing
 *
 * @coversDefaultClass \Yoast\WP\SEO\Actions\Importing\Aioseo_Custom_Archive_Settings_Importing_Action
 * @phpcs:disable Yoast.NamingConventions.ObjectNameDepth.MaxExceeded, Yoast.Yoast.AlternativeFunctions.json_encode_json_encode
 */
class Aioseo_Custom_Archive_Settings_Importing_Action_Test extends TestCase {

	/**
	 * Represents the instance to test.
	 *
	 * @var Aioseo_Custom_Archive_Settings_Importing_Action
	 */
	protected $instance;

	/**
	 * Represents the mock instance to test.
	 *
	 * @var Aioseo_Custom_Archive_Settings_Importing_Action_Double
	 */
	protected $mock_instance;

	/**
	 * The mocked options helper.
	 *
	 * @var Mockery\MockInterface|Options_Helper
	 */
	protected $options;

	/**
	 * The post type helper.
	 *
	 * @var Mockery\MockInterface|Post_Type_Helper
	 */
	protected $post_type;

	/**
	 * The replacevar handler.
	 *
	 * @var Mockery\MockInterface|Aioseo_Replacevar_Handler
	 */
	protected $replacevar_handler;

	/**
<<<<<<< HEAD
	 * The robots service.
	 *
	 * @var Mockery\MockInterface|Aioseo_Robots_Service
	 */
	protected $robots;
=======
	 * The robots provider service.
	 *
	 * @var Mockery\MockInterface|Aioseo_Robots_Provider_Service
	 */
	protected $robots_provider;

	/**
	 * The robots transformer service.
	 *
	 * @var Mockery\MockInterface|Aioseo_Robots_Transformer_Service
	 */
	protected $robots_transformer;
>>>>>>> 7cf4eb9c

	/**
	 * An array of the total Custom Archive Settings we can import.
	 *
	 * @var array
	 */
	protected $full_settings_to_import = [
		'book'  => [
			'show'            => true,
			'title'           => 'Book Title',
			'metaDescription' => 'Book Desc',
			'advanced'        => [
				'showDateInGooglePreview' => true,
			],
		],
		'movie' => [
			'show'            => true,
			'title'           => 'Movie Title',
			'metaDescription' => 'Movie Desc',
			'advanced'        => [
				'showDateInGooglePreview' => true,
			],
		],
	];

	/**
	 * The flattened array of the total Custom Archive Settings we can import.
	 *
	 * @var array
	 */
	protected $flattened_settings_to_import = [
		'/book/show'                              => true,
		'/book/title'                             => 'Book Title',
		'/book/metaDescription'                   => 'Book Desc',
		'/book/advanced/showDateInGooglePreview'  => true,
		'/movie/show'                             => true,
		'/movie/title'                            => 'Movie Title',
		'/movie/metaDescription'                  => 'Movie Desc',
		'/movie/advanced/showDateInGooglePreview' => true,
	];

	/**
	 * Sets up the test class.
	 */
	protected function set_up() {
		parent::set_up();

		$this->options            = Mockery::mock( Options_Helper::class );
		$this->post_type          = Mockery::mock( Post_Type_Helper::class );
		$this->replacevar_handler = Mockery::mock( Aioseo_Replacevar_Handler::class );
<<<<<<< HEAD
		$this->robots             = Mockery::mock( Aioseo_Robots_Service::class );
		$this->instance           = new Aioseo_Custom_Archive_Settings_Importing_Action( $this->options, $this->post_type, $this->replacevar_handler, $this->robots );
		$this->mock_instance      = Mockery::mock(
			Aioseo_Custom_Archive_Settings_Importing_Action_Double::class,
			[ $this->options, $this->post_type, $this->replacevar_handler, $this->robots ]
=======
		$this->robots_provider    = Mockery::mock( Aioseo_Robots_Provider_Service::class );
		$this->robots_transformer = Mockery::mock( Aioseo_Robots_Transformer_Service::class );
		$this->instance           = new Aioseo_Custom_Archive_Settings_Importing_Action( $this->options, $this->post_type, $this->replacevar_handler, $this->robots_provider, $this->robots_transformer );
		$this->mock_instance      = Mockery::mock(
			Aioseo_Custom_Archive_Settings_Importing_Action_Double::class,
			[ $this->options, $this->post_type, $this->replacevar_handler, $this->robots_provider, $this->robots_transformer ]
>>>>>>> 7cf4eb9c
		)->makePartial()->shouldAllowMockingProtectedMethods();
	}

	/**
	 * Tests the getting of the source option_name.
	 *
	 * @covers ::get_source_option_name
	 */
	public function test_get_source_option_name() {
		$source_option_name = $this->instance->get_source_option_name();
		$this->assertSame( 'aioseo_options_dynamic', $source_option_name );
	}

	/**
	 * Tests retrieving unimported AiOSEO settings.
	 *
	 * @param array $query_results The results from the query.
	 * @param bool  $expected      The expected retrieved data.
	 *
	 * @dataProvider provider_query
	 * @covers ::query
	 */
	public function test_query( $query_results, $expected ) {
		Monkey\Functions\expect( 'get_option' )
			->once()
			->andReturn( $query_results );

		$this->mock_instance->shouldReceive( 'get_unimported_chunk' )
			->with( $expected, null )
			->zeroOrMoreTimes()
			->andReturn( $expected );

		$settings_to_import = $this->mock_instance->query();
		$this->assertSame( $expected, $settings_to_import );
	}

	/**
	 * Tests flattening AIOSEO custom archive settings.
	 *
	 * @covers ::flatten_settings
	 */
	public function test_flatten_settings() {
		$flattened_sesttings = $this->mock_instance->flatten_settings( $this->full_settings_to_import );
		$expected_result     = $this->flattened_settings_to_import;

		$this->assertSame( $expected_result, $flattened_sesttings );
	}

	/**
	 * Tests mapping AIOSEO custom archive settings.
	 *
	 * @param string $setting                The setting at hand, eg. post or movie-category, separator etc.
	 * @param string $setting_value          The value of the AIOSEO setting at hand.
	 * @param int    $times                  The times that we will import each setting, if any.
	 * @param int    $transform_times        The times that we will transform each setting, if any.
	 * @param int    $transform_robots_times The times that we will transform each robot setting, if any.
	 *
	 * @dataProvider provider_map
	 * @covers ::map
	 */
	public function test_map( $setting, $setting_value, $times, $transform_times, $transform_robots_times ) {
		$archives = [
			(object) [
				'name'     => 'book',
				'_builtin' => false,
			],
			(object) [
				'name'     => 'movie',
				'_builtin' => false,
			],
		];
		Monkey\Functions\expect( 'get_post_types' )
			->once()
			->andReturn( $archives );

		$this->post_type->shouldReceive( 'has_archive' )
			->andReturn( true );

		$this->mock_instance->build_mapping();
		$aioseo_options_to_yoast_map = $this->mock_instance->get_aioseo_options_to_yoast_map();

		$this->options->shouldReceive( 'get_default' )
			->times( $times )
			->andReturn( 'not_null' );

		$this->replacevar_handler->shouldReceive( 'transform' )
			->times( $transform_times )
			->with( $setting_value )
			->andReturn( $setting_value );

		if ( $transform_robots_times > 0 ) {
<<<<<<< HEAD
			$this->robots->shouldReceive( 'transform_robot_setting' )
=======
			$this->robots_transformer->shouldReceive( 'transform_robot_setting' )
>>>>>>> 7cf4eb9c
				->times( $transform_robots_times )
				->with( 'noindex', $setting_value, $aioseo_options_to_yoast_map[ $setting ] )
				->andReturn( $setting_value );
		}

		$this->options->shouldReceive( 'set' )
			->times( $times );

		$this->mock_instance->map( $setting_value, $setting );
	}

	/**
	 * Data provider for test_map().
	 *
	 * @return array
	 */
	public function provider_map() {
		return [
			[ '/book/title', 'Book Title', 1, 1, 0 ],
			[ '/book/metaDescription', 'Book Desc', 1, 1, 0 ],
			[ '/book/advanced/robotsMeta/noindex', true, 1, 0, 1 ],
			[ '/movie/show', 'Movie Title', 0, 0, 0 ],
			[ '/movie/metaDescription', 'Movie Title', 1, 1, 0 ],
			[ '/movie/advanced/robotsMeta/noindex', true, 1, 0, 1 ],
			[ '/randome/key', 'random value', 0, 0, 0 ],
		];
	}

	/**
	 * Data provider for test_query().
	 *
	 * @return string
	 */
	public function provider_query() {
		$full_settings = [
			'searchAppearance' => [
				'archives'   => $this->full_settings_to_import,
				'postypes'   => [
					'post' => [
						'title'           => 'title1',
						'metaDescription' => 'desc1',
					],
				],
				'taxonomies' => [
					'category' => [
						'title'           => 'title1',
						'metaDescription' => 'desc1',
					],
				],
			],
		];

		$full_settings_expected = $this->flattened_settings_to_import;

		$missing_settings = [
			'searchAppearance' => [
				'postypes'   => [
					'post' => [
						'title'           => 'title1',
						'metaDescription' => 'desc1',
					],
				],
				'taxonomies' => [
					'category' => [
						'title'           => 'title1',
						'metaDescription' => 'desc1',
					],
				],
			],
		];

		$missing_settings_expected = [];

		$malformed_settings = [
			'searchAppearance' => [
				'archives'   => 'not_array',
				'postypes'   => [
					'post' => [
						'title'           => 'title1',
						'metaDescription' => 'desc1',
					],
				],
				'taxonomies' => [
					'category' => [
						'title'           => 'title1',
						'metaDescription' => 'desc1',
					],
				],
			],
		];

		$malformed_settings_expected = [];

		return [
			[ \json_encode( $full_settings ), $full_settings_expected ],
			[ \json_encode( $missing_settings ), $missing_settings_expected ],
			[ \json_encode( $missing_settings ), $missing_settings_expected ],
		];
	}
}<|MERGE_RESOLUTION|>--- conflicted
+++ resolved
@@ -8,12 +8,8 @@
 use Yoast\WP\SEO\Helpers\Options_Helper;
 use Yoast\WP\SEO\Helpers\Post_Type_Helper;
 use Yoast\WP\SEO\Services\Importing\Aioseo_Replacevar_Handler;
-<<<<<<< HEAD
-use Yoast\WP\SEO\Services\Importing\Aioseo_Robots_Service;
-=======
 use Yoast\WP\SEO\Services\Importing\Aioseo_Robots_Provider_Service;
 use Yoast\WP\SEO\Services\Importing\Aioseo_Robots_Transformer_Service;
->>>>>>> 7cf4eb9c
 use Yoast\WP\SEO\Tests\Unit\TestCase;
 use Yoast\WP\SEO\Tests\Unit\Doubles\Actions\Importing\Aioseo_Custom_Archive_Settings_Importing_Action_Double;
 
@@ -64,13 +60,6 @@
 	protected $replacevar_handler;
 
 	/**
-<<<<<<< HEAD
-	 * The robots service.
-	 *
-	 * @var Mockery\MockInterface|Aioseo_Robots_Service
-	 */
-	protected $robots;
-=======
 	 * The robots provider service.
 	 *
 	 * @var Mockery\MockInterface|Aioseo_Robots_Provider_Service
@@ -83,7 +72,6 @@
 	 * @var Mockery\MockInterface|Aioseo_Robots_Transformer_Service
 	 */
 	protected $robots_transformer;
->>>>>>> 7cf4eb9c
 
 	/**
 	 * An array of the total Custom Archive Settings we can import.
@@ -134,20 +122,12 @@
 		$this->options            = Mockery::mock( Options_Helper::class );
 		$this->post_type          = Mockery::mock( Post_Type_Helper::class );
 		$this->replacevar_handler = Mockery::mock( Aioseo_Replacevar_Handler::class );
-<<<<<<< HEAD
-		$this->robots             = Mockery::mock( Aioseo_Robots_Service::class );
-		$this->instance           = new Aioseo_Custom_Archive_Settings_Importing_Action( $this->options, $this->post_type, $this->replacevar_handler, $this->robots );
-		$this->mock_instance      = Mockery::mock(
-			Aioseo_Custom_Archive_Settings_Importing_Action_Double::class,
-			[ $this->options, $this->post_type, $this->replacevar_handler, $this->robots ]
-=======
 		$this->robots_provider    = Mockery::mock( Aioseo_Robots_Provider_Service::class );
 		$this->robots_transformer = Mockery::mock( Aioseo_Robots_Transformer_Service::class );
 		$this->instance           = new Aioseo_Custom_Archive_Settings_Importing_Action( $this->options, $this->post_type, $this->replacevar_handler, $this->robots_provider, $this->robots_transformer );
 		$this->mock_instance      = Mockery::mock(
 			Aioseo_Custom_Archive_Settings_Importing_Action_Double::class,
 			[ $this->options, $this->post_type, $this->replacevar_handler, $this->robots_provider, $this->robots_transformer ]
->>>>>>> 7cf4eb9c
 		)->makePartial()->shouldAllowMockingProtectedMethods();
 	}
 
@@ -239,11 +219,7 @@
 			->andReturn( $setting_value );
 
 		if ( $transform_robots_times > 0 ) {
-<<<<<<< HEAD
-			$this->robots->shouldReceive( 'transform_robot_setting' )
-=======
 			$this->robots_transformer->shouldReceive( 'transform_robot_setting' )
->>>>>>> 7cf4eb9c
 				->times( $transform_robots_times )
 				->with( 'noindex', $setting_value, $aioseo_options_to_yoast_map[ $setting ] )
 				->andReturn( $setting_value );
