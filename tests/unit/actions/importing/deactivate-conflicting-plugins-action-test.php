<?php

namespace Yoast\WP\SEO\Tests\Unit\Actions\Importing;

use Mockery;
use Yoast\WP\SEO\Actions\Importing\Deactivate_Conflicting_Plugins_Action;
use Yoast\WP\SEO\Helpers\Options_Helper;
use Yoast\WP\SEO\Services\Importing\Aioseo_Replacevar_Handler;
<<<<<<< HEAD
use Yoast\WP\SEO\Services\Importing\Aioseo_Robots_Service;
=======
use Yoast\WP\SEO\Services\Importing\Aioseo_Robots_Provider_Service;
use Yoast\WP\SEO\Services\Importing\Aioseo_Robots_Transformer_Service;
>>>>>>> 7cf4eb9c
use Yoast\WP\SEO\Services\Importing\Conflicting_Plugins_Service;
use Yoast\WP\SEO\Tests\Unit\TestCase;

/**
 * Aioseo_Posts_Importing_Action_Test class
 *
 * @group actions
 * @group importing
 *
 * @coversDefaultClass \Yoast\WP\SEO\Actions\Importing\Deactivate_Conflicting_Plugins_Action
 * @phpcs:disable Yoast.NamingConventions.ObjectNameDepth.MaxExceeded
 */
class Deactivate_Conflicting_Plugins_Action_Test extends TestCase {

	/**
	 * The class under test.
	 *
	 * @var Deactivate_Conflicting_Plugins_Action
	 */
	protected $deactivate_conflicting_plugins_action;

	/**
	 * The service responsible for detecting conflicting plugins
	 *
	 * @var Mockery::mockInterface|Conflicting_Plugins_Service
	 */
	protected $conflicting_plugins_service;

	/**
	 * The replacevar handler.
	 *
	 * @var Mockery\MockInterface|Aioseo_Replacevar_Handler
	 */
	protected $replacevar_handler;

	/**
<<<<<<< HEAD
	 * The robots service.
	 *
	 * @var Mockery\MockInterface|Aioseo_Robots_Service
	 */
	protected $robots;
=======
	 * The robots provider service.
	 *
	 * @var Mockery\MockInterface|Aioseo_Robots_Provider_Service
	 */
	protected $robots_provider;

	/**
	 * The robots transformer service.
	 *
	 * @var Mockery\MockInterface|Aioseo_Robots_Transformer_Service
	 */
	protected $robots_transformer;
>>>>>>> 7cf4eb9c

	/**
	 * {@inheritDoc}
	 */
	public function set_up() {
		$this->conflicting_plugins_service = Mockery::mock( Conflicting_Plugins_Service::class );
		$this->replacevar_handler          = Mockery::mock( Aioseo_Replacevar_Handler::class );
<<<<<<< HEAD
		$this->robots                      = Mockery::mock( Aioseo_Robots_Service::class );
=======
		$this->robots_provider             = Mockery::mock( Aioseo_Robots_Provider_Service::class );
		$this->robots_transformer          = Mockery::mock( Aioseo_Robots_Transformer_Service::class );
>>>>>>> 7cf4eb9c

		$this->deactivate_conflicting_plugins_action = new Deactivate_Conflicting_Plugins_Action(
			Mockery::mock( Options_Helper::class ),
			$this->replacevar_handler,
<<<<<<< HEAD
			$this->robots,
=======
			$this->robots_provider,
			$this->robots_transformer,
>>>>>>> 7cf4eb9c
			$this->conflicting_plugins_service
		);
	}

	/**
	 * Tests wether the tested class can import all data it should be able to handle
	 *
	 * @param string $plugin The plugin that's being imported.
	 * @param string $type   The type of data being imported.
	 *
	 * @dataProvider is_compatible_with_testdata
	 *
	 * @covers ::is_compatible_with
	 * @covers ::__construct
	 */
	public function test_is_compatible_with( $plugin, $type ) {
		// Arrange.

		// Act.
		$result = $this->deactivate_conflicting_plugins_action->is_compatible_with( $plugin, $type );

		// Assert.
		$this->assertTrue( $result );
	}

	/**
	 * Testdata for test_is_compatible_with
	 *
	 * @return array
	 */
	public function is_compatible_with_testdata() {
		return [
			[
				null,
				null,
			],

			[
				null,
				'deactivation',
			],

			[
				'conflicting-plugins',
				null,
			],

			[
				'conflicting-plugins',
				'deactivation',
			],
		];
	}

	/**
	 * Tests wether the tested class can import all data it should be able to handle
	 *
	 * @param string $plugin The plugin that's being imported.
	 * @param string $type   The type of data being imported.
	 *
	 * @dataProvider is_compatible_with_wrong_testdata
	 *
	 * @covers ::is_compatible_with
	 * @covers ::__construct
	 */
	public function test_is_not_compatible_with( $plugin, $type ) {
		// Arrange.

		// Act.
		$result = $this->deactivate_conflicting_plugins_action->is_compatible_with( $plugin, $type );

		// Assert.
		$this->assertFalse( $result );
	}

	/**
	 * Testdata for test_is_compatible_with
	 *
	 * @return array
	 */
	public function is_compatible_with_wrong_testdata() {
		return [
			[
				null,
				'random_type',
			],

			[
				'random_plugin',
				null,
			],

			[
				'random_plugin',
				'random_type',
			],

			[
				1,
				-1,
			],
		];
	}

	/**
	 * Test the get_total_unindexed method
	 *
	 * @covers ::get_total_unindexed
	 */
	public function test_get_total_unindexed() {
		// Arrange.
		$data = [ 'a', 'b', 'c', 'd' ];
		$this->conflicting_plugins_service
			->expects( 'detect_conflicting_plugins' )
			->once()
			->andReturn( $data );

		// Act.
		$result = $this->deactivate_conflicting_plugins_action->get_total_unindexed();

		// Assert.
		$this->assertSame( 4, $result );
	}

	/**
	 * Test the index method
	 *
	 * @covers ::index
	 */
	public function test_index() {
		// Arrange.
		$data = [ 'a', 'b', 'c', 'd' ];
		$this->conflicting_plugins_service
			->expects( 'detect_conflicting_plugins' )
			->once()
			->andReturn( $data );
		$this->conflicting_plugins_service
			->expects( 'deactivate_conflicting_plugins' )
			->with( $data )
			->once()
			->andReturn( [] );

		// Act.
		$result = $this->deactivate_conflicting_plugins_action->index();

		// Assert.
		$this->assertSame( [], $result );
	}

	/**
	 * Tests the get_limit method.
	 *
	 * @covers ::get_limit
	 */
	public function test_get_limit() {
		// Act.
		$result = $this->deactivate_conflicting_plugins_action->get_limit();

		// Assert.
		$this->assertSame( 52, $result );
	}

	/**
	 * Tests the get_limit method.
	 *
	 * @dataProvider get_limited_data
	 *
	 * @param int $limit    The requested maximum.
	 * @param int $expected The expected result.
	 *
	 * @covers ::get_limited_unindexed_count
	 */
	public function test_get_limited_unindexed_count( $limit, $expected ) {
		// Arrange.
		$data = [ 'a', 'b', 'c', 'd' ];
		$this->conflicting_plugins_service
			->expects( 'detect_conflicting_plugins' )
			->once()
			->andReturn( $data );

		// Act.
		$result = $this->deactivate_conflicting_plugins_action->get_limited_unindexed_count( $limit );

		// Assert.
		$this->assertSame( $expected, $result );
	}

	/**
	 * Provides the testcases for test_get_limited_unindexed_count
	 *
	 * @return array
	 */
	public function get_limited_data() {
		return [
			[ 5, 4 ],
			[ 4, 4 ],
			[ 3, 3 ],
			[ -1, -1 ],
		];
	}
}<|MERGE_RESOLUTION|>--- conflicted
+++ resolved
@@ -6,12 +6,8 @@
 use Yoast\WP\SEO\Actions\Importing\Deactivate_Conflicting_Plugins_Action;
 use Yoast\WP\SEO\Helpers\Options_Helper;
 use Yoast\WP\SEO\Services\Importing\Aioseo_Replacevar_Handler;
-<<<<<<< HEAD
-use Yoast\WP\SEO\Services\Importing\Aioseo_Robots_Service;
-=======
 use Yoast\WP\SEO\Services\Importing\Aioseo_Robots_Provider_Service;
 use Yoast\WP\SEO\Services\Importing\Aioseo_Robots_Transformer_Service;
->>>>>>> 7cf4eb9c
 use Yoast\WP\SEO\Services\Importing\Conflicting_Plugins_Service;
 use Yoast\WP\SEO\Tests\Unit\TestCase;
 
@@ -48,13 +44,6 @@
 	protected $replacevar_handler;
 
 	/**
-<<<<<<< HEAD
-	 * The robots service.
-	 *
-	 * @var Mockery\MockInterface|Aioseo_Robots_Service
-	 */
-	protected $robots;
-=======
 	 * The robots provider service.
 	 *
 	 * @var Mockery\MockInterface|Aioseo_Robots_Provider_Service
@@ -67,7 +56,6 @@
 	 * @var Mockery\MockInterface|Aioseo_Robots_Transformer_Service
 	 */
 	protected $robots_transformer;
->>>>>>> 7cf4eb9c
 
 	/**
 	 * {@inheritDoc}
@@ -75,22 +63,14 @@
 	public function set_up() {
 		$this->conflicting_plugins_service = Mockery::mock( Conflicting_Plugins_Service::class );
 		$this->replacevar_handler          = Mockery::mock( Aioseo_Replacevar_Handler::class );
-<<<<<<< HEAD
-		$this->robots                      = Mockery::mock( Aioseo_Robots_Service::class );
-=======
 		$this->robots_provider             = Mockery::mock( Aioseo_Robots_Provider_Service::class );
 		$this->robots_transformer          = Mockery::mock( Aioseo_Robots_Transformer_Service::class );
->>>>>>> 7cf4eb9c
 
 		$this->deactivate_conflicting_plugins_action = new Deactivate_Conflicting_Plugins_Action(
 			Mockery::mock( Options_Helper::class ),
 			$this->replacevar_handler,
-<<<<<<< HEAD
-			$this->robots,
-=======
 			$this->robots_provider,
 			$this->robots_transformer,
->>>>>>> 7cf4eb9c
 			$this->conflicting_plugins_service
 		);
 	}
