--- conflicted
+++ resolved
@@ -7,11 +7,8 @@
 use Mockery;
 use wpdb;
 use Yoast\WP\SEO\Actions\Indexing\Indexable_Post_Indexation_Action;
-<<<<<<< HEAD
 use Yoast\WP\SEO\Values\Indexables\Indexable_Builder_Versions;
-=======
 use Yoast\WP\SEO\Helpers\Post_Helper;
->>>>>>> c3200a2e
 use Yoast\WP\SEO\Helpers\Post_Type_Helper;
 use Yoast\WP\SEO\Repositories\Indexable_Repository;
 use Yoast\WP\SEO\Tests\Unit\TestCase;
@@ -95,11 +92,8 @@
 			$this->post_type_helper,
 			$this->repository,
 			$this->wpdb,
-<<<<<<< HEAD
-			$this->builder_versions
-=======
+			$this->builder_versions,
 			$this->post_helper
->>>>>>> c3200a2e
 		);
 	}
 
@@ -127,11 +121,7 @@
 
 		$this->wpdb->expects( 'prepare' )
 			->once()
-<<<<<<< HEAD
-			->with( $expected_query, [ 'public_post_type', 2 ] )
-=======
-			->with( $expected_query, [ 'public_post_type', 'auto-draft' ] )
->>>>>>> c3200a2e
+			->with( $expected_query, [ 'public_post_type', 'auto-draft', 2 ] )
 			->andReturn( 'query' );
 		$this->wpdb->expects( 'get_var' )->once()->with( 'query' )->andReturn( '10' );
 
@@ -174,11 +164,7 @@
 
 		$this->wpdb->expects( 'prepare' )
 			->once()
-<<<<<<< HEAD
-			->with( $expected_query, [ 'public_post_type', 2, $limit ] )
-=======
-			->with( $expected_query, [ 'public_post_type', 'auto-draft', $limit ] )
->>>>>>> c3200a2e
+			->with( $expected_query, [ 'public_post_type', 'auto-draft', 2, $limit ] )
 			->andReturn( 'query' );
 		$this->wpdb->expects( 'get_col' )->once()->with( 'query' )->andReturn( $query_result );
 
@@ -234,11 +220,7 @@
 	public function test_get_total_unindexed_with_excluded_post_types() {
 		$public_post_types   = [ 'public_post_type', 'excluded_post_type' ];
 		$excluded_post_types = [ 'excluded_post_type' ];
-<<<<<<< HEAD
-		$query_params        = [ 'public_post_type', 2 ];
-=======
-		$query_params        = [ 'public_post_type', 'auto-draft' ];
->>>>>>> c3200a2e
+		$query_params        = [ 'public_post_type', 'auto-draft', 2 ];
 
 		$expected_query = "
 			SELECT COUNT(P.ID)
@@ -306,11 +288,7 @@
 			->once()
 			->with(
 				$expected_query,
-<<<<<<< HEAD
-				[ 'public_post_type', 2, 25 ]
-=======
-				[ 'public_post_type', 'auto-draft', 25 ]
->>>>>>> c3200a2e
+				[ 'public_post_type', 'auto-draft', 2, 25 ]
 			)
 			->andReturn( 'query' );
 		$this->wpdb
@@ -398,11 +376,7 @@
 			->once()
 			->with(
 				$expected_query,
-<<<<<<< HEAD
-				[ 'public_post_type', 2, 25 ]
-=======
-				[ 'public_post_type', 'auto-draft', 25 ]
->>>>>>> c3200a2e
+				[ 'public_post_type', 'auto-draft', 2, 25 ]
 			)
 			->andReturn( 'query' );
 		$this->wpdb
@@ -462,11 +436,7 @@
 			->once()
 			->with(
 				$expected_query,
-<<<<<<< HEAD
-				[ 'public_post_type', 2, 25 ]
-=======
-				[ 'public_post_type', 'auto-draft', 25 ]
->>>>>>> c3200a2e
+				[ 'public_post_type', 'auto-draft', 2, 25 ]
 			)
 			->andReturn( 'query' );
 		$this->wpdb
