<?php
/**
 * PHPUnit bootstrap file
 *
 * @package Yoast\WP\SEO
 */

define( 'WPSEO_INDEXABLES', true );
define( 'EP_DATE', 1 );

require_once __DIR__ . '/../../vendor/yoast/wp-test-utils/src/BrainMonkey/bootstrap.php';
require_once __DIR__ . '/../../vendor/autoload.php';

$GLOBALS['wp_version'] = '1.0';

define( 'WPSEO_VERSION', '1.0' );

if ( ! defined( 'WPSEO_PATH' ) ) {
	define( 'WPSEO_PATH', dirname( dirname( __DIR__ ) ) . '/' );
}

if ( ! defined( 'WPSEO_FILE' ) ) {
	define( 'WPSEO_FILE', WPSEO_PATH . 'wp-seo.php' );
}

if ( ! defined( 'WPSEO_BASENAME' ) ) {
	define( 'WPSEO_BASENAME', 'wpseo_basename' );
}

/*
 * {@internal The prefix constants are used to build prefixed versions of dependencies.
 *            These should not be changed on run-time, thus missing the ! defined() check.}}
 */
define( 'YOAST_VENDOR_NS_PREFIX', 'YoastSEO_Vendor' );
define( 'YOAST_VENDOR_DEFINE_PREFIX', 'YOASTSEO_VENDOR__' );
define( 'YOAST_VENDOR_PREFIX_DIRECTORY', 'vendor_prefixed' );

define( 'YOAST_SEO_PHP_REQUIRED', '7.2.5' );
<<<<<<< HEAD
define( 'YOAST_SEO_WP_TESTED', '6.3' );
define( 'YOAST_SEO_WP_REQUIRED', '6.2' );
=======
define( 'YOAST_SEO_WP_TESTED', '6.3.1' );
define( 'YOAST_SEO_WP_REQUIRED', '6.1' );
>>>>>>> 333391eb

if ( ! defined( 'WPSEO_NAMESPACES' ) ) {
	define( 'WPSEO_NAMESPACES', true );
}

if ( is_dir( WPSEO_PATH . YOAST_VENDOR_PREFIX_DIRECTORY ) ) {
	require_once WPSEO_PATH . YOAST_VENDOR_PREFIX_DIRECTORY . '/guzzlehttp/guzzle/src/functions.php';
	require_once WPSEO_PATH . YOAST_VENDOR_PREFIX_DIRECTORY . '/guzzlehttp/psr7/src/functions_include.php';
	require_once WPSEO_PATH . YOAST_VENDOR_PREFIX_DIRECTORY . '/guzzlehttp/promises/src/functions_include.php';
}

/* ********************* LOAD TEST DOUBLES FOR WP NATIVE CLASSES ********************* */

// Create the necessary test doubles for WP native classes on which properties are being set (PHP 8.2 compat).
Yoast\WPTestUtils\BrainMonkey\makeDoublesForUnavailableClasses(
	[
		'WP',
		'WP_Post',
		'WP_Query',
		'WP_Rewrite',
		'WP_Roles',
		'WP_Term',
		'WP_User',
		'wpdb',
	]
);

/* ********************* DEFINES DEPENDING ON AUTOLOADED CODE ********************* */

/**
 * Defaults to production, for safety.
 */
if ( ! defined( 'YOAST_ENVIRONMENT' ) ) {
	define( 'YOAST_ENVIRONMENT', 'development' );
}

/**
 * Only use minified assets when we are in a production environment.
 */
if ( ! defined( 'WPSEO_CSSJS_SUFFIX' ) ) {
	define( 'WPSEO_CSSJS_SUFFIX', ( YOAST_ENVIRONMENT !== 'development' ) ? '.min' : '' );
}<|MERGE_RESOLUTION|>--- conflicted
+++ resolved
@@ -36,13 +36,8 @@
 define( 'YOAST_VENDOR_PREFIX_DIRECTORY', 'vendor_prefixed' );
 
 define( 'YOAST_SEO_PHP_REQUIRED', '7.2.5' );
-<<<<<<< HEAD
-define( 'YOAST_SEO_WP_TESTED', '6.3' );
+define( 'YOAST_SEO_WP_TESTED', '6.3.1' );
 define( 'YOAST_SEO_WP_REQUIRED', '6.2' );
-=======
-define( 'YOAST_SEO_WP_TESTED', '6.3.1' );
-define( 'YOAST_SEO_WP_REQUIRED', '6.1' );
->>>>>>> 333391eb
 
 if ( ! defined( 'WPSEO_NAMESPACES' ) ) {
 	define( 'WPSEO_NAMESPACES', true );
