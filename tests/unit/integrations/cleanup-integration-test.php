--- conflicted
+++ resolved
@@ -113,60 +113,18 @@
 			->once()
 			->andReturn( $query_limit );
 
-<<<<<<< HEAD
-		/* Clean up of indexables with object_sub_type shop-order */
-		$this->setup_clean_indexables_with_object_type_and_object_sub_type_mocks( 50, 'post', 'shop_order', $query_limit );
-
-		/* Clean up of indexables with post_status auto-draft */
-		$this->setup_clean_indexables_with_post_status_mocks( 50, 'auto-draft', $query_limit );
-
-		/* Clean up of indexables where post type is not publicly viewable */
-		$this->setup_clean_indexables_for_non_publicly_viewable_post( 50, $query_limit );
-
-		/* Clean up of indexables where taxonomy is not publicly viewable */
-		$this->setup_clean_indexables_for_non_publicly_viewable_taxonomies( 50, $query_limit );
-
-		/* Clean up of archive page indexables where the post_type  is not publicly viewable */
-		$this->setup_clean_indexables_for_non_publicly_viewable_post_type_archives( 50, $query_limit );
-
-		/* Clean up of indexables that belong to users while the author archives are disabled */
-		$this->setup_clean_indexables_for_authors_archive_disabled( 50, $query_limit );
-
-		/* Clean up of indexables of users without an author archive */
-		$this->setup_clean_indexables_for_authors_without_archive( 50, $query_limit );
-
-		$query_return              = new stdClass();
-		$query_return->author_id   = 1;
-		$query_return->post_author = 2;
-
-		/* Update indexables that has been reassigned to another user */
-		$this->setup_update_indexables_author_to_reassigned( [ 1 => $query_return ], $query_limit );
-
-		/* Clean up of seo links target ids for deleted indexables */
-		$this->setup_clean_indexables_for_object_type_and_source_table( 50, 'wp_users', 'ID', 'user', $query_limit );
-		$this->setup_clean_indexables_for_object_type_and_source_table( 50, 'wp_posts', 'ID', 'post', $query_limit );
-		$this->setup_clean_indexables_for_object_type_and_source_table( 50, 'wp_terms', 'term_id', 'term', $query_limit );
-
-
-		/* Clean up of indexable hierarchy for deleted indexables */
-		$this->setup_cleanup_orphaned_from_table_mocks( 50, 'Indexable_Hierarchy', 'indexable_id', $query_limit );
-
-		/* Clean up of seo links ids for deleted indexables */
-		$this->setup_cleanup_orphaned_from_table_mocks( 50, 'SEO_Links', 'indexable_id', $query_limit );
-
-		/* Clean up of seo links target ids for deleted indexables */
-		$this->setup_cleanup_orphaned_from_table_mocks( 50, 'SEO_Links', 'target_indexable_id', $query_limit );
-=======
 		$this->indexable_repository->shouldReceive( 'clean_indexables_with_object_type_and_object_sub_type' )->once();
 		$this->indexable_repository->shouldReceive( 'clean_indexables_with_post_status' )->once();
 		$this->indexable_repository->shouldReceive( 'clean_indexables_for_non_publicly_viewable_post' )->once();
 		$this->indexable_repository->shouldReceive( 'clean_indexables_for_non_publicly_viewable_taxonomies' )->once();
+		$this->indexable_repository->shouldReceive( 'clean_indexables_for_non_publicly_viewable_post_type_archive_pages' )->once();
 		$this->indexable_repository->shouldReceive( 'clean_indexables_for_authors_archive_disabled' )->once();
 		$this->indexable_repository->shouldReceive( 'clean_indexables_for_authors_without_archive' )->once();
 		$this->indexable_repository->shouldReceive( 'update_indexables_author_to_reassigned' )->once();
 		$this->indexable_repository->shouldReceive( 'clean_indexables_for_object_type_and_source_table' )->times( 3 );
 		$this->indexable_repository->shouldReceive( 'cleanup_orphaned_from_table' )->times( 3 );
->>>>>>> eb5d5cad
+		/* Clean up of archive page indexables where the post_type  is not publicly viewable */
+		$this->setup_clean_indexables_for_non_publicly_viewable_post_type_archives( 50, $query_limit );
 
 		$this->instance->run_cleanup();
 	}
@@ -412,357 +370,4 @@
 
 		$this->instance->run_cleanup_cron();
 	}
-<<<<<<< HEAD
-
-	/**
-	 * Sets up expectations for the clean_indexables_with_object_type_and_object_sub_type cleanup task.
-	 *
-	 * @param int    $return_value    The number of deleted items to return.
-	 * @param string $object_type     The object type.
-	 * @param string $object_sub_type The object sub type.
-	 * @param int    $limit           The query limit.
-	 *
-	 * @return void
-	 */
-	private function setup_clean_indexables_with_object_type_and_object_sub_type_mocks( $return_value, $object_type, $object_sub_type, $limit ) {
-		$this->wpdb->shouldReceive( 'prepare' )
-			->once()
-			->with(
-				'DELETE FROM wp_yoast_indexable WHERE object_type = %s AND object_sub_type = %s ORDER BY id LIMIT %d',
-				$object_type,
-				$object_sub_type,
-				$limit
-			)
-			->andReturn( 'prepared_shop_order_delete_query' );
-
-		$this->wpdb->shouldReceive( 'query' )
-			->once()
-			->with( 'prepared_shop_order_delete_query' )
-			->andReturn( $return_value );
-	}
-
-	/**
-	 * Sets up expectations for the clean_indexables_with_post_status cleanup task.
-	 *
-	 * @param int    $return_value The number of deleted items to return.
-	 * @param string $post_status  The post status.
-	 * @param int    $limit        The query limit.
-	 *
-	 * @return void
-	 */
-	private function setup_clean_indexables_with_post_status_mocks( $return_value, $post_status, $limit ) {
-		$this->wpdb->shouldReceive( 'prepare' )
-			->once()
-			->with(
-				'DELETE FROM wp_yoast_indexable WHERE object_type = \'post\' AND post_status = %s ORDER BY id LIMIT %d',
-				$post_status,
-				$limit
-			)
-			->andReturn( 'prepared_auto_draft_delete_query' );
-
-		$this->wpdb->shouldReceive( 'query' )
-			->once()
-			->with( 'prepared_auto_draft_delete_query' )
-			->andReturn( $return_value );
-	}
-
-	/**
-	 * Sets up expectations for the cleanup_orphaned_from_table cleanup task.
-	 *
-	 * @param int    $return_value The number of deleted items to return.
-	 * @param string $model_name   The human-readable model name.
-	 * @param string $column       The column.
-	 * @param int    $limit        The query limit.
-	 *
-	 * @return void
-	 */
-	private function setup_cleanup_orphaned_from_table_mocks( $return_value, $model_name, $column, $limit ) {
-		$table = Model::get_table_name( $model_name );
-
-		$this->wpdb->shouldReceive( 'prepare' )
-			->once()
-			->with(
-				"
-			SELECT table_to_clean.{$column}
-			FROM {$table} table_to_clean
-			LEFT JOIN wp_yoast_indexable AS indexable_table
-			ON table_to_clean.{$column} = indexable_table.id
-			WHERE indexable_table.id IS NULL
-			AND table_to_clean.{$column} IS NOT NULL
-			LIMIT %d",
-				$limit
-			)
-			->andReturn( 'prepared_indexable_hierarchy_select_query' );
-
-		$ids = \array_fill( 0, $return_value, 1 );
-
-		$this->wpdb->shouldReceive( 'get_col' )
-			->once()
-			->with( 'prepared_indexable_hierarchy_select_query' )
-			->andReturn( $ids );
-
-		if ( $return_value === 0 ) {
-			return;
-		}
-
-		$this->wpdb->shouldReceive( 'query' )
-			->once()
-			->with( "DELETE FROM {$table} WHERE {$column} IN( " . \implode( ',', $ids ) . ' )' )
-			->andReturn( 50 );
-	}
-
-	/**
-	 * Sets up expectations for the clean_indexables_for_non_publicly_viewable_post cleanup task.
-	 *
-	 * @param int $return_value The number of deleted items to return.
-	 * @param int $limit        The query limit.
-	 *
-	 * @return void
-	 */
-	private function setup_clean_indexables_for_non_publicly_viewable_post( $return_value, $limit ) {
-		$this->post_type->expects( 'get_indexable_post_types' )->once()->andReturns( [ 'my_cpt', 'post', 'attachment' ] );
-		$this->wpdb->shouldReceive( 'prepare' )
-			->once()
-			->with(
-				'DELETE FROM wp_yoast_indexable
-				WHERE object_type = \'post\'
-				AND object_sub_type IS NOT NULL
-				AND object_sub_type NOT IN ( %s, %s, %s )
-				LIMIT %d',
-				[ 'my_cpt', 'post', 'attachment', $limit ]
-			)
-			->andReturn( 'prepared_clean_query' );
-
-		$this->wpdb->expects( 'query' )
-			->once()
-			->with( 'prepared_clean_query' )
-			->andReturn( $return_value );
-	}
-
-	/**
-	 * Sets up expectations for the clean_indexables_for_non_publicly_viewable_taxonomies cleanup task.
-	 *
-	 * @param int $return_value The number of deleted items to return.
-	 * @param int $limit        The query limit.
-	 *
-	 * @return void
-	 */
-	private function setup_clean_indexables_for_non_publicly_viewable_taxonomies( $return_value, $limit ) {
-		$this->taxonomy->expects( 'get_indexable_taxonomies' )->once()->andReturns( [ 'category', 'post_tag', 'my_custom_tax' ] );
-
-		$this->wpdb->shouldReceive( 'prepare' )
-			->once()
-			->with(
-				'DELETE FROM wp_yoast_indexable
-				WHERE object_type = \'term\'
-				AND object_sub_type IS NOT NULL
-				AND object_sub_type NOT IN ( %s, %s, %s )
-				LIMIT %d',
-				[ 'category', 'post_tag', 'my_custom_tax', $limit ]
-			)
-			->andReturn( 'prepared_clean_query' );
-
-		$this->wpdb->expects( 'query' )
-			->once()
-			->with( 'prepared_clean_query' )
-			->andReturn( $return_value );
-	}
-
-	/**
-	 * Sets up expectations for the clean_indexables_for_non_publicly_viewable_taxonomies cleanup task.
-	 *
-	 * @param int $return_value The number of deleted items to return.
-	 * @param int $limit        The query limit.
-	 *
-	 * @return void
-	 */
-	private function setup_clean_indexables_for_non_publicly_viewable_post_type_archives( $return_value, $limit ) {
-		$my_cpt                  = new \stdClass();
-		$my_cpt->name            = 'my_cpt';
-		$my_cpt->has_archive     = true;
-		$post                    = new \stdClass();
-		$post->name              = 'post';
-		$post->has_archive       = true;
-		$attachment              = new \stdClass();
-		$attachment->name        = 'attachment';
-		$attachment->has_archive = true;
-
-		$this->post_type->expects( 'get_indexable_post_archives' )->once()->andReturns( [ $my_cpt, $post, $attachment ] );
-		$this->wpdb->shouldReceive( 'prepare' )
-			->once()
-			->with(
-				'DELETE FROM wp_yoast_indexable
-				WHERE object_type = \'post-type-archive\'
-				AND object_sub_type IS NOT NULL
-				AND object_sub_type NOT IN ( %s, %s, %s )
-				LIMIT %d',
-				[ 'my_cpt', 'post', 'attachment', $limit ]
-			)
-			->andReturn( 'prepared_clean_query' );
-
-		$this->wpdb->expects( 'query' )
-			->once()
-			->with( 'prepared_clean_query' )
-			->andReturn( $return_value );
-	}
-
-	/**
-	 * Sets up expectations for the clean_indexables_for_authors_archive_disabled cleanup task.
-	 *
-	 * @param int $return_value The number of deleted items to return.
-	 * @param int $limit        The query limit.
-	 *
-	 * @return void
-	 */
-	private function setup_clean_indexables_for_authors_archive_disabled( $return_value, $limit ) {
-		$this->author_archive->expects( 'are_disabled' )->once()->andReturnTrue();
-
-		$this->wpdb->shouldReceive( 'prepare' )
-			->once()
-			->with( 'DELETE FROM wp_yoast_indexable WHERE object_type = \'user\' LIMIT %d', $limit )
-			->andReturn( 'prepared_clean_query' );
-
-		$this->wpdb->expects( 'query' )
-			->once()
-			->with( 'prepared_clean_query' )
-			->andReturn( $return_value );
-	}
-
-	/**
-	 * Sets up expectations for the clean_indexables_for_authors_without_archive cleanup task.
-	 *
-	 * @param int $return_value The number of deleted items to return.
-	 * @param int $limit        The query limit.
-	 *
-	 * @return void
-	 */
-	private function setup_clean_indexables_for_authors_without_archive( $return_value, $limit ) {
-		$this->author_archive->expects( 'get_author_archive_post_types' )->once()->andReturns( [ 'post' ] );
-
-		Monkey\Functions\expect( 'get_post_stati' )->once()->andReturns( [ 'publish', 'draft' ] );
-		Monkey\Functions\expect( 'is_post_status_viewable' )->twice()->andReturnUsing(
-			static function ( $value ) {
-				return $value === 'publish';
-			}
-		);
-		$this->wpdb->posts = 'wp_posts';
-
-		$this->wpdb->shouldReceive( 'prepare' )
-			->once()
-			->with(
-				'DELETE FROM wp_yoast_indexable
-				WHERE object_type = \'user\'
-				AND object_id NOT IN (
-					SELECT DISTINCT post_author
-					FROM wp_posts
-					WHERE post_type IN ( %s )
-					AND post_status IN ( %s )
-				) LIMIT %d',
-				[ 'post', 'publish', $limit ]
-			)
-			->andReturn( 'prepared_clean_query' );
-
-		$this->wpdb->expects( 'query' )
-			->once()
-			->with( 'prepared_clean_query' )
-			->andReturn( $return_value );
-	}
-
-	/**
-	 * Sets up expectations for the clean_indexables_for_authors_without_archive cleanup task.
-	 *
-	 * @param int $select_return_value The number of deleted items to return.
-	 * @param int $limit               The query limit.
-	 *
-	 * @return void
-	 */
-	private function setup_update_indexables_author_to_reassigned( $select_return_value, $limit ) {
-		$this->wpdb->posts = 'wp_posts';
-		$this->wpdb->users = 'wp_users';
-		// phpcs:ignore WordPress.NamingConventions.PrefixAllGlobals.NonPrefixedConstantFound -- This is a WordPress constant.
-		define( 'OBJECT_K', 'OBJECT_K' );
-
-		$this->wpdb->shouldReceive( 'prepare' )
-			->once()
-			->with(
-				"
-			SELECT wp_yoast_indexable.author_id, wp_posts.post_author
-			FROM wp_yoast_indexable JOIN wp_posts on wp_yoast_indexable.object_id = wp_posts.id
-			WHERE object_type='post'
-			AND wp_yoast_indexable.author_id <> wp_posts.post_author
-			ORDER BY wp_yoast_indexable.author_id
-			LIMIT %d",
-				$limit
-			)
-			->andReturn( 'prepared_select_query' );
-
-			$this->wpdb->shouldReceive( 'get_results' )
-				->once()
-				->with( 'prepared_select_query', OBJECT_K )
-				->andReturn( $select_return_value );
-
-			$this->wpdb->shouldReceive( 'prepare' )
-				->once()
-				->with(
-					'
-				UPDATE wp_yoast_indexable
-				SET wp_yoast_indexable.author_id = 2
-				WHERE wp_yoast_indexable.author_id = 1
-				AND object_type=\'post\'
-				LIMIT %d',
-					$limit
-				)
-				->andReturn( 'prepared_update_query' );
-
-			$this->wpdb->shouldReceive( 'query' )
-				->once()
-				->with( 'prepared_update_query' );
-	}
-
-	/**
-	 * Sets up expectations for the setup_clean_indexables_for_object_type_and_source_table cleanup task.
-	 *
-	 * @param int    $return_value      The number of deleted items to return.
-	 * @param string $source_table      The source table which we need to check the indexables against.
-	 * @param string $source_identifier The identifier which the indexables are matched to.
-	 * @param string $object_type       The indexable object type.
-	 * @param int    $limit             The query limit.
-	 *
-	 * @return void
-	 */
-	private function setup_clean_indexables_for_object_type_and_source_table( $return_value, $source_table, $source_identifier, $object_type, $limit ) {
-		$this->wpdb->shouldReceive( 'prepare' )
-			->once()
-			->with(
-				"
-			SELECT indexable_table.object_id
-			FROM wp_yoast_indexable indexable_table
-			LEFT JOIN {$source_table} AS source_table
-			ON indexable_table.object_id = source_table.{$source_identifier}
-			WHERE source_table.{$source_identifier} IS NULL
-			AND indexable_table.object_id IS NOT NULL
-			AND indexable_table.object_type = '{$object_type}'
-			LIMIT %d",
-				$limit
-			)
-			->andReturn( 'prepared_clean_query' );
-
-		$ids = \array_fill( 0, $return_value, 1 );
-
-		$this->wpdb->shouldReceive( 'get_col' )
-			->once()
-			->with( 'prepared_clean_query' )
-			->andReturn( $ids );
-
-		if ( $return_value === 0 ) {
-			return;
-		}
-
-		$this->wpdb->shouldReceive( 'query' )
-			->once()
-			->with( "DELETE FROM wp_yoast_indexable WHERE object_type = '{$object_type}' AND object_id IN( " . \implode( ',', $ids ) . ' )' )
-			->andReturn( 50 );
-	}
-=======
->>>>>>> eb5d5cad
 }