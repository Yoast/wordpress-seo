--- conflicted
+++ resolved
@@ -98,11 +98,7 @@
 	 * @covers ::get_conditionals
 	 */
 	public function test_get_conditionals() {
-<<<<<<< HEAD
-		static::assertSame( [], Schema_Blocks::get_conditionals() );
-=======
 		static::assertEquals( [ Schema_Blocks_Conditional::class ], Schema_Blocks::get_conditionals() );
->>>>>>> 9bd42cd8
 	}
 
 	/**
