--- conflicted
+++ resolved
@@ -9,10 +9,7 @@
 use Yoast\WP\SEO\Integrations\Front_End_Integration;
 use Yoast\WP\SEO\Integrations\Third_Party\Web_Stories;
 use Yoast\WP\SEO\Models\Indexable;
-<<<<<<< HEAD
-=======
 use Yoast\WP\SEO\Presentations\Indexable_Presentation;
->>>>>>> d957caf7
 use Yoast\WP\SEO\Tests\Unit\TestCase;
 
 /**
@@ -69,19 +66,12 @@
 	public function test_register_hooks() {
 		$this->instance->register_hooks();
 
-<<<<<<< HEAD
 		$this->assertNotFalse( \has_action( 'web_stories_story_head', [ $this->instance, 'remove_web_stories_meta_output' ] ), 'The remove Web Stories meta output function is registered.' );
 		$this->assertNotFalse( \has_action( 'web_stories_story_head', [ $this->front_end, 'call_wpseo_head' ] ), 'The wpseo head action is registered.' );
 		$this->assertNotFalse( \has_filter( 'wpseo_schema_article_post_types', [ $this->instance, 'filter_schema_article_post_types' ] ), 'The filter schema article post types function is registered.' );
 		$this->assertNotFalse( \has_filter( 'wpseo_schema_article_type', [ $this->instance, 'filter_schema_article_type' ] ), 'The filter schema article type function is registered.' );
 		$this->assertNotFalse( \has_action( 'admin_enqueue_scripts', [ $this->instance, 'dequeue_admin_assets' ] ), 'The admin_enqueue_scripts action is registered.' );
-=======
-		$this->assertTrue( \has_action( 'web_stories_story_head', [ $this->instance, 'remove_web_stories_meta_output' ] ), 'The remove Web Stories meta output function is registered.' );
-		$this->assertTrue( \has_action( 'web_stories_story_head', [ $this->front_end, 'call_wpseo_head' ] ), 'The wpseo head action is registered.' );
-		$this->assertTrue( \has_filter( 'wpseo_schema_article_post_types', [ $this->instance, 'filter_schema_article_post_types' ] ), 'The filter schema article post types function is registered.' );
-		$this->assertTrue( \has_action( 'admin_enqueue_scripts', [ $this->instance, 'dequeue_admin_assets' ] ), 'The admin_enqueue_scripts action is registered.' );
-		$this->assertTrue( \has_filter( 'wpseo_metadesc', [ $this->instance, 'filter_meta_description' ] ), 'The metadesc action is registered.' );
->>>>>>> d957caf7
+		$this->assertNotFalse( \has_filter( 'wpseo_metadesc', [ $this->instance, 'filter_meta_description' ] ), 'The metadesc action is registered.' );
 	}
 
 	/**
@@ -171,42 +161,6 @@
 	}
 
 	/**
-<<<<<<< HEAD
-	 * Tests filter schema article post types for stories.
-	 *
-	 * @covers ::filter_schema_article_type
-	 */
-	public function test_filter_schema_article_type_stories() {
-		Mockery::namedMock( '\Google\Web_Stories\Story_Post_Type', Story_Post_Type_Stub::class );
-
-		$indexable      = Mockery::mock( Indexable::class );
-		$indexable->orm = Mockery::mock( ORM::class );
-
-		$indexable->orm->allows( 'get' )->with( 'object_sub_type' )->andReturn( 'web-story' );
-
-		$actual = $this->instance->filter_schema_article_type( 'None', $indexable );
-		$this->assertEquals( 'Article', $actual );
-
-		$actual = $this->instance->filter_schema_article_type( 'TechArticle', $indexable );
-		$this->assertEquals( 'TechArticle', $actual );
-	}
-
-	/**
-	 * Tests filter schema article post types for other indexables.
-	 *
-	 * @covers ::filter_schema_article_type
-	 */
-	public function test_filter_schema_article_type_others() {
-		Mockery::namedMock( '\Google\Web_Stories\Story_Post_Type', Story_Post_Type_Stub::class );
-
-		$indexable      = Mockery::mock( Indexable::class );
-		$indexable->orm = Mockery::mock( ORM::class );
-
-		$indexable->orm->allows( 'get' )->with( 'object_sub_type' )->andReturn( 'post' );
-
-		$actual = $this->instance->filter_schema_article_type( 'None', $indexable );
-		$this->assertEquals( 'None', $actual );
-=======
 	 * Tests filtering the meta description.
 	 *
 	 * @covers ::filter_meta_description
@@ -256,7 +210,43 @@
 
 		$actual = $this->instance->filter_meta_description( '', $presentation );
 		$this->assertSame( 'Hello World', $actual );
->>>>>>> d957caf7
+	}
+
+	/**
+	 * Tests filter schema article post types for stories.
+	 *
+	 * @covers ::filter_schema_article_type
+	 */
+	public function test_filter_schema_article_type_stories() {
+		Mockery::namedMock( '\Google\Web_Stories\Story_Post_Type', Story_Post_Type_Stub::class );
+
+		$indexable      = Mockery::mock( Indexable::class );
+		$indexable->orm = Mockery::mock( ORM::class );
+
+		$indexable->orm->allows( 'get' )->with( 'object_sub_type' )->andReturn( 'web-story' );
+
+		$actual = $this->instance->filter_schema_article_type( 'None', $indexable );
+		$this->assertEquals( 'Article', $actual );
+
+		$actual = $this->instance->filter_schema_article_type( 'TechArticle', $indexable );
+		$this->assertEquals( 'TechArticle', $actual );
+	}
+
+	/**
+	 * Tests filter schema article post types for other indexables.
+	 *
+	 * @covers ::filter_schema_article_type
+	 */
+	public function test_filter_schema_article_type_others() {
+		Mockery::namedMock( '\Google\Web_Stories\Story_Post_Type', Story_Post_Type_Stub::class );
+
+		$indexable      = Mockery::mock( Indexable::class );
+		$indexable->orm = Mockery::mock( ORM::class );
+
+		$indexable->orm->allows( 'get' )->with( 'object_sub_type' )->andReturn( 'post' );
+
+		$actual = $this->instance->filter_schema_article_type( 'None', $indexable );
+		$this->assertEquals( 'None', $actual );
 	}
 }
 
