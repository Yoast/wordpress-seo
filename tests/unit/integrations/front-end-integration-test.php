--- conflicted
+++ resolved
@@ -62,11 +62,7 @@
 	private $context_memoizer;
 
 	/**
-<<<<<<< HEAD
-	 * The Indexable Presentation.
-=======
 	 * Represents the indexable presentation.
->>>>>>> 7a3ecec3
 	 *
 	 * @var Mockery\LegacyMockInterface|Mockery\MockInterface|Indexable_Presentation
 	 */
