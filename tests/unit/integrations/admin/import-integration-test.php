<?php

namespace Yoast\WP\SEO\Tests\Unit\Integrations\Admin;

use Brain\Monkey;
use Mockery;
use WPSEO_Admin_Asset_Manager;
use Yoast\WP\SEO\Conditionals\Migrations_Conditional;
use Yoast\WP\SEO\Conditionals\AIOSEO_V4_Importer_Conditional;
use Yoast\WP\SEO\Conditionals\Import_Tool_Selected_Conditional;
use Yoast\WP\SEO\Conditionals\Yoast_Tools_Page_Conditional;
use Yoast\WP\SEO\Integrations\Admin\Import_Integration;
use Yoast\WP\SEO\Services\Importing\Importable_Detector;
use Yoast\WP\SEO\Routes\Importing_Route;
use Yoast\WP\SEO\Tests\Unit\TestCase;

/**
 * Class Import_Integration_Test.
 *
 * @coversDefaultClass \Yoast\WP\SEO\Integrations\Admin\Import_Integration
 *
 * @group integrations
 * @group indexing
 */
class Import_Integration_Test extends TestCase {

	/**
	 * The import integration under test.
	 *
	 * @var Import_Integration
	 */
	protected $instance;

	/**
	 * The admin asset manager.
	 *
	 * @var Mockery\MockInterface|WPSEO_Admin_Asset_Manager
	 */
	protected $asset_manager;

	/**
	 * The Importable Detector service.
	 *
	 * @var Mockery\MockInterface|Importable_Detector
	 */
	protected $importable_detector;

	/**
	 * The AIOSEO_V4_Importer conditional.
	 *
	 * @var Mockery\MockInterface|AIOSEO_V4_Importer_Conditional
	 */
	protected $importer_conditional;

	/**
	 * The Importing Route class.
	 *
	 * @var Mockery\MockInterface|Importing_Route
	 */
	protected $importing_route;

	/**
	 * Sets up the tests.
	 */
	protected function set_up() {
		parent::set_up();

		$this->stubTranslationFunctions();
		$this->stubEscapeFunctions();

		$this->asset_manager        = Mockery::mock( WPSEO_Admin_Asset_Manager::class );
		$this->importer_conditional = Mockery::mock( AIOSEO_V4_Importer_Conditional::class );
		$this->importable_detector  = Mockery::mock( Importable_Detector::class );
		$this->importing_route      = Mockery::mock( Importing_Route::class );

		$this->instance = new Import_Integration(
			$this->asset_manager,
			$this->importer_conditional,
			$this->importable_detector,
			$this->importing_route
		);
	}

	/**
	 * Tests the constructor.
	 *
	 * @covers ::__construct
	 */
	public function test_constructor() {
		static::assertInstanceOf(
			WPSEO_Admin_Asset_Manager::class,
			self::getPropertyValue( $this->instance, 'asset_manager' )
		);
		static::assertInstanceOf(
			AIOSEO_V4_Importer_Conditional::class,
			self::getPropertyValue( $this->instance, 'importer_conditional' )
		);
		static::assertInstanceOf(
			Importable_Detector::class,
			self::getPropertyValue( $this->instance, 'importable_detector' )
		);
		static::assertInstanceOf(
			Importing_Route::class,
			self::getPropertyValue( $this->instance, 'importing_route' )
		);
	}

	/**
	 * Tests the get_conditionals method.
	 *
	 * @covers ::get_conditionals
	 */
	public function test_get_conditionals() {
		$actual   = Import_Integration::get_conditionals();
		$expected = [
			AIOSEO_V4_Importer_Conditional::class,
			Import_Tool_Selected_Conditional::class,
			Yoast_Tools_Page_Conditional::class,
		];

		$this->assertEquals( $expected, $actual );
	}

	/**
	 * Tests the register hooks method.
	 *
	 * @covers ::register_hooks
	 */
	public function test_register_hooks() {
		Monkey\Actions\expectAdded( 'admin_enqueue_scripts' );

		$this->instance->register_hooks();
	}

	/**
	 * Tests the enqueue_import_script method.
	 *
	 * @covers ::enqueue_import_script
	 * @covers ::get_importing_endpoints
	 * @covers ::get_import_failure_alert
	 */
	public function test_enqueue_import_script() {
		Monkey\Functions\expect( 'wp_enqueue_style' )
			->andReturn( 'dashicons' );

		$this->asset_manager
			->expects( 'enqueue_script' )
			->with( 'import' );

		Monkey\Functions\expect( 'rest_url' )
			->andReturn( 'https://example.org/wp-ajax/' );

		$expected_detections = [
			'aioseo' => [ 'posts' ],
		];

		$this->importable_detector
			->expects( 'detect' )
			->andReturn( $expected_detections );

		$this->importing_route
			->expects( 'get_endpoint' )
			->once()
			->with( 'aioseo', 'posts' )
			->andReturn( 'yoast/v1/import/aioseo/posts' );

		Monkey\Functions\expect( 'wp_create_nonce' )
			->with( 'wp_rest' )
			->andReturn( 'nonce_value' );

		Monkey\Functions\expect( 'plugin_dir_url' )
			->andReturn( 'https://example.org/wp-content/plugins/' );

		Monkey\Functions\expect( 'admin_url' )
				->with( 'images/loading.gif' )
				->andReturn( 'https://example.org/wp-admin/images/loading.gif' );

		$injected_data = [
			'restApi' => [
				'root'                => 'https://example.org/wp-ajax/',
				'importing_endpoints' => [
					'aioseo' => [
						'yoast/v1/import/aioseo/posts',
					],
				],
				'nonce'               => 'nonce_value',
			],
			'assets'  => [
<<<<<<< HEAD
				'loading_msg'    => 'The import can take a long time depending on your site\'s size',
				'import_failure' => '<div class="yoast-alert yoast-alert--error"><span><img class="yoast-alert__icon" src="https://example.org/wp-content/plugins/images/alert-error-icon.svg" alt="" /></span><span>Import failed with the following error:<br/><br/>%s</span></div>',
				'spinner'        => 'https://example.org/wp-admin/images/loading.gif',
=======
				'loading_msg'        => 'The import can take a long time depending on your site\'s size.',
				'select_placeholder' => 'Select SEO plugin',
				'no_data_msg'        => 'No data found from other SEO plugins.',
				'spinner'            => 'https://example.org/wp-admin/images/loading.gif',
>>>>>>> 7cf4eb9c
			],
		];

		Monkey\Filters\expectApplied( 'wpseo_importing_data' )
			->with( $injected_data );

		$this->asset_manager
			->expects( 'localize_script' )
			->with( 'import', 'yoastImportData', $injected_data );

		$this->instance->enqueue_import_script();
	}
}<|MERGE_RESOLUTION|>--- conflicted
+++ resolved
@@ -186,16 +186,11 @@
 				'nonce'               => 'nonce_value',
 			],
 			'assets'  => [
-<<<<<<< HEAD
-				'loading_msg'    => 'The import can take a long time depending on your site\'s size',
-				'import_failure' => '<div class="yoast-alert yoast-alert--error"><span><img class="yoast-alert__icon" src="https://example.org/wp-content/plugins/images/alert-error-icon.svg" alt="" /></span><span>Import failed with the following error:<br/><br/>%s</span></div>',
-				'spinner'        => 'https://example.org/wp-admin/images/loading.gif',
-=======
 				'loading_msg'        => 'The import can take a long time depending on your site\'s size.',
 				'select_placeholder' => 'Select SEO plugin',
 				'no_data_msg'        => 'No data found from other SEO plugins.',
+				'import_failure'     => '<div class="yoast-alert yoast-alert--error"><span><img class="yoast-alert__icon" src="https://example.org/wp-content/plugins/images/alert-error-icon.svg" alt="" /></span><span>Import failed with the following error:<br/><br/>%s</span></div>',
 				'spinner'            => 'https://example.org/wp-admin/images/loading.gif',
->>>>>>> 7cf4eb9c
 			],
 		];
 
