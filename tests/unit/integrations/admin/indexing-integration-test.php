<?php

namespace Yoast\WP\SEO\Tests\Unit\Integrations\Admin;

use Brain\Monkey;
use Mockery;
use WPSEO_Admin_Asset_Manager;
use Yoast\WP\SEO\Conditionals\Migrations_Conditional;
use Yoast\WP\SEO\Conditionals\Yoast_Tools_Page_Conditional;
use Yoast\WP\SEO\Helpers\Indexable_Helper;
use Yoast\WP\SEO\Helpers\Options_Helper;
use Yoast\WP\SEO\Helpers\Short_Link_Helper;
use Yoast\WP\SEO\Integrations\Admin\Indexing_Indexables_Integration;
use Yoast\WP\SEO\Integrations\Admin\Indexing_Integration;
use Yoast\WP\SEO\Tests\Unit\TestCase;

/**
 * Class Indexing_Integration_Test.
 *
 * @coversDefaultClass \Yoast\WP\SEO\Integrations\Admin\Indexing_Integration
 *
 * @group integrations
 * @group indexing
 */
class Indexing_Integration_Test extends TestCase {

	/**
	 * The indexation integration under test.
	 *
	 * @var Indexing_Integration
	 */
	protected $instance;

	/**
	 * The indexing indexables indexation action.
	 *
	 * @var Mockery\MockInterface|Indexing_Indexables_Integration
	 */
	protected $indexing_indexables_integration;

	/**
	 * The admin asset manager.
	 *
	 * @var Mockery\MockInterface|WPSEO_Admin_Asset_Manager
	 */
	protected $asset_manager;

	/**
	 * The indexable helper.
	 *
	 * @var Mockery\MockInterface|Indexable_Helper
	 */
	protected $indexable_helper;

	/**
	 * The short link helper.
	 *
	 * @var Mockery\MockInterface|Short_Link_Helper
	 */
	protected $short_link_helper;

	/**
	 * Represents the options helper.
	 *
	 * @var Mockery\MockInterface|Options_Helper
	 */
	protected $options_helper;

	/**
	 * Sets up the tests.
	 */
	protected function setUp() {
		parent::setUp();

		$this->indexing_indexables_integration = Mockery::mock( Indexing_Indexables_Integration::class );
		$this->asset_manager                   = Mockery::mock( WPSEO_Admin_Asset_Manager::class );
		$this->indexable_helper                = Mockery::mock( Indexable_Helper::class );
		$this->short_link_helper               = Mockery::mock( Short_Link_Helper::class );
		$this->options_helper                  = Mockery::mock( Options_Helper::class );

		$this->instance = new Indexing_Integration(
<<<<<<< HEAD
			$this->post_indexation,
			$this->term_indexation,
			$this->post_type_archive_indexation,
			$this->general_indexation,
			$this->complete_indexation_action,
			$this->post_link_indexing_action,
			$this->term_link_indexing_action,
=======
			$this->indexing_indexables_integration,
>>>>>>> 7a55b4a7
			$this->asset_manager,
			$this->indexable_helper,
			$this->short_link_helper,
			$this->options_helper
		);
	}

	/**
	 * Sets the expectations for the get_total_unindexed methods for the given actions.
	 *
	 * @param array $expectations The expectations.
	 */
	protected function set_total_unindexed_expectations( array $expectations ) {
		foreach ( $expectations as $action => $total_unindexed ) {
			$this->{$action}
				->expects( 'get_total_unindexed' )
				->andReturn( $total_unindexed );
		}
	}

	/**
	 * Tests the constructor.
	 *
	 * @covers ::__construct
	 */
	public function test_constructor() {
		$this->assertAttributeInstanceOf( WPSEO_Admin_Asset_Manager::class, 'asset_manager', $this->instance );
		$this->assertAttributeInstanceOf( Indexable_Helper::class, 'indexable_helper', $this->instance );
		$this->assertAttributeInstanceOf( Short_Link_Helper::class, 'short_link_helper', $this->instance );
		$this->assertAttributeInstanceOf( Options_Helper::class, 'options_helper', $this->instance );

		$this->assertAttributeEquals( [ $this->indexing_indexables_integration ], 'indexing_integrations', $this->instance );
	}

	/**
	 * Tests the get_conditionals method.
	 *
	 * @covers ::get_conditionals
	 */
	public function test_get_conditionals() {
		$actual   = Indexing_Integration::get_conditionals();
		$expected = [
			Yoast_Tools_Page_Conditional::class,
			Migrations_Conditional::class,
		];
		$this->assertEquals( $expected, $actual );
	}

	/**
	 * Tests the register hooks method.
	 *
	 * @covers ::register_hooks
	 */
	public function test_register_hooks() {
		Monkey\Actions\expectAdded( 'wpseo_tools_overview_list_items' );
		Monkey\Actions\expectAdded( 'admin_enqueue_scripts' )->twice();

		$this->instance->register_hooks();
	}

	/**
	 * Tests the setting of the indexing integrations.
	 *
	 * @covers ::set_indexing_integrations
	 */
	public function test_set_indexing_integrations() {
		Monkey\Filters\expectApplied( 'wpseo_indexing_instances' )
			->with( [ $this->indexing_indexables_integration ] );

		$this->instance->set_indexing_integrations();
	}

	/**
	 * Tests the get_total_unindexed method.
	 *
	 * @covers ::get_total_unindexed
	 */
	public function test_get_total_unindexed() {
<<<<<<< HEAD
		$total_unindexed_expectations = [
			'post_indexation'              => 40,
			'term_indexation'              => 20,
			'post_type_archive_indexation' => 12,
			'general_indexation'           => 0,
			'post_link_indexing_action'    => 40,
			'term_link_indexing_action'    => 20,
		];

		$this->set_total_unindexed_expectations( $total_unindexed_expectations );

		Monkey\Filters\expectApplied( 'wpseo_indexing_total_unindexed' )
			->with( 132 )
			->andReturn( 145 );
=======
		$this->indexing_indexables_integration
			->expects( 'get_total_unindexed' )
			->once()
			->andReturn( 84 );
>>>>>>> 7a55b4a7

		$this->assertEquals( 145, $this->instance->get_total_unindexed() );
	}

	/**
	 * Tests the enqueue_scripts method.
	 *
	 * @covers ::enqueue_scripts
	 * @covers ::get_endpoints
	 */
	public function test_enqueue_scripts() {
<<<<<<< HEAD
		$total_unindexed_expectations = [
			'post_indexation'              => 40,
			'term_indexation'              => 20,
			'post_type_archive_indexation' => 12,
			'general_indexation'           => 0,
			'post_link_indexing_action'    => 40,
			'term_link_indexing_action'    => 20,
		];

		$this->set_total_unindexed_expectations( $total_unindexed_expectations );

		$this->asset_manager
			->expects( 'enqueue_script' )
			->with( 'indexation' );
		$this->asset_manager
			->expects( 'enqueue_style' )
			->with( 'admin-css' );
		$this->asset_manager
			->expects( 'enqueue_style' )
			->with( 'monorepo' );

		$this->indexable_helper
			->expects( 'should_index_indexables' )
			->andReturn( true );

		Monkey\Functions\expect( 'wp_create_nonce' )
			->with( 'wp_rest' )
			->andReturn( 'nonce_value' );

		$injected_data = [
			'amount'   => 132,
			'disabled' => false,
			'restApi'  =>
				[
					'root'      => 'https://example.org/wp-ajax/',
					'endpoints' =>
						[
							'prepare'   => 'yoast/v1/indexation/prepare',
							'posts'     => 'yoast/v1/indexation/posts',
							'terms'     => 'yoast/v1/indexation/terms',
							'archives'  => 'yoast/v1/indexation/post-type-archives',
							'general'   => 'yoast/v1/indexation/general',
							'post-link' => 'yoast/v1/link-indexing/posts',
							'term-link' => 'yoast/v1/link-indexing/terms',
							'complete'  => 'yoast/v1/indexation/complete',
						],
					'nonce'     => 'nonce_value',
				],
		];

		Monkey\Functions\expect( 'rest_url' )
			->andReturn( 'https://example.org/wp-ajax/' );

		Monkey\Functions\expect( 'wp_localize_script' )
			->with( 'yoast-seo-indexation', 'yoastIndexingData', $injected_data );

		Monkey\Filters\expectApplied( 'wpseo_indexing_data' )
			->with( $injected_data );

		$this->instance->enqueue_scripts();
	}

	/**
	 * Tests the enqueue_scripts method.
	 *
	 * @covers ::enqueue_scripts
	 */
	public function test_enqueue_scripts_indexing_completed() {
		$total_unindexed_expectations = [
			'post_indexation'              => 0,
			'term_indexation'              => 0,
			'post_type_archive_indexation' => 0,
			'general_indexation'           => 0,
			'post_link_indexing_action'    => 0,
			'term_link_indexing_action'    => 0,
		];

		$this->set_total_unindexed_expectations( $total_unindexed_expectations );

		$this->complete_indexation_action
			->expects( 'complete' )
			->once();
=======
		$this->indexing_indexables_integration
			->expects( 'get_total_unindexed' )
			->once()
			->andReturn( 72 );

		$this->indexing_indexables_integration
			->expects( 'get_endpoints' )
			->once()
			->andReturn(
				[
					'prepare'  => 'yoast/v1/indexation/prepare',
					'posts'    => 'yoast/v1/indexation/posts',
					'terms'    => 'yoast/v1/indexation/terms',
					'archives' => 'yoast/v1/indexation/post-type-archives',
					'general'  => 'yoast/v1/indexation/general',
					'complete' => 'yoast/v1/indexation/complete',
				]
			);
>>>>>>> 7a55b4a7

		$this->asset_manager
			->expects( 'enqueue_script' )
			->with( 'indexation' );

		$this->asset_manager
			->expects( 'enqueue_style' )
			->with( 'admin-css' );

		$this->asset_manager
			->expects( 'enqueue_style' )
			->with( 'monorepo' );

		$this->indexable_helper
			->expects( 'should_index_indexables' )
			->andReturnTrue();

		Monkey\Functions\expect( 'wp_create_nonce' )
			->with( 'wp_rest' )
			->andReturn( 'nonce_value' );

		$this->options_helper
			->expects( 'get' )
			->with( 'indexing_first_time', true )
			->andReturnTrue();

		$injected_data = [
			'amount'    => 72,
			'disabled'  => false,
			'firstTime' => true,
			'restApi'   =>
				[
					'root'      => 'https://example.org/wp-ajax/',
					'endpoints' =>
						[
							'prepare'   => 'yoast/v1/indexation/prepare',
							'posts'     => 'yoast/v1/indexation/posts',
							'terms'     => 'yoast/v1/indexation/terms',
							'archives'  => 'yoast/v1/indexation/post-type-archives',
							'general'   => 'yoast/v1/indexation/general',
							'post-link' => 'yoast/v1/link-indexing/posts',
							'term-link' => 'yoast/v1/link-indexing/terms',
							'complete'  => 'yoast/v1/indexation/complete',
						],
					'nonce'     => 'nonce_value',
				],
		];

		Monkey\Functions\expect( 'rest_url' )
			->andReturn( 'https://example.org/wp-ajax/' );

		Monkey\Functions\expect( 'wp_localize_script' )
			->with( 'yoast-seo-indexation', 'yoastIndexingData', $injected_data );

		Monkey\Filters\expectApplied( 'wpseo_indexing_data' )
			->with( $injected_data );

		$this->instance->enqueue_scripts();
	}

	/**
	 * Tests the rendering of the list item, when the user does not have the right rights.
	 *
	 * @covers ::render_indexing_list_item
	 */
	public function test_render_indexing_list_item_not_allowed() {
		// Arrange.
		Monkey\Functions\expect( 'current_user_can' )->with( 'manage_options' )->andReturn( false );

		// Act.
		$this->instance->render_indexing_list_item();

		// Assert.
		$this->expectOutput( '' );
	}

	/**
	 * Tests the rendering of the list item, when the user has the right rights.
	 *
	 * @covers ::render_indexing_list_item
	 */
	public function test_render_indexing_list_item_is_allowed() {
		// Arrange.
		Monkey\Functions\expect( 'current_user_can' )->with( 'manage_options' )->andReturn( true );
		$this->short_link_helper->shouldReceive( 'get' )->with( 'https://yoa.st/3-z' )->andReturn( 'https://yoast.com' );

		// Act.
		$this->instance->render_indexing_list_item();

		// Assert.
		$this->expectOutput( '<li><strong>Optimize SEO Data</strong><br/>You can speed up your site and get insight into your internal linking structure by letting us perform a few optimizations to the way SEO data is stored. If you have a lot of content it might take a while, but trust us, it\'s worth it. <a href="https://yoast.com" target="_blank">Learn more about the benefits of optimized SEO data.</a><div id="yoast-seo-indexing-action" style="margin: 16px 0;"></div></li>' );
	}
}<|MERGE_RESOLUTION|>--- conflicted
+++ resolved
@@ -11,6 +11,7 @@
 use Yoast\WP\SEO\Helpers\Options_Helper;
 use Yoast\WP\SEO\Helpers\Short_Link_Helper;
 use Yoast\WP\SEO\Integrations\Admin\Indexing_Indexables_Integration;
+use Yoast\WP\SEO\Integrations\Admin\Indexing_Links_Integration;
 use Yoast\WP\SEO\Integrations\Admin\Indexing_Integration;
 use Yoast\WP\SEO\Tests\Unit\TestCase;
 
@@ -79,17 +80,7 @@
 		$this->options_helper                  = Mockery::mock( Options_Helper::class );
 
 		$this->instance = new Indexing_Integration(
-<<<<<<< HEAD
-			$this->post_indexation,
-			$this->term_indexation,
-			$this->post_type_archive_indexation,
-			$this->general_indexation,
-			$this->complete_indexation_action,
-			$this->post_link_indexing_action,
-			$this->term_link_indexing_action,
-=======
 			$this->indexing_indexables_integration,
->>>>>>> 7a55b4a7
 			$this->asset_manager,
 			$this->indexable_helper,
 			$this->short_link_helper,
@@ -168,29 +159,12 @@
 	 * @covers ::get_total_unindexed
 	 */
 	public function test_get_total_unindexed() {
-<<<<<<< HEAD
-		$total_unindexed_expectations = [
-			'post_indexation'              => 40,
-			'term_indexation'              => 20,
-			'post_type_archive_indexation' => 12,
-			'general_indexation'           => 0,
-			'post_link_indexing_action'    => 40,
-			'term_link_indexing_action'    => 20,
-		];
-
-		$this->set_total_unindexed_expectations( $total_unindexed_expectations );
-
-		Monkey\Filters\expectApplied( 'wpseo_indexing_total_unindexed' )
-			->with( 132 )
-			->andReturn( 145 );
-=======
 		$this->indexing_indexables_integration
 			->expects( 'get_total_unindexed' )
 			->once()
 			->andReturn( 84 );
->>>>>>> 7a55b4a7
-
-		$this->assertEquals( 145, $this->instance->get_total_unindexed() );
+
+		$this->assertEquals( 84, $this->instance->get_total_unindexed() );
 	}
 
 	/**
@@ -200,90 +174,6 @@
 	 * @covers ::get_endpoints
 	 */
 	public function test_enqueue_scripts() {
-<<<<<<< HEAD
-		$total_unindexed_expectations = [
-			'post_indexation'              => 40,
-			'term_indexation'              => 20,
-			'post_type_archive_indexation' => 12,
-			'general_indexation'           => 0,
-			'post_link_indexing_action'    => 40,
-			'term_link_indexing_action'    => 20,
-		];
-
-		$this->set_total_unindexed_expectations( $total_unindexed_expectations );
-
-		$this->asset_manager
-			->expects( 'enqueue_script' )
-			->with( 'indexation' );
-		$this->asset_manager
-			->expects( 'enqueue_style' )
-			->with( 'admin-css' );
-		$this->asset_manager
-			->expects( 'enqueue_style' )
-			->with( 'monorepo' );
-
-		$this->indexable_helper
-			->expects( 'should_index_indexables' )
-			->andReturn( true );
-
-		Monkey\Functions\expect( 'wp_create_nonce' )
-			->with( 'wp_rest' )
-			->andReturn( 'nonce_value' );
-
-		$injected_data = [
-			'amount'   => 132,
-			'disabled' => false,
-			'restApi'  =>
-				[
-					'root'      => 'https://example.org/wp-ajax/',
-					'endpoints' =>
-						[
-							'prepare'   => 'yoast/v1/indexation/prepare',
-							'posts'     => 'yoast/v1/indexation/posts',
-							'terms'     => 'yoast/v1/indexation/terms',
-							'archives'  => 'yoast/v1/indexation/post-type-archives',
-							'general'   => 'yoast/v1/indexation/general',
-							'post-link' => 'yoast/v1/link-indexing/posts',
-							'term-link' => 'yoast/v1/link-indexing/terms',
-							'complete'  => 'yoast/v1/indexation/complete',
-						],
-					'nonce'     => 'nonce_value',
-				],
-		];
-
-		Monkey\Functions\expect( 'rest_url' )
-			->andReturn( 'https://example.org/wp-ajax/' );
-
-		Monkey\Functions\expect( 'wp_localize_script' )
-			->with( 'yoast-seo-indexation', 'yoastIndexingData', $injected_data );
-
-		Monkey\Filters\expectApplied( 'wpseo_indexing_data' )
-			->with( $injected_data );
-
-		$this->instance->enqueue_scripts();
-	}
-
-	/**
-	 * Tests the enqueue_scripts method.
-	 *
-	 * @covers ::enqueue_scripts
-	 */
-	public function test_enqueue_scripts_indexing_completed() {
-		$total_unindexed_expectations = [
-			'post_indexation'              => 0,
-			'term_indexation'              => 0,
-			'post_type_archive_indexation' => 0,
-			'general_indexation'           => 0,
-			'post_link_indexing_action'    => 0,
-			'term_link_indexing_action'    => 0,
-		];
-
-		$this->set_total_unindexed_expectations( $total_unindexed_expectations );
-
-		$this->complete_indexation_action
-			->expects( 'complete' )
-			->once();
-=======
 		$this->indexing_indexables_integration
 			->expects( 'get_total_unindexed' )
 			->once()
@@ -302,7 +192,6 @@
 					'complete' => 'yoast/v1/indexation/complete',
 				]
 			);
->>>>>>> 7a55b4a7
 
 		$this->asset_manager
 			->expects( 'enqueue_script' )
@@ -338,14 +227,12 @@
 					'root'      => 'https://example.org/wp-ajax/',
 					'endpoints' =>
 						[
-							'prepare'   => 'yoast/v1/indexation/prepare',
-							'posts'     => 'yoast/v1/indexation/posts',
-							'terms'     => 'yoast/v1/indexation/terms',
-							'archives'  => 'yoast/v1/indexation/post-type-archives',
-							'general'   => 'yoast/v1/indexation/general',
-							'post-link' => 'yoast/v1/link-indexing/posts',
-							'term-link' => 'yoast/v1/link-indexing/terms',
-							'complete'  => 'yoast/v1/indexation/complete',
+							'prepare'  => 'yoast/v1/indexation/prepare',
+							'posts'    => 'yoast/v1/indexation/posts',
+							'terms'    => 'yoast/v1/indexation/terms',
+							'archives' => 'yoast/v1/indexation/post-type-archives',
+							'general'  => 'yoast/v1/indexation/general',
+							'complete' => 'yoast/v1/indexation/complete',
 						],
 					'nonce'     => 'nonce_value',
 				],
