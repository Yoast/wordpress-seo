--- conflicted
+++ resolved
@@ -311,10 +311,6 @@
 	 * @covers ::should_show_notification
 	 */
 	public function test_create_notification_no_unindexed_items() {
-<<<<<<< HEAD
-=======
-		$this->markTestSkipped( 'P2-436' );
->>>>>>> dbb59848
 		$this->indexing_tool_integration
 			->expects( 'get_unindexed_count' )
 			->once()
@@ -339,10 +335,6 @@
 	 * @covers ::notification
 	 */
 	public function test_create_notification_with_indexing_failed_reason() {
-<<<<<<< HEAD
-=======
-		$this->markTestSkipped( 'P2-436' );
->>>>>>> dbb59848
 		$this->indexing_tool_integration
 			->expects( 'get_unindexed_count' )
 			->once()
@@ -385,10 +377,6 @@
 	 * @param string $reason The reason for indexing.
 	 */
 	public function test_create_notification_with_indexing_reasons( $reason ) {
-<<<<<<< HEAD
-=======
-		$this->markTestSkipped( 'P2-436' );
->>>>>>> dbb59848
 		$this->indexing_tool_integration
 			->expects( 'get_unindexed_count' )
 			->twice()
