--- conflicted
+++ resolved
@@ -103,12 +103,8 @@
 		Monkey\Functions\expect( 'get_userdata' )
 			->once()
 			->with( 123 )
-<<<<<<< HEAD
-			->andReturn( (object) [ 'display_name' => 'John Doe' ] );
+			->andReturnFalse();
 		Monkey\Functions\expect( 'is_admin_bar_showing' )->andReturn( false );
-=======
-			->andReturnFalse();
->>>>>>> 697d6dbb
 
 		$this->html
 			->expects( 'smart_strip_tags' )
