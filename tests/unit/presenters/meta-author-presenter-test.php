<?php

namespace Yoast\WP\SEO\Tests\Unit\Presenters;

use Brain\Monkey;
use Mockery;
use Yoast\WP\SEO\Helpers\Schema\HTML_Helper;
use Yoast\WP\SEO\Presentations\Indexable_Presentation;
use Yoast\WP\SEO\Presenters\Meta_Author_Presenter;
use Yoast\WP\SEO\Tests\Unit\Doubles\Context\Meta_Tags_Context_Mock;
use Yoast\WP\SEO\Tests\Unit\Doubles\Models\Indexable_Mock;
use Yoast\WP\SEO\Tests\Unit\TestCase;

/**
 * Class Meta_Description_Presenter_Test
 *
 * @coversDefaultClass \Yoast\WP\SEO\Presenters\Meta_Author_Presenter
 *
 * @group presenters
 * @group opengraph
 */
class Meta_Author_Presenter_Test extends TestCase {

	/**
	 * Holds the instance of the class being tested.
	 *
	 * @var Meta_Author_Presenter
	 */
	protected $instance;

	/**
	 * The indexable presentation.
	 *
	 * @var Indexable_Presentation
	 */
	protected $indexable_presentation;

	/**
	 * Setup of the tests.
	 */
	protected function set_up() {
		parent::set_up();

		$this->stubEscapeFunctions();
		$this->stubTranslationFunctions();

		$this->html    = Mockery::mock( HTML_Helper::class );
		$this->context = Mockery::mock( Meta_Tags_Context_Mock::class );

		$this->instance          = new Meta_Author_Presenter();
		$this->instance->helpers = (object) [
			'schema' => (object) [
				'html' => $this->html,
			],
		];

		$this->context->post = (object) [
			'post_author' => 123,
		];

		$this->indexable_presentation          = new Indexable_Presentation();
		$this->indexable_presentation->context = $this->context;

		$this->instance->presentation = $this->indexable_presentation;
	}

	/**
	 * Tests the presenter of the meta description.
	 *
	 * @covers ::present
	 * @covers ::get
	 */
	public function test_present_and_filter_happy_path() {
		$this->indexable_presentation->model                  = new Indexable_Mock();
		$this->indexable_presentation->model->object_sub_type = 'post';

		$user_mock               = Mockery::mock( \WP_User::class );
		$user_mock->display_name = 'John Doe';

		Monkey\Functions\expect( 'get_userdata' )
			->once()
			->with( 123 )
			->andReturn( $user_mock );

		$this->html
			->expects( 'smart_strip_tags' )
			->once()
			->with( 'John Doe' )
			->andReturn( 'John Doe' );
		Monkey\Functions\expect( 'is_admin_bar_showing' )->andReturn( false );

		$output = '<meta name="author" content="John Doe" />';

		Monkey\Filters\expectApplied( 'wpseo_meta_author' );
		$this->assertSame( $output, $this->instance->present() );
	}

	/**
	 * Tests the presenter of the meta description when there's a failure.
	 *
	 * @covers ::present
	 * @covers ::get
	 */
	public function test_present_and_filter_unhappy_path() {
		$this->indexable_presentation->model                  = new Indexable_Mock();
		$this->indexable_presentation->model->object_sub_type = 'post';

		Monkey\Functions\expect( 'get_userdata' )
			->once()
			->with( 123 )
			->andReturnFalse();
		Monkey\Functions\expect( 'is_admin_bar_showing' )->andReturn( false );

		$this->html
			->expects( 'smart_strip_tags' )
			->never();

		$output = '';

		$this->assertSame( $output, $this->instance->present() );
	}

	/**
<<<<<<< HEAD
=======
	 * Tests the presenter of the meta description when we are not on a post.
	 *
	 * @covers ::present
	 * @covers ::get
	 */
	public function test_present_and_filter_not_a_post() {
		$this->indexable_presentation->model                  = new Indexable_Mock();
		$this->indexable_presentation->model->object_sub_type = 'page';

		Monkey\Functions\expect( 'get_userdata' )
			->never();

		$this->html
			->expects( 'smart_strip_tags' )
			->never();

		$output = '';

		$this->assertSame( $output, $this->instance->present() );
	}

	/**
>>>>>>> 0a4e6ec2
	 * Tests the presenter of the meta description when the admin bar is showing a class is added.
	 *
	 * @covers ::present
	 * @covers ::get
	 */
	public function test_present_and_filter_with_class() {
<<<<<<< HEAD
		$this->indexable_presentation->meta_description = 'the_meta_description';
=======
		$this->indexable_presentation->model                  = new Indexable_Mock();
		$this->indexable_presentation->model->object_sub_type = 'post';
>>>>>>> 0a4e6ec2

		$user_mock               = Mockery::mock( \WP_User::class );
		$user_mock->display_name = 'John Doe';

		Monkey\Functions\expect( 'get_userdata' )
			->once()
			->with( 123 )
			->andReturn( $user_mock );

		$this->html
			->expects( 'smart_strip_tags' )
			->once()
			->with( 'John Doe' )
			->andReturn( 'John Doe' );
		Monkey\Functions\expect( 'is_admin_bar_showing' )->andReturn( true );

		$output = '<meta name="author" content="John Doe" class="yoast-seo-meta-tag" />';

		$this->assertSame( $output, $this->instance->present() );
	}
}<|MERGE_RESOLUTION|>--- conflicted
+++ resolved
@@ -121,8 +121,6 @@
 	}
 
 	/**
-<<<<<<< HEAD
-=======
 	 * Tests the presenter of the meta description when we are not on a post.
 	 *
 	 * @covers ::present
@@ -145,19 +143,14 @@
 	}
 
 	/**
->>>>>>> 0a4e6ec2
 	 * Tests the presenter of the meta description when the admin bar is showing a class is added.
 	 *
 	 * @covers ::present
 	 * @covers ::get
 	 */
 	public function test_present_and_filter_with_class() {
-<<<<<<< HEAD
-		$this->indexable_presentation->meta_description = 'the_meta_description';
-=======
 		$this->indexable_presentation->model                  = new Indexable_Mock();
 		$this->indexable_presentation->model->object_sub_type = 'post';
->>>>>>> 0a4e6ec2
 
 		$user_mock               = Mockery::mock( \WP_User::class );
 		$user_mock->display_name = 'John Doe';
