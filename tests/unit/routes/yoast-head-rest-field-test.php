<?php

namespace Yoast\WP\SEO\Tests\Unit\Routes;

use Brain\Monkey;
use Mockery;
use Yoast\WP\SEO\Actions\Indexables\Indexable_Head_Action;
use Yoast\WP\SEO\Conditionals\Headless_Rest_Endpoints_Enabled_Conditional;
use Yoast\WP\SEO\Helpers\Post_Helper;
use Yoast\WP\SEO\Helpers\Post_Type_Helper;
use Yoast\WP\SEO\Helpers\Taxonomy_Helper;
use Yoast\WP\SEO\Routes\Yoast_Head_REST_Field;
use Yoast\WP\SEO\Tests\Unit\TestCase;

/**
 * Yoast_Head_REST_Field_Test class.
 *
 * @coversDefaultClass \Yoast\WP\SEO\Routes\Yoast_Head_REST_Field
 *
 * @group routes
 * @group indexables
 *
 * @phpcs:disable Yoast.Files.FileName.InvalidClassFileName
 * @phpcs:disable Yoast.NamingConventions.ObjectNameDepth.MaxExceeded
 */
class Yoast_Head_REST_Field_Test extends TestCase {

	/**
	 * The post type helper.
	 *
	 * @var Post_Type_Helper
	 */
	protected $post_type_helper;

	/**
	 * The taxonomy helper.
	 *
	 * @var Taxonomy_Helper
	 */
	protected $taxonomy_helper;

	/**
	 * The post helper.
	 *
	 * @var Post_Helper
	 */
	protected $post_helper;

	/**
	 * The head action.
	 *
	 * @var Indexable_Head_Action
	 */
	protected $head_action;

	/**
	 * The test instance
	 *
	 * @var Yoast_Head_REST_Field
	 */
	protected $instance;

	/**
	 * Sets up the test fixtures.
	 */
	protected function set_up() {
		parent::set_up();

		$this->post_type_helper = Mockery::mock( Post_Type_Helper::class );
		$this->taxonomy_helper  = Mockery::mock( Taxonomy_Helper::class );
		$this->post_helper      = Mockery::mock( Post_Helper::class );
		$this->head_action      = Mockery::mock( Indexable_Head_Action::class );

		$this->instance = new Yoast_Head_REST_Field(
			$this->post_type_helper,
			$this->taxonomy_helper,
			$this->post_helper,
			$this->head_action
		);
	}

	/**
	 * Tests the get conditionals function.
	 *
	 * @covers ::get_conditionals
	 */
	public function test_get_conditionals() {
		$this->assertEquals( [ Headless_Rest_Endpoints_Enabled_Conditional::class ], Yoast_Head_REST_Field::get_conditionals() );
	}

	/**
	 * Tests the constructor.
	 *
	 * @covers ::__construct
	 */
	public function test_constructor() {
		$this->assertInstanceOf(
			Post_Type_Helper::class,
			$this->getPropertyValue( $this->instance, 'post_type_helper' )
		);
		$this->assertInstanceOf(
			Taxonomy_Helper::class,
			$this->getPropertyValue( $this->instance, 'taxonomy_helper' )
		);
		$this->assertInstanceOf(
			Indexable_Head_Action::class,
			$this->getPropertyValue( $this->instance, 'head_action' )
		);
	}

	/**
	 * Tests the register routes function.
	 *
	 * @covers ::register_routes
	 */
	public function test_register_routes() {
		$this->post_type_helper
			->expects( 'get_public_post_types' )
			->once()
			->andReturn( [ 'post_type' ] );

		$this->taxonomy_helper
			->expects( 'get_public_taxonomies' )
			->once()
			->andReturn( [ 'taxonomy', 'post_tag' ] );

		Monkey\Functions\expect( 'register_rest_field' )
			->once()
			->with(
				'post_type',
				Yoast_Head_REST_Field::YOAST_HEAD_ATTRIBUTE_NAME,
				[ 'get_callback' => [ $this->instance, 'for_post' ] ]
			);

		Monkey\Functions\expect( 'register_rest_field' )
			->once()
			->with(
				'taxonomy',
				Yoast_Head_REST_Field::YOAST_HEAD_ATTRIBUTE_NAME,
				[ 'get_callback' => [ $this->instance, 'for_term' ] ]
			);

		Monkey\Functions\expect( 'register_rest_field' )
			->once()
			->with(
				'tag',
				Yoast_Head_REST_Field::YOAST_HEAD_ATTRIBUTE_NAME,
				[ 'get_callback' => [ $this->instance, 'for_term' ] ]
			);

		Monkey\Functions\expect( 'register_rest_field' )
			->once()
			->with(
				'user',
				Yoast_Head_REST_Field::YOAST_HEAD_ATTRIBUTE_NAME,
				[ 'get_callback' => [ $this->instance, 'for_author' ] ]
			);

		Monkey\Functions\expect( 'register_rest_field' )
			->once()
			->with(
				'type',
				Yoast_Head_REST_Field::YOAST_HEAD_ATTRIBUTE_NAME,
				[ 'get_callback' => [ $this->instance, 'for_post_type_archive' ] ]
			);

		$this->instance->register_routes();
	}

	/**
	 * Tests adding the yoast_head property for all functions.
	 *
	 * @covers ::for_post
	 * @covers ::for_term
	 * @covers ::for_author
	 * @covers ::for_post_type_archive
	 *
	 * @dataProvider method_provider
	 *
	 * @param string $method The method to test.
	 * @param array  $params The arguments to use.
	 * @param mixed  $input  The input for the head_action.
	 */
	public function test_adding_yoast_head( $method, $params, $input ) {
		$this->head_action
			->expects( $method )
			->once()
			->with( $input )
<<<<<<< HEAD
			->andReturn(
				(object) [
					'status' => 200,
					'html'   => 'this is the head',
					'json'   => [ 'key' => 'value' ],
				]
			);
=======
			->andReturn( $this->get_head() );
>>>>>>> ca41fb3c

		if ( $method === 'for_post' ) {
			$this->post_helper->expects( 'is_post_indexable' )->once()->with( $params['id'] )->andReturnTrue();
		}

		if ( $method === 'for_post_type_archive' ) {
			$this->post_type_helper->expects( 'has_archive' )->with( $input )->andReturnTrue();
		}

		$output = $this->instance->{$method}( $params );

		$this->assertEquals( 'this is the HTML head', $output );
	}

	/**
	 * Tests adding the yoast_head property for the posts page.
	 *
	 * @covers ::for_post_type_archive
	 */
	public function test_adding_yoast_head_to_posts_page() {
		$this->head_action
			->expects( 'for_posts_page' )
			->once()
<<<<<<< HEAD
			->andReturn(
				(object) [
					'status' => 200,
					'html'   => 'this is the head',
					'json'   => [ 'key' => 'value' ],
				]
			);
=======
			->andReturn( $this->get_head() );

		$output = $this->instance->for_post_type_archive( [ 'slug' => 'post' ] );
>>>>>>> ca41fb3c

		$this->assertEquals( 'this is the HTML head', $output );
	}

	/**
	 * Tests adding the yoast_head property for the posts page.
	 *
	 * @covers ::for_post_type_archive
	 */
	public function test_adding_yoast_head_to_post_type_without_archive() {
		$this->post_type_helper->expects( 'has_archive' )->with( 'no-archive' )->andReturnFalse();

		$this->assertNull( $this->instance->for_post_type_archive( [ 'slug' => 'no-archive' ] ) );
	}

	/**
	 * Tests adding the yoast_head property for all functions.
	 *
	 * @covers ::for_post
	 * @covers ::for_term
	 * @covers ::for_author
	 * @covers ::for_post_type_archive
	 *
	 * @dataProvider method_provider
	 *
	 * @param string $method The method to test.
	 * @param array  $params The arguments to use.
	 * @param mixed  $input  The input for the head_action.
	 */
	public function test_adding_yoast_head_with_404( $method, $params, $input ) {
		$this->head_action
			->expects( $method )
			->once()
			->with( $input )
			->andReturn(
				(object) [
					'status' => 404,
					'head'   => 'this is the 404 head',
				]
			);

		if ( $method === 'for_post' ) {
			$this->post_helper->expects( 'is_post_indexable' )->once()->with( $params['id'] )->andReturnTrue();
		}

		if ( $method === 'for_post_type_archive' ) {
			$this->post_type_helper->expects( 'has_archive' )->with( $input )->andReturnTrue();
		}

		$this->assertNull( $this->instance->{$method}( $params ) );
	}

	/**
	 * Tests adding the yoast_head property for the posts page.
	 *
	 * @covers ::for_post_type_archive
	 */
	public function test_adding_yoast_head_to_posts_page_with_404() {
		$this->head_action
			->expects( 'for_posts_page' )
			->once()
			->andReturn(
				(object) [
					'status' => 404,
					'head'   => 'this is the 404 head',
				]
			);

		$this->assertNull( $this->instance->for_post_type_archive( [ 'slug' => 'post' ] ) );
	}

	/**
	 * Data provider for the tests.
	 *
	 * @return array A mapping of methods and expected inputs.
	 */
	public function method_provider() {
		return [
			[
				'for_post',
				[ 'id' => 1 ],
				1,
			],
			[
				'for_term',
				[ 'id' => 1 ],
				1,
			],
			[
				'for_author',
				[ 'id' => 1 ],
				1,
			],
			[
				'for_post_type_archive',
				[ 'slug' => 'type' ],
				'type',
			],
		];
	}

	/**
	 * Stub the Meta result.
	 *
	 * @param string $html The HTML setup.
	 * @param string $json The JSON setup.
	 *
	 * @return object The mocked result.
	 */
	protected function get_head( $html = 'this is the HTML head', $json = 'this is the JSON head' ) {
		return (object) [
			'head_html' => $html,
			'head_json' => $json,
			'status'    => 200,
		];
	}
}<|MERGE_RESOLUTION|>--- conflicted
+++ resolved
@@ -186,17 +186,7 @@
 			->expects( $method )
 			->once()
 			->with( $input )
-<<<<<<< HEAD
-			->andReturn(
-				(object) [
-					'status' => 200,
-					'html'   => 'this is the head',
-					'json'   => [ 'key' => 'value' ],
-				]
-			);
-=======
 			->andReturn( $this->get_head() );
->>>>>>> ca41fb3c
 
 		if ( $method === 'for_post' ) {
 			$this->post_helper->expects( 'is_post_indexable' )->once()->with( $params['id'] )->andReturnTrue();
@@ -220,19 +210,9 @@
 		$this->head_action
 			->expects( 'for_posts_page' )
 			->once()
-<<<<<<< HEAD
-			->andReturn(
-				(object) [
-					'status' => 200,
-					'html'   => 'this is the head',
-					'json'   => [ 'key' => 'value' ],
-				]
-			);
-=======
 			->andReturn( $this->get_head() );
 
 		$output = $this->instance->for_post_type_archive( [ 'slug' => 'post' ] );
->>>>>>> ca41fb3c
 
 		$this->assertEquals( 'this is the HTML head', $output );
 	}
@@ -344,9 +324,9 @@
 	 */
 	protected function get_head( $html = 'this is the HTML head', $json = 'this is the JSON head' ) {
 		return (object) [
-			'head_html' => $html,
-			'head_json' => $json,
-			'status'    => 200,
+			'html'   => $html,
+			'json'   => $json,
+			'status' => 200,
 		];
 	}
 }