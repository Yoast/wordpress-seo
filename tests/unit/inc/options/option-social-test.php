--- conflicted
+++ resolved
@@ -186,162 +186,4 @@
 			],
 		];
 	}
-<<<<<<< HEAD
-=======
-
-	/**
-	 * Tests the Facebook App ID validation method with an invalid ID.
-	 *
-	 * @covers WPSEO_Option_Social::validate_facebook_app_id
-	 */
-	public function test_facebook_app_id_is_invalid() {
-		Monkey\Functions\stubs(
-			[
-				'wp_remote_get'                    => null,
-				'add_settings_error'               => null,
-				'wp_remote_retrieve_response_code' => function () {
-					return 200;
-				},
-				// Return an invalid Facebook API response from `http://graph.facebook.com/<APP_ID>` with an invalid ID.
-				'wp_remote_retrieve_body'          => function () {
-					return WPSEO_Utils::format_json_encode(
-						[
-							'error' => [
-								'message'    => '(#803) Some of the aliases you requested do not exist: yoastInvalidFBAppID',
-								'type'       => 'OAuthException',
-								'code'       => 803,
-								'fbtrace_id' => 'AbXND56LRJ0FDXHfdJUuVIr',
-							],
-						]
-					);
-				},
-			]
-		);
-
-		$GLOBALS['wp_settings_errors'] = [
-			[
-				'setting' => 'name_of_input_field_with_error',
-				'code'    => 'name_of_input_field_with_error',
-				'message' => 'This is the error message',
-				'type'    => 'error',
-			],
-		];
-
-		\add_filter(
-			'validate_facebook_app_id_api_response_body',
-			function() {
-				return true;
-			}
-		);
-
-		$instance = new Option_Social_Double();
-		$clean    = [ 'fbadminapp' => '246554168145' ];
-		$dirty    = [ 'fbadminapp' => 'yoastInvalidFBAppID' ];
-		$instance->validate_facebook_app_id( 'fbadminapp', $dirty, '246554168145', $clean );
-		$this->assertEquals( [ 'fbadminapp' => '246554168145' ], $clean );
-
-		unset( $GLOBALS['wp_settings_errors'] );
-	}
-
-	/**
-	 * Tests the Facebook App ID validation method with a valid ID.
-	 *
-	 * @covers WPSEO_Option_Social::validate_facebook_app_id
-	 */
-	public function test_facebook_app_id_is_valid() {
-		$GLOBALS['wp_settings_errors'] = [];
-		$response_code                 = 200;
-
-		Monkey\Functions\stubs(
-			[
-				'wp_remote_get'                    => null,
-				'add_settings_error'               => null,
-				'wp_remote_retrieve_response_code' => function () use ( $response_code ) {
-					return $response_code;
-				},
-				// Return an invalid Facebook API response from `http://graph.facebook.com/<APP_ID>` with an invalid ID.
-				'wp_remote_retrieve_body'          => function () {
-					return WPSEO_Utils::format_json_encode(
-						[
-							'category' => 'Just For Fun',
-							'link'     => 'http://www.ilikealot.com/auth/start/facebook/',
-							'name'     => 'Ilikealot',
-							'id'       => '246554168145',
-						]
-					);
-				},
-			]
-		);
-
-		\add_filter(
-			'validate_facebook_app_id_api_response_code',
-			function () use ( $response_code ) {
-				return $response_code;
-			}
-		);
-		\add_filter(
-			'validate_facebook_app_id_api_response_body',
-			function() {
-				return true;
-			}
-		);
-
-		$instance = new Option_Social_Double();
-		$clean    = [ 'fbadminapp' => '' ];
-		$dirty    = [ 'fbadminapp' => '246554168145' ];
-		$instance->validate_facebook_app_id( 'fbadminapp', $dirty, '', $clean );
-		$this->assertEquals( [ 'fbadminapp' => '246554168145' ], $clean );
-		unset( $GLOBALS['wp_settings_errors'] );
-	}
-
-	/**
-	 * Tests that submitting an option with an invalid Facebook App ID adds a WordPress settings error notice.
-	 *
-	 * @covers WPSEO_Option_Social::validate_facebook_app_id
-	 */
-	public function test_validate_facebook_app_id_adds_settings_error() {
-		Monkey\Functions\stubs(
-			[
-				'wp_remote_get'                    => null,
-				'wp_remote_retrieve_response_code' => function () {
-					return 200;
-				},
-				// Return an invalid Facebook API response from `http://graph.facebook.com/<APP_ID>` with an invalid ID.
-				'wp_remote_retrieve_body'          => function () {
-					return WPSEO_Utils::format_json_encode(
-						[
-							'error' => [
-								'message'    => '(#803) Some of the aliases you requested do not exist: yoastInvalidFBAppID',
-								'type'       => 'OAuthException',
-								'code'       => 803,
-								'fbtrace_id' => 'AbXND56LRJ0FDXHfdJUuVIr',
-							],
-						]
-					);
-				},
-			]
-		);
-
-		$instance = new Option_Social_Double();
-		$clean    = [ 'fbadminapp' => '' ];
-		$dirty    = [ 'fbadminapp' => 'yoastInvalidFBAppID' ];
-
-		$GLOBALS['wp_settings_errors'] = [
-			[
-				'setting' => 'yoast_wpseo_social_options',
-				'code'    => 'fbadminapp',
-				'message' => '<strong>yoastInvalidFBAppID</strong> does not seem to be a valid Facebook App ID. Please correct.',
-				'type'    => 'error',
-			],
-		];
-
-		Monkey\Functions\expect( 'add_settings_error' )
-			->once()
-			->with( 'yoast_wpseo_social_options', 'fbadminapp', '<strong>yoastInvalidFBAppID</strong> does not seem to be a valid Facebook App ID. Please correct.', 'error' );
-
-		$instance->validate_facebook_app_id( 'fbadminapp', $dirty, '', $clean );
-
-		unset( $GLOBALS['wp_settings_errors'] );
-	}
->>>>>>> 2e6b272a
 }