<?php

namespace Yoast\WP\SEO\Tests\Unit\Presentations\Indexable_Post_Type_Presentation;

use Yoast\WP\SEO\Tests\Unit\TestCase;

/**
 * Class Open_Graph_Description_Test
 *
 * @coversDefaultClass \Yoast\WP\SEO\Presentations\Indexable_Post_Type_Presentation
 *
 * @group presentations
 * @group open-graph
 */
class Open_Graph_Description_Test extends TestCase {

	use Presentation_Instance_Builder;

	/**
	 * Does the setup for testing.
	 */
	protected function set_up() {
		parent::set_up();

		$this->set_instance();
		$this->indexable->object_id = 1;

		$this->post
			->expects( 'strip_shortcodes' )
			->withAnyArgs()
			->once()
			->andReturnUsing(
				function( $string ) {
					return $string;
				}
			);
	}

	/**
	 * Tests the situation where the open_graph_description is retrieved.
	 *
	 * @covers ::generate_open_graph_description
	 */
	public function test_with_open_graph_description() {
		$this->indexable->open_graph_description = 'Open Graph description';

		$this->assertEquals( 'Open Graph description', $this->instance->generate_open_graph_description() );
	}

	/**
<<<<<<< HEAD
	 * Tests the situation where the fall back to the excerpt is used.
	 *
	 * @covers ::generate_open_graph_description
	 */
	public function test_with_excerpt_fallback() {
		$this->indexable->object_sub_type = 'post';

		$this->options
			->expects( 'get' )
			->with( 'metadesc-post' )
			->once()
			->andReturn( '' );
=======
	 * Tests the situation where the value from the helper is used.
	 *
	 * @covers ::generate_open_graph_description
	 */
	public function test_with_helper_fallback() {
		$this->indexable->object_type     = 'post';
		$this->indexable->object_sub_type = 'post';
		$description_from_helper          = 'Description from helper';
		$this->instance->meta_description = 'Meta description';

		$this->values_helper
			->expects( 'get_open_graph_description' )
			->with( '', $this->indexable->object_type, $this->indexable->object_sub_type )
			->andReturn( $description_from_helper );

		$this->assertSame( 'Description from helper', $this->instance->generate_open_graph_description() );
	}

	/**
	 * Tests the situation where the fallback to meta_description is used.
	 *
	 * @covers ::generate_open_graph_description
	 */
	public function test_with_meta_description() {
		$this->indexable->object_type            = 'post';
		$this->indexable->object_sub_type        = 'post';
		$this->indexable->open_graph_description = '';
		$description_from_helper                 = '';
		$this->instance->meta_description        = 'Meta description';

		$this->values_helper
			->expects( 'get_open_graph_description' )
			->with( '', $this->indexable->object_type, $this->indexable->object_sub_type )
			->andReturn( $description_from_helper );

		$this->assertSame( 'Meta description', $this->instance->generate_open_graph_description() );
	}

	/**
	 * Tests the situation where the fallback to the excerpt is used.
	 *
	 * @covers ::generate_open_graph_description
	 */
	public function test_with_excerpt_fallback() {
		$this->indexable->object_type     = 'post';
		$this->indexable->object_sub_type = 'post';
		$description_from_helper          = '';
		$this->instance->meta_description = '';
		$excerpt_description              = 'Excerpt description';

		$this->values_helper
			->expects( 'get_open_graph_description' )
			->with( '', $this->indexable->object_type, $this->indexable->object_sub_type )
			->andReturn( $description_from_helper );
>>>>>>> 6db26cbb

		$this->post
			->expects( 'get_the_excerpt' )
			->with( $this->indexable->object_id )
			->once()
<<<<<<< HEAD
			->andReturn( 'Excerpt description' );

		$this->assertEquals( 'Excerpt description', $this->instance->generate_open_graph_description() );
=======
			->andReturn( $excerpt_description );

		$this->assertSame( 'Excerpt description', $this->instance->generate_open_graph_description() );
>>>>>>> 6db26cbb
	}
}<|MERGE_RESOLUTION|>--- conflicted
+++ resolved
@@ -44,24 +44,10 @@
 	public function test_with_open_graph_description() {
 		$this->indexable->open_graph_description = 'Open Graph description';
 
-		$this->assertEquals( 'Open Graph description', $this->instance->generate_open_graph_description() );
+		$this->assertSame( 'Open Graph description', $this->instance->generate_open_graph_description() );
 	}
 
 	/**
-<<<<<<< HEAD
-	 * Tests the situation where the fall back to the excerpt is used.
-	 *
-	 * @covers ::generate_open_graph_description
-	 */
-	public function test_with_excerpt_fallback() {
-		$this->indexable->object_sub_type = 'post';
-
-		$this->options
-			->expects( 'get' )
-			->with( 'metadesc-post' )
-			->once()
-			->andReturn( '' );
-=======
 	 * Tests the situation where the value from the helper is used.
 	 *
 	 * @covers ::generate_open_graph_description
@@ -116,20 +102,13 @@
 			->expects( 'get_open_graph_description' )
 			->with( '', $this->indexable->object_type, $this->indexable->object_sub_type )
 			->andReturn( $description_from_helper );
->>>>>>> 6db26cbb
 
 		$this->post
 			->expects( 'get_the_excerpt' )
 			->with( $this->indexable->object_id )
 			->once()
-<<<<<<< HEAD
-			->andReturn( 'Excerpt description' );
-
-		$this->assertEquals( 'Excerpt description', $this->instance->generate_open_graph_description() );
-=======
 			->andReturn( $excerpt_description );
 
 		$this->assertSame( 'Excerpt description', $this->instance->generate_open_graph_description() );
->>>>>>> 6db26cbb
 	}
 }