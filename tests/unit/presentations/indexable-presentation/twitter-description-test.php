<?php

namespace Yoast\WP\SEO\Tests\Unit\Presentations\Indexable_Presentation;

use Yoast\WP\SEO\Tests\Unit\TestCase;

/**
 * Class Twitter_Description_Test
 *
 * @coversDefaultClass \Yoast\WP\SEO\Presentations\Indexable_Presentation
 *
 * @group presentations
 * @group twitter
 * @group twitter-description
 */
class Twitter_Description_Test extends TestCase {

	use Presentation_Instance_Builder;

	/**
	 * Does the setup for testing.
	 */
	protected function set_up() {
		parent::set_up();

		$this->set_instance();
	}

	/**
	 * Tests the situation where the Twitter description is given.
	 *
	 * @covers ::generate_twitter_description
	 */
	public function test_with_set_twitter_description() {
		$this->indexable->twitter_description = 'Twitter description';

		$this->assertSame( 'Twitter description', $this->instance->generate_twitter_description() );
	}

	/**
	 * Tests the situation where no Twitter description is set, the Values Helper provides a description, and Open Graph is enabled.
	 *
	 * @covers ::generate_twitter_description
	 */
	public function test_generate_twitter_description_with_description_from_values_helper_and_open_graph_enabled() {
		$this->context->open_graph_enabled = true;
		$description_from_helper           = 'Description from helper';

		$this->values_helper
			->expects( 'get_open_graph_description' )
			->andReturn( $description_from_helper );

		$this->assertSame( 'Description from helper', $this->instance->generate_twitter_description() );
	}

	/**
	 * Tests the situation where no Twitter description is set, the Open Graph description is set, and Open Graph is enabled.
	 *
	 * @covers ::generate_twitter_description
	 */
	public function test_generate_twitter_description_with_set_open_graph_description_and_open_graph_enabled() {
		$this->context->open_graph_enabled       = true;
		$this->indexable->open_graph_description = 'Open Graph description';

		$this->values_helper
			->expects( 'get_open_graph_description' )
			->andReturn( '' );

		$this->assertSame( '', $this->instance->generate_twitter_description() );
	}

	/**
	 * Tests the situation where no Twitter description is set, the Open Graph description isn't set, and Open Graph is enabled.
	 *
	 * @covers ::generate_twitter_description
	 */
	public function test_generate_twitter_description_with_no_set_open_graph_description_and_open_graph_enabled() {
		$this->context->open_graph_enabled      = true;
		$this->instance->open_graph_description = '';
		$this->indexable->description           = 'SEO description';

		$this->values_helper
			->expects( 'get_open_graph_description' )
			->andReturn( '' );

		$this->assertSame( 'SEO description', $this->instance->generate_twitter_description() );
	}

	/**
	 * Tests the situation where no Twitter description is set, the Open Graph description is set, and Open Graph is disabled.
	 *
	 * @covers ::generate_twitter_description
	 */
	public function test_generate_twitter_description_with_set_open_graph_description_and_open_graph_disabled() {
		$this->context->open_graph_enabled = false;
		$this->indexable->description      = 'SEO description';

<<<<<<< HEAD
		$this->assertEquals( 'SEO description', $this->instance->generate_twitter_description() );
=======
		$this->values_helper
			->expects( 'get_open_graph_description' )
			->andReturn( '' );

		$this->assertSame( 'SEO description', $this->instance->generate_twitter_description() );
>>>>>>> 6db26cbb
	}

	/**
	 * Tests the situation where the meta description is given.
	 *
	 * @covers ::generate_twitter_description
	 */
	public function test_with_meta_description() {
		$this->indexable->description           = 'Meta description';
		$this->instance->open_graph_description = '';

		$this->values_helper
			->expects( 'get_open_graph_description' )
			->andReturn( '' );

		$this->assertSame( 'Meta description', $this->instance->generate_twitter_description() );
	}

	/**
	 * Tests the situation where an empty value is returned.
	 *
	 * The helper is called twice: the first time from the Twitter method, the second time from the Open Graph method.
	 *
	 * @covers ::generate_twitter_description
	 */
	public function test_with_empty_return_value() {
<<<<<<< HEAD
=======
		$this->values_helper
			->expects( 'get_open_graph_description' )
			->twice()
			->andReturn( '' );

>>>>>>> 6db26cbb
		$this->assertEmpty( $this->instance->generate_twitter_description() );
	}
}<|MERGE_RESOLUTION|>--- conflicted
+++ resolved
@@ -95,15 +95,11 @@
 		$this->context->open_graph_enabled = false;
 		$this->indexable->description      = 'SEO description';
 
-<<<<<<< HEAD
-		$this->assertEquals( 'SEO description', $this->instance->generate_twitter_description() );
-=======
 		$this->values_helper
 			->expects( 'get_open_graph_description' )
 			->andReturn( '' );
 
 		$this->assertSame( 'SEO description', $this->instance->generate_twitter_description() );
->>>>>>> 6db26cbb
 	}
 
 	/**
@@ -130,14 +126,11 @@
 	 * @covers ::generate_twitter_description
 	 */
 	public function test_with_empty_return_value() {
-<<<<<<< HEAD
-=======
 		$this->values_helper
 			->expects( 'get_open_graph_description' )
 			->twice()
 			->andReturn( '' );
 
->>>>>>> 6db26cbb
 		$this->assertEmpty( $this->instance->generate_twitter_description() );
 	}
 }