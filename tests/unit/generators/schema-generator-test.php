--- conflicted
+++ resolved
@@ -740,12 +740,8 @@
 			'post_date_gmt'     => 'date',
 			'post_modified_gmt' => 'date',
 		];
-<<<<<<< HEAD
-		$this->context->primary_image_id           = null;
+		$this->context->has_image                  = false;
 		$this->options->expects( 'get' )->andReturns( '' );
-=======
-		$this->context->has_image                  = false;
->>>>>>> 625fa1b5
 
 		Monkey\Functions\expect( 'post_password_required' )
 			->once()
