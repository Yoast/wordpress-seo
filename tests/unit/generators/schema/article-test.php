<?php

namespace Yoast\WP\SEO\Tests\Unit\Generators\Schema;

use Brain\Monkey;
use Mockery;
use stdClass;
use Yoast\WP\SEO\Generators\Schema\Article;
use Yoast\WP\SEO\Helpers\Date_Helper;
use Yoast\WP\SEO\Helpers\Post_Helper;
use Yoast\WP\SEO\Helpers\Schema\Article_Helper;
use Yoast\WP\SEO\Helpers\Schema\HTML_Helper;
use Yoast\WP\SEO\Helpers\Schema\ID_Helper;
use Yoast\WP\SEO\Helpers\Schema\Language_Helper;
use Yoast\WP\SEO\Tests\Unit\Doubles\Context\Meta_Tags_Context_Mock;
use Yoast\WP\SEO\Tests\Unit\Doubles\Models\Indexable_Mock;
use Yoast\WP\SEO\Tests\Unit\TestCase;

/**
 * Class Article_Test.
 *
 * @group generators
 * @group schema
 *
 * @coversDefaultClass \Yoast\WP\SEO\Generators\Schema\Article
 */
class Article_Test extends TestCase {

	/**
	 * The article helper.
	 *
	 * @var Mockery\MockInterface|Article_Helper
	 */
	protected $article;

	/**
	 * The date helper.
	 *
	 * @var Mockery\MockInterface|Date_Helper
	 */
	protected $date;

	/**
	 * The instance to test.
	 *
	 * @var Article
	 */
	protected $instance;

	/**
	 * The meta tags context object.
	 *
	 * @var Meta_Tags_Context_Mock
	 */
	protected $context_mock;

	/**
	 * The ID helper.
	 *
	 * @var Mockery\MockInterface|ID_Helper
	 */
	protected $id;

	/**
	 * The HTML helper.
	 *
	 * @var Mockery\MockInterface|HTML_Helper
	 */
	protected $html;

	/**
	 * The post helper.
	 *
	 * @var Mockery\MockInterface|Post_Helper
	 */
	protected $post;

	/**
	 * The language helper.
	 *
	 * @var Mockery\MockInterface|Language_Helper
	 */
	protected $language;

	/**
	 * Sets up the tests.
	 */
	protected function set_up() {
		parent::set_up();

<<<<<<< HEAD
		$this->stubTranslationFunctions();

		$this->id       = Mockery::mock( ID_Helper::class );
		$this->article  = Mockery::mock( Article_Helper::class );
		$this->date     = Mockery::mock( Date_Helper::class );
		$this->html     = Mockery::mock( HTML_Helper::class );
		$this->post     = Mockery::mock( Post_Helper::class );
		$this->language = Mockery::mock( Language_Helper::class );

		$this->instance = new Article();

=======
		$this->id                      = Mockery::mock( ID_Helper::class );
		$this->article                 = Mockery::mock( Article_Helper::class );
		$this->date                    = Mockery::mock( Date_Helper::class );
		$this->html                    = Mockery::mock( HTML_Helper::class );
		$this->post                    = Mockery::mock( Post_Helper::class );
		$this->language                = Mockery::mock( Language_Helper::class );
		$this->instance                = new Article();
>>>>>>> 4727a8fb
		$this->context_mock            = new Meta_Tags_Context_Mock();
		$this->context_mock->indexable = new Indexable_Mock();
		$this->context_mock->post      = new stdClass();

		$this->context_mock->id                      = 5;
		$this->context_mock->post->post_author       = '3';
		$this->context_mock->post->post_date_gmt     = '2345-12-12 12:12:12';
		$this->context_mock->post->post_modified_gmt = '2345-12-12 23:23:23';
		$this->context_mock->post->post_type         = 'my_awesome_post_type';
		$this->context_mock->schema_article_type     = 'Article';
		$this->context_mock->has_image               = true;
		$this->context_mock->main_image_url          = 'https://www.example.com/image.jpg';
		$this->context_mock->canonical               = 'https://permalink';


		$this->instance->context = $this->context_mock;
		$this->instance->helpers = (object) [
			'date'   => $this->date,
			'post'   => $this->post,
			'schema' => (object) [
				'article'  => $this->article,
				'id'       => $this->id,
				'html'     => $this->html,
				'language' => $this->language,
			],
		];
	}

	/**
	 * Tests the if needed method.
	 *
	 * @covers ::is_needed
	 */
	public function test_is_needed() {
		$this->context_mock->indexable->object_type     = 'post';
		$this->context_mock->indexable->object_sub_type = 'article';
		$this->context_mock->site_represents            = 'person';

		$this->article->expects( 'is_author_supported' )->with( 'article' )->andReturn( true );

		$this->assertTrue( $this->instance->is_needed() );
		$this->assertSame( $this->context_mock->main_schema_id, 'https://permalink#article' );
	}

	/**
	 * Tests the if needed method with no post.
	 *
	 * @covers ::is_needed
	 */
	public function test_is_needed_no_post() {
		$this->context_mock->indexable->object_type = 'home-page';
		$this->context_mock->main_schema_id         = 'https://permalink#should-not-change';

		$this->assertFalse( $this->instance->is_needed() );
		$this->assertSame( $this->context_mock->main_schema_id, 'https://permalink#should-not-change' );
	}

	/**
	 * Tests the if needed method with no article post type.
	 *
	 * @covers ::is_needed
	 */
	public function test_is_needed_no_article_post_type() {
		$this->context_mock->indexable->object_type     = 'post';
		$this->context_mock->indexable->object_sub_type = 'not-article';
		$this->context_mock->site_represents            = 'person';
		$this->context_mock->main_schema_id             = 'https://permalink#should-not-change';

		$this->article->expects( 'is_author_supported' )->with( 'not-article' )->andReturn( false );

		$this->assertFalse( $this->instance->is_needed() );
		$this->assertSame( $this->context_mock->main_schema_id, 'https://permalink#should-not-change' );
	}

	/**
	 * Tests the if needed method when the site doesn't represent a person or organization.
	 *
	 * @covers ::is_needed
	 */
	public function test_is_needed_no_site_represents() {
		$this->context_mock->indexable->object_type = 'post';
		$this->context_mock->site_represents        = false;
		$this->context_mock->main_schema_id         = 'https://permalink#should-not-change';

		$this->assertFalse( $this->instance->is_needed() );
		$this->assertSame( $this->context_mock->main_schema_id, 'https://permalink#should-not-change' );
	}

	/**
	 * Tests the generate method.
	 *
	 * @param array   $values_to_test The values that need to vary in order to test all the paths.
	 * @param boolean $expected_value The expected generated article schema.
	 * @param string  $message        The message to show in case a test fails.
	 *
	 * @covers ::generate
	 * @covers ::add_image
	 * @covers ::add_keywords
	 * @covers ::add_sections
	 * @covers ::add_terms
	 * @covers ::add_potential_action
	 * @covers ::add_terms
	 *
	 * @dataProvider provider_for_generate
	 */
	public function test_generate( $values_to_test, $expected_value, $message ) {
<<<<<<< HEAD
		$this->context_mock->post->comment_status      = $values_to_test['post_comment_status'];
		$this->context_mock->site_represents_reference = $values_to_test['site_represents_reference'];

		Monkey\Functions\expect( 'get_comment_count' )
			->once()
			->with( 5 )
			->andReturn( [ 'approved' => $values_to_test['approved_comments'] ] );

		Monkey\Functions\expect( 'comments_open' )
			->once()
			->with( 5 )
			->andReturn( $values_to_test['post_comment_status'] === 'open' );
=======
		$this->context_mock->id                        = '5';
		$this->context_mock->canonical                 = 'https://permalink';
		$this->context_mock->has_image                 = true;
		$this->context_mock->post->post_author         = '3';
		$this->context_mock->post->post_date_gmt       = '2345-12-12 12:12:12';
		$this->context_mock->post->post_modified_gmt   = '2345-12-12 23:23:23';
		$this->context_mock->post->post_type           = 'my_awesome_post_type';
		$this->context_mock->post->comment_status      = $values_to_test['post_comment_status'];
		$this->context_mock->post->comment_count       = $values_to_test['approved_comments'];
		$this->context_mock->site_represents_reference = $values_to_test['site_represents_reference'];
		$this->context_mock->schema_article_type       = $values_to_test['type'];
>>>>>>> 4727a8fb

		$this->id->expects( 'get_user_schema_id' )
			->once()
			->with( '3', $this->context_mock )
			->andReturn( 'https://permalink#author-id-hash' );

		$this->post->expects( 'get_post_title_with_fallback' )
			->once()
			->with( $this->context_mock->id )
			->andReturn( 'the-title </script><script>alert(0)</script><script>' ); // Script is here to test script injection.

		$this->html->expects( 'smart_strip_tags' )
			->once()
			->with( 'the-title </script><script>alert(0)</script><script>' )
			->andReturn( 'the-title' );

		$this->date
			->expects( 'format' )
			->once()
			->with( '2345-12-12 12:12:12' )
			->andReturn( '2345-12-12 12:12:12' );

		$this->date
			->expects( 'format' )
			->once()
			->with( '2345-12-12 23:23:23' )
			->andReturn( '2345-12-12 23:23:23' );

		Monkey\Filters\expectApplied( 'wpseo_schema_article_keywords_taxonomy' )
			->once()
			->with( 'post_tag' )
			->andReturn( 'post_tag' );

		Monkey\Functions\expect( 'get_the_terms' )
<<<<<<< HEAD
			->once()
			->with( $this->context_mock->id, 'post_tag' )
			->andReturn( $values_to_test['keywords'] );

		Monkey\Functions\expect( 'wp_list_pluck' )
			->once()
			->with( \array_slice( $values_to_test['keywords'], 0, 2 ), 'name' )
			->andReturn( [ 'Tag1', 'Tag2' ] );
=======
			->with( '5', 'post_tag' )
			->once()
			->andReturn( $values_to_test['tags'] );

		if ( $values_to_test['tags'] !== false && ! empty( $values_to_test['tags'] ) ) {
			Monkey\Functions\expect( 'wp_list_pluck' )
				->with( $values_to_test['tags'], 'name' )
				->once()
				->andReturn( $values_to_test['tag_names'] );
		}
>>>>>>> 4727a8fb

		Monkey\Filters\expectApplied( 'wpseo_schema_article_sections_taxonomy' )
			->once()
			->with( 'category' )
			->andReturn( 'category' );

		Monkey\Functions\expect( 'get_the_terms' )
<<<<<<< HEAD
			->once()
			->with( $this->context_mock->id, 'category' )
			->andReturn( $values_to_test['sections'] );

		Monkey\Functions\expect( 'wp_list_pluck' )
			->once()
			->with( \array_slice( $values_to_test['sections'], 0, 1 ), 'name' )
			->andReturn( [ 'Category1' ] );
=======
			->with( '5', 'category' )
			->once()
			->andReturn( $values_to_test['categories'] );

		if ( $values_to_test['categories'] !== false && ! empty( $values_to_test['categories'] ) ) {
			Monkey\Functions\expect( 'wp_list_pluck' )
				->with( $values_to_test['categories'], 'name' )
				->once()
				->andReturn( $values_to_test['category_names'] );
		}
>>>>>>> 4727a8fb

		$this->language->expects( 'add_piece_language' )
			->once()
			->andReturnUsing(
				function( $data ) {
					$data['inLanguage'] = 'language';

					return $data;
				}
			);

		Monkey\Functions\expect( 'post_type_supports' )
			->once()
			->with( $this->context_mock->post->post_type, 'comments' )
			->andReturn( $values_to_test['mock_value_post_type_supports'] );

<<<<<<< HEAD
=======
		Monkey\Functions\expect( '__' )
			->with( 'Uncategorized', 'default' )
			->andReturn( 'Uncategorized' );

>>>>>>> 4727a8fb
		$this->assertEquals( $expected_value, $this->instance->generate(), $message );
	}

	/**
	 * Provides data to the generate test.
	 *
	 * @return array The data to use.
	 */
	public function provider_for_generate() {
		return [
			[
				'values_to_test' => [
					'site_represents_reference'     => false, // Whether the site represents a company/person.
					'mock_value_post_type_supports' => true, // Whether the post type supports a certain feature.
					'post_comment_status'           => 'open',
					'approved_comments'             => 7,
<<<<<<< HEAD
					'keywords'                      => [
						(object) [
							'term_id' => 1,
							'name'    => 'Tag1',
						],
						(object) [
							'term_id' => 2,
							'name'    => 'Tag2',
						],
						(object) [
							'term_id' => 3,
							'name'    => 'Uncategorized',
						],
					],
					'sections'                      => [
						(object) [
							'term_id' => 1,
							'name'    => 'Category1',
						],
						(object) [
							'term_id' => 3,
							'name'    => 'Uncategorized',
						],
					],
=======
					'tags'                          => [ (object) [ 'name' => 'Tag1' ], (object) [ 'name' => 'Tag2' ] ],
					'tag_names'                     => [ 'Tag1', 'Tag2' ],
					'categories'                    => [ (object) [ 'name' => 'Category1' ] ],
					'category_names'                => [ 'Category1' ],
					'type'                          => 'Article',
>>>>>>> 4727a8fb
				],
				'expected_value' => [
					'@type'            => 'Article',
					'@id'              => 'https://permalink#article',
					'isPartOf'         => [ '@id' => 'https://permalink#webpage' ],
					'author'           => [ '@id' => 'https://permalink#author-id-hash' ],
					'image'            => [ '@id' => 'https://permalink#primaryimage' ],
					'headline'         => 'the-title',
					'datePublished'    => '2345-12-12 12:12:12',
					'dateModified'     => '2345-12-12 23:23:23',
					'commentCount'     => 7,
					'mainEntityOfPage' => [ '@id' => 'https://permalink#webpage' ],
					'keywords'         => [ 'Tag1', 'Tag2' ],
					'articleSection'   => [ 'Category1' ],
					'inLanguage'       => 'language',
					'potentialAction'  => [
						[
							'@type'  => 'CommentAction',
							'name'   => 'Comment',
							'target' => [
								'https://permalink#respond',
							],
						],
					],
					'thumbnailUrl'     => 'https://www.example.com/image.jpg',
				],
				'message'        => 'The site is not set to represent a company/person.',
			],
			[
				'values_to_test' => [
					'site_represents_reference'     => true,
					'mock_value_post_type_supports' => true,
					'post_comment_status'           => 'open',
					'approved_comments'             => 7,
<<<<<<< HEAD
					'keywords'                      => [
						(object) [
							'term_id' => 1,
							'name'    => 'Tag1',
						],
						(object) [
							'term_id' => 2,
							'name'    => 'Tag2',
						],
						(object) [
							'term_id' => 3,
							'name'    => 'Uncategorized',
						],
					],
					'sections'                      => [
						(object) [
							'term_id' => 1,
							'name'    => 'Category1',
						],
						(object) [
							'term_id' => 3,
							'name'    => 'Uncategorized',
						],
					],
=======
					'tags'                          => [ (object) [ 'name' => 'Tag1' ], (object) [ 'name' => 'Tag2' ] ],
					'tag_names'                     => [ 'Tag1', 'Tag2' ],
					'categories'                    => [ (object) [ 'name' => 'Category1' ] ],
					'category_names'                => [ 'Category1' ],
					'type'                          => 'Article',
>>>>>>> 4727a8fb
				],
				'expected_value' => [
					'@type'            => 'Article',
					'@id'              => 'https://permalink#article',
					'isPartOf'         => [ '@id' => 'https://permalink#webpage' ],
					'author'           => [ '@id' => 'https://permalink#author-id-hash' ],
					'image'            => [ '@id' => 'https://permalink#primaryimage' ],
					'headline'         => 'the-title',
					'datePublished'    => '2345-12-12 12:12:12',
					'dateModified'     => '2345-12-12 23:23:23',
					'commentCount'     => 7,
					'mainEntityOfPage' => [ '@id' => 'https://permalink#webpage' ],
					'keywords'         => [ 'Tag1', 'Tag2' ],
					'articleSection'   => [ 'Category1' ],
					'inLanguage'       => 'language',
					'potentialAction'  => [
						[
							'@type'  => 'CommentAction',
							'name'   => 'Comment',
							'target' => [
								'https://permalink#respond',
							],
						],
					],
					'publisher'        => true,
					'thumbnailUrl'     => 'https://www.example.com/image.jpg',
				],
				'message'        => 'The site is set to represent a company/person.',
			],
			[
				'values_to_test' => [
					'site_represents_reference'     => false,
					'mock_value_post_type_supports' => false,
					'post_comment_status'           => 'open',
					'approved_comments'             => 7,
<<<<<<< HEAD
					'keywords'                      => [
						(object) [
							'term_id' => 1,
							'name'    => 'Tag1',
						],
						(object) [
							'term_id' => 2,
							'name'    => 'Tag2',
						],
						(object) [
							'term_id' => 3,
							'name'    => 'Uncategorized',
						],
					],
					'sections'                      => [
						(object) [
							'term_id' => 1,
							'name'    => 'Category1',
						],
						(object) [
							'term_id' => 3,
							'name'    => 'Uncategorized',
						],
					],
=======
					'tags'                          => [ (object) [ 'name' => 'Tag1' ], (object) [ 'name' => 'Tag2' ] ],
					'tag_names'                     => [ 'Tag1', 'Tag2' ],
					'categories'                    => [ (object) [ 'name' => 'Category1' ] ],
					'category_names'                => [ 'Category1' ],
					'type'                          => 'Article',
>>>>>>> 4727a8fb
				],
				'expected_value' => [
					'@type'            => 'Article',
					'@id'              => 'https://permalink#article',
					'isPartOf'         => [ '@id' => 'https://permalink#webpage' ],
					'author'           => [ '@id' => 'https://permalink#author-id-hash' ],
					'image'            => [ '@id' => 'https://permalink#primaryimage' ],
					'headline'         => 'the-title',
					'datePublished'    => '2345-12-12 12:12:12',
					'dateModified'     => '2345-12-12 23:23:23',
					'commentCount'     => 7,
					'mainEntityOfPage' => [ '@id' => 'https://permalink#webpage' ],
					'keywords'         => [ 'Tag1', 'Tag2' ],
					'articleSection'   => [ 'Category1' ],
					'inLanguage'       => 'language',
					'thumbnailUrl'     => 'https://www.example.com/image.jpg',
				],
				'message'        => 'The post type does not support comments.',
			],
			[
				'values_to_test' => [
					'site_represents_reference'     => false,
					'mock_value_post_type_supports' => false,
					'post_comment_status'           => 'closed',
					'approved_comments'             => 7,
<<<<<<< HEAD
					'keywords'                      => [
						(object) [
							'term_id' => 1,
							'name'    => 'Tag1',
						],
						(object) [
							'term_id' => 2,
							'name'    => 'Tag2',
						],
						(object) [
							'term_id' => 3,
							'name'    => 'Uncategorized',
						],
					],
					'sections'                      => [
						(object) [
							'term_id' => 1,
							'name'    => 'Category1',
						],
						(object) [
							'term_id' => 3,
							'name'    => 'Uncategorized',
						],
					],
=======
					'tags'                          => [ (object) [ 'name' => 'Tag1' ], (object) [ 'name' => 'Tag2' ] ],
					'tag_names'                     => [ 'Tag1', 'Tag2' ],
					'categories'                    => [ (object) [ 'name' => 'Category1' ] ],
					'category_names'                => [ 'Category1' ],
					'type'                          => 'Article',
>>>>>>> 4727a8fb
				],
				'expected_value' => [
					'@type'            => 'Article',
					'@id'              => 'https://permalink#article',
					'isPartOf'         => [ '@id' => 'https://permalink#webpage' ],
					'author'           => [ '@id' => 'https://permalink#author-id-hash' ],
					'image'            => [ '@id' => 'https://permalink#primaryimage' ],
					'headline'         => 'the-title',
					'datePublished'    => '2345-12-12 12:12:12',
					'dateModified'     => '2345-12-12 23:23:23',
					'mainEntityOfPage' => [ '@id' => 'https://permalink#webpage' ],
					'keywords'         => [ 'Tag1', 'Tag2' ],
					'articleSection'   => [ 'Category1' ],
					'inLanguage'       => 'language',
					'thumbnailUrl'     => 'https://www.example.com/image.jpg',
				],
				'message'        => 'The comment status for the post is set to closed.',
			],
			[
				'values_to_test' => [
					'site_represents_reference'     => false,
					'mock_value_post_type_supports' => false,
					'post_comment_status'           => 'closed',
					'approved_comments'             => 0,
<<<<<<< HEAD
					'keywords'                      => [
						(object) [
							'term_id' => 1,
							'name'    => 'Tag1',
						],
						(object) [
							'term_id' => 2,
							'name'    => 'Tag2',
						],
						(object) [
							'term_id' => 3,
							'name'    => 'Uncategorized',
						],
					],
					'sections'                      => [
						(object) [
							'term_id' => 1,
							'name'    => 'Category1',
						],
						(object) [
							'term_id' => 3,
							'name'    => 'Uncategorized',
						],
					],
=======
					'tags'                          => [ (object) [ 'name' => 'Tag1' ], (object) [ 'name' => 'Tag2' ] ],
					'tag_names'                     => [ 'Tag1', 'Tag2' ],
					'categories'                    => [ (object) [ 'name' => 'Category1' ] ],
					'category_names'                => [ 'Category1' ],
					'type'                          => 'Article',
>>>>>>> 4727a8fb
				],
				'expected_value' => [
					'@type'            => 'Article',
					'@id'              => 'https://permalink#article',
					'isPartOf'         => [ '@id' => 'https://permalink#webpage' ],
					'author'           => [ '@id' => 'https://permalink#author-id-hash' ],
					'image'            => [ '@id' => 'https://permalink#primaryimage' ],
					'headline'         => 'the-title',
					'datePublished'    => '2345-12-12 12:12:12',
					'dateModified'     => '2345-12-12 23:23:23',
					'mainEntityOfPage' => [ '@id' => 'https://permalink#webpage' ],
					'keywords'         => [ 'Tag1', 'Tag2' ],
					'articleSection'   => [ 'Category1' ],
					'inLanguage'       => 'language',
					'thumbnailUrl'     => 'https://www.example.com/image.jpg',
				],
				'message'        => 'The comment status for the post is set to closed.',
			],
			[
				'values_to_test' => [
					'site_represents_reference'     => false, // Whether the site represents a company/person.
					'mock_value_post_type_supports' => true, // Whether the post type supports a certain feature.
					'post_comment_status'           => 'open',
					'approved_comments'             => 7,
					'tags'                          => false,
					'categories'                    => false,
					'type'                          => 'Article',
				],
				'expected_value' => [
					'@type'            => 'Article',
					'@id'              => 'https://permalink#article',
					'isPartOf'         => [ '@id' => 'https://permalink#webpage' ],
					'author'           => [ '@id' => 'https://permalink#author-id-hash' ],
					'image'            => [ '@id' => 'https://permalink#primaryimage' ],
					'headline'         => 'the-title',
					'datePublished'    => '2345-12-12 12:12:12',
					'dateModified'     => '2345-12-12 23:23:23',
					'commentCount'     => 7,
					'mainEntityOfPage' => [ '@id' => 'https://permalink#webpage' ],
					'inLanguage'       => 'language',
					'potentialAction'  => [
						[
							'@type'  => 'CommentAction',
							'name'   => 'Comment',
							'target' => [
								'https://permalink#respond',
							],
						],
					],
				],
				'message'        => 'There terms cannot be retrieved.',
			],
			[
				'values_to_test' => [
					'site_represents_reference'     => false, // Whether the site represents a company/person.
					'mock_value_post_type_supports' => true, // Whether the post type supports a certain feature.
					'post_comment_status'           => 'open',
					'approved_comments'             => 7,
					'tags'                          => [],
					'categories'                    => [],
					'type'                          => 'Article',
				],
				'expected_value' => [
					'@type'            => 'Article',
					'@id'              => 'https://permalink#article',
					'isPartOf'         => [ '@id' => 'https://permalink#webpage' ],
					'author'           => [ '@id' => 'https://permalink#author-id-hash' ],
					'image'            => [ '@id' => 'https://permalink#primaryimage' ],
					'headline'         => 'the-title',
					'datePublished'    => '2345-12-12 12:12:12',
					'dateModified'     => '2345-12-12 23:23:23',
					'commentCount'     => 7,
					'mainEntityOfPage' => [ '@id' => 'https://permalink#webpage' ],
					'inLanguage'       => 'language',
					'potentialAction'  => [
						[
							'@type'  => 'CommentAction',
							'name'   => 'Comment',
							'target' => [
								'https://permalink#respond',
							],
						],
					],
				],
				'message'        => 'There terms are empty.',
			],
		];
	}

	/**
	 * Tests the generate method when the terms are invalid (not an array, or an empty array).
	 *
	 * @param array   $values_to_test The values that need to vary in order to test all the paths.
	 * @param boolean $expected_value The expected generated article schema.
	 * @param string  $message        The message to show in case a test fails.
	 *
	 * @covers ::generate
	 * @covers ::add_image
	 * @covers ::add_keywords
	 * @covers ::add_sections
	 * @covers ::add_terms
	 * @covers ::add_potential_action
	 *
	 * @dataProvider provider_for_generate_with_invalid_terms
	 */
	public function test_generate_with_invalid_terms( $values_to_test, $expected_value, $message ) {
		$this->context_mock->post->comment_status      = $values_to_test['post_comment_status'];
		$this->context_mock->site_represents_reference = $values_to_test['site_represents_reference'];

		Monkey\Functions\expect( 'get_comment_count' )
			->once()
			->with( 5 )
			->andReturn( [ 'approved' => $values_to_test['approved_comments'] ] );

		Monkey\Functions\expect( 'comments_open' )
			->once()
			->with( 5 )
			->andReturn( $values_to_test['post_comment_status'] === 'open' );

		$this->id->expects( 'get_user_schema_id' )
			->once()
			->with( '3', $this->context_mock )
			->andReturn( 'https://permalink#author-id-hash' );

		$this->post->expects( 'get_post_title_with_fallback' )
			->once()
			->with( $this->context_mock->id )
			->andReturn( 'the-title </script><script>alert(0)</script><script>' ); // Script is here to test script injection.

		$this->html->expects( 'smart_strip_tags' )
			->once()
			->with( 'the-title </script><script>alert(0)</script><script>' )
			->andReturn( 'the-title' );

		$this->date
			->expects( 'format' )
			->once()
			->with( '2345-12-12 12:12:12' )
			->andReturn( '2345-12-12 12:12:12' );

		$this->date
			->expects( 'format' )
			->once()
			->with( '2345-12-12 23:23:23' )
			->andReturn( '2345-12-12 23:23:23' );

		Monkey\Filters\expectApplied( 'wpseo_schema_article_keywords_taxonomy' )
			->once()
			->with( 'post_tag' )
			->andReturn( 'post_tag' );

		Monkey\Functions\expect( 'get_the_terms' )
			->once()
			->with( $this->context_mock->id, 'post_tag' )
			->andReturn( $values_to_test['keywords'] );

		Monkey\Functions\expect( 'wp_list_pluck' )
			->never();

		Monkey\Filters\expectApplied( 'wpseo_schema_article_sections_taxonomy' )
			->once()
			->with( 'category' )
			->andReturn( 'category' );

		Monkey\Functions\expect( 'get_the_terms' )
			->once()
			->with( $this->context_mock->id, 'category' )
			->andReturn( $values_to_test['sections'] );

		Monkey\Functions\expect( 'wp_list_pluck' )
			->once()
			->with( \array_slice( $values_to_test['sections'], 0, 1 ), 'name' )
			->andReturn( [ 'Category1' ] );

		$this->language->expects( 'add_piece_language' )
			->once()
			->andReturnUsing(
				function( $data ) {
					$data['inLanguage'] = 'language';

					return $data;
				}
			);

		Monkey\Functions\expect( 'post_type_supports' )
			->once()
			->with( $this->context_mock->post->post_type, 'comments' )
			->andReturn( $values_to_test['mock_value_post_type_supports'] );

		$this->assertEquals( $expected_value, $this->instance->generate(), $message );
	}

	/**
	 * Provides data to the generate_with_invalid_terms test.
	 *
	 * @return array The data to use.
	 */
	public function provider_for_generate_with_invalid_terms() {
		return [
			[
				'values_to_test' => [
					'site_represents_reference'     => false, // Whether the site represents a company/person.
					'mock_value_post_type_supports' => true, // Whether the post type supports a certain feature.
					'post_comment_status'           => 'open',
					'approved_comments'             => 7,
					'keywords'                      => 'terms_not_as_array',
					'sections'                      => [
						(object) [
							'term_id' => 1,
							'name'    => 'Category1',
						],
						(object) [
							'term_id' => 3,
							'name'    => 'Uncategorized',
						],
					],
				],
				'expected_value' => [
					'@type'            => 'Article',
					'@id'              => 'https://permalink#article',
					'isPartOf'         => [ '@id' => 'https://permalink#webpage' ],
					'author'           => [ '@id' => 'https://permalink#author-id-hash' ],
					'image'            => [ '@id' => 'https://permalink#primaryimage' ],
					'headline'         => 'the-title',
					'datePublished'    => '2345-12-12 12:12:12',
					'dateModified'     => '2345-12-12 23:23:23',
					'commentCount'     => 7,
					'mainEntityOfPage' => [ '@id' => 'https://permalink#webpage' ],
					'articleSection'   => [ 'Category1' ],
					'inLanguage'       => 'language',
					'potentialAction'  => [
						[
							'@type'  => 'CommentAction',
							'name'   => 'Comment',
							'target' => [
								'https://permalink#respond',
							],
						],
					],
					'thumbnailUrl'     => 'https://www.example.com/image.jpg',
				],
				'message'        => 'The terms are not an array.',
			],
			[
				'values_to_test' => [
					'site_represents_reference'     => false, // Whether the site represents a company/person.
					'mock_value_post_type_supports' => true, // Whether the post type supports a certain feature.
					'post_comment_status'           => 'open',
					'approved_comments'             => 7,
					'keywords'                      => [],
					'sections'                      => [
						(object) [
							'term_id' => 1,
							'name'    => 'Category1',
						],
						(object) [
							'term_id' => 3,
							'name'    => 'Uncategorized',
						],
					],
				],
				'expected_value' => [
					'@type'            => 'Article',
					'@id'              => 'https://permalink#article',
					'isPartOf'         => [ '@id' => 'https://permalink#webpage' ],
					'author'           => [ '@id' => 'https://permalink#author-id-hash' ],
					'image'            => [ '@id' => 'https://permalink#primaryimage' ],
					'headline'         => 'the-title',
					'datePublished'    => '2345-12-12 12:12:12',
					'dateModified'     => '2345-12-12 23:23:23',
					'commentCount'     => 7,
					'mainEntityOfPage' => [ '@id' => 'https://permalink#webpage' ],
					'articleSection'   => [ 'Category1' ],
					'inLanguage'       => 'language',
					'potentialAction'  => [
						[
							'@type'  => 'CommentAction',
							'name'   => 'Comment',
							'target' => [
								'https://permalink#respond',
							],
						],
					],
					'thumbnailUrl'     => 'https://www.example.com/image.jpg',
				],
				'message'        => 'The terms are empty.',
			],
		];
	}
}<|MERGE_RESOLUTION|>--- conflicted
+++ resolved
@@ -88,7 +88,6 @@
 	protected function set_up() {
 		parent::set_up();
 
-<<<<<<< HEAD
 		$this->stubTranslationFunctions();
 
 		$this->id       = Mockery::mock( ID_Helper::class );
@@ -100,15 +99,6 @@
 
 		$this->instance = new Article();
 
-=======
-		$this->id                      = Mockery::mock( ID_Helper::class );
-		$this->article                 = Mockery::mock( Article_Helper::class );
-		$this->date                    = Mockery::mock( Date_Helper::class );
-		$this->html                    = Mockery::mock( HTML_Helper::class );
-		$this->post                    = Mockery::mock( Post_Helper::class );
-		$this->language                = Mockery::mock( Language_Helper::class );
-		$this->instance                = new Article();
->>>>>>> 4727a8fb
 		$this->context_mock            = new Meta_Tags_Context_Mock();
 		$this->context_mock->indexable = new Indexable_Mock();
 		$this->context_mock->post      = new stdClass();
@@ -123,7 +113,6 @@
 		$this->context_mock->main_image_url          = 'https://www.example.com/image.jpg';
 		$this->context_mock->canonical               = 'https://permalink';
 
-
 		$this->instance->context = $this->context_mock;
 		$this->instance->helpers = (object) [
 			'date'   => $this->date,
@@ -210,37 +199,13 @@
 	 * @covers ::add_sections
 	 * @covers ::add_terms
 	 * @covers ::add_potential_action
-	 * @covers ::add_terms
 	 *
 	 * @dataProvider provider_for_generate
 	 */
 	public function test_generate( $values_to_test, $expected_value, $message ) {
-<<<<<<< HEAD
 		$this->context_mock->post->comment_status      = $values_to_test['post_comment_status'];
 		$this->context_mock->site_represents_reference = $values_to_test['site_represents_reference'];
-
-		Monkey\Functions\expect( 'get_comment_count' )
-			->once()
-			->with( 5 )
-			->andReturn( [ 'approved' => $values_to_test['approved_comments'] ] );
-
-		Monkey\Functions\expect( 'comments_open' )
-			->once()
-			->with( 5 )
-			->andReturn( $values_to_test['post_comment_status'] === 'open' );
-=======
-		$this->context_mock->id                        = '5';
-		$this->context_mock->canonical                 = 'https://permalink';
-		$this->context_mock->has_image                 = true;
-		$this->context_mock->post->post_author         = '3';
-		$this->context_mock->post->post_date_gmt       = '2345-12-12 12:12:12';
-		$this->context_mock->post->post_modified_gmt   = '2345-12-12 23:23:23';
-		$this->context_mock->post->post_type           = 'my_awesome_post_type';
-		$this->context_mock->post->comment_status      = $values_to_test['post_comment_status'];
 		$this->context_mock->post->comment_count       = $values_to_test['approved_comments'];
-		$this->context_mock->site_represents_reference = $values_to_test['site_represents_reference'];
-		$this->context_mock->schema_article_type       = $values_to_test['type'];
->>>>>>> 4727a8fb
 
 		$this->id->expects( 'get_user_schema_id' )
 			->once()
@@ -275,17 +240,7 @@
 			->andReturn( 'post_tag' );
 
 		Monkey\Functions\expect( 'get_the_terms' )
-<<<<<<< HEAD
-			->once()
 			->with( $this->context_mock->id, 'post_tag' )
-			->andReturn( $values_to_test['keywords'] );
-
-		Monkey\Functions\expect( 'wp_list_pluck' )
-			->once()
-			->with( \array_slice( $values_to_test['keywords'], 0, 2 ), 'name' )
-			->andReturn( [ 'Tag1', 'Tag2' ] );
-=======
-			->with( '5', 'post_tag' )
 			->once()
 			->andReturn( $values_to_test['tags'] );
 
@@ -295,7 +250,6 @@
 				->once()
 				->andReturn( $values_to_test['tag_names'] );
 		}
->>>>>>> 4727a8fb
 
 		Monkey\Filters\expectApplied( 'wpseo_schema_article_sections_taxonomy' )
 			->once()
@@ -303,17 +257,7 @@
 			->andReturn( 'category' );
 
 		Monkey\Functions\expect( 'get_the_terms' )
-<<<<<<< HEAD
-			->once()
 			->with( $this->context_mock->id, 'category' )
-			->andReturn( $values_to_test['sections'] );
-
-		Monkey\Functions\expect( 'wp_list_pluck' )
-			->once()
-			->with( \array_slice( $values_to_test['sections'], 0, 1 ), 'name' )
-			->andReturn( [ 'Category1' ] );
-=======
-			->with( '5', 'category' )
 			->once()
 			->andReturn( $values_to_test['categories'] );
 
@@ -323,7 +267,6 @@
 				->once()
 				->andReturn( $values_to_test['category_names'] );
 		}
->>>>>>> 4727a8fb
 
 		$this->language->expects( 'add_piece_language' )
 			->once()
@@ -340,13 +283,10 @@
 			->with( $this->context_mock->post->post_type, 'comments' )
 			->andReturn( $values_to_test['mock_value_post_type_supports'] );
 
-<<<<<<< HEAD
-=======
 		Monkey\Functions\expect( '__' )
 			->with( 'Uncategorized', 'default' )
 			->andReturn( 'Uncategorized' );
 
->>>>>>> 4727a8fb
 		$this->assertEquals( $expected_value, $this->instance->generate(), $message );
 	}
 
@@ -363,38 +303,10 @@
 					'mock_value_post_type_supports' => true, // Whether the post type supports a certain feature.
 					'post_comment_status'           => 'open',
 					'approved_comments'             => 7,
-<<<<<<< HEAD
-					'keywords'                      => [
-						(object) [
-							'term_id' => 1,
-							'name'    => 'Tag1',
-						],
-						(object) [
-							'term_id' => 2,
-							'name'    => 'Tag2',
-						],
-						(object) [
-							'term_id' => 3,
-							'name'    => 'Uncategorized',
-						],
-					],
-					'sections'                      => [
-						(object) [
-							'term_id' => 1,
-							'name'    => 'Category1',
-						],
-						(object) [
-							'term_id' => 3,
-							'name'    => 'Uncategorized',
-						],
-					],
-=======
 					'tags'                          => [ (object) [ 'name' => 'Tag1' ], (object) [ 'name' => 'Tag2' ] ],
 					'tag_names'                     => [ 'Tag1', 'Tag2' ],
 					'categories'                    => [ (object) [ 'name' => 'Category1' ] ],
 					'category_names'                => [ 'Category1' ],
-					'type'                          => 'Article',
->>>>>>> 4727a8fb
 				],
 				'expected_value' => [
 					'@type'            => 'Article',
@@ -429,38 +341,10 @@
 					'mock_value_post_type_supports' => true,
 					'post_comment_status'           => 'open',
 					'approved_comments'             => 7,
-<<<<<<< HEAD
-					'keywords'                      => [
-						(object) [
-							'term_id' => 1,
-							'name'    => 'Tag1',
-						],
-						(object) [
-							'term_id' => 2,
-							'name'    => 'Tag2',
-						],
-						(object) [
-							'term_id' => 3,
-							'name'    => 'Uncategorized',
-						],
-					],
-					'sections'                      => [
-						(object) [
-							'term_id' => 1,
-							'name'    => 'Category1',
-						],
-						(object) [
-							'term_id' => 3,
-							'name'    => 'Uncategorized',
-						],
-					],
-=======
 					'tags'                          => [ (object) [ 'name' => 'Tag1' ], (object) [ 'name' => 'Tag2' ] ],
 					'tag_names'                     => [ 'Tag1', 'Tag2' ],
 					'categories'                    => [ (object) [ 'name' => 'Category1' ] ],
 					'category_names'                => [ 'Category1' ],
-					'type'                          => 'Article',
->>>>>>> 4727a8fb
 				],
 				'expected_value' => [
 					'@type'            => 'Article',
@@ -496,38 +380,10 @@
 					'mock_value_post_type_supports' => false,
 					'post_comment_status'           => 'open',
 					'approved_comments'             => 7,
-<<<<<<< HEAD
-					'keywords'                      => [
-						(object) [
-							'term_id' => 1,
-							'name'    => 'Tag1',
-						],
-						(object) [
-							'term_id' => 2,
-							'name'    => 'Tag2',
-						],
-						(object) [
-							'term_id' => 3,
-							'name'    => 'Uncategorized',
-						],
-					],
-					'sections'                      => [
-						(object) [
-							'term_id' => 1,
-							'name'    => 'Category1',
-						],
-						(object) [
-							'term_id' => 3,
-							'name'    => 'Uncategorized',
-						],
-					],
-=======
 					'tags'                          => [ (object) [ 'name' => 'Tag1' ], (object) [ 'name' => 'Tag2' ] ],
 					'tag_names'                     => [ 'Tag1', 'Tag2' ],
 					'categories'                    => [ (object) [ 'name' => 'Category1' ] ],
 					'category_names'                => [ 'Category1' ],
-					'type'                          => 'Article',
->>>>>>> 4727a8fb
 				],
 				'expected_value' => [
 					'@type'            => 'Article',
@@ -553,38 +409,10 @@
 					'mock_value_post_type_supports' => false,
 					'post_comment_status'           => 'closed',
 					'approved_comments'             => 7,
-<<<<<<< HEAD
-					'keywords'                      => [
-						(object) [
-							'term_id' => 1,
-							'name'    => 'Tag1',
-						],
-						(object) [
-							'term_id' => 2,
-							'name'    => 'Tag2',
-						],
-						(object) [
-							'term_id' => 3,
-							'name'    => 'Uncategorized',
-						],
-					],
-					'sections'                      => [
-						(object) [
-							'term_id' => 1,
-							'name'    => 'Category1',
-						],
-						(object) [
-							'term_id' => 3,
-							'name'    => 'Uncategorized',
-						],
-					],
-=======
 					'tags'                          => [ (object) [ 'name' => 'Tag1' ], (object) [ 'name' => 'Tag2' ] ],
 					'tag_names'                     => [ 'Tag1', 'Tag2' ],
 					'categories'                    => [ (object) [ 'name' => 'Category1' ] ],
 					'category_names'                => [ 'Category1' ],
-					'type'                          => 'Article',
->>>>>>> 4727a8fb
 				],
 				'expected_value' => [
 					'@type'            => 'Article',
@@ -609,38 +437,10 @@
 					'mock_value_post_type_supports' => false,
 					'post_comment_status'           => 'closed',
 					'approved_comments'             => 0,
-<<<<<<< HEAD
-					'keywords'                      => [
-						(object) [
-							'term_id' => 1,
-							'name'    => 'Tag1',
-						],
-						(object) [
-							'term_id' => 2,
-							'name'    => 'Tag2',
-						],
-						(object) [
-							'term_id' => 3,
-							'name'    => 'Uncategorized',
-						],
-					],
-					'sections'                      => [
-						(object) [
-							'term_id' => 1,
-							'name'    => 'Category1',
-						],
-						(object) [
-							'term_id' => 3,
-							'name'    => 'Uncategorized',
-						],
-					],
-=======
 					'tags'                          => [ (object) [ 'name' => 'Tag1' ], (object) [ 'name' => 'Tag2' ] ],
 					'tag_names'                     => [ 'Tag1', 'Tag2' ],
 					'categories'                    => [ (object) [ 'name' => 'Category1' ] ],
 					'category_names'                => [ 'Category1' ],
-					'type'                          => 'Article',
->>>>>>> 4727a8fb
 				],
 				'expected_value' => [
 					'@type'            => 'Article',
@@ -690,6 +490,7 @@
 							],
 						],
 					],
+					'thumbnailUrl'     => 'https://www.example.com/image.jpg',
 				],
 				'message'        => 'There terms cannot be retrieved.',
 			],
@@ -724,210 +525,10 @@
 							],
 						],
 					],
-				],
-				'message'        => 'There terms are empty.',
+					'thumbnailUrl'     => 'https://www.example.com/image.jpg',
+				],
+				'message'        => 'The terms are empty.',
 			],
 		];
 	}
-
-	/**
-	 * Tests the generate method when the terms are invalid (not an array, or an empty array).
-	 *
-	 * @param array   $values_to_test The values that need to vary in order to test all the paths.
-	 * @param boolean $expected_value The expected generated article schema.
-	 * @param string  $message        The message to show in case a test fails.
-	 *
-	 * @covers ::generate
-	 * @covers ::add_image
-	 * @covers ::add_keywords
-	 * @covers ::add_sections
-	 * @covers ::add_terms
-	 * @covers ::add_potential_action
-	 *
-	 * @dataProvider provider_for_generate_with_invalid_terms
-	 */
-	public function test_generate_with_invalid_terms( $values_to_test, $expected_value, $message ) {
-		$this->context_mock->post->comment_status      = $values_to_test['post_comment_status'];
-		$this->context_mock->site_represents_reference = $values_to_test['site_represents_reference'];
-
-		Monkey\Functions\expect( 'get_comment_count' )
-			->once()
-			->with( 5 )
-			->andReturn( [ 'approved' => $values_to_test['approved_comments'] ] );
-
-		Monkey\Functions\expect( 'comments_open' )
-			->once()
-			->with( 5 )
-			->andReturn( $values_to_test['post_comment_status'] === 'open' );
-
-		$this->id->expects( 'get_user_schema_id' )
-			->once()
-			->with( '3', $this->context_mock )
-			->andReturn( 'https://permalink#author-id-hash' );
-
-		$this->post->expects( 'get_post_title_with_fallback' )
-			->once()
-			->with( $this->context_mock->id )
-			->andReturn( 'the-title </script><script>alert(0)</script><script>' ); // Script is here to test script injection.
-
-		$this->html->expects( 'smart_strip_tags' )
-			->once()
-			->with( 'the-title </script><script>alert(0)</script><script>' )
-			->andReturn( 'the-title' );
-
-		$this->date
-			->expects( 'format' )
-			->once()
-			->with( '2345-12-12 12:12:12' )
-			->andReturn( '2345-12-12 12:12:12' );
-
-		$this->date
-			->expects( 'format' )
-			->once()
-			->with( '2345-12-12 23:23:23' )
-			->andReturn( '2345-12-12 23:23:23' );
-
-		Monkey\Filters\expectApplied( 'wpseo_schema_article_keywords_taxonomy' )
-			->once()
-			->with( 'post_tag' )
-			->andReturn( 'post_tag' );
-
-		Monkey\Functions\expect( 'get_the_terms' )
-			->once()
-			->with( $this->context_mock->id, 'post_tag' )
-			->andReturn( $values_to_test['keywords'] );
-
-		Monkey\Functions\expect( 'wp_list_pluck' )
-			->never();
-
-		Monkey\Filters\expectApplied( 'wpseo_schema_article_sections_taxonomy' )
-			->once()
-			->with( 'category' )
-			->andReturn( 'category' );
-
-		Monkey\Functions\expect( 'get_the_terms' )
-			->once()
-			->with( $this->context_mock->id, 'category' )
-			->andReturn( $values_to_test['sections'] );
-
-		Monkey\Functions\expect( 'wp_list_pluck' )
-			->once()
-			->with( \array_slice( $values_to_test['sections'], 0, 1 ), 'name' )
-			->andReturn( [ 'Category1' ] );
-
-		$this->language->expects( 'add_piece_language' )
-			->once()
-			->andReturnUsing(
-				function( $data ) {
-					$data['inLanguage'] = 'language';
-
-					return $data;
-				}
-			);
-
-		Monkey\Functions\expect( 'post_type_supports' )
-			->once()
-			->with( $this->context_mock->post->post_type, 'comments' )
-			->andReturn( $values_to_test['mock_value_post_type_supports'] );
-
-		$this->assertEquals( $expected_value, $this->instance->generate(), $message );
-	}
-
-	/**
-	 * Provides data to the generate_with_invalid_terms test.
-	 *
-	 * @return array The data to use.
-	 */
-	public function provider_for_generate_with_invalid_terms() {
-		return [
-			[
-				'values_to_test' => [
-					'site_represents_reference'     => false, // Whether the site represents a company/person.
-					'mock_value_post_type_supports' => true, // Whether the post type supports a certain feature.
-					'post_comment_status'           => 'open',
-					'approved_comments'             => 7,
-					'keywords'                      => 'terms_not_as_array',
-					'sections'                      => [
-						(object) [
-							'term_id' => 1,
-							'name'    => 'Category1',
-						],
-						(object) [
-							'term_id' => 3,
-							'name'    => 'Uncategorized',
-						],
-					],
-				],
-				'expected_value' => [
-					'@type'            => 'Article',
-					'@id'              => 'https://permalink#article',
-					'isPartOf'         => [ '@id' => 'https://permalink#webpage' ],
-					'author'           => [ '@id' => 'https://permalink#author-id-hash' ],
-					'image'            => [ '@id' => 'https://permalink#primaryimage' ],
-					'headline'         => 'the-title',
-					'datePublished'    => '2345-12-12 12:12:12',
-					'dateModified'     => '2345-12-12 23:23:23',
-					'commentCount'     => 7,
-					'mainEntityOfPage' => [ '@id' => 'https://permalink#webpage' ],
-					'articleSection'   => [ 'Category1' ],
-					'inLanguage'       => 'language',
-					'potentialAction'  => [
-						[
-							'@type'  => 'CommentAction',
-							'name'   => 'Comment',
-							'target' => [
-								'https://permalink#respond',
-							],
-						],
-					],
-					'thumbnailUrl'     => 'https://www.example.com/image.jpg',
-				],
-				'message'        => 'The terms are not an array.',
-			],
-			[
-				'values_to_test' => [
-					'site_represents_reference'     => false, // Whether the site represents a company/person.
-					'mock_value_post_type_supports' => true, // Whether the post type supports a certain feature.
-					'post_comment_status'           => 'open',
-					'approved_comments'             => 7,
-					'keywords'                      => [],
-					'sections'                      => [
-						(object) [
-							'term_id' => 1,
-							'name'    => 'Category1',
-						],
-						(object) [
-							'term_id' => 3,
-							'name'    => 'Uncategorized',
-						],
-					],
-				],
-				'expected_value' => [
-					'@type'            => 'Article',
-					'@id'              => 'https://permalink#article',
-					'isPartOf'         => [ '@id' => 'https://permalink#webpage' ],
-					'author'           => [ '@id' => 'https://permalink#author-id-hash' ],
-					'image'            => [ '@id' => 'https://permalink#primaryimage' ],
-					'headline'         => 'the-title',
-					'datePublished'    => '2345-12-12 12:12:12',
-					'dateModified'     => '2345-12-12 23:23:23',
-					'commentCount'     => 7,
-					'mainEntityOfPage' => [ '@id' => 'https://permalink#webpage' ],
-					'articleSection'   => [ 'Category1' ],
-					'inLanguage'       => 'language',
-					'potentialAction'  => [
-						[
-							'@type'  => 'CommentAction',
-							'name'   => 'Comment',
-							'target' => [
-								'https://permalink#respond',
-							],
-						],
-					],
-					'thumbnailUrl'     => 'https://www.example.com/image.jpg',
-				],
-				'message'        => 'The terms are empty.',
-			],
-		];
-	}
 }