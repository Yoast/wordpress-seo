<?php

namespace Yoast\WP\SEO\Tests\Unit\Generators\Schema;

use Brain\Monkey;
use Mockery;
use stdClass;
use Yoast\WP\SEO\Generators\Schema\Article;
use Yoast\WP\SEO\Helpers\Date_Helper;
use Yoast\WP\SEO\Helpers\Post_Helper;
use Yoast\WP\SEO\Helpers\Schema\Article_Helper;
use Yoast\WP\SEO\Helpers\Schema\HTML_Helper;
use Yoast\WP\SEO\Helpers\Schema\ID_Helper;
use Yoast\WP\SEO\Helpers\Schema\Language_Helper;
use Yoast\WP\SEO\Tests\Unit\Doubles\Context\Meta_Tags_Context_Mock;
use Yoast\WP\SEO\Tests\Unit\Doubles\Models\Indexable_Mock;
use Yoast\WP\SEO\Tests\Unit\TestCase;

/**
 * Class Article_Test.
 *
 * @group generators
 * @group schema
 *
 * @coversDefaultClass \Yoast\WP\SEO\Generators\Schema\Article
 */
class Article_Test extends TestCase {

	/**
	 * The article helper.
	 *
	 * @var Mockery\MockInterface|Article_Helper
	 */
	protected $article;

	/**
	 * The date helper.
	 *
	 * @var Mockery\MockInterface|Date_Helper
	 */
	protected $date;

	/**
	 * The instance to test.
	 *
	 * @var Article
	 */
	protected $instance;

	/**
	 * The meta tags context object.
	 *
	 * @var Meta_Tags_Context_Mock
	 */
	protected $context_mock;

	/**
	 * The ID helper.
	 *
	 * @var Mockery\MockInterface|ID_Helper
	 */
	protected $id;

	/**
	 * The HTML helper.
	 *
	 * @var Mockery\MockInterface|HTML_Helper
	 */
	protected $html;

	/**
	 * The post helper.
	 *
	 * @var Mockery\MockInterface|Post_Helper
	 */
	protected $post;

	/**
	 * The language helper.
	 *
	 * @var Mockery\MockInterface|Language_Helper
	 */
	protected $language;

	/**
	 * Sets up the tests.
	 */
	protected function set_up() {
		parent::set_up();

		$this->stubTranslationFunctions();

		$this->id       = Mockery::mock( ID_Helper::class );
		$this->article  = Mockery::mock( Article_Helper::class );
		$this->date     = Mockery::mock( Date_Helper::class );
		$this->html     = Mockery::mock( HTML_Helper::class );
		$this->post     = Mockery::mock( Post_Helper::class );
		$this->language = Mockery::mock( Language_Helper::class );

		$this->instance = new Article();

		$this->context_mock            = new Meta_Tags_Context_Mock();
		$this->context_mock->indexable = new Indexable_Mock();
		$this->context_mock->post      = new stdClass();

		$this->context_mock->id                      = 5;
		$this->context_mock->post->post_author       = '3';
		$this->context_mock->post->post_date_gmt     = '2345-12-12 12:12:12';
		$this->context_mock->post->post_modified_gmt = '2345-12-12 23:23:23';
		$this->context_mock->post->post_type         = 'my_awesome_post_type';
		$this->context_mock->schema_article_type     = 'Article';
		$this->context_mock->has_image               = true;
		$this->context_mock->main_image_url          = 'https://www.example.com/image.jpg';
		$this->context_mock->canonical               = 'https://permalink';

		$this->instance->context = $this->context_mock;
		$this->instance->helpers = (object) [
			'date'   => $this->date,
			'post'   => $this->post,
			'schema' => (object) [
				'article'  => $this->article,
				'id'       => $this->id,
				'html'     => $this->html,
				'language' => $this->language,
			],
		];
	}

	/**
	 * Tests the if needed method.
	 *
	 * @covers ::is_needed
	 */
	public function test_is_needed() {
		$this->context_mock->indexable->object_type     = 'post';
		$this->context_mock->indexable->object_sub_type = 'article';
		$this->context_mock->site_represents            = 'person';

		$this->article->expects( 'is_author_supported' )->with( 'article' )->andReturn( true );

		$this->assertTrue( $this->instance->is_needed() );
		$this->assertSame( $this->context_mock->main_schema_id, 'https://permalink#article' );
	}

	/**
	 * Tests the if needed method with no post.
	 *
	 * @covers ::is_needed
	 */
	public function test_is_needed_no_post() {
		$this->context_mock->indexable->object_type = 'home-page';
		$this->context_mock->main_schema_id         = 'https://permalink#should-not-change';

		$this->assertFalse( $this->instance->is_needed() );
		$this->assertSame( $this->context_mock->main_schema_id, 'https://permalink#should-not-change' );
	}

	/**
	 * Tests the if needed method with no article post type.
	 *
	 * @covers ::is_needed
	 */
	public function test_is_needed_no_article_post_type() {
		$this->context_mock->indexable->object_type     = 'post';
		$this->context_mock->indexable->object_sub_type = 'not-article';
		$this->context_mock->site_represents            = 'person';
		$this->context_mock->main_schema_id             = 'https://permalink#should-not-change';

		$this->article->expects( 'is_author_supported' )->with( 'not-article' )->andReturn( false );

		$this->assertFalse( $this->instance->is_needed() );
		$this->assertSame( $this->context_mock->main_schema_id, 'https://permalink#should-not-change' );
	}

	/**
	 * Tests the if needed method when the site doesn't represent a person or organization.
	 *
	 * @covers ::is_needed
	 */
	public function test_is_needed_no_site_represents() {
		$this->context_mock->indexable->object_type = 'post';
		$this->context_mock->site_represents        = false;
		$this->context_mock->main_schema_id         = 'https://permalink#should-not-change';

		$this->assertFalse( $this->instance->is_needed() );
		$this->assertSame( $this->context_mock->main_schema_id, 'https://permalink#should-not-change' );
	}

	/**
	 * Tests the generate method.
	 *
	 * @param array   $values_to_test The values that need to vary in order to test all the paths.
	 * @param boolean $expected_value The expected generated article schema.
	 * @param string  $message        The message to show in case a test fails.
	 *
	 * @covers ::generate
	 * @covers ::add_image
	 * @covers ::add_keywords
	 * @covers ::add_sections
	 * @covers ::add_terms
	 * @covers ::add_potential_action
	 *
	 * @dataProvider provider_for_generate
	 */
	public function test_generate( $values_to_test, $expected_value, $message ) {
<<<<<<< HEAD
		Monkey\Functions\expect( 'get_comment_count' )
			->once()
			->with( 5 )
			->andReturn( [ 'approved' => $values_to_test['approved_comments'] ] );

		Monkey\Functions\expect( 'comments_open' )
			->once()
			->with( 5 )
			->andReturn( $values_to_test['post_comment_status'] === 'open' );

		$this->context_mock->canonical                 = 'https://permalink';
		$this->context_mock->has_image                 = true;
		$this->context_mock->post->post_author         = '3';
		$this->context_mock->post->post_date_gmt       = '2345-12-12 12:12:12';
		$this->context_mock->post->post_modified_gmt   = '2345-12-12 23:23:23';
		$this->context_mock->post->post_type           = 'my_awesome_post_type';
		$this->context_mock->post->post_content        = 'This is test content.';
		$this->context_mock->post->post_title          = 'Test title';
=======
>>>>>>> f6174246
		$this->context_mock->post->comment_status      = $values_to_test['post_comment_status'];
		$this->context_mock->site_represents_reference = $values_to_test['site_represents_reference'];
		$this->context_mock->post->comment_count       = $values_to_test['approved_comments'];

		$this->id->expects( 'get_user_schema_id' )
			->once()
			->with( '3', $this->context_mock )
			->andReturn( 'https://permalink#author-id-hash' );

		$this->post->expects( 'get_post_title_with_fallback' )
			->once()
			->with( $this->context_mock->id )
			->andReturn( 'the-title </script><script>alert(0)</script><script>' ); // Script is here to test script injection.

		$this->html->expects( 'smart_strip_tags' )
			->once()
			->with( 'the-title </script><script>alert(0)</script><script>' )
			->andReturn( 'the-title' );

		$this->date
			->expects( 'format' )
			->once()
			->with( '2345-12-12 12:12:12' )
			->andReturn( '2345-12-12 12:12:12' );

		$this->date
			->expects( 'format' )
			->once()
			->with( '2345-12-12 23:23:23' )
			->andReturn( '2345-12-12 23:23:23' );

		Monkey\Filters\expectApplied( 'wpseo_schema_article_keywords_taxonomy' )
			->once()
			->with( 'post_tag' )
			->andReturn( 'post_tag' );

		Monkey\Functions\expect( 'get_the_terms' )
			->with( $this->context_mock->id, 'post_tag' )
			->once()
			->andReturn( $values_to_test['tags'] );

		if ( $values_to_test['tags'] !== false && ! empty( $values_to_test['tags'] ) ) {
			Monkey\Functions\expect( 'wp_list_pluck' )
				->with( $values_to_test['tags'], 'name' )
				->once()
				->andReturn( $values_to_test['tag_names'] );
		}

		Monkey\Filters\expectApplied( 'wpseo_schema_article_sections_taxonomy' )
			->once()
			->with( 'category' )
			->andReturn( 'category' );

		Monkey\Functions\expect( 'get_the_terms' )
			->with( $this->context_mock->id, 'category' )
			->once()
			->andReturn( $values_to_test['categories'] );

		if ( $values_to_test['categories'] !== false && ! empty( $values_to_test['categories'] ) ) {
			Monkey\Functions\expect( 'wp_list_pluck' )
				->with( $values_to_test['categories'], 'name' )
				->once()
				->andReturn( $values_to_test['category_names'] );
		}

		$this->language->expects( 'add_piece_language' )
			->once()
			->andReturnUsing(
				function( $data ) {
					$data['inLanguage'] = 'language';

					return $data;
				}
			);

		Monkey\Functions\expect( 'post_type_supports' )
			->once()
			->with( $this->context_mock->post->post_type, 'comments' )
			->andReturn( $values_to_test['mock_value_post_type_supports'] );

		Monkey\Functions\expect( '__' )
			->with( 'Uncategorized', 'default' )
			->andReturn( 'Uncategorized' );

		$this->assertEquals( $expected_value, $this->instance->generate(), $message );
	}

	/**
	 * Provides data to the generate test.
	 *
	 * @return array The data to use.
	 */
	public function provider_for_generate() {
		return [
			[
				'values_to_test' => [
					'site_represents_reference'     => false, // Whether the site represents a company/person.
					'mock_value_post_type_supports' => true, // Whether the post type supports a certain feature.
					'post_comment_status'           => 'open',
					'approved_comments'             => 7,
<<<<<<< HEAD
					'data_for_add_keywords'         => [
						'@type'            => 'Article',
						'@id'              => 'https://permalink#article',
						'isPartOf'         => [ '@id' => 'https://permalink#webpage' ],
						'author'           => [ '@id' => 'https://permalink#author-id-hash' ],
						'image'            => [ '@id' => 'https://permalink#primaryimage' ],
						'headline'         => 'the-title',
						'datePublished'    => '2345-12-12 12:12:12',
						'dateModified'     => '2345-12-12 23:23:23',
						'commentCount'     => 7,
						'mainEntityOfPage' => [ '@id' => 'https://permalink#webpage' ],
						'wordCount'        => 6,
					],
					'data_for_add_sections'         => [
						'@type'            => 'Article',
						'@id'              => 'https://permalink#article',
						'isPartOf'         => [ '@id' => 'https://permalink#webpage' ],
						'author'           => [ '@id' => 'https://permalink#author-id-hash' ],
						'image'            => [ '@id' => 'https://permalink#primaryimage' ],
						'headline'         => 'the-title',
						'datePublished'    => '2345-12-12 12:12:12',
						'dateModified'     => '2345-12-12 23:23:23',
						'commentCount'     => 7,
						'mainEntityOfPage' => [ '@id' => 'https://permalink#webpage' ],
						'keywords'         => 'Tag1,Tag2',
						'wordCount'        => 6,
					],
=======
					'tags'                          => [ (object) [ 'name' => 'Tag1' ], (object) [ 'name' => 'Tag2' ] ],
					'tag_names'                     => [ 'Tag1', 'Tag2' ],
					'categories'                    => [ (object) [ 'name' => 'Category1' ] ],
					'category_names'                => [ 'Category1' ],
>>>>>>> f6174246
				],
				'expected_value' => [
					'@type'            => 'Article',
					'@id'              => 'https://permalink#article',
					'isPartOf'         => [ '@id' => 'https://permalink#webpage' ],
					'author'           => [ '@id' => 'https://permalink#author-id-hash' ],
					'image'            => [ '@id' => 'https://permalink#primaryimage' ],
					'headline'         => 'the-title',
					'datePublished'    => '2345-12-12 12:12:12',
					'dateModified'     => '2345-12-12 23:23:23',
					'commentCount'     => 7,
					'mainEntityOfPage' => [ '@id' => 'https://permalink#webpage' ],
					'keywords'         => [ 'Tag1', 'Tag2' ],
					'articleSection'   => [ 'Category1' ],
					'inLanguage'       => 'language',
					'potentialAction'  => [
						[
							'@type'  => 'CommentAction',
							'name'   => 'Comment',
							'target' => [
								'https://permalink#respond',
							],
						],
					],
<<<<<<< HEAD
					'wordCount'        => 6,
=======
					'thumbnailUrl'     => 'https://www.example.com/image.jpg',
>>>>>>> f6174246
				],
				'message'        => 'The site is not set to represent a company/person.',
			],
			[
				'values_to_test' => [
					'site_represents_reference'     => true,
					'mock_value_post_type_supports' => true,
					'post_comment_status'           => 'open',
					'approved_comments'             => 7,
<<<<<<< HEAD
					'data_for_add_keywords'         => [
						'@type'            => 'Article',
						'@id'              => 'https://permalink#article',
						'isPartOf'         => [ '@id' => 'https://permalink#webpage' ],
						'author'           => [ '@id' => 'https://permalink#author-id-hash' ],
						'image'            => [ '@id' => 'https://permalink#primaryimage' ],
						'headline'         => 'the-title',
						'datePublished'    => '2345-12-12 12:12:12',
						'dateModified'     => '2345-12-12 23:23:23',
						'commentCount'     => 7,
						'mainEntityOfPage' => [ '@id' => 'https://permalink#webpage' ],
						'publisher'        => true,
						'wordCount'        => 6,
					],
					'data_for_add_sections'         => [
						'@type'            => 'Article',
						'@id'              => 'https://permalink#article',
						'isPartOf'         => [ '@id' => 'https://permalink#webpage' ],
						'author'           => [ '@id' => 'https://permalink#author-id-hash' ],
						'image'            => [ '@id' => 'https://permalink#primaryimage' ],
						'headline'         => 'the-title',
						'datePublished'    => '2345-12-12 12:12:12',
						'dateModified'     => '2345-12-12 23:23:23',
						'commentCount'     => 7,
						'mainEntityOfPage' => [ '@id' => 'https://permalink#webpage' ],
						'publisher'        => true,
						'keywords'         => 'Tag1,Tag2',
						'wordCount'        => 6,
					],
=======
					'tags'                          => [ (object) [ 'name' => 'Tag1' ], (object) [ 'name' => 'Tag2' ] ],
					'tag_names'                     => [ 'Tag1', 'Tag2' ],
					'categories'                    => [ (object) [ 'name' => 'Category1' ] ],
					'category_names'                => [ 'Category1' ],
>>>>>>> f6174246
				],
				'expected_value' => [
					'@type'            => 'Article',
					'@id'              => 'https://permalink#article',
					'isPartOf'         => [ '@id' => 'https://permalink#webpage' ],
					'author'           => [ '@id' => 'https://permalink#author-id-hash' ],
					'image'            => [ '@id' => 'https://permalink#primaryimage' ],
					'headline'         => 'the-title',
					'datePublished'    => '2345-12-12 12:12:12',
					'dateModified'     => '2345-12-12 23:23:23',
					'commentCount'     => 7,
					'mainEntityOfPage' => [ '@id' => 'https://permalink#webpage' ],
					'keywords'         => [ 'Tag1', 'Tag2' ],
					'articleSection'   => [ 'Category1' ],
					'inLanguage'       => 'language',
					'potentialAction'  => [
						[
							'@type'  => 'CommentAction',
							'name'   => 'Comment',
							'target' => [
								'https://permalink#respond',
							],
						],
					],
					'publisher'        => true,
<<<<<<< HEAD
					'wordCount'        => 6,
=======
					'thumbnailUrl'     => 'https://www.example.com/image.jpg',
>>>>>>> f6174246
				],
				'message'        => 'The site is set to represent a company/person.',
			],
			[
				'values_to_test' => [
					'site_represents_reference'     => false,
					'mock_value_post_type_supports' => false,
					'post_comment_status'           => 'open',
					'approved_comments'             => 7,
<<<<<<< HEAD
					'data_for_add_keywords'         => [
						'@type'            => 'Article',
						'@id'              => 'https://permalink#article',
						'isPartOf'         => [ '@id' => 'https://permalink#webpage' ],
						'author'           => [ '@id' => 'https://permalink#author-id-hash' ],
						'image'            => [ '@id' => 'https://permalink#primaryimage' ],
						'headline'         => 'the-title',
						'datePublished'    => '2345-12-12 12:12:12',
						'dateModified'     => '2345-12-12 23:23:23',
						'commentCount'     => 7,
						'mainEntityOfPage' => [ '@id' => 'https://permalink#webpage' ],
						'wordCount'        => 6,
					],
					'data_for_add_sections'         => [
						'@type'            => 'Article',
						'@id'              => 'https://permalink#article',
						'isPartOf'         => [ '@id' => 'https://permalink#webpage' ],
						'author'           => [ '@id' => 'https://permalink#author-id-hash' ],
						'image'            => [ '@id' => 'https://permalink#primaryimage' ],
						'headline'         => 'the-title',
						'datePublished'    => '2345-12-12 12:12:12',
						'dateModified'     => '2345-12-12 23:23:23',
						'commentCount'     => 7,
						'mainEntityOfPage' => [ '@id' => 'https://permalink#webpage' ],
						'keywords'         => 'Tag1,Tag2',
						'wordCount'        => 6,
					],
=======
					'tags'                          => [ (object) [ 'name' => 'Tag1' ], (object) [ 'name' => 'Tag2' ] ],
					'tag_names'                     => [ 'Tag1', 'Tag2' ],
					'categories'                    => [ (object) [ 'name' => 'Category1' ] ],
					'category_names'                => [ 'Category1' ],
>>>>>>> f6174246
				],
				'expected_value' => [
					'@type'            => 'Article',
					'@id'              => 'https://permalink#article',
					'isPartOf'         => [ '@id' => 'https://permalink#webpage' ],
					'author'           => [ '@id' => 'https://permalink#author-id-hash' ],
					'image'            => [ '@id' => 'https://permalink#primaryimage' ],
					'headline'         => 'the-title',
					'datePublished'    => '2345-12-12 12:12:12',
					'dateModified'     => '2345-12-12 23:23:23',
					'commentCount'     => 7,
					'mainEntityOfPage' => [ '@id' => 'https://permalink#webpage' ],
					'keywords'         => [ 'Tag1', 'Tag2' ],
					'articleSection'   => [ 'Category1' ],
					'inLanguage'       => 'language',
<<<<<<< HEAD
					'wordCount'        => 6,
=======
					'thumbnailUrl'     => 'https://www.example.com/image.jpg',
>>>>>>> f6174246
				],
				'message'        => 'The post type does not support comments.',
			],
			[
				'values_to_test' => [
					'site_represents_reference'     => false,
					'mock_value_post_type_supports' => false,
					'post_comment_status'           => 'closed',
					'approved_comments'             => 7,
<<<<<<< HEAD
					'data_for_add_keywords'         => [
						'@type'            => 'Article',
						'@id'              => 'https://permalink#article',
						'isPartOf'         => [ '@id' => 'https://permalink#webpage' ],
						'author'           => [ '@id' => 'https://permalink#author-id-hash' ],
						'image'            => [ '@id' => 'https://permalink#primaryimage' ],
						'headline'         => 'the-title',
						'datePublished'    => '2345-12-12 12:12:12',
						'dateModified'     => '2345-12-12 23:23:23',
						'commentCount'     => 7,
						'mainEntityOfPage' => [ '@id' => 'https://permalink#webpage' ],
						'wordCount'        => 6,
					],
					'data_for_add_sections'         => [
						'@type'            => 'Article',
						'@id'              => 'https://permalink#article',
						'isPartOf'         => [ '@id' => 'https://permalink#webpage' ],
						'author'           => [ '@id' => 'https://permalink#author-id-hash' ],
						'image'            => [ '@id' => 'https://permalink#primaryimage' ],
						'headline'         => 'the-title',
						'datePublished'    => '2345-12-12 12:12:12',
						'dateModified'     => '2345-12-12 23:23:23',
						'commentCount'     => 7,
						'mainEntityOfPage' => [ '@id' => 'https://permalink#webpage' ],
						'keywords'         => 'Tag1,Tag2',
						'wordCount'        => 6,
					],
=======
					'tags'                          => [ (object) [ 'name' => 'Tag1' ], (object) [ 'name' => 'Tag2' ] ],
					'tag_names'                     => [ 'Tag1', 'Tag2' ],
					'categories'                    => [ (object) [ 'name' => 'Category1' ] ],
					'category_names'                => [ 'Category1' ],
>>>>>>> f6174246
				],
				'expected_value' => [
					'@type'            => 'Article',
					'@id'              => 'https://permalink#article',
					'isPartOf'         => [ '@id' => 'https://permalink#webpage' ],
					'author'           => [ '@id' => 'https://permalink#author-id-hash' ],
					'image'            => [ '@id' => 'https://permalink#primaryimage' ],
					'headline'         => 'the-title',
					'datePublished'    => '2345-12-12 12:12:12',
					'dateModified'     => '2345-12-12 23:23:23',
					'mainEntityOfPage' => [ '@id' => 'https://permalink#webpage' ],
					'keywords'         => [ 'Tag1', 'Tag2' ],
					'articleSection'   => [ 'Category1' ],
					'inLanguage'       => 'language',
<<<<<<< HEAD
					'wordCount'        => 6,
=======
					'thumbnailUrl'     => 'https://www.example.com/image.jpg',
>>>>>>> f6174246
				],
				'message'        => 'The comment status for the post is set to closed.',
			],
			[
				'values_to_test' => [
					'site_represents_reference'     => false,
					'mock_value_post_type_supports' => false,
					'post_comment_status'           => 'closed',
					'approved_comments'             => 0,
<<<<<<< HEAD
					'data_for_add_keywords'         => [
						'@type'            => 'Article',
						'@id'              => 'https://permalink#article',
						'isPartOf'         => [ '@id' => 'https://permalink#webpage' ],
						'author'           => [ '@id' => 'https://permalink#author-id-hash' ],
						'image'            => [ '@id' => 'https://permalink#primaryimage' ],
						'headline'         => 'the-title',
						'datePublished'    => '2345-12-12 12:12:12',
						'dateModified'     => '2345-12-12 23:23:23',
						'mainEntityOfPage' => [ '@id' => 'https://permalink#webpage' ],
						'wordCount'        => 6,
					],
					'data_for_add_sections'         => [
						'@type'            => 'Article',
						'@id'              => 'https://permalink#article',
						'isPartOf'         => [ '@id' => 'https://permalink#webpage' ],
						'author'           => [ '@id' => 'https://permalink#author-id-hash' ],
						'image'            => [ '@id' => 'https://permalink#primaryimage' ],
						'headline'         => 'the-title',
						'datePublished'    => '2345-12-12 12:12:12',
						'dateModified'     => '2345-12-12 23:23:23',
						'mainEntityOfPage' => [ '@id' => 'https://permalink#webpage' ],
						'keywords'         => 'Tag1,Tag2',
						'wordCount'        => 6,
					],
=======
					'tags'                          => [ (object) [ 'name' => 'Tag1' ], (object) [ 'name' => 'Tag2' ] ],
					'tag_names'                     => [ 'Tag1', 'Tag2' ],
					'categories'                    => [ (object) [ 'name' => 'Category1' ] ],
					'category_names'                => [ 'Category1' ],
>>>>>>> f6174246
				],
				'expected_value' => [
					'@type'            => 'Article',
					'@id'              => 'https://permalink#article',
					'isPartOf'         => [ '@id' => 'https://permalink#webpage' ],
					'author'           => [ '@id' => 'https://permalink#author-id-hash' ],
					'image'            => [ '@id' => 'https://permalink#primaryimage' ],
					'headline'         => 'the-title',
					'datePublished'    => '2345-12-12 12:12:12',
					'dateModified'     => '2345-12-12 23:23:23',
					'mainEntityOfPage' => [ '@id' => 'https://permalink#webpage' ],
					'keywords'         => [ 'Tag1', 'Tag2' ],
					'articleSection'   => [ 'Category1' ],
					'inLanguage'       => 'language',
<<<<<<< HEAD
					'wordCount'        => 6,
=======
					'thumbnailUrl'     => 'https://www.example.com/image.jpg',
>>>>>>> f6174246
				],
				'message'        => 'The comment status for the post is set to closed.',
			],
			[
				'values_to_test' => [
					'site_represents_reference'     => false, // Whether the site represents a company/person.
					'mock_value_post_type_supports' => true, // Whether the post type supports a certain feature.
					'post_comment_status'           => 'open',
					'approved_comments'             => 7,
					'tags'                          => false,
					'categories'                    => false,
					'type'                          => 'Article',
				],
				'expected_value' => [
					'@type'            => 'Article',
					'@id'              => 'https://permalink#article',
					'isPartOf'         => [ '@id' => 'https://permalink#webpage' ],
					'author'           => [ '@id' => 'https://permalink#author-id-hash' ],
					'image'            => [ '@id' => 'https://permalink#primaryimage' ],
					'headline'         => 'the-title',
					'datePublished'    => '2345-12-12 12:12:12',
					'dateModified'     => '2345-12-12 23:23:23',
					'commentCount'     => 7,
					'mainEntityOfPage' => [ '@id' => 'https://permalink#webpage' ],
					'inLanguage'       => 'language',
					'potentialAction'  => [
						[
							'@type'  => 'CommentAction',
							'name'   => 'Comment',
							'target' => [
								'https://permalink#respond',
							],
						],
					],
					'thumbnailUrl'     => 'https://www.example.com/image.jpg',
				],
				'message'        => 'There terms cannot be retrieved.',
			],
			[
				'values_to_test' => [
					'site_represents_reference'     => false, // Whether the site represents a company/person.
					'mock_value_post_type_supports' => true, // Whether the post type supports a certain feature.
					'post_comment_status'           => 'open',
					'approved_comments'             => 7,
					'tags'                          => [],
					'categories'                    => [],
					'type'                          => 'Article',
				],
				'expected_value' => [
					'@type'            => 'Article',
					'@id'              => 'https://permalink#article',
					'isPartOf'         => [ '@id' => 'https://permalink#webpage' ],
					'author'           => [ '@id' => 'https://permalink#author-id-hash' ],
					'image'            => [ '@id' => 'https://permalink#primaryimage' ],
					'headline'         => 'the-title',
					'datePublished'    => '2345-12-12 12:12:12',
					'dateModified'     => '2345-12-12 23:23:23',
					'commentCount'     => 7,
					'mainEntityOfPage' => [ '@id' => 'https://permalink#webpage' ],
					'inLanguage'       => 'language',
					'potentialAction'  => [
						[
							'@type'  => 'CommentAction',
							'name'   => 'Comment',
							'target' => [
								'https://permalink#respond',
							],
						],
					],
					'thumbnailUrl'     => 'https://www.example.com/image.jpg',
				],
				'message'        => 'The terms are empty.',
			],
		];
	}
}<|MERGE_RESOLUTION|>--- conflicted
+++ resolved
@@ -112,6 +112,8 @@
 		$this->context_mock->has_image               = true;
 		$this->context_mock->main_image_url          = 'https://www.example.com/image.jpg';
 		$this->context_mock->canonical               = 'https://permalink';
+		$this->context_mock->post->post_content      = 'This is test content.';
+		$this->context_mock->post->post_title        = 'Test title';
 
 		$this->instance->context = $this->context_mock;
 		$this->instance->helpers = (object) [
@@ -203,27 +205,6 @@
 	 * @dataProvider provider_for_generate
 	 */
 	public function test_generate( $values_to_test, $expected_value, $message ) {
-<<<<<<< HEAD
-		Monkey\Functions\expect( 'get_comment_count' )
-			->once()
-			->with( 5 )
-			->andReturn( [ 'approved' => $values_to_test['approved_comments'] ] );
-
-		Monkey\Functions\expect( 'comments_open' )
-			->once()
-			->with( 5 )
-			->andReturn( $values_to_test['post_comment_status'] === 'open' );
-
-		$this->context_mock->canonical                 = 'https://permalink';
-		$this->context_mock->has_image                 = true;
-		$this->context_mock->post->post_author         = '3';
-		$this->context_mock->post->post_date_gmt       = '2345-12-12 12:12:12';
-		$this->context_mock->post->post_modified_gmt   = '2345-12-12 23:23:23';
-		$this->context_mock->post->post_type           = 'my_awesome_post_type';
-		$this->context_mock->post->post_content        = 'This is test content.';
-		$this->context_mock->post->post_title          = 'Test title';
-=======
->>>>>>> f6174246
 		$this->context_mock->post->comment_status      = $values_to_test['post_comment_status'];
 		$this->context_mock->site_represents_reference = $values_to_test['site_represents_reference'];
 		$this->context_mock->post->comment_count       = $values_to_test['approved_comments'];
@@ -324,40 +305,11 @@
 					'mock_value_post_type_supports' => true, // Whether the post type supports a certain feature.
 					'post_comment_status'           => 'open',
 					'approved_comments'             => 7,
-<<<<<<< HEAD
-					'data_for_add_keywords'         => [
-						'@type'            => 'Article',
-						'@id'              => 'https://permalink#article',
-						'isPartOf'         => [ '@id' => 'https://permalink#webpage' ],
-						'author'           => [ '@id' => 'https://permalink#author-id-hash' ],
-						'image'            => [ '@id' => 'https://permalink#primaryimage' ],
-						'headline'         => 'the-title',
-						'datePublished'    => '2345-12-12 12:12:12',
-						'dateModified'     => '2345-12-12 23:23:23',
-						'commentCount'     => 7,
-						'mainEntityOfPage' => [ '@id' => 'https://permalink#webpage' ],
-						'wordCount'        => 6,
-					],
-					'data_for_add_sections'         => [
-						'@type'            => 'Article',
-						'@id'              => 'https://permalink#article',
-						'isPartOf'         => [ '@id' => 'https://permalink#webpage' ],
-						'author'           => [ '@id' => 'https://permalink#author-id-hash' ],
-						'image'            => [ '@id' => 'https://permalink#primaryimage' ],
-						'headline'         => 'the-title',
-						'datePublished'    => '2345-12-12 12:12:12',
-						'dateModified'     => '2345-12-12 23:23:23',
-						'commentCount'     => 7,
-						'mainEntityOfPage' => [ '@id' => 'https://permalink#webpage' ],
-						'keywords'         => 'Tag1,Tag2',
-						'wordCount'        => 6,
-					],
-=======
 					'tags'                          => [ (object) [ 'name' => 'Tag1' ], (object) [ 'name' => 'Tag2' ] ],
 					'tag_names'                     => [ 'Tag1', 'Tag2' ],
 					'categories'                    => [ (object) [ 'name' => 'Category1' ] ],
 					'category_names'                => [ 'Category1' ],
->>>>>>> f6174246
+					'wordCount'                     => 6,
 				],
 				'expected_value' => [
 					'@type'            => 'Article',
@@ -382,11 +334,8 @@
 							],
 						],
 					],
-<<<<<<< HEAD
-					'wordCount'        => 6,
-=======
-					'thumbnailUrl'     => 'https://www.example.com/image.jpg',
->>>>>>> f6174246
+					'thumbnailUrl'     => 'https://www.example.com/image.jpg',
+					'wordCount'        => 6,
 				],
 				'message'        => 'The site is not set to represent a company/person.',
 			],
@@ -396,42 +345,11 @@
 					'mock_value_post_type_supports' => true,
 					'post_comment_status'           => 'open',
 					'approved_comments'             => 7,
-<<<<<<< HEAD
-					'data_for_add_keywords'         => [
-						'@type'            => 'Article',
-						'@id'              => 'https://permalink#article',
-						'isPartOf'         => [ '@id' => 'https://permalink#webpage' ],
-						'author'           => [ '@id' => 'https://permalink#author-id-hash' ],
-						'image'            => [ '@id' => 'https://permalink#primaryimage' ],
-						'headline'         => 'the-title',
-						'datePublished'    => '2345-12-12 12:12:12',
-						'dateModified'     => '2345-12-12 23:23:23',
-						'commentCount'     => 7,
-						'mainEntityOfPage' => [ '@id' => 'https://permalink#webpage' ],
-						'publisher'        => true,
-						'wordCount'        => 6,
-					],
-					'data_for_add_sections'         => [
-						'@type'            => 'Article',
-						'@id'              => 'https://permalink#article',
-						'isPartOf'         => [ '@id' => 'https://permalink#webpage' ],
-						'author'           => [ '@id' => 'https://permalink#author-id-hash' ],
-						'image'            => [ '@id' => 'https://permalink#primaryimage' ],
-						'headline'         => 'the-title',
-						'datePublished'    => '2345-12-12 12:12:12',
-						'dateModified'     => '2345-12-12 23:23:23',
-						'commentCount'     => 7,
-						'mainEntityOfPage' => [ '@id' => 'https://permalink#webpage' ],
-						'publisher'        => true,
-						'keywords'         => 'Tag1,Tag2',
-						'wordCount'        => 6,
-					],
-=======
 					'tags'                          => [ (object) [ 'name' => 'Tag1' ], (object) [ 'name' => 'Tag2' ] ],
 					'tag_names'                     => [ 'Tag1', 'Tag2' ],
 					'categories'                    => [ (object) [ 'name' => 'Category1' ] ],
 					'category_names'                => [ 'Category1' ],
->>>>>>> f6174246
+					'wordCount'                     => 6,
 				],
 				'expected_value' => [
 					'@type'            => 'Article',
@@ -457,11 +375,8 @@
 						],
 					],
 					'publisher'        => true,
-<<<<<<< HEAD
-					'wordCount'        => 6,
-=======
-					'thumbnailUrl'     => 'https://www.example.com/image.jpg',
->>>>>>> f6174246
+					'thumbnailUrl'     => 'https://www.example.com/image.jpg',
+					'wordCount'        => 6,
 				],
 				'message'        => 'The site is set to represent a company/person.',
 			],
@@ -471,40 +386,11 @@
 					'mock_value_post_type_supports' => false,
 					'post_comment_status'           => 'open',
 					'approved_comments'             => 7,
-<<<<<<< HEAD
-					'data_for_add_keywords'         => [
-						'@type'            => 'Article',
-						'@id'              => 'https://permalink#article',
-						'isPartOf'         => [ '@id' => 'https://permalink#webpage' ],
-						'author'           => [ '@id' => 'https://permalink#author-id-hash' ],
-						'image'            => [ '@id' => 'https://permalink#primaryimage' ],
-						'headline'         => 'the-title',
-						'datePublished'    => '2345-12-12 12:12:12',
-						'dateModified'     => '2345-12-12 23:23:23',
-						'commentCount'     => 7,
-						'mainEntityOfPage' => [ '@id' => 'https://permalink#webpage' ],
-						'wordCount'        => 6,
-					],
-					'data_for_add_sections'         => [
-						'@type'            => 'Article',
-						'@id'              => 'https://permalink#article',
-						'isPartOf'         => [ '@id' => 'https://permalink#webpage' ],
-						'author'           => [ '@id' => 'https://permalink#author-id-hash' ],
-						'image'            => [ '@id' => 'https://permalink#primaryimage' ],
-						'headline'         => 'the-title',
-						'datePublished'    => '2345-12-12 12:12:12',
-						'dateModified'     => '2345-12-12 23:23:23',
-						'commentCount'     => 7,
-						'mainEntityOfPage' => [ '@id' => 'https://permalink#webpage' ],
-						'keywords'         => 'Tag1,Tag2',
-						'wordCount'        => 6,
-					],
-=======
 					'tags'                          => [ (object) [ 'name' => 'Tag1' ], (object) [ 'name' => 'Tag2' ] ],
 					'tag_names'                     => [ 'Tag1', 'Tag2' ],
 					'categories'                    => [ (object) [ 'name' => 'Category1' ] ],
 					'category_names'                => [ 'Category1' ],
->>>>>>> f6174246
+					'wordCount'                     => 6,
 				],
 				'expected_value' => [
 					'@type'            => 'Article',
@@ -520,11 +406,8 @@
 					'keywords'         => [ 'Tag1', 'Tag2' ],
 					'articleSection'   => [ 'Category1' ],
 					'inLanguage'       => 'language',
-<<<<<<< HEAD
-					'wordCount'        => 6,
-=======
-					'thumbnailUrl'     => 'https://www.example.com/image.jpg',
->>>>>>> f6174246
+					'thumbnailUrl'     => 'https://www.example.com/image.jpg',
+					'wordCount'        => 6,
 				],
 				'message'        => 'The post type does not support comments.',
 			],
@@ -534,40 +417,11 @@
 					'mock_value_post_type_supports' => false,
 					'post_comment_status'           => 'closed',
 					'approved_comments'             => 7,
-<<<<<<< HEAD
-					'data_for_add_keywords'         => [
-						'@type'            => 'Article',
-						'@id'              => 'https://permalink#article',
-						'isPartOf'         => [ '@id' => 'https://permalink#webpage' ],
-						'author'           => [ '@id' => 'https://permalink#author-id-hash' ],
-						'image'            => [ '@id' => 'https://permalink#primaryimage' ],
-						'headline'         => 'the-title',
-						'datePublished'    => '2345-12-12 12:12:12',
-						'dateModified'     => '2345-12-12 23:23:23',
-						'commentCount'     => 7,
-						'mainEntityOfPage' => [ '@id' => 'https://permalink#webpage' ],
-						'wordCount'        => 6,
-					],
-					'data_for_add_sections'         => [
-						'@type'            => 'Article',
-						'@id'              => 'https://permalink#article',
-						'isPartOf'         => [ '@id' => 'https://permalink#webpage' ],
-						'author'           => [ '@id' => 'https://permalink#author-id-hash' ],
-						'image'            => [ '@id' => 'https://permalink#primaryimage' ],
-						'headline'         => 'the-title',
-						'datePublished'    => '2345-12-12 12:12:12',
-						'dateModified'     => '2345-12-12 23:23:23',
-						'commentCount'     => 7,
-						'mainEntityOfPage' => [ '@id' => 'https://permalink#webpage' ],
-						'keywords'         => 'Tag1,Tag2',
-						'wordCount'        => 6,
-					],
-=======
 					'tags'                          => [ (object) [ 'name' => 'Tag1' ], (object) [ 'name' => 'Tag2' ] ],
 					'tag_names'                     => [ 'Tag1', 'Tag2' ],
 					'categories'                    => [ (object) [ 'name' => 'Category1' ] ],
 					'category_names'                => [ 'Category1' ],
->>>>>>> f6174246
+					'wordCount'                     => 6,
 				],
 				'expected_value' => [
 					'@type'            => 'Article',
@@ -582,11 +436,8 @@
 					'keywords'         => [ 'Tag1', 'Tag2' ],
 					'articleSection'   => [ 'Category1' ],
 					'inLanguage'       => 'language',
-<<<<<<< HEAD
-					'wordCount'        => 6,
-=======
-					'thumbnailUrl'     => 'https://www.example.com/image.jpg',
->>>>>>> f6174246
+					'thumbnailUrl'     => 'https://www.example.com/image.jpg',
+					'wordCount'        => 6,
 				],
 				'message'        => 'The comment status for the post is set to closed.',
 			],
@@ -596,38 +447,11 @@
 					'mock_value_post_type_supports' => false,
 					'post_comment_status'           => 'closed',
 					'approved_comments'             => 0,
-<<<<<<< HEAD
-					'data_for_add_keywords'         => [
-						'@type'            => 'Article',
-						'@id'              => 'https://permalink#article',
-						'isPartOf'         => [ '@id' => 'https://permalink#webpage' ],
-						'author'           => [ '@id' => 'https://permalink#author-id-hash' ],
-						'image'            => [ '@id' => 'https://permalink#primaryimage' ],
-						'headline'         => 'the-title',
-						'datePublished'    => '2345-12-12 12:12:12',
-						'dateModified'     => '2345-12-12 23:23:23',
-						'mainEntityOfPage' => [ '@id' => 'https://permalink#webpage' ],
-						'wordCount'        => 6,
-					],
-					'data_for_add_sections'         => [
-						'@type'            => 'Article',
-						'@id'              => 'https://permalink#article',
-						'isPartOf'         => [ '@id' => 'https://permalink#webpage' ],
-						'author'           => [ '@id' => 'https://permalink#author-id-hash' ],
-						'image'            => [ '@id' => 'https://permalink#primaryimage' ],
-						'headline'         => 'the-title',
-						'datePublished'    => '2345-12-12 12:12:12',
-						'dateModified'     => '2345-12-12 23:23:23',
-						'mainEntityOfPage' => [ '@id' => 'https://permalink#webpage' ],
-						'keywords'         => 'Tag1,Tag2',
-						'wordCount'        => 6,
-					],
-=======
 					'tags'                          => [ (object) [ 'name' => 'Tag1' ], (object) [ 'name' => 'Tag2' ] ],
 					'tag_names'                     => [ 'Tag1', 'Tag2' ],
 					'categories'                    => [ (object) [ 'name' => 'Category1' ] ],
 					'category_names'                => [ 'Category1' ],
->>>>>>> f6174246
+					'wordCount'                     => 6,
 				],
 				'expected_value' => [
 					'@type'            => 'Article',
@@ -642,11 +466,8 @@
 					'keywords'         => [ 'Tag1', 'Tag2' ],
 					'articleSection'   => [ 'Category1' ],
 					'inLanguage'       => 'language',
-<<<<<<< HEAD
-					'wordCount'        => 6,
-=======
-					'thumbnailUrl'     => 'https://www.example.com/image.jpg',
->>>>>>> f6174246
+					'thumbnailUrl'     => 'https://www.example.com/image.jpg',
+					'wordCount'        => 6,
 				],
 				'message'        => 'The comment status for the post is set to closed.',
 			],
@@ -659,6 +480,7 @@
 					'tags'                          => false,
 					'categories'                    => false,
 					'type'                          => 'Article',
+					'wordCount'                     => 6,
 				],
 				'expected_value' => [
 					'@type'            => 'Article',
@@ -682,6 +504,7 @@
 						],
 					],
 					'thumbnailUrl'     => 'https://www.example.com/image.jpg',
+					'wordCount'        => 6,
 				],
 				'message'        => 'There terms cannot be retrieved.',
 			],
@@ -694,6 +517,7 @@
 					'tags'                          => [],
 					'categories'                    => [],
 					'type'                          => 'Article',
+					'wordCount'                     => 6,
 				],
 				'expected_value' => [
 					'@type'            => 'Article',
@@ -717,6 +541,7 @@
 						],
 					],
 					'thumbnailUrl'     => 'https://www.example.com/image.jpg',
+					'wordCount'        => 6,
 				],
 				'message'        => 'The terms are empty.',
 			],
