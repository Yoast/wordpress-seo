--- conflicted
+++ resolved
@@ -61,36 +61,6 @@
 
 		$this->assertSame(
 			[
-<<<<<<< HEAD
-				[
-					'cleanup_name' => 'indexables_with_post_object_type_and_shop_order_object_sub_type',
-					'count'        => 0,
-				],
-				[
-					'cleanup_name' => 'indexables_with_auto-draft_post_status',
-					'count'        => 0,
-				],
-				[
-					'cleanup_name' => 'indexables_for_non_publicly_viewable_post',
-					'count'        => 0,
-				],
-				[
-					'cleanup_name' => 'indexables_for_non_publicly_viewable_taxonomies',
-					'count'        => 0,
-				],
-				[
-					'cleanup_name' => 'indexables_for_non_publicly_viewable_post_type_archive_pages',
-					'count'        => 0,
-				],
-				[
-					'cleanup_name' => 'indexables_for_authors_archive_disabled',
-					'count'        => 0,
-				],
-				[
-					'cleanup_name' => 'indexables_for_authors_without_archive',
-					'count'        => 0,
-				],
-=======
 				'to_be_cleaned_indexables' => [
 					[
 						'cleanup_name' => 'indexables_with_post_object_type_and_shop_order_object_sub_type',
@@ -109,6 +79,10 @@
 						'count'        => 0,
 					],
 					[
+						'cleanup_name' => 'indexables_for_non_publicly_viewable_post_type_archive_pages',
+						'count'        => 0,
+					],
+					[
 						'cleanup_name' => 'indexables_for_authors_archive_disabled',
 						'count'        => 0,
 					],
@@ -116,7 +90,6 @@
 						'cleanup_name' => 'indexables_for_authors_without_archive',
 						'count'        => 0,
 					],
->>>>>>> 53de6233
 
 					[
 						'cleanup_name' => 'indexables_for_object_type_and_source_table_users',
