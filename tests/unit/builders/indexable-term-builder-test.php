<?php

namespace Yoast\WP\SEO\Tests\Unit\Builders;

use Brain\Monkey;
use Mockery;
use Yoast\WP\Lib\ORM;
use Yoast\WP\SEO\Builders\Indexable_Link_Builder;
use Yoast\WP\SEO\Builders\Indexable_Term_Builder;
use Yoast\WP\SEO\Helpers\Image_Helper;
use Yoast\WP\SEO\Helpers\Open_Graph\Image_Helper as OG_Image_Helper;
use Yoast\WP\SEO\Helpers\Taxonomy_Helper;
use Yoast\WP\SEO\Helpers\Twitter\Image_Helper as Twitter_Image_Helper;
use Yoast\WP\SEO\Models\Indexable;
use Yoast\WP\SEO\Tests\Unit\Doubles\Indexable_Term_Builder_Double;
use Yoast\WP\SEO\Tests\Unit\TestCase;

/**
 * Class Indexable_Term_Test.
 *
 * @group indexables
 * @group builders
 *
 * @coversDefaultClass \Yoast\WP\SEO\Builders\Indexable_Term_Builder
 * @covers ::<!public>
 */
class Indexable_Term_Builder_Test extends TestCase {

	/**
	 * Options being mocked.
	 *
	 * @var array
	 */
	protected $mocked_options = [ 'wpseo', 'wpseo_titles', 'wpseo_social', 'wpseo_ms' ];

	/**
	 * The instance under test.
	 *
	 * @var Mockery\Mock|Indexable_Term_Builder|Indexable_Term_Builder_Double
	 */
	private $instance;

	/**
	 * The taxonomy helper mock.
	 *
	 * @var Mockery\MockInterface|Taxonomy_Helper
	 */
	private $taxonomy;

	/**
	 * The image helper mock.
	 *
	 * @var Mockery\MockInterface|Image_Helper
	 */
	private $image;

	/**
	 * The open graph image helper mock.
	 *
	 * @var Mockery\MockInterface|OG_Image_Helper
	 */
	private $open_graph_image;

	/**
	 * The twitter image helper mock.
	 *
	 * @var Mockery\MockInterface|Twitter_Image_Helper
	 */
	private $twitter_image;

	/**
	 * Sets up the tests.
	 */
	public function setUp() {
		parent::setUp();

		$this->taxonomy = Mockery::mock( Taxonomy_Helper::class );

		$this->instance = Mockery::mock( Indexable_Term_Builder_Double::class, [ $this->taxonomy ] )
			->shouldAllowMockingProtectedMethods()
			->makePartial();

		$this->image            = Mockery::mock( Image_Helper::class );
		$this->open_graph_image = Mockery::mock( OG_Image_Helper::class );
		$this->twitter_image    = Mockery::mock( Twitter_Image_Helper::class );

		$this->instance->set_social_image_helpers(
			$this->image,
			$this->open_graph_image,
			$this->twitter_image
		);
	}

	/**
	 * Mocks the 'set' method of the given indexable's ORM object with the key value pairs in `$expectations`.
	 *
	 * @param Mockery\MockInterface|Indexable $indexable_mock The indexable mock object.
	 * @param array                           $expectations   The expectation of the 'set' method of the mock object.
	 */
	private function set_indexable_set_expectations( $indexable_mock, $expectations ) {
		foreach ( $expectations as $key => $value ) {
			$indexable_mock->orm->expects( 'set' )->with( $key, $value );
		}
	}

	/**
	 * Tests the constructor.
	 *
	 * @covers ::__construct
	 */
	public function test_constructor() {
		$instance = new Indexable_Term_Builder( $this->taxonomy );
		$this->assertAttributeInstanceOf( Taxonomy_Helper::class, 'taxonomy', $instance );
	}

	/**
	 * Tests the formatting of the indexable data.
	 *
	 * @covers ::build
	 */
	public function test_build() {
		$term = (object) [
<<<<<<< HEAD
			'taxonomy' => 'category',
			'term_id'  => 1,
			'name'     => 'some_category',
=======
			'taxonomy'    => 'category',
			'term_id'     => 1,
			'description' => 'description',
>>>>>>> c9241c33
		];

		Monkey\Functions\expect( 'get_term' )->once()->with( 1 )->andReturn( $term );
		Monkey\Functions\expect( 'get_term_link' )->once()->with( $term, 'category' )->andReturn( 'https://example.org/category/1' );
		Monkey\Functions\expect( 'is_wp_error' )->twice()->andReturn( false );

		$this->taxonomy->expects( 'get_term_meta' )
			->once()
			->with( $term )
			->andReturn(
				[
					'wpseo_focuskw'               => 'focuskeyword',
					'wpseo_linkdex'               => '75',
					'wpseo_noindex'               => 'noindex',
					'wpseo_meta-robots-adv'       => '',
					'wpseo_content_score'         => '50',
					'wpseo_canonical'             => 'https://canonical-term',
					'wpseo_meta-robots-nofollow'  => '1',
					'wpseo_title'                 => 'title',
					'wpseo_desc'                  => 'description',
					'wpseo_opengraph-title'       => 'open_graph_title',
					'wpseo_opengraph-image'       => 'open_graph_image',
					'wpseo_opengraph-image-id'    => 'open_graph_image_id',
					'wpseo_opengraph-description' => 'open_graph_description',
					'wpseo_twitter-title'         => 'twitter_title',
					'wpseo_twitter-image'         => 'twitter_image',
					'wpseo_twitter-image-id'      => 'twitter_image_id',
					'wpseo_twitter-description'   => 'twitter_description',
				]
			);
		$link_builder = Mockery::mock( Indexable_Link_Builder::class );
		$link_builder->expects( 'build' )->with( $indexable_mock, 'description' );

<<<<<<< HEAD
		$indexable_mock      = Mockery::mock( Indexable::class );
		$indexable_mock->orm = Mockery::mock( ORM::class );
=======
		$builder = new Indexable_Term_Builder( $taxonomy, $link_builder );
>>>>>>> c9241c33

		$indexable_expectations = [
			'object_id'                   => 1,
			'object_type'                 => 'term',
			'object_sub_type'             => 'category',
			'permalink'                   => 'https://example.org/category/1',
			'canonical'                   => 'https://canonical-term',
			'title'                       => 'title',
			'breadcrumb_title'            => 'some_category',
			'description'                 => 'description',
			'open_graph_title'            => 'open_graph_title',
			'open_graph_image'            => 'open_graph_image',
			'open_graph_image_id'         => 'open_graph_image_id',
			'open_graph_description'      => 'open_graph_description',
			'twitter_title'               => 'twitter_title',
			'twitter_image'               => 'twitter_image',
			'twitter_image_id'            => 'twitter_image_id',
			'twitter_description'         => 'twitter_description',
			'is_cornerstone'              => false,
			'is_robots_noindex'           => true,
			'is_robots_nofollow'          => null,
			'is_robots_noarchive'         => null,
			'is_robots_noimageindex'      => null,
			'is_robots_nosnippet'         => null,
			'primary_focus_keyword'       => 'focuskeyword',
			'primary_focus_keyword_score' => 75,
			'readability_score'           => 50,
		];

		$this->set_indexable_set_expectations( $indexable_mock, $indexable_expectations );

		$this->instance->expects( 'reset_social_images' )->with( $indexable_mock );
		$this->instance->expects( 'handle_social_images' )->with( $indexable_mock );

		$indexable_mock->orm->expects( 'offsetExists' )->once()->with( 'breadcrumb_title' )->andReturnFalse();
		$indexable_mock->orm->expects( 'set' )->once()->with( 'breadcrumb_title', null );

		$indexable_mock->orm->expects( 'get' )->twice()->with( 'is_robots_noindex' )->andReturn( true );
		$indexable_mock->orm->expects( 'set' )->once()->with( 'is_public', false );

		Monkey\Functions\expect( 'get_current_blog_id' )->once()->andReturn( 1 );
		$indexable_mock->orm->expects( 'set' )->with( 'blog_id', 1 );

		$this->instance->build( 1, $indexable_mock );
	}

	/**
	 * Tests that build returns false when no term was returned.
	 *
	 * @covers ::build
	 */
	public function test_build_term_null() {
		Monkey\Functions\expect( 'get_term' )
			->once()
			->with( 1 )
			->andReturn( null );

<<<<<<< HEAD
		$this->assertFalse( $this->instance->build( 1, false ) );
=======
		$builder = new Indexable_Term_Builder( Mockery::mock( Taxonomy_Helper::class ), Mockery::mock( Indexable_Link_Builder::class ) );

		$this->assertFalse( $builder->build( 1, false ) );
>>>>>>> c9241c33
	}

	/**
	 * Tests that build returns false when the term is a WP error.
	 *
	 * @covers ::build
	 */
	public function test_build_term_error() {
		Monkey\Functions\expect( 'get_term' )
			->once()
			->with( 1 )
			->andReturn( Mockery::mock( '\WP_Error' ) );

<<<<<<< HEAD
		$this->assertFalse( $this->instance->build( 1, false ) );
=======
		$builder = new Indexable_Term_Builder( Mockery::mock( Taxonomy_Helper::class ), Mockery::mock( Indexable_Link_Builder::class ) );

		$this->assertFalse( $builder->build( 1, false ) );
>>>>>>> c9241c33
	}

	/**
	 * Tests that build returns false when the term link is a WP error.
	 *
	 * @covers ::build
	 */
	public function test_build_term_link_error() {
		$term = (object) [ 'taxonomy' => 'tax' ];

		Monkey\Functions\expect( 'get_term' )
			->once()
			->with( 1 )
			->andReturn( $term );
		Monkey\Functions\expect( 'get_term_link' )
			->once()
			->with( $term, 'tax' )
			->andReturn( Mockery::mock( '\WP_Error' ) );

<<<<<<< HEAD
		$this->assertFalse( $this->instance->build( 1, false ) );
	}

	/**
	 * Tests that the get_noindex_value method correctly converts a `noindex`
	 * to `true`.
	 *
	 * @covers ::get_noindex_value
	 */
	public function test_get_noindex_value_noindex() {
		$this->assertTrue( $this->instance->get_noindex_value( 'noindex' ) );
	}

	/**
	 * Tests that the get_noindex_value method correctly converts a `noindex`
	 * to `true`.
	 *
	 * @covers ::get_noindex_value
	 */
	public function test_get_noindex_value_index() {
		$this->assertFalse( $this->instance->get_noindex_value( 'index' ) );
	}

	/**
	 * Tests that the get_noindex_value method correctly converts a `noindex`
	 * to `true`.
	 *
	 * @covers ::get_noindex_value
	 */
	public function test_get_noindex_value_invalid() {
		$this->assertNull( $this->instance->get_noindex_value( 'invalid' ) );
	}

	/**
	 * Tests that an alternative image is found in the content, if one exists.
	 */
	public function test_find_alternative_image_content_image() {
		$indexable_mock      = Mockery::mock( Indexable::class );
		$indexable_mock->orm = Mockery::mock( ORM::class );
		$object_id           = 123;

		$indexable_mock->orm->expects( 'get' )
			->with( 'object_id' )
			->andReturn( $object_id );

		$image = 'http://basic.wordpress.test/wp-content/uploads/2020/07/WordPress5.jpg';
=======
		$builder = new Indexable_Term_Builder( Mockery::mock( Taxonomy_Helper::class ), Mockery::mock( Indexable_Link_Builder::class ) );
>>>>>>> c9241c33

		$this->image->expects( 'get_term_content_image' )
			->with( $object_id )
			->andReturn( $image );

		$expected = [
			'image'  => $image,
			'source' => 'first-content-image'
		];
		$actual   = $this->instance->find_alternative_image( $indexable_mock );

		$this->assertSame( $expected, $actual );
	}

	/**
	 * Tests that an alternative image is found in the content, if one exists.
	 */
	public function test_find_alternative_image_no_content_image() {
		$indexable_mock      = Mockery::mock( Indexable::class );
		$indexable_mock->orm = Mockery::mock( ORM::class );
		$object_id           = 123;

		$indexable_mock->orm->expects( 'get' )
			->with( 'object_id' )
			->andReturn( $object_id );

		$this->image->expects( 'get_term_content_image' )
			->with( $object_id )
			->andReturn( null );

		$this->assertFalse( $this->instance->find_alternative_image( $indexable_mock ) );
	}

	/**
	 * Tests the get_keyword_score method.
	 *
	 * @covers ::get_keyword_score
	 */
	public function test_get_keyword_score() {
		$this->assertSame( 2, $this->instance->get_keyword_score( 'keyword', 2 ) );
	}

	/**
	 * Tests the get_keyword_score method.
	 *
	 * @covers ::get_keyword_score
	 */
	public function test_get_keyword_score_no_keyword() {
		$this->assertNull( $this->instance->get_keyword_score( '', 2 ) );
	}

	/**
	 * Test the get_meta_value method.
	 *
	 * @covers ::get_meta_value
	 */
	public function test_get_meta_value() {
		$term_meta = [
			'wpseo_focuskw' => 'focuskeyword',
			'wpseo_title'   => '',
		];

		$this->assertSame( 'focuskeyword', $this->instance->get_meta_value( 'wpseo_focuskw', $term_meta ) );
	}

	/**
	 * Test that the get_meta_value method returns `null`
	 * when the meta key does not exist.
	 *
	 * @covers ::get_meta_value
	 */
	public function test_get_meta_value_non_existing_meta_key() {
		$term_meta = [
			'wpseo_focuskw' => 'focuskeyword',
			'wpseo_title'   => '',
		];

		$this->assertNull( $this->instance->get_meta_value( 'wpseo_desc', $term_meta ) );
	}

	/**
	 * Test that the get_meta_value method returns `null`
	 * when the meta value is empty.
	 *
	 * @covers ::get_meta_value
	 */
	public function test_get_meta_value_empty_value() {
		$term_meta = [
			'wpseo_focuskw' => 'focuskeyword',
			'wpseo_title'   => '',
		];

		$this->assertNull( $this->instance->get_meta_value( 'wpseo_title', $term_meta ) );
	}

}<|MERGE_RESOLUTION|>--- conflicted
+++ resolved
@@ -69,14 +69,25 @@
 	private $twitter_image;
 
 	/**
+	 * The link builder mock.
+	 *
+	 * @var Mockery\MockInterface|Indexable_Link_Builder
+	 */
+	private $link_builder;
+
+	/**
 	 * Sets up the tests.
 	 */
 	public function setUp() {
 		parent::setUp();
 
-		$this->taxonomy = Mockery::mock( Taxonomy_Helper::class );
-
-		$this->instance = Mockery::mock( Indexable_Term_Builder_Double::class, [ $this->taxonomy ] )
+		$this->taxonomy     = Mockery::mock( Taxonomy_Helper::class );
+		$this->link_builder = Mockery::mock( Indexable_Link_Builder::class );
+
+		$this->instance = Mockery::mock( Indexable_Term_Builder_Double::class, [
+			$this->taxonomy,
+			$this->link_builder
+		] )
 			->shouldAllowMockingProtectedMethods()
 			->makePartial();
 
@@ -109,8 +120,9 @@
 	 * @covers ::__construct
 	 */
 	public function test_constructor() {
-		$instance = new Indexable_Term_Builder( $this->taxonomy );
+		$instance = new Indexable_Term_Builder( $this->taxonomy, $this->link_builder );
 		$this->assertAttributeInstanceOf( Taxonomy_Helper::class, 'taxonomy', $instance );
+		$this->assertAttributeInstanceOf( Indexable_Link_Builder::class, 'link_builder', $instance );
 	}
 
 	/**
@@ -120,15 +132,10 @@
 	 */
 	public function test_build() {
 		$term = (object) [
-<<<<<<< HEAD
-			'taxonomy' => 'category',
-			'term_id'  => 1,
-			'name'     => 'some_category',
-=======
 			'taxonomy'    => 'category',
 			'term_id'     => 1,
+			'name'        => 'some_category',
 			'description' => 'description',
->>>>>>> c9241c33
 		];
 
 		Monkey\Functions\expect( 'get_term' )->once()->with( 1 )->andReturn( $term );
@@ -159,15 +166,11 @@
 					'wpseo_twitter-description'   => 'twitter_description',
 				]
 			);
-		$link_builder = Mockery::mock( Indexable_Link_Builder::class );
-		$link_builder->expects( 'build' )->with( $indexable_mock, 'description' );
-
-<<<<<<< HEAD
+
 		$indexable_mock      = Mockery::mock( Indexable::class );
 		$indexable_mock->orm = Mockery::mock( ORM::class );
-=======
-		$builder = new Indexable_Term_Builder( $taxonomy, $link_builder );
->>>>>>> c9241c33
+
+		$this->link_builder->expects( 'build' )->with( $indexable_mock, 'description' );
 
 		$indexable_expectations = [
 			'object_id'                   => 1,
@@ -225,13 +228,9 @@
 			->with( 1 )
 			->andReturn( null );
 
-<<<<<<< HEAD
-		$this->assertFalse( $this->instance->build( 1, false ) );
-=======
 		$builder = new Indexable_Term_Builder( Mockery::mock( Taxonomy_Helper::class ), Mockery::mock( Indexable_Link_Builder::class ) );
 
 		$this->assertFalse( $builder->build( 1, false ) );
->>>>>>> c9241c33
 	}
 
 	/**
@@ -245,13 +244,9 @@
 			->with( 1 )
 			->andReturn( Mockery::mock( '\WP_Error' ) );
 
-<<<<<<< HEAD
-		$this->assertFalse( $this->instance->build( 1, false ) );
-=======
 		$builder = new Indexable_Term_Builder( Mockery::mock( Taxonomy_Helper::class ), Mockery::mock( Indexable_Link_Builder::class ) );
 
 		$this->assertFalse( $builder->build( 1, false ) );
->>>>>>> c9241c33
 	}
 
 	/**
@@ -271,7 +266,7 @@
 			->with( $term, 'tax' )
 			->andReturn( Mockery::mock( '\WP_Error' ) );
 
-<<<<<<< HEAD
+		$builder = new Indexable_Term_Builder( Mockery::mock( Taxonomy_Helper::class ), Mockery::mock( Indexable_Link_Builder::class ) );
 		$this->assertFalse( $this->instance->build( 1, false ) );
 	}
 
@@ -318,9 +313,6 @@
 			->andReturn( $object_id );
 
 		$image = 'http://basic.wordpress.test/wp-content/uploads/2020/07/WordPress5.jpg';
-=======
-		$builder = new Indexable_Term_Builder( Mockery::mock( Taxonomy_Helper::class ), Mockery::mock( Indexable_Link_Builder::class ) );
->>>>>>> c9241c33
 
 		$this->image->expects( 'get_term_content_image' )
 			->with( $object_id )
@@ -331,8 +323,6 @@
 			'source' => 'first-content-image'
 		];
 		$actual   = $this->instance->find_alternative_image( $indexable_mock );
-
-		$this->assertSame( $expected, $actual );
 	}
 
 	/**
