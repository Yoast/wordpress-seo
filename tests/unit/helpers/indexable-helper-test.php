--- conflicted
+++ resolved
@@ -2,12 +2,9 @@
 
 namespace Yoast\WP\SEO\Tests\Unit\Helpers;
 
+use Brain\Monkey;
 use Mockery;
-<<<<<<< HEAD
 use Yoast\WP\SEO\Helpers\Environment_Helper;
-use Yoast\WP\SEO\Helpers\Indexable_Helper;
-use Yoast\WP\SEO\Helpers\Options_Helper;
-=======
 use Yoast\WP\SEO\Actions\Indexation\Indexable_Post_Indexation_Action;
 use Yoast\WP\SEO\Actions\Indexation\Indexable_Post_Type_Archive_Indexation_Action;
 use Yoast\WP\SEO\Actions\Indexation\Indexable_Term_Indexation_Action;
@@ -15,13 +12,11 @@
 use Yoast\WP\SEO\Helpers\Options_Helper;
 use Yoast\WP\SEO\Presenters\Admin\Indexation_Permalink_Warning_Presenter;
 use Yoast\WP\SEO\Repositories\Indexable_Repository;
->>>>>>> 0d5b4529
 use Yoast\WP\SEO\Tests\Unit\Doubles\Models\Indexable_Mock;
 use Yoast\WP\SEO\Tests\Unit\TestCase;
-use function Brain\Monkey\Functions\expect;
 
 /**
- * Class Indexable_Helper_Test.
+ * Class Indexable_Helper_Test
  *
  * @coversDefaultClass \Yoast\WP\SEO\Helpers\Indexable_Helper
  *
@@ -37,7 +32,20 @@
 	protected $instance;
 
 	/**
-<<<<<<< HEAD
+	 * Represents the options helper.
+	 *
+	 * @var Mockery\MockInterface|Options_Helper
+	 */
+	protected $options;
+
+	/**
+	 * Represents the options helper.
+	 *
+	 * @var Mockery\MockInterface|Indexable_Repository
+	 */
+	protected $repository;
+
+	/**
 	 * Represents the environment helper.
 	 *
 	 * @var Environment_Helper
@@ -45,237 +53,15 @@
 	protected $environment_helper;
 
 	/**
-	 * Sets up the class under test and mock objects.
+	 * @inheritDoc
 	 */
 	public function setUp() {
 		parent::setUp();
 
+		$this->options            = Mockery::mock( Options_Helper::class );
+		$this->repository         = Mockery::mock( Indexable_Repository::class );
 		$this->environment_helper = Mockery::mock( Environment_Helper::class );
-		$this->instance           = new Indexable_Helper( $this->environment_helper );
-	}
-
-	/**
-	 * Tests if the class attributes are set properly.
-	 *
-	 * @covers ::__construct
-	 */
-	public function test_construct() {
-		$this->assertAttributeInstanceOf( Environment_Helper::class, 'environment_helper', $this->instance );
-	}
-
-	/**
-	 * Retrieves the permalink for a post indexable.
-	 *
-	 * @covers ::get_permalink_for_indexable
-	 */
-	public function test_get_permalink_for_post_indexable() {
-		$indexable              = Mockery::mock( Indexable_Mock::class );
-		$indexable->object_type = 'post';
-
-		expect( 'get_permalink' )
-			->andReturn( 'https://example.org/permalink' );
-
-		$this->assertEquals(
-			'https://example.org/permalink',
-			$this->instance->get_permalink_for_indexable( $indexable )
-		);
-	}
-
-	/**
-	 * Retrieves the permalink for an attachment indexable.
-	 *
-	 * @covers ::get_permalink_for_indexable
-	 */
-	public function test_get_permalink_for_attachment_indexable() {
-		$indexable                  = Mockery::mock( Indexable_Mock::class );
-		$indexable->object_type     = 'post';
-		$indexable->object_sub_type = 'attachment';
-
-		expect( 'wp_get_attachment_url' )
-			->andReturn( 'https://example.org/attachment' );
-
-		$this->assertEquals(
-			'https://example.org/attachment',
-			$this->instance->get_permalink_for_indexable( $indexable )
-		);
-	}
-
-	/**
-	 * Retrieves the permalink for a home page indexable.
-	 *
-	 * @covers ::get_permalink_for_indexable
-	 */
-	public function test_get_permalink_for_homepage_indexable() {
-		$indexable              = Mockery::mock( Indexable_Mock::class );
-		$indexable->object_type = 'home-page';
-
-		expect( 'get_permalink' )
-			->andReturn( 'https://example.org/homepage' );
-
-		$this->assertEquals(
-			'https://example.org/homepage',
-			$this->instance->get_permalink_for_indexable( $indexable )
-		);
-	}
-
-	/**
-	 * Retrieves the permalink for a term indexable.
-	 *
-	 * @covers ::get_permalink_for_indexable
-	 */
-	public function test_get_permalink_for_term_indexable() {
-		$indexable              = Mockery::mock( Indexable_Mock::class );
-		$indexable->object_id   = 2;
-		$indexable->object_type = 'term';
-
-		$term = (object) [
-			'taxonomy' => 'category',
-		];
-
-		expect( 'get_term' )
-			->with( 2 )
-			->andReturn( $term );
-
-		expect( 'is_wp_error' )
-			->with( $term )
-			->andReturn( false );
-
-		expect( 'get_term_link' )
-			->with( $term, 'category' )
-			->andReturn( 'https://example.org/term' );
-
-		$this->assertEquals(
-			'https://example.org/term',
-			$this->instance->get_permalink_for_indexable( $indexable )
-		);
-	}
-
-	/**
-	 * Retrieves the permalink for a term indexable and term not found.
-	 *
-	 * @covers ::get_permalink_for_indexable
-	 */
-	public function test_get_permalink_for_term_indexable_term_not_found() {
-		$indexable              = Mockery::mock( Indexable_Mock::class );
-		$indexable->object_id   = 2;
-		$indexable->object_type = 'term';
-
-		expect( 'get_term' )
-			->with( 2 )
-			->andReturn( null );
-
-
-		$this->assertNull(
-			$this->instance->get_permalink_for_indexable( $indexable )
-		);
-	}
-
-	/**
-	 * Retrieves the permalink for a term indexable with term being wp_error.
-	 *
-	 * @covers ::get_permalink_for_indexable
-	 */
-	public function test_get_permalink_for_term_indexable_term_is_wp_error() {
-		$indexable              = Mockery::mock( Indexable_Mock::class );
-		$indexable->object_id   = 2;
-		$indexable->object_type = 'term';
-
-		$term = (object) [
-			'taxonomy' => 'category',
-		];
-
-		expect( 'get_term' )
-			->with( 2 )
-			->andReturn( $term );
-
-		expect( 'is_wp_error' )
-			->with( $term )
-			->andReturn( true );
-
-		$this->assertNull(
-			$this->instance->get_permalink_for_indexable( $indexable )
-		);
-	}
-
-	/**
-	 * Retrieves the permalink for a search page indexable.
-	 *
-	 * @covers ::get_permalink_for_indexable
-	 */
-	public function test_get_permalink_for_search_page_indexable() {
-		$indexable                  = Mockery::mock( Indexable_Mock::class );
-		$indexable->object_type     = 'system-page';
-		$indexable->object_sub_type = 'search-page';
-
-		expect( 'get_search_link' )
-			->andReturn( 'https://example.org/search' );
-
-		$this->assertEquals(
-			'https://example.org/search',
-			$this->instance->get_permalink_for_indexable( $indexable )
-		);
-	}
-
-	/**
-	 * Retrieves the permalink for a search page indexable.
-=======
-	 * Represents the options helper.
->>>>>>> 0d5b4529
-	 *
-	 * @var Mockery\MockInterface|Options_Helper
-	 */
-<<<<<<< HEAD
-	public function test_get_permalink_for_post_type_archive_indexable() {
-		$indexable                  = Mockery::mock( Indexable_Mock::class );
-		$indexable->object_type     = 'post-type-archive';
-		$indexable->object_sub_type = 'post-type';
-
-		expect( 'get_post_type_archive_link' )
-			->with( 'post-type' )
-			->andReturn( 'https://example.org/post-type' );
-
-		$this->assertEquals(
-			'https://example.org/post-type',
-			$this->instance->get_permalink_for_indexable( $indexable )
-		);
-	}
-=======
-	protected $options;
->>>>>>> 0d5b4529
-
-	/**
-	 * Represents the options helper.
-	 *
-	 * @var Mockery\MockInterface|Indexable_Repository
-	 */
-<<<<<<< HEAD
-	public function test_get_permalink_for_user_indexable() {
-		$indexable              = Mockery::mock( Indexable_Mock::class );
-		$indexable->object_type = 'user';
-		$indexable->object_id   = 1;
-
-		expect( 'get_author_posts_url' )
-			->with( 1 )
-			->andReturn( 'https://example.org/user/1' );
-
-		$this->assertEquals(
-			'https://example.org/user/1',
-			$this->instance->get_permalink_for_indexable( $indexable )
-		);
-	}
-=======
-	protected $repository;
->>>>>>> 0d5b4529
-
-	/**
-	 * @inheritDoc
-	 */
-	public function setUp() {
-		parent::setUp();
-
-		$this->options    = Mockery::mock( Options_Helper::class );
-		$this->repository = Mockery::mock( Indexable_Repository::class );
-		$this->instance   = new Indexable_Helper( $this->options, $this->repository );
+		$this->instance           = new Indexable_Helper( $this->options, $this->repository, $this->environment_helper );
 	}
 
 	/**
@@ -292,13 +78,13 @@
 	 */
 	public function test_get_page_type_for_indexable( $object_type, $object_sub_type, $is_front_page, $is_posts_page, $expected_page_type ) {
 		if ( $object_type === 'post' ) {
-			expect( 'get_option' )
+			Monkey\Functions\expect( 'get_option' )
 				->once()
 				->with( 'page_on_front' )
 				->andReturn( ( $is_front_page ) ? 1 : 0 );
 
 			if ( ! $is_front_page ) {
-				expect( 'get_option' )
+				Monkey\Functions\expect( 'get_option' )
 					->once()
 					->with( 'page_for_posts' )
 					->andReturn( ( $is_posts_page ) ? 1 : 0 );
@@ -311,6 +97,59 @@
 		$indexable->object_sub_type = $object_sub_type;
 
 		$this->assertEquals( $expected_page_type, $this->instance->get_page_type_for_indexable( $indexable ) );
+	}
+
+	/**
+	 * Data provider for the test_get_page_type_for_indexable_provider function.
+	 *
+	 * @return array The test data.
+	 */
+	public function get_page_type_for_indexable_provider() {
+		return [
+			[ 'post', 'page', true, false, 'Static_Home_Page' ],
+			[ 'post', 'page', false, true, 'Static_Posts_Page' ],
+			[ 'post', 'post', false, false, 'Post_Type' ],
+			[ 'term', 'tag', false, false, 'Term_Archive' ],
+			[ 'user', null, false, false, 'Author_Archive' ],
+			[ 'home-page', null, false, false, 'Home_Page' ],
+			[ 'post-type-archive', 'post', false, false, 'Post_Type_Archive' ],
+			[ 'system-page', 'search-result', false, false, 'Search_Result_Page' ],
+			[ 'system-page', '404', false, false, 'Error_Page' ],
+		];
+	}
+
+	/**
+	 * Test resetting the permalinks for categories.
+	 *
+	 * @covers ::reset_permalink_indexables
+	 */
+	public function test_reset_permalink_indexables() {
+		$this->repository
+			->expects( 'reset_permalink' )
+			->once()
+			->with( 'term', 'category' )
+			->andReturn( 1 );
+
+		$this->options
+			->expects( 'set' )
+			->with( 'indexables_indexation_reason', Indexation_Permalink_Warning_Presenter::REASON_CATEGORY_BASE_PREFIX )
+			->once();
+
+		$this->options
+			->expects( 'set' )
+			->with( 'ignore_indexation_warning', false )
+			->once();
+
+		$this->options
+			->expects( 'set' )
+			->with( 'indexation_warning_hide_until', false )
+			->once();
+
+		Monkey\Functions\expect( 'delete_transient' )->with( Indexable_Post_Indexation_Action::TRANSIENT_CACHE_KEY );
+		Monkey\Functions\expect( 'delete_transient' )->with( Indexable_Post_Type_Archive_Indexation_Action::TRANSIENT_CACHE_KEY );
+		Monkey\Functions\expect( 'delete_transient' )->with( Indexable_Term_Indexation_Action::TRANSIENT_CACHE_KEY );
+
+		$this->instance->reset_permalink_indexables( 'term', 'category', Indexation_Permalink_Warning_Presenter::REASON_CATEGORY_BASE_PREFIX );
 	}
 
 	/**
@@ -345,26 +184,40 @@
 	}
 
 	/**
-	 * Data provider for the test_get_page_type_for_indexable_provider function.
-	 *
-	 * @return array The test data.
-	 */
-	public function get_page_type_for_indexable_provider() {
-		return [
-			[ 'post', 'page', true, false, 'Static_Home_Page' ],
-			[ 'post', 'page', false, true, 'Static_Posts_Page' ],
-			[ 'post', 'post', false, false, 'Post_Type' ],
-			[ 'term', 'tag', false, false, 'Term_Archive' ],
-			[ 'user', null, false, false, 'Author_Archive' ],
-			[ 'home-page', null, false, false, 'Home_Page' ],
-			[ 'post-type-archive', 'post', false, false, 'Post_Type_Archive' ],
-			[ 'system-page', 'search-result', false, false, 'Search_Result_Page' ],
-			[ 'system-page', '404', false, false, 'Error_Page' ],
-		];
-	}
-
-	/**
-<<<<<<< HEAD
+	 * Test resetting the permalinks for categories when there are no results.
+	 *
+	 * @covers ::reset_permalink_indexables
+	 */
+	public function test_no_reset_permalink_indexables() {
+		$this->repository
+			->expects( 'reset_permalink' )
+			->once()
+			->with( 'term', 'category' )
+			->andReturn( 0 );
+
+		$this->options
+			->expects( 'set' )
+			->with( 'indexables_indexation_reason', Indexation_Permalink_Warning_Presenter::REASON_CATEGORY_BASE_PREFIX )
+			->never();
+
+		$this->options
+			->expects( 'set' )
+			->with( 'ignore_indexation_warning', false )
+			->never();
+
+		$this->options
+			->expects( 'set' )
+			->with( 'indexation_warning_hide_until', false )
+			->never();
+
+		Monkey\Functions\expect( 'delete_transient' )->with( Indexable_Post_Indexation_Action::TRANSIENT_CACHE_KEY )->never();
+		Monkey\Functions\expect( 'delete_transient' )->with( Indexable_Post_Type_Archive_Indexation_Action::TRANSIENT_CACHE_KEY )->never();
+		Monkey\Functions\expect( 'delete_transient' )->with( Indexable_Term_Indexation_Action::TRANSIENT_CACHE_KEY )->never();
+
+		$this->instance->reset_permalink_indexables( 'term', 'category', Indexation_Permalink_Warning_Presenter::REASON_CATEGORY_BASE_PREFIX );
+	}
+
+	/**
 	 * DataProvider for test_should_index_for_production_environment.
 	 *
 	 * @return array[]
@@ -379,72 +232,5 @@
 			[ 'development', null, false ],
 			[ null, null, false ],
 		];
-=======
-	 * Test resetting the permalinks for categories.
-	 *
-	 * @covers ::reset_permalink_indexables
-	 */
-	public function test_reset_permalink_indexables() {
-		$this->repository
-			->expects( 'reset_permalink' )
-			->once()
-			->with( 'term', 'category' )
-			->andReturn( 1 );
-
-		$this->options
-			->expects( 'set' )
-			->with( 'indexables_indexation_reason', Indexation_Permalink_Warning_Presenter::REASON_CATEGORY_BASE_PREFIX )
-			->once();
-
-		$this->options
-			->expects( 'set' )
-			->with( 'ignore_indexation_warning', false )
-			->once();
-
-		$this->options
-			->expects( 'set' )
-			->with( 'indexation_warning_hide_until', false )
-			->once();
-
-		Monkey\Functions\expect( 'delete_transient' )->with( Indexable_Post_Indexation_Action::TRANSIENT_CACHE_KEY );
-		Monkey\Functions\expect( 'delete_transient' )->with( Indexable_Post_Type_Archive_Indexation_Action::TRANSIENT_CACHE_KEY );
-		Monkey\Functions\expect( 'delete_transient' )->with( Indexable_Term_Indexation_Action::TRANSIENT_CACHE_KEY );
-
-		$this->instance->reset_permalink_indexables( 'term', 'category', Indexation_Permalink_Warning_Presenter::REASON_CATEGORY_BASE_PREFIX );
-	}
-
-	/**
-	 * Test resetting the permalinks for categories when there are no results.
-	 *
-	 * @covers ::reset_permalink_indexables
-	 */
-	public function test_no_reset_permalink_indexables() {
-		$this->repository
-			->expects( 'reset_permalink' )
-			->once()
-			->with( 'term', 'category' )
-			->andReturn( 0 );
-
-		$this->options
-			->expects( 'set' )
-			->with( 'indexables_indexation_reason', Indexation_Permalink_Warning_Presenter::REASON_CATEGORY_BASE_PREFIX )
-			->never();
-
-		$this->options
-			->expects( 'set' )
-			->with( 'ignore_indexation_warning', false )
-			->never();
-
-		$this->options
-			->expects( 'set' )
-			->with( 'indexation_warning_hide_until', false )
-			->never();
-
-		Monkey\Functions\expect( 'delete_transient' )->with( Indexable_Post_Indexation_Action::TRANSIENT_CACHE_KEY )->never();
-		Monkey\Functions\expect( 'delete_transient' )->with( Indexable_Post_Type_Archive_Indexation_Action::TRANSIENT_CACHE_KEY )->never();
-		Monkey\Functions\expect( 'delete_transient' )->with( Indexable_Term_Indexation_Action::TRANSIENT_CACHE_KEY )->never();
-
-		$this->instance->reset_permalink_indexables( 'term', 'category', Indexation_Permalink_Warning_Presenter::REASON_CATEGORY_BASE_PREFIX );
->>>>>>> 0d5b4529
 	}
 }