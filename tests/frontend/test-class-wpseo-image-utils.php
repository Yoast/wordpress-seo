--- conflicted
+++ resolved
@@ -132,7 +132,6 @@
 	}
 
 	/**
-<<<<<<< HEAD
 	 * Tests if the absolute path is working as expected.
 	 *
 	 * @param string $input    Data to use in execution.
@@ -170,8 +169,11 @@
 				'/c' . $uploads['basedir'] . '/d',
 				$uploads['basedir'] . '/c' . $uploads['basedir'] . '/d',
 				'Relative path with absolute path inside should be prefixed with basedir.',
-			)
-=======
+			),
+		);
+	}
+
+	/**
 	 * Provided data for the get data test.
 	 *
 	 * @return array The test data.
@@ -271,7 +273,6 @@
 				'attachment_id' => 0,
 				'message'       => 'With height and width not being an integer',
 			),
->>>>>>> a0740471
 		);
 	}
 }