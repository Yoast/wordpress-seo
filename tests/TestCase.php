--- conflicted
+++ resolved
@@ -32,7 +32,7 @@
 				'esc_html'             => null,
 				'esc_textarea'         => null,
 				'__'                   => null,
-				'_n'                   => function ( $single, $plural, $number ) {
+				'_n'                   => function( $single, $plural, $number ) {
 					if ( $number === 1 ) {
 						return $single;
 					}
@@ -45,36 +45,33 @@
 				'esc_attr_x'           => null,
 				'esc_url'              => null,
 				'esc_url_raw'          => null,
-<<<<<<< HEAD
-=======
 				'esc_js'               => null,
->>>>>>> e4930d61
 				'sanitize_text_field'  => null,
 				'is_admin'             => false,
 				'is_multisite'         => false,
 				'wp_kses_post'         => null,
 				'site_url'             => 'https://www.example.org',
-				'wp_json_encode'       => function ( $data, $options = 0, $depth = 512 ) {
+				'wp_json_encode'       => function( $data, $options = 0, $depth = 512 ) {
 					return \json_encode( $data, $options, $depth );
 				},
 				'wp_slash'             => null,
-				'wp_unslash'           => function ( $value ) {
+				'wp_unslash'           => function( $value ) {
 					return \is_string( $value ) ? \stripslashes( $value ) : $value;
 				},
-				'absint'               => function ( $value ) {
+				'absint'               => function( $value ) {
 					return \abs( \intval( $value ) );
 				},
-				'mysql2date'           => function ( $format, $date ) {
+				'mysql2date'           => function( $format, $date ) {
 					return $date;
 				},
 				'number_format_i18n'   => null,
-				'wp_parse_args'        => function ( $settings, $defaults ) {
+				'wp_parse_args'        => function( $settings, $defaults ) {
 					return \array_merge( $defaults, $settings );
 				},
-				'user_trailingslashit' => function ( $string ) {
+				'user_trailingslashit' => function( $string ) {
 					return \trailingslashit( $string );
 				},
-				'wp_strip_all_tags'    => function ( $string, $remove_breaks = false ) {
+				'wp_strip_all_tags'    => function( $string, $remove_breaks = false ) {
 					$string = \preg_replace( '@<(script|style)[^>]*?>.*?</\\1>@si', '', $string );
 					$string = \strip_tags( $string );
 
@@ -84,7 +81,7 @@
 
 					return \trim( $string );
 				},
-				'get_bloginfo'         => function ( $show ) {
+				'get_bloginfo'         => function( $show ) {
 					switch ( $show ) {
 						case 'charset':
 							return 'UTF-8';
