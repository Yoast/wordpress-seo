--- conflicted
+++ resolved
@@ -15,27 +15,6 @@
 	 *
 	 * @covers WPSEO_Breadcrumbs::breadcrumb
 	 */
-<<<<<<< HEAD
-	/*
-	public function test_breadcrumb_home() {
-
-		// Test for home breadcrumb.
-		$expected = '<span prefix="v: http://rdf.data-vocabulary.org/#">
-			<span typeof="v:Breadcrumb"><span class="breadcrumb_last" property="v:title">Home</span></span>
-		</span>';
-		$output = WPSEO_Breadcrumbs::breadcrumb( '', '', false );
-		$this->assertSame( $expected, trim( $output ) );
-
-		// @todo Test actual breadcrumb output.
-	}*/
-
-	/**
-	 * Placeholder test to prevent PHPUnit from throwing errors.
-	 *
-	 * @covers WPSEO_Breadcrumbs::breadcrumb
-	 */
-=======
->>>>>>> d0d46855
 	public function test_breadcrumb_before() {
 
 		// Test before argument.
