<?php
/**
 * WPSEO plugin test file.
 *
 * @package Yoast\WP\SEO\Tests\Integrations\Admin
 */

namespace Yoast\WP\SEO\Tests\Integrations\Admin;

use Brain\Monkey;
use Mockery;
use WPSEO_Admin_Asset_Manager;
use Yoast\WP\SEO\Actions\Indexation\Indexable_General_Indexation_Action;
use Yoast\WP\SEO\Actions\Indexation\Indexable_Post_Indexation_Action;
use Yoast\WP\SEO\Actions\Indexation\Indexable_Post_Type_Archive_Indexation_Action;
use Yoast\WP\SEO\Actions\Indexation\Indexable_Term_Indexation_Action;
use Yoast\WP\SEO\Conditionals\Admin_Conditional;
use Yoast\WP\SEO\Conditionals\Migrations_Conditional;
use Yoast\WP\SEO\Conditionals\Yoast_Admin_And_Dashboard_Conditional;
use Yoast\WP\SEO\Conditionals\Yoast_Tools_Page_Conditional;
use Yoast\WP\SEO\Helpers\Options_Helper;
use Yoast\WP\SEO\Integrations\Admin\Indexation_Integration;
use Yoast\WP\SEO\Tests\TestCase;

/**
 * Class Indexation_Integration_Test
 *
 * @group integrations
 * @group indexation
 *
 * @coversDefaultClass \Yoast\WP\SEO\Integrations\Admin\Indexation_Integration
 */
class Indexation_Integration_Test extends TestCase {

	/**
	 * Holds indexation integration.
	 *
	 * @var Indexation_Integration
	 */
	private $instance;

	/**
	 * Holds the post indexation action mock.
	 *
	 * @var Mockery\MockInterface|Indexable_Post_Indexation_Action
	 */
	private $post_indexation;

	/**
	 * Holds the term indexation action mock.
	 *
	 * @var Mockery\MockInterface|Indexable_Term_Indexation_Action
	 */
	private $term_indexation;

	/**
	 * Holds the post type archive indexation action mock.
	 *
	 * @var Mockery\MockInterface|Indexable_Post_Type_Archive_Indexation_Action
	 */
	private $post_type_archive_indexation;

	/**
	 * Holds the general indexation action mock.
	 *
	 * @var Mockery\MockInterface|Indexable_General_Indexation_Action
	 */
	private $general_indexation;

	/**
	 * Holds the options helper mock.
	 *
	 * @var Mockery\MockInterface|Options_Helper
	 */
	private $options;

	/**
	 * Holds the admin asset manager mock.
	 *
	 * @var Mockery\MockInterface|WPSEO_Admin_Asset_Manager
	 */
	private $asset_manager;

	/**
	 * Holds the Yoast tools page conditional.
	 *
	 * @var Mockery\MockInterface|Yoast_Tools_Page_Conditional
	 */
	private $yoast_tools_page_conditional;

	/**
	 * @inheritDoc
	 */
	public function setUp() {
		$this->post_type_archive_indexation = Mockery::mock( Indexable_Post_Type_Archive_Indexation_Action::class );
		$this->post_indexation              = Mockery::mock( Indexable_Post_Indexation_Action::class );
		$this->term_indexation              = Mockery::mock( Indexable_Term_Indexation_Action::class );
		$this->general_indexation           = Mockery::mock( Indexable_General_Indexation_Action::class );
		$this->options                      = Mockery::mock( Options_Helper::class );
		$this->asset_manager                = Mockery::mock( WPSEO_Admin_Asset_Manager::class );
		$this->yoast_tools_page_conditional = Mockery::mock( Yoast_Tools_Page_Conditional::class );

		$this->instance = new Indexation_Integration(
			$this->post_indexation,
			$this->term_indexation,
			$this->post_type_archive_indexation,
			$this->general_indexation,
			$this->options,
			$this->asset_manager,
			$this->yoast_tools_page_conditional
		);

		parent::setUp();
	}

	/**
	 * Tests that the get conditionals method returns
	 * the right conditionals.
	 *
	 * @covers ::get_conditionals
	 */
	public function test_get_conditionals() {
		$conditionals = Indexation_Integration::get_conditionals();
		$this->assertEquals(
			[
				Admin_Conditional::class,
				Yoast_Admin_And_Dashboard_Conditional::class,
				Migrations_Conditional::class,
			],
			$conditionals
		);
	}

	/**
	 * Tests the register hooks function.
	 *
	 * @covers ::register_hooks
	 */
	public function test_register_hooks() {
		Monkey\Actions\expectAdded( 'admin_enqueue_scripts' );
		Monkey\Actions\expectAdded( 'wpseo_tools_overview_list_items' );

		$this->instance->register_hooks();
	}

	/**
	 * Tests that scripts and styles are enqueued and the modal
	 * is rendered when there is something to index.
	 *
	 * @covers ::enqueue_scripts
	 */
	public function test_enqueue_scripts_not_having_warning_ignored() {
		// Mock that 40 indexables should be indexed.
		$this->set_total_unindexed_expectations(
			[
				'post_type_archive' => 5,
				'general'           => 10,
				'post'              => 15,
				'term'              => 10,
			]
		);

		$this->yoast_tools_page_conditional->expects( 'is_met' )
			->once()
			->andReturn( true );

		$this->options
			->expects( 'get' )
			->with( 'ignore_indexation_warning', false )
			->andReturnFalse();

		$this->options
			->expects( 'get' )
			->with( 'indexation_started', 0 )
			->andReturn( 0 );

		$this->options
			->expects( 'get' )
			->with( 'indexation_warning_hide_until' )
			->andReturn( 0 );


<<<<<<< HEAD
		if ( $ignore_warning ) {
			$this->term_indexation
				->expects( 'get_total_term_permalinks_null' )
				->once()
				->andReturn( 35 );
=======
		$this->options
			->expects( 'get' )
			->once()
			->with( 'indexables_indexation_reason', '' )
			->andReturn( '' );
>>>>>>> a0168fa6

		Monkey\Actions\expectAdded( 'admin_notices' );

		// Expect that the script and style for the modal is enqueued.
		$this->asset_manager
			->expects( 'enqueue_script' )
			->once()
			->with( 'indexation' );

		$this->asset_manager
			->expects( 'enqueue_style' )
			->once()
			->with( 'admin-css' );

		// We should hook into the admin footer and admin notices hook.
		Monkey\Actions\expectAdded( 'admin_footer' );

		// Mock retrieval of the REST URL.
		Monkey\Functions\expect( 'rest_url' )
			->once()
			->andReturn( 'https://example.org/wp-ajax/' );

		// Mock WP nonce.
		Monkey\Functions\expect( 'wp_create_nonce' )
			->once()
			->andReturn( 'nonce' );

		// The script should be localized with the right data.
		Monkey\Functions\expect( 'wp_localize_script' )
			->with(
				WPSEO_Admin_Asset_Manager::PREFIX . 'indexation',
				'yoastIndexationData',
				$this->get_localized_data()
			);

		$this->instance->enqueue_scripts();
	}

	/**
	 * Tests that scripts and styles are enqueued and the modal
	 * is rendered when there is something to index.
	 *
	 * @covers ::enqueue_scripts
	 */
	public function test_enqueue_scripts_having_the_warning_ignored() {
		// Mock that 40 indexables should be indexed.
		$this->set_total_unindexed_expectations(
			[
				'post_type_archive' => 5,
				'general'           => 10,
				'post'              => 15,
				'term'              => 10,
			]
		);

		$this->options
			->expects( 'get' )
			->with( 'ignore_indexation_warning', false )
			->andReturnTrue();

		// Expect that the script and style for the modal is enqueued.
		$this->asset_manager
			->expects( 'enqueue_script' )
			->once()
			->with( 'indexation' );

		$this->asset_manager
			->expects( 'enqueue_style' )
			->once()
			->with( 'admin-css' );

		// We should hook into the admin footer and admin notices hook.
		Monkey\Actions\expectAdded( 'admin_footer' );

		// Mock retrieval of the REST URL.
		Monkey\Functions\expect( 'rest_url' )
			->once()
			->andReturn( 'https://example.org/wp-ajax/' );

		// Mock WP nonce.
		Monkey\Functions\expect( 'wp_create_nonce' )
			->once()
			->andReturn( 'nonce' );

		// The script should be localized with the right data.
		Monkey\Functions\expect( 'wp_localize_script' )
			->with(
				WPSEO_Admin_Asset_Manager::PREFIX . 'indexation',
				'yoastIndexationData',
				$this->get_localized_data()
			);

		$this->instance->enqueue_scripts();
	}

	/**
	 * Returns the localized data.
	 *
	 * @return array The localized data
	 */
	protected function get_localized_data() {
		return [
			'amount'  => 40,
			'ids'     => [
				'count'    => '#yoast-indexation-current-count',
				'progress' => '#yoast-indexation-progress-bar',
			],
			'restApi' => [
				'root'      => 'https://example.org/wp-ajax/',
				'endpoints' => [
					'prepare'  => 'yoast/v1/indexation/prepare',
					'posts'    => 'yoast/v1/indexation/posts',
					'terms'    => 'yoast/v1/indexation/terms',
					'archives' => 'yoast/v1/indexation/post-type-archives',
					'general'  => 'yoast/v1/indexation/general',
					'complete' => 'yoast/v1/indexation/complete',
				],
				'nonce'     => 'nonce',
			],
			'message' => [
				'indexingCompleted' => '<span class="wpseo-checkmark-ok-icon"></span>Good job! You\'ve sped up your site.',
				'indexingFailed'    => 'Something went wrong while optimizing the SEO data of your site. Please try again later.',
			],
			'l10n'    => [
				'calculationInProgress' => 'Optimization in progress...',
				'calculationCompleted'  => 'Optimization completed.',
				'calculationFailed'     => 'Optimization failed, please try again later.',
			],
		];
<<<<<<< HEAD

		// The script should be localized with the right data.
		Monkey\Functions\expect( 'wp_localize_script' )
			->with(
				WPSEO_Admin_Asset_Manager::PREFIX . 'indexation',
				'yoastIndexationData',
				$expected_data
			);

		$this->instance->enqueue_scripts();
	}

	/**
	 * Tests that the modal and indexation assets are not enqueued when not on the Yoast tools page.
	 *
	 * @covers ::enqueue_scripts
	 */
	public function test_enqueue_scripts_without_indexable_assets() {
		// Mock that 40 indexables should be indexed.
		$this->set_total_unindexed_expectations(
			[
				'post_type_archive' => 5,
				'general'           => 10,
				'post'              => 15,
				'term'              => 10,
			]
		);

		$this->yoast_tools_page_conditional->expects( 'is_met' )
			->once()
			->andReturnFalse();

		$this->options
			->expects( 'get' )
			->with( 'ignore_indexation_warning', false )
			->andReturnTrue();

		$this->term_indexation
			->expects( 'get_total_term_permalinks_null' )
			->once()
			->andReturn( 35 );

		Monkey\Actions\expectAdded( 'admin_notices' );

		// Expect that the script and style for the modal is not enqueued.
		$this->asset_manager
			->expects( 'enqueue_script' )
			->never()
			->with( 'indexation' );
		$this->asset_manager
			->expects( 'enqueue_style' )
			->never()
			->with( 'admin-css' );

		$this->instance->enqueue_scripts();
	}

	/**
	 * Returns whether or not the warning is ignored.
	 *
	 * @return array The possible values.
	 */
	public function ignore_warning_provider() {
		return [
			[ true ],
			[ false ],
		];
=======
>>>>>>> a0168fa6
	}

	/**
	 * Tests that scripts and styles are not enqueued when there is
	 * nothing to index.
	 *
	 * @covers ::enqueue_scripts
	 * @covers ::get_total_unindexed
	 */
	public function test_enqueue_scripts_when_nothing_should_be_indexed() {
		// Nothing should be indexed.
		$this->set_total_unindexed_expectations(
			[
				'post_type_archive' => 0,
				'general'           => 0,
				'post'              => 0,
				'term'              => 0,
			]
		);

		$this->options
			->expects( 'set' )
			->once()
			->with( 'indexables_indexation_reason', '' );

		// The warning and modal should not be rendered.
		Monkey\Actions\expectAdded( 'admin_footer' )->never();
		Monkey\Actions\expectAdded( 'admin_notices' )->never();

		// The script should not be localized.
		Monkey\Functions\expect( 'wp_localize_script' )->never();

		$this->instance->enqueue_scripts();
	}

	/**
	 * Tests that the indexation warning is shown when its respective method is called.
	 *
	 * @covers ::render_indexation_warning
	 */
	public function test_render_indexation_warning() {
		// Mock WP nonce.
		Monkey\Functions\expect( 'wp_create_nonce' )
			->once()
			->andReturn( 'nonce' );

		Monkey\Functions\expect( 'current_user_can' )
			->once()
			->andReturn( true );

		$this->post_indexation->expects( 'get_total_unindexed' )->andReturn( 0 );
		$this->term_indexation->expects( 'get_total_unindexed' )->andReturn( 0 );
		$this->general_indexation->expects( 'get_total_unindexed' )->andReturn( 0 );
		$this->post_type_archive_indexation->expects( 'get_total_unindexed' )->andReturn( 0 );

		$this->options->expects( 'get' )->with( 'indexation_started', 0 )->andReturn( 0 );

		Monkey\Functions\expect( 'add_query_arg' )->andReturn( '' );

		$expected = '<div id="yoast-indexation-warning" class="notice notice-success"><p>';
		$expected .= '<a href="" target="_blank">Yoast SEO creates and maintains an index of all of your site\'s SEO data in order to speed up your site.</a></p>';
		$expected .= '<p>To build your index, Yoast SEO needs to process all of your content.</p>';
		$expected .= '<p>We estimate this will take less than a minute.</p>';
		$expected .= '<button type="button" class="button yoast-open-indexation" data-title="<strong>Yoast indexing status</strong>" data-settings="yoastIndexationData">Start processing and speed up your site now</button>';
		$expected .= '<hr /><p><button type="button" id="yoast-indexation-dismiss-button" class="button-link hide-if-no-js" data-nonce="nonce">Hide this notice</button> (everything will continue to function normally)</p></div>';

		$this->expectOutputString( $expected );

		$this->instance->render_indexation_warning();
	}

	/**
	 * Tests that the indexation warning is shown when its respective method is called.
	 *
	 * @covers ::render_indexation_warning
	 */
	public function test_no_render_indexation_warning_non_admin() {
		Monkey\Functions\expect( 'current_user_can' )
			->once()
			->andReturn( false );

		$this->expectOutputString( '' );

		$this->instance->render_indexation_warning();
	}

	/**
	 * Tests that the indexation modal is shown when its respective method is called.
	 *
	 * @covers ::render_indexation_modal
	 */
	public function test_render_indexation_modal() {
		Monkey\Functions\expect( 'current_user_can' )
			->once()
			->andReturn( true );

		// Expect a thickbox to be added for the modal.
		Monkey\Functions\expect( 'add_thickbox' )
			->once();

		$this->set_total_unindexed_expectations(
			[
				'post_type_archive' => 5,
				'general'           => 10,
				'post'              => 15,
				'term'              => 10,
			]
		);

		$this->expectOutputString( '<div id="yoast-indexation-wrapper" class="hidden"><div><p>We\'re processing all of your content to speed it up! This may take a few minutes.</p><div id="yoast-indexation-progress-bar" class="wpseo-progressbar"></div><p>Object <span id="yoast-indexation-current-count">0</span> of <strong id="yoast-indexation-total-count">40</strong> processed.</p></div><button id="yoast-indexation-stop" type="button" class="button">Stop indexing</button></div>' );

		$this->instance->render_indexation_modal();
	}

	/**
	 * Tests that the indexation list item is shown when its respective method is called.
	 *
	 * @covers ::render_indexation_list_item
	 */
	public function test_render_indexation_list_item() {
		Monkey\Functions\expect( 'current_user_can' )
			->once()
			->andReturn( true );

		$this->set_total_unindexed_expectations(
			[
				'post_type_archive' => 5,
				'general'           => 10,
				'post'              => 15,
				'term'              => 10,
			]
		);

		Monkey\Functions\expect( 'add_query_arg' )->andReturn( '' );

		$expected = '<li><strong>SEO Data</strong>';
		$expected .= '<p><a href="" target="_blank">Yoast SEO creates and maintains an index of all of your site\'s SEO data in order to speed up your site</a>.';
		$expected .= ' To build your index, Yoast SEO needs to process all of your content.</p>';
		$expected .= '<span id="yoast-indexation"><button type="button" class="button yoast-open-indexation" data-title="Speeding up your site" data-settings="yoastIndexationData">';
		$expected .= 'Start processing and speed up your site now</button></span></li>';

		$this->expectOutputString( $expected );

		$this->instance->render_indexation_list_item();
	}

	/**
	 * Tests that the `Indexation_Integration` object gets the right properties when constructed.
	 *
	 * @covers ::__construct
	 */
	public function test_construct() {
		$this->assertAttributeSame( $this->post_indexation, 'post_indexation', $this->instance );
		$this->assertAttributeSame( $this->term_indexation, 'term_indexation', $this->instance );
		$this->assertAttributeSame( $this->post_type_archive_indexation, 'post_type_archive_indexation', $this->instance );
		$this->assertAttributeSame( $this->general_indexation, 'general_indexation', $this->instance );
		$this->assertAttributeSame( $this->options, 'options_helper', $this->instance );
	}

	/**
	 * Sets the expectations for the get_total_unindexed methods of the indexation actions.
	 *
	 * @param array $total_unindexed_per_action Array mapping each indexable action to the number of unindexed objects
	 *                                          of this type.
	 */
	private function set_total_unindexed_expectations( $total_unindexed_per_action ) {
		$this->post_type_archive_indexation
			->expects( 'get_total_unindexed' )
			->once()
			->andReturn( $total_unindexed_per_action['post_type_archive'] );

		$this->post_indexation
			->expects( 'get_total_unindexed' )
			->once()
			->andReturn( $total_unindexed_per_action['post'] );

		$this->term_indexation
			->expects( 'get_total_unindexed' )
			->once()
			->andReturn( $total_unindexed_per_action['term'] );

		$this->general_indexation
			->expects( 'get_total_unindexed' )
			->once()
			->andReturn( $total_unindexed_per_action['general'] );
	}
}<|MERGE_RESOLUTION|>--- conflicted
+++ resolved
@@ -179,20 +179,11 @@
 			->with( 'indexation_warning_hide_until' )
 			->andReturn( 0 );
 
-
-<<<<<<< HEAD
-		if ( $ignore_warning ) {
-			$this->term_indexation
-				->expects( 'get_total_term_permalinks_null' )
-				->once()
-				->andReturn( 35 );
-=======
 		$this->options
 			->expects( 'get' )
 			->once()
 			->with( 'indexables_indexation_reason', '' )
 			->andReturn( '' );
->>>>>>> a0168fa6
 
 		Monkey\Actions\expectAdded( 'admin_notices' );
 
@@ -264,6 +255,10 @@
 			->once()
 			->with( 'admin-css' );
 
+		$this->yoast_tools_page_conditional
+			->expects( 'is_met' )
+			->andReturnTrue();
+
 		// We should hook into the admin footer and admin notices hook.
 		Monkey\Actions\expectAdded( 'admin_footer' );
 
@@ -291,7 +286,7 @@
 	/**
 	 * Returns the localized data.
 	 *
-	 * @return array The localized data
+	 * @return array The localized data.
 	 */
 	protected function get_localized_data() {
 		return [
@@ -322,17 +317,6 @@
 				'calculationFailed'     => 'Optimization failed, please try again later.',
 			],
 		];
-<<<<<<< HEAD
-
-		// The script should be localized with the right data.
-		Monkey\Functions\expect( 'wp_localize_script' )
-			->with(
-				WPSEO_Admin_Asset_Manager::PREFIX . 'indexation',
-				'yoastIndexationData',
-				$expected_data
-			);
-
-		$this->instance->enqueue_scripts();
 	}
 
 	/**
@@ -360,18 +344,12 @@
 			->with( 'ignore_indexation_warning', false )
 			->andReturnTrue();
 
-		$this->term_indexation
-			->expects( 'get_total_term_permalinks_null' )
-			->once()
-			->andReturn( 35 );
-
-		Monkey\Actions\expectAdded( 'admin_notices' );
-
 		// Expect that the script and style for the modal is not enqueued.
 		$this->asset_manager
 			->expects( 'enqueue_script' )
 			->never()
 			->with( 'indexation' );
+
 		$this->asset_manager
 			->expects( 'enqueue_style' )
 			->never()
@@ -390,8 +368,6 @@
 			[ true ],
 			[ false ],
 		];
-=======
->>>>>>> a0168fa6
 	}
 
 	/**
