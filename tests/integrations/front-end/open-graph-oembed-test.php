--- conflicted
+++ resolved
@@ -112,48 +112,6 @@
 	/**
 	 * Returns the data to test with.
 	 */
-<<<<<<< HEAD
-	public function test_set_oembed_data_with_open_graph_image_id_set() {
-		$post = (object) [ 'ID' => 1337 ];
-
-		$this->instance
-			->expects( 'set_title' )
-			->once()
-			->with( [], 1337 )
-			->andReturn( [] );
-
-		$this->meta
-			->expects( 'get_value' )
-			->once()
-			->with( 'opengraph-image-id', 1337 )
-			->andReturn( 707 );
-
-		$this->meta
-			->expects( 'get_value' )
-			->never()
-			->with( 'opengraph-image', 1337 );
-
-		$this->image
-			->expects( 'get_attachment_image_source' )
-			->once()
-			->with( 707 )
-			->andReturn( 'image.jpg' );
-
-		Monkey\Functions\expect( 'wp_get_attachment_metadata' )
-			->with( 707 )
-			->andReturn(
-				[
-					'height' => 500,
-					'width'  => 500,
-				]
-			);
-
-		$this->assertEquals(
-			[
-				'thumbnail_url'    => 'image.jpg',
-				'thumbnail_height' => 500,
-				'thumbnail_width'  => 500,
-=======
 	public function set_oembed_data() {
 		return [
 			'with-no-data-set'            => [
@@ -163,7 +121,6 @@
 					'open_graph_description' => '',
 					'open_graph_images'      => [],
 				],
->>>>>>> ed40c97a
 			],
 			'with-data-set-except-images' => [
 				'expected'  => [
