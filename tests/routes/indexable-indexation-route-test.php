--- conflicted
+++ resolved
@@ -60,17 +60,12 @@
 
 	/**
 	 * Represents the indexation complete action.
-<<<<<<< HEAD
-	 *
-=======
-	 * 
->>>>>>> 8ecca172
+	 *
 	 * @var Mockery\MockInterface|Indexable_Complete_Indexation_Action
 	 */
 	protected $complete_indexation_action;
 
 	/**
-<<<<<<< HEAD
 	 * Represents the prepare indexation action.
 	 *
 	 * @var Mockery\MockInterface|Indexable_Prepare_Indexation_Action
@@ -78,8 +73,6 @@
 	protected $prepare_indexation_action;
 
 	/**
-=======
->>>>>>> 8ecca172
 	 * Represents the instance to test.
 	 *
 	 * @var Indexable_Indexation_Route
@@ -104,10 +97,7 @@
 		$this->post_type_archive_indexation_action = Mockery::mock( Indexable_Post_Type_Archive_Indexation_Action::class );
 		$this->general_indexation_action           = Mockery::mock( Indexable_General_Indexation_Action::class );
 		$this->complete_indexation_action          = Mockery::mock( Indexable_Complete_Indexation_Action::class );
-<<<<<<< HEAD
 		$this->prepare_indexation_action           = Mockery::mock( Indexable_Prepare_Indexation_Action::class );
-=======
->>>>>>> 8ecca172
 		$this->options_helper                      = Mockery::mock( Options_Helper::class );
 
 		$this->instance = new Indexable_Indexation_Route(
@@ -116,10 +106,7 @@
 			$this->post_type_archive_indexation_action,
 			$this->general_indexation_action,
 			$this->complete_indexation_action,
-<<<<<<< HEAD
 			$this->prepare_indexation_action,
-=======
->>>>>>> 8ecca172
 			$this->options_helper
 		);
 	}
@@ -135,6 +122,7 @@
 		$this->assertAttributeInstanceOf( Indexable_Post_Type_Archive_Indexation_Action::class, 'post_type_archive_indexation_action', $this->instance );
 		$this->assertAttributeInstanceOf( Indexable_General_Indexation_Action::class, 'general_indexation_action', $this->instance );
 		$this->assertAttributeInstanceOf( Indexable_Complete_Indexation_Action::class, 'complete_indexation_action', $this->instance );
+		$this->assertAttributeInstanceOf( Indexable_Prepare_Indexation_Action::class, 'prepare_indexation_action', $this->instance );
 	}
 
 	/**
