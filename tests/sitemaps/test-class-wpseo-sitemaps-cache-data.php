<?php
/**
 * WPSEO plugin test file.
 *
 * @package WPSEO\Tests\Sitemaps
 */

/**
<<<<<<< HEAD
 * Class WPSEO_Sitemaps_Test
 *
 * @group sitemaps
=======
 * Class WPSEO_Sitemaps_Test.
>>>>>>> e3775558
 */
class WPSEO_Sitemaps_Cache_Data_Test extends WPSEO_UnitTestCase {

	/**
	 * Subject to test against.
	 *
	 * @var WPSEO_Sitemap_Cache_Data
	 */
	private $subject;

	/**
	 * Create subject instance.
	 */
	public function setUp() {
		parent::setUp();
		$this->subject = new WPSEO_Sitemap_Cache_Data();
	}

	/**
	 * Test getting/setting sitemap.
	 *
	 * @covers WPSEO_Sitemap_Cache_Data::set_sitemap()
	 * @covers WPSEO_Sitemap_Cache_Data::get_sitemap()
	 */
	public function test_get_set_sitemap() {
		$sitemap = 'this is a sitemap';

		$this->subject->set_sitemap( $sitemap );
		$this->assertEquals( $sitemap, $this->subject->get_sitemap() );
	}

	/**
	 * Setting a sitemap that is not a string.
	 *
	 * @covers WPSEO_Sitemap_Cache_Data::get_sitemap()
	 * @covers WPSEO_Sitemap_Cache_Data::is_usable()
	 */
	public function test_set_sitemap_not_string() {
		$sitemap         = new StdClass();
		$sitemap->doesnt = 'matter';

		$this->subject->set_sitemap( $sitemap );
		$this->assertEquals( '', $this->subject->get_sitemap() );
		$this->assertFalse( $this->subject->is_usable() );
	}

	/**
	 * Test with invalid status.
	 *
	 * @covers WPSEO_Sitemap_Cache_Data::get_status()
	 */
	public function test_set_invalid_status() {
		$status = 'invalid';

		$this->subject->set_status( $status );
		$this->assertEquals( WPSEO_Sitemap_Cache_Data_Interface::UNKNOWN, $this->subject->get_status() );
		$this->assertFalse( $this->subject->is_usable() );
	}

	/**
	 * Test status of sitemap without setting anything.
	 *
	 * @covers WPSEO_Sitemap_Cache_Data::get_status()
	 */
	public function test_sitemap_status_unset() {
		$this->assertEquals( WPSEO_Sitemap_Cache_Data::UNKNOWN, $this->subject->get_status() );
	}

	/**
	 * Test setting empty sitemap - status.
	 *
	 * @covers WPSEO_Sitemap_Cache_Data::set_sitemap()
	 * @covers WPSEO_Sitemap_Cache_Data::get_status()
	 */
	public function test_set_empty_sitemap_status() {
		$sitemap = '';

		$this->subject->set_sitemap( $sitemap );
		$this->assertEquals( WPSEO_Sitemap_Cache_Data::ERROR, $this->subject->get_status() );
	}

	/**
	 * Test is_usable with status.
	 *
	 * @covers WPSEO_Sitemap_Cache_Data::get_status()
	 * @covers WPSEO_Sitemap_Cache_Data::is_usable()
	 */
	public function test_set_status_is_usable() {
		$this->subject->set_status( WPSEO_Sitemap_Cache_Data::OK );
		$this->assertTrue( $this->subject->is_usable() );

		$this->subject->set_status( WPSEO_Sitemap_Cache_Data::ERROR );
		$this->assertFalse( $this->subject->is_usable() );
	}

	/**
	 * Test setting status string/constant.
	 *
	 * @covers WPSEO_Sitemap_Cache_Data::set_status()
	 * @covers WPSEO_Sitemap_Cache_Data::get_status()
	 */
	public function test_set_status_string() {
		$this->subject->set_status( WPSEO_Sitemap_Cache_Data::OK );
		$this->assertEquals( WPSEO_Sitemap_Cache_Data::OK, $this->subject->get_status() );

		$this->subject->set_status( 'ok' );
		$this->assertEquals( WPSEO_Sitemap_Cache_Data::OK, $this->subject->get_status() );

		$this->subject->set_status( 'error' );
		$this->assertEquals( WPSEO_Sitemap_Cache_Data::ERROR, $this->subject->get_status() );
	}

	/**
	 * Test serializing/unserializing.
	 *
	 * Tests if the class is serializable.
	 */
	public function test_serialize_unserialize() {
		$sitemap = 'this is a sitemap';

		$this->subject->set_sitemap( $sitemap );

		$tmp  = serialize( $this->subject );
		$test = unserialize( $tmp );

		$this->assertEquals( $this->subject, $test );
	}
}<|MERGE_RESOLUTION|>--- conflicted
+++ resolved
@@ -6,13 +6,9 @@
  */
 
 /**
-<<<<<<< HEAD
- * Class WPSEO_Sitemaps_Test
+ * Class WPSEO_Sitemaps_Test.
  *
  * @group sitemaps
-=======
- * Class WPSEO_Sitemaps_Test.
->>>>>>> e3775558
  */
 class WPSEO_Sitemaps_Cache_Data_Test extends WPSEO_UnitTestCase {
 
