--- conflicted
+++ resolved
@@ -13,18 +13,13 @@
 class WPSEO_Post_Type_Sitemap_Provider_Test extends WPSEO_UnitTestCase {
 
 	/**
-<<<<<<< HEAD
 	 * Sitemap Provider instance.
-=======
-	 * Holds the instance of the class being tested.
->>>>>>> e3775558
 	 *
 	 * @var WPSEO_Post_Type_Sitemap_Provider
 	 */
 	private static $class_instance;
 
 	/**
-<<<<<<< HEAD
 	 * List of posts to exclude from sitemap generation.
 	 *
 	 * @var array
@@ -32,10 +27,7 @@
 	private $excluded_posts = array();
 
 	/**
-	 * Set up our double class
-=======
 	 * Set up our double class.
->>>>>>> e3775558
 	 */
 	public function setUp() {
 		parent::setUp();
