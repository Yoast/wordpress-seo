--- conflicted
+++ resolved
@@ -6,13 +6,9 @@
  */
 
 /**
-<<<<<<< HEAD
- * Class Test_WPSEO_Author_Sitemap_Provider
+ * Class Test_WPSEO_Author_Sitemap_Provider.
  *
  * @group sitemaps
-=======
- * Class Test_WPSEO_Author_Sitemap_Provider.
->>>>>>> e3775558
  */
 class Test_WPSEO_Author_Sitemap_Provider extends WPSEO_UnitTestCase {
 
