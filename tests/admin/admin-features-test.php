--- conflicted
+++ resolved
@@ -16,10 +16,6 @@
  * @package Yoast\Tests\Admin
  *
  * @coversDefaultClass WPSEO_Admin
-<<<<<<< HEAD
- * @covers ::<!public>
-=======
->>>>>>> 17db72e4
  */
 class Admin_Features_Test extends TestCase {
 
