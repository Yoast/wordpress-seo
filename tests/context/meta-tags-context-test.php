--- conflicted
+++ resolved
@@ -100,13 +100,8 @@
 	 *
 	 * @covers ::generate_schema_page_type
 	 */
-<<<<<<< HEAD
-	public function test_generate_schema_page_type_author_archive() {
-		$this->instance->indexable = (object) [
-			'object_type' => 'user',
-=======
 	public function test_generate_schema_page_type( array $indexable, $expected, $message ) {
-		$this->instance->indexable = (Object) $indexable;
+		$this->instance->indexable = (object) $indexable;
 
 		Filters\expectApplied( 'wpseo_schema_webpage_type' )->with( $expected );
 
@@ -180,7 +175,7 @@
 	 * @covers ::generate_schema_page_type
 	 */
 	public function test_generate_schema_page_type_with_page_for_posts() {
-		$this->instance->indexable = (Object) [
+		$this->instance->indexable = (object) [
 			'object_id'   => 1337,
 			'object_type' => 'post',
 		];
@@ -200,10 +195,9 @@
 	 * @covers ::generate_schema_page_type
 	 */
 	public function test_generate_schema_page_for_a_post() {
-		$this->instance->indexable = (Object) [
+		$this->instance->indexable = (object) [
 			'object_id'   => 1337,
 			'object_type' => 'post',
->>>>>>> 42adf879
 		];
 
 		Functions\expect( 'get_option' )
