--- conflicted
+++ resolved
@@ -171,11 +171,7 @@
 		$data = new WP_REST_Request();
 		$data->set_header( 'content-type', 'application/json' );
 
-<<<<<<< HEAD
-		$data->set_body( wp_json_encode( $expected ) );
-=======
 		$data->set_body( WPSEO_Utils::format_json_encode( $expected ) );
->>>>>>> d896b059
 
 		$storage
 			->expects( $this->once() )
