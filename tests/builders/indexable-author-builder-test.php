--- conflicted
+++ resolved
@@ -44,7 +44,7 @@
 		parent::setUp();
 
 		$this->indexable_mock      = Mockery::mock( Indexable::class );
-		$this->indexable_mock->orm = Mockery::mock( ORMWrapper::class );
+		$this->indexable_mock->orm = Mockery::mock( ORM::class );
 
 		Monkey\Functions\expect( 'get_author_posts_url' )->once()->with( 1 )->andReturn( 'https://permalink' );
 
@@ -89,25 +89,9 @@
 		Monkey\Functions\expect( 'get_the_author_meta' )->once()->with( 'wpseo_metadesc', 1 )->andReturn( 'description' );
 		Monkey\Functions\expect( 'get_the_author_meta' )->once()->with( 'wpseo_noindex_author', 1 )->andReturn( 'on' );
 
-<<<<<<< HEAD
 		$this->indexable_mock->orm->expects( 'set' )->with( 'title', 'title' );
 		$this->indexable_mock->orm->expects( 'set' )->with( 'description', 'description' );
 		$this->indexable_mock->orm->expects( 'set' )->with( 'is_robots_noindex', true );
-=======
-		$indexable_mock      = Mockery::mock( Indexable::class );
-		$indexable_mock->orm = Mockery::mock( ORM::class );
-		$indexable_mock->orm->expects( 'set' )->with( 'object_id', 1 );
-		$indexable_mock->orm->expects( 'set' )->with( 'object_type', 'user' );
-		$indexable_mock->orm->expects( 'set' )->with( 'permalink', 'https://permalink' );
-		$indexable_mock->orm->expects( 'set' )->with( 'title', 'title' );
-		$indexable_mock->orm->expects( 'set' )->with( 'description', 'description' );
-		$indexable_mock->orm->expects( 'set' )->with( 'is_cornerstone', false );
-		$indexable_mock->orm->expects( 'set' )->with( 'is_robots_noindex', true );
-		$indexable_mock->orm->expects( 'set' )->with( 'is_robots_nofollow', null );
-		$indexable_mock->orm->expects( 'set' )->with( 'is_robots_noarchive', null );
-		$indexable_mock->orm->expects( 'set' )->with( 'is_robots_noimageindex', null );
-		$indexable_mock->orm->expects( 'set' )->with( 'is_robots_nosnippet', null );
->>>>>>> 45db6831
 
 		$this->indexable_mock->orm->expects( 'get' )->once()->with( 'open_graph_image' );
 		$this->indexable_mock->orm->expects( 'get' )->twice()->with( 'open_graph_image_id' );
@@ -171,25 +155,9 @@
 		Monkey\Functions\expect( 'get_the_author_meta' )->once()->with( 'wpseo_metadesc', 1 )->andReturn( '' );
 		Monkey\Functions\expect( 'get_the_author_meta' )->once()->with( 'wpseo_noindex_author', 1 )->andReturn( '' );
 
-<<<<<<< HEAD
 		$this->indexable_mock->orm->expects( 'set' )->with( 'title', null );
 		$this->indexable_mock->orm->expects( 'set' )->with( 'description', null );
 		$this->indexable_mock->orm->expects( 'set' )->with( 'is_robots_noindex', false );
-=======
-		$indexable_mock      = Mockery::mock( Indexable::class );
-		$indexable_mock->orm = Mockery::mock( ORM::class );
-		$indexable_mock->orm->expects( 'set' )->with( 'object_id', 1 );
-		$indexable_mock->orm->expects( 'set' )->with( 'object_type', 'user' );
-		$indexable_mock->orm->expects( 'set' )->with( 'permalink', 'https://permalink' );
-		$indexable_mock->orm->expects( 'set' )->with( 'title', null );
-		$indexable_mock->orm->expects( 'set' )->with( 'description', null );
-		$indexable_mock->orm->expects( 'set' )->with( 'is_cornerstone', false );
-		$indexable_mock->orm->expects( 'set' )->with( 'is_robots_noindex', false );
-		$indexable_mock->orm->expects( 'set' )->with( 'is_robots_nofollow', null );
-		$indexable_mock->orm->expects( 'set' )->with( 'is_robots_noarchive', null );
-		$indexable_mock->orm->expects( 'set' )->with( 'is_robots_noimageindex', null );
-		$indexable_mock->orm->expects( 'set' )->with( 'is_robots_nosnippet', null );
->>>>>>> 45db6831
 
 		$this->indexable_mock->orm->expects( 'get' )->once()->with( 'open_graph_image' );
 		$this->indexable_mock->orm->expects( 'get' )->twice()->with( 'open_graph_image_id' );
