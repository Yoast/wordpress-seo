<?php

namespace Yoast\WP\SEO\Tests\Builders;

use Brain\Monkey;
use Mockery;
use WPSEO_Meta;
use Yoast\WP\SEO\Builders\Indexable_Hierarchy_Builder;
use Yoast\WP\SEO\Helpers\Options_Helper;
use Yoast\WP\SEO\Helpers\Post_Helper;
use Yoast\WP\SEO\Repositories\Indexable_Hierarchy_Repository;
use Yoast\WP\SEO\Repositories\Indexable_Repository;
use Yoast\WP\SEO\Repositories\Primary_Term_Repository;
use Yoast\WP\SEO\Tests\Doubles\Models\Indexable_Mock;
use Yoast\WP\SEO\Tests\Doubles\Models\Primary_Term_Mock;
use Yoast\WP\SEO\Tests\TestCase;

/**
 * Class Indexable_Author_Test.
 *
 * @group indexables
 * @group builders
 *
 * @coversDefaultClass \Yoast\WP\SEO\Builders\Indexable_Hierarchy_Builder
 * @covers ::<!public>
 * @covers ::__construct
 * @covers ::set_indexable_repository
 */
class Indexable_Hierarchy_Builder_Test extends TestCase {

	/**
	 * Holds the Indexable_Hierarchy_Repository instance.
	 *
	 * @var Mockery\MockInterface|Indexable_Hierarchy_Repository
	 */
	private $indexable_hierarchy_repository;

	/**
	 * Holds the Primary_Term_Repository instance.
	 *
	 * @var Mockery\MockInterface|Primary_Term_Repository
	 */
	private $primary_term_repository;

	/**
	 * Holds the Options_Helper instance.
	 *
	 * @var Mockery\MockInterface|Options_Helper
	 */
	private $options;

	/**
	 * Holds the Indexable_Repository instance.
	 *
	 * @var Mockery\MockInterface|Indexable_Repository
	 */
	private $indexable_repository;

	/**
	 * Holds the Indexable_Hierarchy_Builder instance.
	 *
	 * @var Indexable_Hierarchy_Builder
	 */
	private $instance;

	/**
	 * Holds the Post_Helper instance.
	 *
	 * @var Post_Helper|Mockery\MockInterface
	 */
	protected $post;

	/**
	 * Runs the setup steps.
	 */
	public function setUp() {
		$this->indexable_hierarchy_repository = Mockery::mock( Indexable_Hierarchy_Repository::class );
		$this->primary_term_repository        = Mockery::mock( Primary_Term_Repository::class );
		$this->options                        = Mockery::mock( Options_Helper::class );
		$this->indexable_repository           = Mockery::mock( Indexable_Repository::class );
		$this->post                           = Mockery::mock( Post_Helper::class );

		$this->instance = new Indexable_Hierarchy_Builder(
			$this->indexable_hierarchy_repository,
			$this->primary_term_repository,
			$this->options,
			$this->post
		);
		$this->instance->set_indexable_repository( $this->indexable_repository );

		return parent::setUp();
	}

	/**
	 * Tests building the hierarchy of a post where the post parent is set to 0.
	 *
	 * @covers ::__construct
	 * @covers ::set_indexable_repository
	 * @covers ::build
	 * @covers ::save_ancestors
	 * @covers ::add_ancestors_for_post
	 * @covers ::find_primary_term_id_for_post
	 * @covers ::get_indexable_id
	 */
	public function test_no_parents() {
		$indexable              = new Indexable_Mock();
		$indexable->id          = 1;
		$indexable->object_type = 'post';
		$indexable->object_id   = 1;

		$this->indexable_hierarchy_repository->expects( 'clear_ancestors' )->with( 1 )->andReturnTrue();
		$this->options->expects( 'get' )->with( 'post_types-post-maintax' )->andReturn( '0' );
		$this->post->expects( 'get_post' )
			->with( 1 )
			->andReturn(
				(object) [
					'post_parent' => 0,
					'post_type'   => 'post',
				]
			);

		$actual = $this->instance->build( $indexable );
		$this->assertEmpty( $actual->ancestors );
	}

	/**
	 * Tests building the hierarchy of a post where the post parent is not set.
	 *
	 * @covers ::__construct
	 * @covers ::set_indexable_repository
	 * @covers ::build
	 * @covers ::save_ancestors
	 * @covers ::add_ancestors_for_post
	 */
	public function test_parents_not_set() {
		$indexable              = new Indexable_Mock();
		$indexable->id          = 1;
		$indexable->object_type = 'post';
		$indexable->object_id   = 1;

		$this->indexable_hierarchy_repository->expects( 'clear_ancestors' )->with( 1 )->andReturnTrue();
		$this->post->expects( 'get_post' )->with( 1 )->andReturn( (object) [ 'post_type' => 'post' ] );

		$actual = $this->instance->build( $indexable );
		$this->assertEmpty( $actual->ancestors );
	}

	/**
	 * Tests building the hierarchy of a post with post parents.
	 *
	 * @covers ::__construct
	 * @covers ::set_indexable_repository
	 * @covers ::build
	 * @covers ::save_ancestors
	 * @covers ::add_ancestors_for_post
	 * @covers ::find_primary_term_id_for_post
	 * @covers ::is_invalid_ancestor
	 * @covers ::get_indexable_id
	 */
	public function test_post_parents() {
		$indexable              = new Indexable_Mock();
		$indexable->id          = 1;
		$indexable->object_type = 'post';
		$indexable->object_id   = 1;

		$parent_indexable              = new Indexable_Mock();
		$parent_indexable->id          = 2;
		$parent_indexable->object_type = 'post';
		$parent_indexable->object_id   = 2;

		$this->indexable_hierarchy_repository->expects( 'clear_ancestors' )->with( 1 )->andReturnTrue();
		$this->indexable_hierarchy_repository->expects( 'add_ancestor' )->with( 1, 2, 1 );

		$this->options->expects( 'get' )->with( 'post_types-post-maintax' )->andReturn( '0' );

		$this->indexable_repository->expects( 'find_by_id_and_type' )->with( 2, 'post' )->andReturn( $parent_indexable );

		$this->post->expects( 'get_post' )
			->once()
			->with( 1 )
			->andReturn(
				(object) [
					'post_parent' => 2,
					'post_type'   => 'post',
				]
			);
		$this->post->expects( 'get_post' )
			->twice()
			->with( 2 )
			->andReturn(
				(object) [
					'post_parent' => 0,
					'post_type'   => 'post',
				]
			);

		$actual = $this->instance->build( $indexable );
		$this->assertEquals( [ $parent_indexable ], $actual->ancestors );
	}

	/**
	 * Tests building the hierarchy of a post with post parents that has no set id.
	 *
	 * @covers ::__construct
	 * @covers ::set_indexable_repository
	 * @covers ::build
	 * @covers ::save_ancestors
	 * @covers ::add_ancestors_for_post
	 * @covers ::find_primary_term_id_for_post
	 * @covers ::is_invalid_ancestor
	 * @covers ::get_indexable_id
	 */
	public function test_post_parent_with_no_indexable_id_set() {
		$indexable                   = $this->get_indexable( 1, 'post' );
		$parent_indexable            = $this->get_indexable( 0, 'post' );
		$parent_indexable->object_id = 2;

		$this->indexable_hierarchy_repository
			->expects( 'clear_ancestors' )
			->with( 1 )
			->andReturn( true );

		$this->indexable_hierarchy_repository
			->expects( 'add_ancestor' )
			->with( 1, 0, 1 );

		$this->options
			->expects( 'get' )
			->with( 'post_types-post-maintax' )
			->andReturn( '0' );

		$this->indexable_repository
			->expects( 'find_by_id_and_type' )
			->with( 2, 'post' )
			->andReturn( $parent_indexable );

		$this->post
			->expects( 'get_post' )
			->once()
			->with( 1 )
			->andReturn(
				(object) [
					'post_parent' => 2,
					'post_type'   => 'post',
				]
			);
		$this->post
			->expects( 'get_post' )
			->twice()
			->with( 2 )
			->andReturn(
				(object) [
					'post_parent' => 0,
					'post_type'   => 'post',
				]
			);

		$actual = $this->instance->build( $indexable );
		$this->assertEquals( [ $parent_indexable ], $actual->ancestors );
	}

	/**
	 * Tests building the hierarchy of a post with post parents where the ancestor is unindexed.
	 *
	 * @covers ::__construct
	 * @covers ::set_indexable_repository
	 * @covers ::build
	 * @covers ::save_ancestors
	 * @covers ::add_ancestors_for_post
	 * @covers ::is_invalid_ancestor
	 * @covers ::get_indexable_id
	 */
	public function test_post_parents_with_an_unindexed_ancestor() {
		$indexable        = $this->get_indexable( 1, 'post' );
		$parent_indexable = $this->get_indexable( 2, 'post' );

		$parent_indexable->post_status = 'unindexed';

		$this->indexable_hierarchy_repository
			->expects( 'clear_ancestors' )
			->with( 1 )
			->andReturnTrue();

		$this->indexable_repository
			->expects( 'find_by_id_and_type' )
			->with( 2, 'post' )
			->andReturn( $parent_indexable );

		$this->post
			->expects( 'get_post' )
			->once()
			->with( 1 )
			->andReturn(
				(object) [
					'post_parent' => 2,
					'post_type'   => 'post',
				]
			);

		$this->post
			->expects( 'get_post' )
			->once()
			->with( 2 )
			->andReturn(
				(object) [
					'post_parent' => 0,
					'post_type'   => 'post',
				]
			);

		$actual = $this->instance->build( $indexable );
		$this->assertEmpty( $actual->ancestors );
	}

	/**
	 * Tests building the hierarchy of a post with post parents already been added.
	 *
	 * @covers ::__construct
	 * @covers ::set_indexable_repository
	 * @covers ::build
	 * @covers ::save_ancestors
	 * @covers ::add_ancestors_for_post
	 * @covers ::is_invalid_ancestor
	 * @covers ::get_indexable_id
	 */
	public function test_post_parents_with_parent_already_added() {
		$indexable        = $this->get_indexable( 1, 'post' );
		$parent_indexable = $this->get_indexable( 2, 'post' );

		$this->indexable_hierarchy_repository
			->expects( 'clear_ancestors' )
			->with( 1 )
			->andReturnTrue();

		$this->indexable_hierarchy_repository
			->expects( 'add_ancestor' )
			->with( 1, 2, 1 );

		$this->indexable_repository
			->expects( 'find_by_id_and_type' )
			->twice()
			->with( 2, 'post' )
			->andReturn( $parent_indexable );

		$this->post
			->expects( 'get_post' )
			->once()
			->with( 1 )
			->andReturn(
				(object) [
					'post_parent' => 2,
					'post_type'   => 'post',
				]
			);

		$this->post
			->expects( 'get_post' )
			->times( 3 )
			->with( 2 )
			->andReturn(
				(object) [
					'post_parent' => 2,
					'post_type'   => 'post',
				]
			);

		$actual = $this->instance->build( $indexable );
		$this->assertEquals( [ $parent_indexable ], $actual->ancestors );
	}

	/**
	 * Tests building the hierarchy of a post with having the parent indexable being the main indexable.
	 *
	 * @covers ::__construct
	 * @covers ::set_indexable_repository
	 * @covers ::build
	 * @covers ::save_ancestors
	 * @covers ::add_ancestors_for_post
	 * @covers ::is_invalid_ancestor
	 * @covers ::get_indexable_id
	 */
	public function test_post_parents_having_the_parent_is_the_main_object() {
		$indexable = $this->get_indexable( 1, 'post' );

		$this->indexable_hierarchy_repository
			->expects( 'clear_ancestors' )
			->with( 1 )
			->andReturnTrue();

		$this->indexable_repository
			->expects( 'find_by_id_and_type' )
			->with( 2, 'post' )
			->andReturn( $indexable );

		$this->post
			->expects( 'get_post' )
			->once()
			->with( 1 )
			->andReturn(
				(object) [
					'post_parent' => 2,
					'post_type'   => 'post',
				]
			);

		$this->post
			->expects( 'get_post' )
			->once()
			->with( 2 )
			->andReturn(
				(object) [
					'post_parent' => 0,
					'post_type'   => 'post',
				]
			);

		$actual = $this->instance->build( $indexable );
		$this->assertEmpty( $actual->ancestors );
	}

	/**
	 * Tests building the hierarchy of a post with term parents.
	 *
	 * @covers ::__construct
	 * @covers ::set_indexable_repository
	 * @covers ::build
	 * @covers ::save_ancestors
	 * @covers ::add_ancestors_for_post
	 * @covers ::add_ancestors_for_term
	 * @covers ::find_primary_term_id_for_post
	 * @covers ::get_term_parents
	 * @covers ::is_invalid_ancestor
	 * @covers ::get_indexable_id
	 * @covers ::get_primary_term_id
	 */
	public function test_primary_term_parents() {
		$indexable              = new Indexable_Mock();
		$indexable->id          = 1;
		$indexable->object_type = 'post';
		$indexable->object_id   = 1;

		$primary_term          = new Primary_Term_Mock();
		$primary_term->term_id = 2;

		$parent_indexable              = new Indexable_Mock();
		$parent_indexable->id          = 2;
		$parent_indexable->object_type = 'term';
		$parent_indexable->object_id   = 2;

		Monkey\Functions\expect( 'get_term' )
			->twice()
			->with( 2 )
			->andReturn(
				(object) [
					'term_id'  => 2,
					'taxonomy' => 'tag',
					'parent'   => 0,
				]
			);

		$this->indexable_hierarchy_repository->expects( 'clear_ancestors' )->with( 1 )->andReturnTrue();
		$this->indexable_hierarchy_repository->expects( 'add_ancestor' )->with( 1, 2, 1 );

		$this->primary_term_repository->expects( 'find_by_post_id_and_taxonomy' )->with( 1, 'tag', false )->andReturn( $primary_term );

		$this->options->expects( 'get' )->with( 'post_types-post-maintax' )->andReturn( 'tag' );

		$this->indexable_repository->expects( 'find_by_id_and_type' )->with( 2, 'term' )->andReturn( $parent_indexable );

		$this->post->expects( 'get_post' )
			->once()
			->with( 1 )
			->andReturn(
				(object) [
					'ID'          => 1,
					'post_parent' => 0,
					'post_type'   => 'post',
				]
			);

		$actual = $this->instance->build( $indexable );
		$this->assertEquals( [ $parent_indexable ], $actual->ancestors );
	}

	/**
	 * Tests building the hierarchy of a post with term parents not unindexed.
	 *
	 * @covers ::__construct
	 * @covers ::set_indexable_repository
	 * @covers ::build
	 * @covers ::save_ancestors
	 * @covers ::add_ancestors_for_post
	 * @covers ::find_primary_term_id_for_post
	 * @covers ::is_invalid_ancestor
	 * @covers ::get_indexable_id
	 * @covers ::get_primary_term_id
	 */
	public function test_primary_term_parents_and_term_is_unindexed() {
		$indexable = $this->get_indexable( 1, 'post' );

		$primary_term          = new Primary_Term_Mock();
		$primary_term->term_id = 2;

		$parent_indexable              = $this->get_indexable( 2, 'term' );
		$parent_indexable->post_status = 'unindexed';

		Monkey\Functions\expect( 'get_term' )
			->once()
			->with( 2 )
			->andReturn(
				(object) [
					'term_id'  => 2,
					'taxonomy' => 'tag',
					'parent'   => 0,
				]
			);

		$this->indexable_hierarchy_repository
			->expects( 'clear_ancestors' )
			->with( 1 )
			->andReturnTrue();

		$this->primary_term_repository
			->expects( 'find_by_post_id_and_taxonomy' )
			->with( 1, 'tag', false )
			->andReturn( $primary_term );

		$this->options
			->expects( 'get' )
			->with( 'post_types-post-maintax' )
			->andReturn( 'tag' );

		$this->indexable_repository
			->expects( 'find_by_id_and_type' )
			->with( 2, 'term' )
			->andReturn( $parent_indexable );

		$this->post
			->expects( 'get_post' )
			->once()
			->with( 1 )
			->andReturn(
				(object) [
					'ID'          => 1,
					'post_parent' => 0,
					'post_type'   => 'post',
				]
			);

		$actual = $this->instance->build( $indexable );
		$this->assertEmpty( $actual->ancestors );
	}

	/**
	 * Tests building the hierarchy of a post with many term parents.
	 *
	 * @covers ::__construct
	 * @covers ::set_indexable_repository
	 * @covers ::build
	 * @covers ::save_ancestors
	 * @covers ::add_ancestors_for_post
	 * @covers ::add_ancestors_for_term
	 * @covers ::find_primary_term_id_for_post
	 * @covers ::get_term_parents
	 * @covers ::is_invalid_ancestor
	 * @covers ::get_indexable_id
	 * @covers ::get_primary_term_id
	 */
	public function test_many_primary_term_parents() {
		$indexable              = new Indexable_Mock();
		$indexable->id          = 1;
		$indexable->object_type = 'post';
		$indexable->object_id   = 1;

		$primary_term          = new Primary_Term_Mock();
		$primary_term->term_id = 2;

		$parent_indexable              = new Indexable_Mock();
		$parent_indexable->id          = 2;
		$parent_indexable->object_type = 'term';
		$parent_indexable->object_id   = 2;

		$grand_parent_indexable              = new Indexable_Mock();
		$grand_parent_indexable->id          = 3;
		$grand_parent_indexable->object_type = 'term';
		$grand_parent_indexable->object_id   = 3;

		Monkey\Functions\expect( 'get_term' )
			->once()
			->with( 2 )
			->andReturnTrue();

		Monkey\Functions\expect( 'get_term' )
			->once()
			->with( 2 )
			->andReturn(
				(object) [
					'term_id'  => 2,
					'taxonomy' => 'tag',
					'parent'   => 3,
				]
			);
		Monkey\Functions\expect( 'get_term' )
			->once()
			->with( 3, 'tag' )
			->andReturn(
				(object) [
					'term_id'  => 3,
					'taxonomy' => 'tag',
					'parent'   => 0,
				]
			);

<<<<<<< HEAD
		$this->indexable_hierarchy_repository->expects( 'clear_ancestors' )->with( 1 )->andReturnTrue();
=======
		$this->indexable_hierarchy_repository->expects( 'clear_ancestors' )->with( 1 )->andReturn( true );
>>>>>>> 9249d9cf
		$this->indexable_hierarchy_repository->expects( 'add_ancestor' )->with( 1, 3, 2 );
		$this->indexable_hierarchy_repository->expects( 'add_ancestor' )->with( 1, 2, 1 );

		$this->primary_term_repository->expects( 'find_by_post_id_and_taxonomy' )->with( 1, 'tag', false )->andReturn( $primary_term );

		$this->options->expects( 'get' )->with( 'post_types-post-maintax' )->andReturn( 'tag' );

		$this->indexable_repository->expects( 'find_by_id_and_type' )->with( 2, 'term' )->andReturn( $parent_indexable );
		$this->indexable_repository->expects( 'find_by_id_and_type' )->with( 3, 'term' )->andReturn( $grand_parent_indexable );

		$this->post->expects( 'get_post' )
			->once()
			->with( 1 )
			->andReturn(
				(object) [
					'ID'          => 1,
					'post_parent' => 0,
					'post_type'   => 'post',
				]
			);

		$actual = $this->instance->build( $indexable );
		$this->assertEquals( [ $grand_parent_indexable, $parent_indexable ], $actual->ancestors );
	}

	/**
	 * Tests building the hierarchy of a post with term parents.
	 *
	 * @covers ::__construct
	 * @covers ::set_indexable_repository
	 * @covers ::build
	 * @covers ::save_ancestors
	 * @covers ::add_ancestors_for_post
	 * @covers ::add_ancestors_for_term
	 * @covers ::find_primary_term_id_for_post
	 * @covers ::find_deepest_term_id
	 * @covers ::get_term_parents
	 * @covers ::is_invalid_ancestor
	 * @covers ::get_indexable_id
	 * @covers ::get_primary_term_id
	 */
	public function test_term_parent() {
		$indexable              = new Indexable_Mock();
		$indexable->id          = 1;
		$indexable->object_type = 'post';
		$indexable->object_id   = 1;

		$parent_indexable              = new Indexable_Mock();
		$parent_indexable->id          = 2;
		$parent_indexable->object_type = 'term';
		$parent_indexable->object_id   = 2;

		Monkey\Functions\expect( 'get_the_terms' )
			->with( 1, 'tag' )
			->andReturn(
				[
					(object) [
						'term_id'  => 2,
						'taxonomy' => 'tag',
						'parent'   => 0,
					],
				]
			);
		Monkey\Functions\expect( 'get_term' )
			->with( 2 )
			->andReturn(
				(object) [
					'term_id'  => 2,
					'taxonomy' => 'tag',
					'parent'   => 0,
				]
			);
		Monkey\Functions\expect( 'get_post_meta' )->with( 1, WPSEO_Meta::$meta_prefix . 'primary_term', true )->andReturn( '' );

		$this->indexable_hierarchy_repository->expects( 'clear_ancestors' )->with( 1 )->andReturnTrue();
		$this->indexable_hierarchy_repository->expects( 'add_ancestor' )->with( 1, 2, 1 );

		$this->primary_term_repository->expects( 'find_by_post_id_and_taxonomy' )->with( 1, 'tag', false )->andReturnFalse();

		$this->options->expects( 'get' )->with( 'post_types-post-maintax' )->andReturn( 'tag' );

		$this->indexable_repository->expects( 'find_by_id_and_type' )->with( 2, 'term' )->andReturn( $parent_indexable );

		$this->post->expects( 'get_post' )
			->with( 1 )
			->andReturn(
				(object) [
					'ID'          => 1,
					'post_parent' => 0,
					'post_type'   => 'post',
				]
			);

		$actual = $this->instance->build( $indexable );
		$this->assertEquals( [ $parent_indexable ], $actual->ancestors );
	}

	/**
	 * Tests building the hierarchy of a post with term parents, where the terms are not an array.
	 *
	 * @covers ::__construct
	 * @covers ::set_indexable_repository
	 * @covers ::build
	 * @covers ::save_ancestors
	 * @covers ::add_ancestors_for_post
	 * @covers ::find_primary_term_id_for_post
	 * @covers ::get_indexable_id
	 * @covers ::get_primary_term_id
	 */
	public function test_term_parent_where_terms_not_array() {
		$indexable              = new Indexable_Mock();
		$indexable->id          = 1;
		$indexable->object_type = 'post';
		$indexable->object_id   = 1;

		Monkey\Functions\expect( 'get_the_terms' )->with( 1, 'tag' )->andReturn( 'string-not-array' );
		Monkey\Functions\expect( 'get_term' )
			->with( 2 )
			->andReturn(
				(object) [
					'term_id'  => 2,
					'taxonomy' => 'tag',
					'parent'   => 0,
				]
			);
		Monkey\Functions\expect( 'get_post_meta' )->with( 1, WPSEO_Meta::$meta_prefix . 'primary_term', true )->andReturn( '' );

		$this->indexable_hierarchy_repository->expects( 'clear_ancestors' )->with( 1 )->andReturnTrue();

		$this->primary_term_repository->expects( 'find_by_post_id_and_taxonomy' )->with( 1, 'tag', false )->andReturnFalse();

		$this->options->expects( 'get' )->with( 'post_types-post-maintax' )->andReturn( 'tag' );

		$this->post->expects( 'get_post' )
			->with( 1 )
			->andReturn(
				(object) [
					'ID'          => 1,
					'post_parent' => 0,
					'post_type'   => 'post',
				]
			);

		$actual = $this->instance->build( $indexable );
		$this->assertEmpty( $actual->ancestors );
	}

	/**
	 * Tests building the hierarchy of a post with term parents, where the terms are empty.
	 *
	 * @covers ::__construct
	 * @covers ::set_indexable_repository
	 * @covers ::build
	 * @covers ::save_ancestors
	 * @covers ::add_ancestors_for_post
	 * @covers ::find_primary_term_id_for_post
	 * @covers ::get_indexable_id
	 * @covers ::get_primary_term_id
	 */
	public function test_term_parent_where_terms_empty() {
		$indexable              = new Indexable_Mock();
		$indexable->id          = 1;
		$indexable->object_type = 'post';
		$indexable->object_id   = 1;

		Monkey\Functions\expect( 'get_the_terms' )->with( 1, 'tag' )->andReturn();
		Monkey\Functions\expect( 'get_term' )
			->with( 2 )
			->andReturn(
				(object) [
					'term_id'  => 2,
					'taxonomy' => 'tag',
					'parent'   => 0,
				]
			);
		Monkey\Functions\expect( 'get_post_meta' )->with( 1, WPSEO_Meta::$meta_prefix . 'primary_term', true )->andReturn( '' );

		$this->indexable_hierarchy_repository->expects( 'clear_ancestors' )->with( 1 )->andReturnTrue();

		$this->primary_term_repository->expects( 'find_by_post_id_and_taxonomy' )->with( 1, 'tag', false )->andReturnFalse();

		$this->options->expects( 'get' )->with( 'post_types-post-maintax' )->andReturn( 'tag' );

		$this->post->expects( 'get_post' )
			->with( 1 )
			->andReturn(
				(object) [
					'ID'          => 1,
					'post_parent' => 0,
					'post_type'   => 'post',
				]
			);

		$actual = $this->instance->build( $indexable );
		$this->assertEmpty( $actual->ancestors );
	}

	/**
	 * Tests building the hierarchy of a post with term parents.
	 *
	 * @covers ::__construct
	 * @covers ::set_indexable_repository
	 * @covers ::build
	 * @covers ::save_ancestors
	 * @covers ::add_ancestors_for_post
	 * @covers ::add_ancestors_for_term
	 * @covers ::find_primary_term_id_for_post
	 * @covers ::find_deepest_term_id
	 * @covers ::get_term_parents
	 * @covers ::is_invalid_ancestor
	 * @covers ::get_indexable_id
	 * @covers ::get_primary_term_id
	 */
	public function test_deepest_term_parent() {
		$indexable              = new Indexable_Mock();
		$indexable->id          = 1;
		$indexable->object_type = 'post';
		$indexable->object_id   = 1;

		$parent_indexable              = new Indexable_Mock();
		$parent_indexable->id          = 3;
		$parent_indexable->object_type = 'term';
		$parent_indexable->object_id   = 3;

		$grand_parent_indexable              = new Indexable_Mock();
		$grand_parent_indexable->id          = 4;
		$grand_parent_indexable->object_type = 'term';
		$grand_parent_indexable->object_id   = 4;

		Monkey\Functions\expect( 'get_the_terms' )
			->once()
			->with( 1, 'tag' )
			->andReturn(
				[
					(object) [
						'term_id'  => 2,
						'taxonomy' => 'tag',
						'parent'   => 0,
					],
					(object) [
						'term_id'  => 3,
						'taxonomy' => 'tag',
						'parent'   => 4,
					],
				]
			);
		Monkey\Functions\expect( 'get_term' )
			->once()
			->with( 3 )
			->andReturn(
				(object) [
					'term_id'  => 3,
					'taxonomy' => 'tag',
					'parent'   => 4,
				]
			);
		Monkey\Functions\expect( 'get_term' )
			->twice()
			->with( 4, 'tag' )
			->andReturn(
				(object) [
					'term_id'  => 4,
					'taxonomy' => 'tag',
					'parent'   => 0,
				]
			);
		Monkey\Functions\expect( 'get_post_meta' )->with( 1, WPSEO_Meta::$meta_prefix . 'primary_term', true )->andReturn( '' );

<<<<<<< HEAD
		$this->indexable_hierarchy_repository->expects( 'clear_ancestors' )->with( 1 )->andReturnTrue();
=======
		$this->indexable_hierarchy_repository->expects( 'clear_ancestors' )->with( 1 )->andReturn( true );
>>>>>>> 9249d9cf
		$this->indexable_hierarchy_repository->expects( 'add_ancestor' )->with( 1, 4, 2 );
		$this->indexable_hierarchy_repository->expects( 'add_ancestor' )->with( 1, 3, 1 );

		$this->primary_term_repository->expects( 'find_by_post_id_and_taxonomy' )->with( 1, 'tag', false )->andReturnFalse();

		$this->options->expects( 'get' )->with( 'post_types-post-maintax' )->andReturn( 'tag' );

		$this->indexable_repository->expects( 'find_by_id_and_type' )->with( 3, 'term' )->andReturn( $parent_indexable );
		$this->indexable_repository->expects( 'find_by_id_and_type' )->with( 4, 'term' )->andReturn( $grand_parent_indexable );

		$this->post->expects( 'get_post' )
			->once()
			->with( 1 )
			->andReturn(
				(object) [
					'ID'          => 1,
					'post_parent' => 0,
					'post_type'   => 'post',
				]
			);

		$actual = $this->instance->build( $indexable );
		$this->assertEquals( [ $grand_parent_indexable, $parent_indexable ], $actual->ancestors );
	}

	/**
	 * Tests building the hierarchy of a term with term parents.
	 *
	 * @covers ::__construct
	 * @covers ::set_indexable_repository
	 * @covers ::build
	 * @covers ::save_ancestors
	 * @covers ::add_ancestors_for_term
	 * @covers ::get_term_parents
	 * @covers ::is_invalid_ancestor
	 * @covers ::get_indexable_id
	 */
	public function test_term() {
		$indexable              = new Indexable_Mock();
		$indexable->id          = 1;
		$indexable->object_type = 'term';
		$indexable->object_id   = 1;

		$parent_indexable              = new Indexable_Mock();
		$parent_indexable->id          = 2;
		$parent_indexable->object_type = 'term';
		$parent_indexable->object_id   = 2;

		Monkey\Functions\expect( 'get_term' )
			->once()
			->with( 1 )
			->andReturn(
				(object) [
					'term_id'  => 1,
					'taxonomy' => 'tag',
					'parent'   => 2,
				]
			);
		Monkey\Functions\expect( 'get_term' )
			->once()
			->with( 2, 'tag' )
			->andReturn(
				(object) [
					'term_id'  => 2,
					'taxonomy' => 'tag',
					'parent'   => 0,
				]
			);

		$this->indexable_hierarchy_repository->expects( 'clear_ancestors' )->with( 1 )->andReturnTrue();
		$this->indexable_hierarchy_repository->expects( 'add_ancestor' )->with( 1, 2, 1 );

		$this->indexable_repository->expects( 'find_by_id_and_type' )->with( 2, 'term' )->andReturn( $parent_indexable );

		$actual = $this->instance->build( $indexable );
		$this->assertEquals( [ $parent_indexable ], $actual->ancestors );
	}

	/**
	 * Tests building the hierarchy of a term with term parents which is unindexed.
	 *
	 * @covers ::__construct
	 * @covers ::set_indexable_repository
	 * @covers ::build
	 * @covers ::save_ancestors
	 * @covers ::add_ancestors_for_term
	 * @covers ::get_term_parents
	 * @covers ::is_invalid_ancestor
	 * @covers ::get_indexable_id
	 */
	public function test_term_with_ancestor_not_indexed() {
		$indexable                     = $this->get_indexable( 1, 'term' );
		$parent_indexable              = $this->get_indexable( 2, 'term' );
		$parent_indexable->post_status = 'unindexed';

		Monkey\Functions\expect( 'get_term' )
			->once()
			->with( 1 )
			->andReturn(
				(object) [
					'term_id'  => 1,
					'taxonomy' => 'tag',
					'parent'   => 2,
				]
			);

		Monkey\Functions\expect( 'get_term' )
			->once()
			->with( 2, 'tag' )
			->andReturn(
				(object) [
					'term_id'  => 2,
					'taxonomy' => 'tag',
					'parent'   => 0,
				]
			);

		$this->indexable_hierarchy_repository
			->expects( 'clear_ancestors' )
			->with( 1 )
			->andReturn( true );

		$this->indexable_repository
			->expects( 'find_by_id_and_type' )
			->with( 2, 'term' )
			->andReturn( $parent_indexable );

		$actual = $this->instance->build( $indexable );
		$this->assertEmpty( $actual->ancestors );
	}

	/**
	 * Tests building the hierarchy of a term with term parents which is the main object.
	 *
	 * @covers ::__construct
	 * @covers ::set_indexable_repository
	 * @covers ::build
	 * @covers ::save_ancestors
	 * @covers ::add_ancestors_for_term
	 * @covers ::get_term_parents
	 * @covers ::is_invalid_ancestor
	 * @covers ::get_indexable_id
	 */
	public function test_term_with_ancestor_is_the_main_object() {
		$indexable = $this->get_indexable( 1, 'term' );

		Monkey\Functions\expect( 'get_term' )
			->once()
			->with( 1 )
			->andReturn(
				(object) [
					'term_id'  => 1,
					'taxonomy' => 'tag',
					'parent'   => 2,
				]
			);

		Monkey\Functions\expect( 'get_term' )
			->once()
			->with( 2, 'tag' )
			->andReturn(
				(object) [
					'term_id'  => 2,
					'taxonomy' => 'tag',
					'parent'   => 0,
				]
			);

		$this->indexable_hierarchy_repository
			->expects( 'clear_ancestors' )
			->with( 1 )
			->andReturn( true );

		$this->indexable_repository
			->expects( 'find_by_id_and_type' )
			->with( 2, 'term' )
			->andReturn( $indexable );

		$actual = $this->instance->build( $indexable );
		$this->assertEmpty( $actual->ancestors );
	}

	/**
	 * Tests building the hierarchy of a term with term parents which is already added.
	 *
	 * @covers ::__construct
	 * @covers ::set_indexable_repository
	 * @covers ::build
	 * @covers ::save_ancestors
	 * @covers ::add_ancestors_for_term
	 * @covers ::get_term_parents
	 * @covers ::is_invalid_ancestor
	 * @covers ::get_indexable_id
	 */
	public function test_term_with_ancestor_is_already_added() {
		$indexable        = $this->get_indexable( 1, 'term' );
		$parent_indexable = $this->get_indexable( 2, 'term' );

		Monkey\Functions\expect( 'get_term' )
			->once()
			->with( 1 )
			->andReturn(
				(object) [
					'term_id'  => 1,
					'taxonomy' => 'tag',
					'parent'   => 2,
				]
			);

		Monkey\Functions\expect( 'get_term' )
			->once()
			->with( 2, 'tag' )
			->andReturn(
				(object) [
					'term_id'  => 2,
					'taxonomy' => 'tag',
					'parent'   => 3,
				]
			);

		Monkey\Functions\expect( 'get_term' )
			->once()
			->with( 3, 'tag' )
			->andReturn(
				(object) [
					'term_id'  => 3,
					'taxonomy' => 'tag',
					'parent'   => 0,
				]
			);

		$this->indexable_hierarchy_repository
			->expects( 'clear_ancestors' )
			->with( 1 )
			->andReturn( true );

		$this->indexable_hierarchy_repository
			->expects( 'add_ancestor' )
			->with( 1, 2, 1 );

		$this->indexable_hierarchy_repository
			->expects( 'add_ancestor' )
			->with( 1, 2, 2 )
			->never();

		$this->indexable_repository
			->expects( 'find_by_id_and_type' )
			->with( 2, 'term' )
			->andReturn( $parent_indexable );

		$this->indexable_repository
			->expects( 'find_by_id_and_type' )
			->with( 3, 'term' )
			->andReturn( $parent_indexable );


		$actual = $this->instance->build( $indexable );
		$this->assertEquals( [ $parent_indexable ], $actual->ancestors );
	}

	/**
	 * Tests building the hierarchy of a post with term parents when no primary term is set.
	 *
	 * @covers ::__construct
	 * @covers ::set_indexable_repository
	 * @covers ::build
	 * @covers ::save_ancestors
	 * @covers ::add_ancestors_for_post
	 * @covers ::add_ancestors_for_term
	 * @covers ::find_primary_term_id_for_post
	 * @covers ::find_deepest_term_id
	 * @covers ::get_term_parents
	 * @covers ::is_invalid_ancestor
	 * @covers ::get_indexable_id
	 * @covers ::get_primary_term_id
	 */
	public function test_primary_term_parents_with_no_primary_term_set() {
		$indexable = $this->get_indexable( 1, 'post' );

		$parent_indexable              = new Indexable_Mock();
		$parent_indexable->id          = 3;
		$parent_indexable->object_type = 'term';
		$parent_indexable->object_id   = 3;

		$this->indexable_hierarchy_repository
			->expects( 'clear_ancestors' )
			->with( 1 )
			->andReturnTrue();

		$this->post
			->expects( 'get_post' )
			->once()
			->with( 1 )
			->andReturn(
				(object) [
					'ID'          => 1,
					'post_parent' => 0,
					'post_type'   => 'post',
				]
			);

		$this->options
			->expects( 'get' )
			->with( 'post_types-post-maintax' )
			->andReturn( 'tag' );

		$this->primary_term_repository
			->expects( 'find_by_post_id_and_taxonomy' )
			->with( 1, 'tag', false )
			->andReturnFalse();

		Monkey\Functions\expect( 'get_the_terms' )
			->with( 1, 'tag' )
			->andReturn(
				[
					(object) [
						'term_id'    => 3,
						'taxonomy'   => 'tag',
						'parent'     => 4,
						'term_order' => 2,
					],
					(object) [
						'term_id'    => 2,
						'taxonomy'   => 'tag',
						'parent'     => 0,
						'term_order' => 1,
					],
				]
			);

		Monkey\Functions\expect( 'get_term' )
			->with( 4, 'tag' )
			->andReturn(
				(object) [
					'term_id'    => 4,
					'taxonomy'   => 'tag',
					'parent'     => 0,
					'term_order' => 1,
				]
			);
		Monkey\Functions\expect( 'get_post_meta' )->with( 1, WPSEO_Meta::$meta_prefix . 'primary_term', true )->andReturn( '' );

		$this->indexable_repository
			->expects( 'find_by_id_and_type' )
			->with( 3, 'term' )
			->andReturn( $parent_indexable );

		$this->indexable_hierarchy_repository->expects( 'add_ancestor' )->with( 1, 3, 1 );

		$actual = $this->instance->build( $indexable );
		$this->assertEquals( [ $parent_indexable ], $actual->ancestors );
	}

	/**
	 * Retrieves a parent indexable.
	 *
	 * @param string $id          The id to use.
	 * @param string $object_type The object type.
	 *
	 * @return Indexable_Mock
	 */
	private function get_indexable( $id, $object_type = 'post' ) {
		$indexable              = new Indexable_Mock();
		$indexable->id          = $id;
		$indexable->object_type = $object_type;
		$indexable->object_id   = $id;

		return $indexable;
	}
}<|MERGE_RESOLUTION|>--- conflicted
+++ resolved
@@ -25,6 +25,8 @@
  * @covers ::<!public>
  * @covers ::__construct
  * @covers ::set_indexable_repository
+ *
+ * @package Yoast\Tests\Builders
  */
 class Indexable_Hierarchy_Builder_Test extends TestCase {
 
@@ -611,11 +613,7 @@
 				]
 			);
 
-<<<<<<< HEAD
 		$this->indexable_hierarchy_repository->expects( 'clear_ancestors' )->with( 1 )->andReturnTrue();
-=======
-		$this->indexable_hierarchy_repository->expects( 'clear_ancestors' )->with( 1 )->andReturn( true );
->>>>>>> 9249d9cf
 		$this->indexable_hierarchy_repository->expects( 'add_ancestor' )->with( 1, 3, 2 );
 		$this->indexable_hierarchy_repository->expects( 'add_ancestor' )->with( 1, 2, 1 );
 
@@ -884,11 +882,7 @@
 			);
 		Monkey\Functions\expect( 'get_post_meta' )->with( 1, WPSEO_Meta::$meta_prefix . 'primary_term', true )->andReturn( '' );
 
-<<<<<<< HEAD
 		$this->indexable_hierarchy_repository->expects( 'clear_ancestors' )->with( 1 )->andReturnTrue();
-=======
-		$this->indexable_hierarchy_repository->expects( 'clear_ancestors' )->with( 1 )->andReturn( true );
->>>>>>> 9249d9cf
 		$this->indexable_hierarchy_repository->expects( 'add_ancestor' )->with( 1, 4, 2 );
 		$this->indexable_hierarchy_repository->expects( 'add_ancestor' )->with( 1, 3, 1 );
 
