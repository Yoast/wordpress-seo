<?php

namespace Yoast\WP\SEO\Tests\Builders;

use Brain\Monkey;
use Mockery;
use WPSEO_Meta;
use Yoast\WP\SEO\Builders\Indexable_Hierarchy_Builder;
use Yoast\WP\SEO\Helpers\Options_Helper;
use Yoast\WP\SEO\Helpers\Post_Helper;
use Yoast\WP\SEO\Repositories\Indexable_Hierarchy_Repository;
use Yoast\WP\SEO\Repositories\Indexable_Repository;
use Yoast\WP\SEO\Repositories\Primary_Term_Repository;
use Yoast\WP\SEO\Tests\Mocks\Indexable;
use Yoast\WP\SEO\Tests\Mocks\Primary_Term;
use Yoast\WP\SEO\Tests\TestCase;

/**
 * Class Indexable_Author_Test.
 *
 * @group indexables
 * @group builders
 *
 * @coversDefaultClass \Yoast\WP\SEO\Builders\Indexable_Hierarchy_Builder
 * @covers ::<!public>
 * @covers ::__construct
 * @covers ::set_indexable_repository
 *
 * @package Yoast\Tests\Builders
 */
class Indexable_Hierarchy_Builder_Test extends TestCase {

	/**
	 * Holds the Indexable_Hierarchy_Repository instance.
	 *
	 * @var Mockery\MockInterface|Indexable_Hierarchy_Repository
	 */
	private $indexable_hierarchy_repository;

	/**
	 * Holds the Primary_Term_Repository instance.
	 *
	 * @var Mockery\MockInterface|Primary_Term_Repository
	 */
	private $primary_term_repository;

	/**
	 * Holds the Options_Helper instance.
	 *
	 * @var Mockery\MockInterface|Options_Helper
	 */
	private $options;

	/**
	 * Holds the Indexable_Repository instance.
	 *
	 * @var Mockery\MockInterface|Indexable_Repository
	 */
	private $indexable_repository;

	/**
	 * Holds the Indexable_Hierarchy_Builder instance.
	 *
	 * @var Indexable_Hierarchy_Builder
	 */
	private $instance;

	/**
	 * Holds the Post_Helper instance.
	 *
	 * @var Post_Helper|Mockery\MockInterface
	 */
	protected $post;

	/**
	 * Runs the setup steps.
	 */
	public function setUp() {
		$this->indexable_hierarchy_repository = Mockery::mock( Indexable_Hierarchy_Repository::class );
		$this->primary_term_repository        = Mockery::mock( Primary_Term_Repository::class );
		$this->options                        = Mockery::mock( Options_Helper::class );
		$this->indexable_repository           = Mockery::mock( Indexable_Repository::class );
		$this->post                           = Mockery::mock( Post_Helper::class );

		$this->instance = new Indexable_Hierarchy_Builder(
			$this->indexable_hierarchy_repository,
			$this->primary_term_repository,
			$this->options,
			$this->post
		);
		$this->instance->set_indexable_repository( $this->indexable_repository );

		return parent::setUp();
	}

	/**
	 * Tests building the hierarchy of a post where the post parent is set to 0.
	 *
	 * @covers ::__construct
	 * @covers ::set_indexable_repository
	 * @covers ::build
	 * @covers ::save_ancestors
	 * @covers ::add_ancestors_for_post
	 * @covers ::find_primary_term_id_for_post
	 * @covers ::get_indexable_id
	 */
	public function test_no_parents() {
		$indexable              = new Indexable();
		$indexable->id          = 1;
		$indexable->object_type = 'post';
		$indexable->object_id   = 1;

		$this->indexable_hierarchy_repository->expects( 'clear_ancestors' )->with( 1 )->andReturnTrue();
		$this->options->expects( 'get' )->with( 'post_types-post-maintax' )->andReturn( '0' );
		$this->post->expects( 'get_post' )
			->with( 1 )
			->andReturn(
				(object) [
					'post_parent' => 0,
					'post_type'   => 'post',
				]
			);

		$actual = $this->instance->build( $indexable );
		$this->assertEmpty( $actual->ancestors );
	}

	/**
	 * Tests building the hierarchy of a post where the post parent is not set.
	 *
	 * @covers ::__construct
	 * @covers ::set_indexable_repository
	 * @covers ::build
	 * @covers ::save_ancestors
	 * @covers ::add_ancestors_for_post
	 */
	public function test_parents_not_set() {
		$indexable              = new Indexable();
		$indexable->id          = 1;
		$indexable->object_type = 'post';
		$indexable->object_id   = 1;

		$this->indexable_hierarchy_repository->expects( 'clear_ancestors' )->with( 1 )->andReturnTrue();
		$this->post->expects( 'get_post' )->with( 1 )->andReturn( (object) [ 'post_type' => 'post' ] );

		$actual = $this->instance->build( $indexable );
		$this->assertEmpty( $actual->ancestors );
	}

	/**
	 * Tests building the hierarchy of a post with post parents.
	 *
	 * @covers ::__construct
	 * @covers ::set_indexable_repository
	 * @covers ::build
	 * @covers ::save_ancestors
	 * @covers ::add_ancestors_for_post
	 * @covers ::find_primary_term_id_for_post
	 * @covers ::is_invalid_ancestor
	 * @covers ::get_indexable_id
	 */
	public function test_post_parents() {
		$indexable              = new Indexable();
		$indexable->id          = 1;
		$indexable->object_type = 'post';
		$indexable->object_id   = 1;

		$parent_indexable              = new Indexable();
		$parent_indexable->id          = 2;
		$parent_indexable->object_type = 'post';
		$parent_indexable->object_id   = 2;

		$this->indexable_hierarchy_repository->expects( 'clear_ancestors' )->with( 1 )->andReturnTrue();
		$this->indexable_hierarchy_repository->expects( 'add_ancestor' )->with( 1, 2, 1 );

		$this->options->expects( 'get' )->with( 'post_types-post-maintax' )->andReturn( '0' );

		$this->indexable_repository->expects( 'find_by_id_and_type' )->with( 2, 'post' )->andReturn( $parent_indexable );

<<<<<<< HEAD
		$this->post->expects( 'get_post' )->once()->with( 1 )->andReturn( (object) [ 'post_parent' => 2, 'post_type' => 'post' ] );
		$this->post->expects( 'get_post' )->twice()->with( 2 )->andReturn( (object) [ 'post_parent' => 0, 'post_type' => 'post' ] );

		$actual = $this->instance->build( $indexable );
		$this->assertEquals( [$parent_indexable], $actual->ancestors );
=======
		$this->post->expects( 'get_post' )
			->once()
			->with( 1 )
			->andReturn(
				(object) [
					'post_parent' => 2,
					'post_type'   => 'post',
				]
			);
		$this->post->expects( 'get_post' )
			->twice()
			->with( 2 )
			->andReturn(
				(object) [
					'post_parent' => 0,
					'post_type'   => 'post',
				]
			);
		$this->instance->build( $indexable );
>>>>>>> ae17e2d9
	}

	/**
	 * Tests building the hierarchy of a post with post parents that has no set id.
	 *
	 * @covers ::__construct
	 * @covers ::set_indexable_repository
	 * @covers ::build
	 * @covers ::save_ancestors
	 * @covers ::add_ancestors_for_post
	 * @covers ::find_primary_term_id_for_post
	 * @covers ::is_invalid_ancestor
	 * @covers ::get_indexable_id
	 */
	public function test_post_parent_with_no_indexable_id_set() {
		$indexable                   = $this->get_indexable( 1, 'post' );
		$parent_indexable            = $this->get_indexable( 0, 'post' );
		$parent_indexable->object_id = 2;

		$this->indexable_hierarchy_repository
			->expects( 'clear_ancestors' )
			->with( 1 )
			->andReturn( true );

		$this->indexable_hierarchy_repository
			->expects( 'add_ancestor' )
			->with( 1, 0, 1 );

		$this->options
			->expects( 'get' )
			->with( 'post_types-post-maintax' )
			->andReturn( '0' );

		$this->indexable_repository
			->expects( 'find_by_id_and_type' )
			->with( 2, 'post' )
			->andReturn( $parent_indexable );

		$this->post
			->expects( 'get_post' )
			->once()
			->with( 1 )
			->andReturn(
				(object) [
					'post_parent' => 2,
					'post_type'   => 'post',
				]
			);
		$this->post
			->expects( 'get_post' )
			->twice()
			->with( 2 )
			->andReturn(
				(object) [
					'post_parent' => 0,
					'post_type'   => 'post',
				]
			);

		$actual = $this->instance->build( $indexable );
		$this->assertEquals( [$parent_indexable], $actual->ancestors );
	}

	/**
	 * Tests building the hierarchy of a post with post parents where the ancestor is unindexed.
	 *
	 * @covers ::__construct
	 * @covers ::set_indexable_repository
	 * @covers ::build
	 * @covers ::save_ancestors
	 * @covers ::add_ancestors_for_post
	 * @covers ::is_invalid_ancestor
	 * @covers ::get_indexable_id
	 */
	public function test_post_parents_with_an_unindexed_ancestor() {
		$indexable        = $this->get_indexable( 1, 'post' );
		$parent_indexable = $this->get_indexable( 2, 'post' );

		$parent_indexable->post_status = 'unindexed';

		$this->indexable_hierarchy_repository
			->expects( 'clear_ancestors' )
			->with( 1 )
			->andReturnTrue();

		$this->indexable_repository
			->expects( 'find_by_id_and_type' )
			->with( 2, 'post' )
			->andReturn( $parent_indexable );

		$this->post
			->expects( 'get_post' )
			->once()
			->with( 1 )
			->andReturn(
				(object) [
					'post_parent' => 2,
					'post_type'   => 'post',
				]
			);

		$this->post
			->expects( 'get_post' )
			->once()
			->with( 2 )
			->andReturn(
				(object) [
					'post_parent' => 0,
					'post_type'   => 'post',
				]
			);

		$actual = $this->instance->build( $indexable );
		$this->assertEmpty( $actual->ancestors );
	}

	/**
	 * Tests building the hierarchy of a post with post parents already been added.
	 *
	 * @covers ::__construct
	 * @covers ::set_indexable_repository
	 * @covers ::build
	 * @covers ::save_ancestors
	 * @covers ::add_ancestors_for_post
	 * @covers ::is_invalid_ancestor
	 * @covers ::get_indexable_id
	 */
	public function test_post_parents_with_parent_already_added() {
		$indexable        = $this->get_indexable( 1, 'post' );
		$parent_indexable = $this->get_indexable( 2, 'post' );

		$this->indexable_hierarchy_repository
			->expects( 'clear_ancestors' )
			->with( 1 )
			->andReturnTrue();

		$this->indexable_hierarchy_repository
			->expects( 'add_ancestor' )
			->with( 1, 2, 1 );

		$this->indexable_repository
			->expects( 'find_by_id_and_type' )
			->twice()
			->with( 2, 'post' )
			->andReturn( $parent_indexable );

		$this->post
			->expects( 'get_post' )
			->once()
			->with( 1 )
			->andReturn(
				(object) [
					'post_parent' => 2,
					'post_type'   => 'post',
				]
			);

		$this->post
			->expects( 'get_post' )
			->times( 3 )
			->with( 2 )
			->andReturn(
				(object) [
					'post_parent' => 2,
					'post_type'   => 'post',
				]
			);

		$actual = $this->instance->build( $indexable );
		$this->assertEquals( [$parent_indexable], $actual->ancestors );
	}

	/**
	 * Tests building the hierarchy of a post with having the parent indexable being the main indexable.
	 *
	 * @covers ::__construct
	 * @covers ::set_indexable_repository
	 * @covers ::build
	 * @covers ::save_ancestors
	 * @covers ::add_ancestors_for_post
	 * @covers ::is_invalid_ancestor
	 * @covers ::get_indexable_id
	 */
	public function test_post_parents_having_the_parent_is_the_main_object() {
		$indexable = $this->get_indexable( 1, 'post' );

		$this->indexable_hierarchy_repository
			->expects( 'clear_ancestors' )
			->with( 1 )
			->andReturnTrue();

		$this->indexable_repository
			->expects( 'find_by_id_and_type' )
			->with( 2, 'post' )
			->andReturn( $indexable );

		$this->post
			->expects( 'get_post' )
			->once()
			->with( 1 )
			->andReturn(
				(object) [
					'post_parent' => 2,
					'post_type'   => 'post',
				]
			);

		$this->post
			->expects( 'get_post' )
			->once()
			->with( 2 )
			->andReturn(
				(object) [
					'post_parent' => 0,
					'post_type'   => 'post',
				]
			);

		$actual = $this->instance->build( $indexable );
		$this->assertEmpty( $actual->ancestors );
	}

	/**
	 * Tests building the hierarchy of a post with term parents.
	 *
	 * @covers ::__construct
	 * @covers ::set_indexable_repository
	 * @covers ::build
	 * @covers ::save_ancestors
	 * @covers ::add_ancestors_for_post
	 * @covers ::add_ancestors_for_term
	 * @covers ::find_primary_term_id_for_post
	 * @covers ::get_term_parents
	 * @covers ::is_invalid_ancestor
	 * @covers ::get_indexable_id
	 * @covers ::get_primary_term_id
	 */
	public function test_primary_term_parents() {
		$indexable              = new Indexable();
		$indexable->id          = 1;
		$indexable->object_type = 'post';
		$indexable->object_id   = 1;

		$primary_term          = new Primary_Term();
		$primary_term->term_id = 2;

		$parent_indexable              = new Indexable();
		$parent_indexable->id          = 2;
		$parent_indexable->object_type = 'term';
		$parent_indexable->object_id   = 2;

		Monkey\Functions\expect( 'get_term' )
			->twice()
			->with( 2 )
			->andReturn(
				(object) [
					'term_id'  => 2,
					'taxonomy' => 'tag',
					'parent'   => 0,
				]
			);

		$this->indexable_hierarchy_repository->expects( 'clear_ancestors' )->with( 1 )->andReturnTrue();
		$this->indexable_hierarchy_repository->expects( 'add_ancestor' )->with( 1, 2, 1 );

		$this->primary_term_repository->expects( 'find_by_post_id_and_taxonomy' )->with( 1, 'tag', false )->andReturn( $primary_term );

		$this->options->expects( 'get' )->with( 'post_types-post-maintax' )->andReturn( 'tag' );

		$this->indexable_repository->expects( 'find_by_id_and_type' )->with( 2, 'term' )->andReturn( $parent_indexable );

		$this->post->expects( 'get_post' )
			->once()
			->with( 1 )
			->andReturn(
				(object) [
					'ID'          => 1,
					'post_parent' => 0,
					'post_type'   => 'post',
				]
			);

		$actual = $this->instance->build( $indexable );
		$this->assertEquals( [$parent_indexable], $actual->ancestors );
	}

	/**
	 * Tests building the hierarchy of a post with term parents not unindexed.
	 *
	 * @covers ::__construct
	 * @covers ::set_indexable_repository
	 * @covers ::build
	 * @covers ::save_ancestors
	 * @covers ::add_ancestors_for_post
	 * @covers ::find_primary_term_id_for_post
	 * @covers ::is_invalid_ancestor
	 * @covers ::get_indexable_id
	 * @covers ::get_primary_term_id
	 */
	public function test_primary_term_parents_and_term_is_unindexed() {
		$indexable = $this->get_indexable( 1, 'post' );

		$primary_term          = new Primary_Term();
		$primary_term->term_id = 2;

		$parent_indexable              = $this->get_indexable( 2, 'term' );
		$parent_indexable->post_status = 'unindexed';

		Monkey\Functions\expect( 'get_term' )
			->once()
			->with( 2 )
			->andReturn(
				(object) [
					'term_id'  => 2,
					'taxonomy' => 'tag',
					'parent'   => 0,
				]
			);

		$this->indexable_hierarchy_repository
			->expects( 'clear_ancestors' )
			->with( 1 )
			->andReturnTrue();

		$this->primary_term_repository
			->expects( 'find_by_post_id_and_taxonomy' )
			->with( 1, 'tag', false )
			->andReturn( $primary_term );

		$this->options
			->expects( 'get' )
			->with( 'post_types-post-maintax' )
			->andReturn( 'tag' );

		$this->indexable_repository
			->expects( 'find_by_id_and_type' )
			->with( 2, 'term' )
			->andReturn( $parent_indexable );

		$this->post
			->expects( 'get_post' )
			->once()
			->with( 1 )
			->andReturn(
				(object) [
					'ID'          => 1,
					'post_parent' => 0,
					'post_type'   => 'post',
				]
			);

		$actual = $this->instance->build( $indexable );
		$this->assertEmpty( $actual->ancestors );
	}

	/**
	 * Tests building the hierarchy of a post with many term parents.
	 *
	 * @covers ::__construct
	 * @covers ::set_indexable_repository
	 * @covers ::build
	 * @covers ::save_ancestors
	 * @covers ::add_ancestors_for_post
	 * @covers ::add_ancestors_for_term
	 * @covers ::find_primary_term_id_for_post
	 * @covers ::get_term_parents
	 * @covers ::is_invalid_ancestor
	 * @covers ::get_indexable_id
	 * @covers ::get_primary_term_id
	 */
	public function test_many_primary_term_parents() {
		$indexable              = new Indexable();
		$indexable->id          = 1;
		$indexable->object_type = 'post';
		$indexable->object_id   = 1;

		$primary_term          = new Primary_Term();
		$primary_term->term_id = 2;

		$parent_indexable              = new Indexable();
		$parent_indexable->id          = 2;
		$parent_indexable->object_type = 'term';
		$parent_indexable->object_id   = 2;

		$grand_parent_indexable              = new Indexable();
		$grand_parent_indexable->id          = 3;
		$grand_parent_indexable->object_type = 'term';
		$grand_parent_indexable->object_id   = 3;

		Monkey\Functions\expect( 'get_term' )
			->once()
			->with( 2 )
			->andReturnTrue();

		Monkey\Functions\expect( 'get_term' )
			->once()
			->with( 2 )
			->andReturn(
				(object) [
					'term_id'  => 2,
					'taxonomy' => 'tag',
					'parent'   => 3,
				]
			);
		Monkey\Functions\expect( 'get_term' )
			->once()
			->with( 3, 'tag' )
			->andReturn(
				(object) [
					'term_id'  => 3,
					'taxonomy' => 'tag',
					'parent'   => 0,
				]
			);

		$this->indexable_hierarchy_repository->expects( 'clear_ancestors' )->with( 1 )->andReturnTrue();
		$this->indexable_hierarchy_repository->expects( 'add_ancestor' )->with( 1, 3, 2 );
		$this->indexable_hierarchy_repository->expects( 'add_ancestor' )->with( 1, 2, 1 );

		$this->primary_term_repository->expects( 'find_by_post_id_and_taxonomy' )->with( 1, 'tag', false )->andReturn( $primary_term );

		$this->options->expects( 'get' )->with( 'post_types-post-maintax' )->andReturn( 'tag' );

		$this->indexable_repository->expects( 'find_by_id_and_type' )->with( 2, 'term' )->andReturn( $parent_indexable );
		$this->indexable_repository->expects( 'find_by_id_and_type' )->with( 3, 'term' )->andReturn( $grand_parent_indexable );

		$this->post->expects( 'get_post' )
			->once()
			->with( 1 )
			->andReturn(
				(object) [
					'ID'          => 1,
					'post_parent' => 0,
					'post_type'   => 'post',
				]
			);

		$actual = $this->instance->build( $indexable );
		$this->assertEquals( [$grand_parent_indexable, $parent_indexable], $actual->ancestors );
	}

	/**
	 * Tests building the hierarchy of a post with term parents.
	 *
	 * @covers ::__construct
	 * @covers ::set_indexable_repository
	 * @covers ::build
	 * @covers ::save_ancestors
	 * @covers ::add_ancestors_for_post
	 * @covers ::add_ancestors_for_term
	 * @covers ::find_primary_term_id_for_post
	 * @covers ::find_deepest_term_id
	 * @covers ::get_term_parents
	 * @covers ::is_invalid_ancestor
	 * @covers ::get_indexable_id
	 * @covers ::get_primary_term_id
	 */
	public function test_term_parent() {
		$indexable              = new Indexable();
		$indexable->id          = 1;
		$indexable->object_type = 'post';
		$indexable->object_id   = 1;

		$parent_indexable              = new Indexable();
		$parent_indexable->id          = 2;
		$parent_indexable->object_type = 'term';
		$parent_indexable->object_id   = 2;

		Monkey\Functions\expect( 'get_the_terms' )
			->with( 1, 'tag' )
			->andReturn(
				[
					(object) [
						'term_id'  => 2,
						'taxonomy' => 'tag',
						'parent'   => 0,
					],
				]
			);
		Monkey\Functions\expect( 'get_term' )
			->with( 2 )
			->andReturn(
				(object) [
					'term_id'  => 2,
					'taxonomy' => 'tag',
					'parent'   => 0,
				]
			);
		Monkey\Functions\expect( 'get_post_meta' )->with( 1, WPSEO_Meta::$meta_prefix . 'primary_term', true )->andReturn( '' );

		$this->indexable_hierarchy_repository->expects( 'clear_ancestors' )->with( 1 )->andReturnTrue();
		$this->indexable_hierarchy_repository->expects( 'add_ancestor' )->with( 1, 2, 1 );

		$this->primary_term_repository->expects( 'find_by_post_id_and_taxonomy' )->with( 1, 'tag', false )->andReturnFalse();

		$this->options->expects( 'get' )->with( 'post_types-post-maintax' )->andReturn( 'tag' );

		$this->indexable_repository->expects( 'find_by_id_and_type' )->with( 2, 'term' )->andReturn( $parent_indexable );

		$this->post->expects( 'get_post' )
			->with( 1 )
			->andReturn(
				(object) [
					'ID'          => 1,
					'post_parent' => 0,
					'post_type'   => 'post',
				]
			);

		$actual = $this->instance->build( $indexable );
		$this->assertEquals( [$parent_indexable], $actual->ancestors );
	}

	/**
	 * Tests building the hierarchy of a post with term parents, where the terms are not an array.
	 *
	 * @covers ::__construct
	 * @covers ::set_indexable_repository
	 * @covers ::build
	 * @covers ::save_ancestors
	 * @covers ::add_ancestors_for_post
	 * @covers ::find_primary_term_id_for_post
	 * @covers ::get_indexable_id
	 * @covers ::get_primary_term_id
	 */
	public function test_term_parent_where_terms_not_array() {
		$indexable              = new Indexable();
		$indexable->id          = 1;
		$indexable->object_type = 'post';
		$indexable->object_id   = 1;

		Monkey\Functions\expect( 'get_the_terms' )->with( 1, 'tag' )->andReturn( 'string-not-array' );
		Monkey\Functions\expect( 'get_term' )->with( 2 )->andReturn( (object) [ 'term_id' => 2, 'taxonomy' => 'tag', 'parent' => 0 ] );
		Monkey\Functions\expect( 'get_post_meta' )->with( 1, WPSEO_Meta::$meta_prefix . 'primary_term', true )->andReturn( '' );

		$this->indexable_hierarchy_repository->expects( 'clear_ancestors' )->with( 1 )->andReturnTrue();

		$this->primary_term_repository->expects( 'find_by_post_id_and_taxonomy' )->with( 1, 'tag', false )->andReturnFalse();

		$this->options->expects( 'get' )->with( 'post_types-post-maintax' )->andReturn( 'tag' );

		$this->post->expects( 'get_post' )->with( 1 )->andReturn(
			(object) [ 'ID' => 1, 'post_parent' => 0, 'post_type' => 'post' ]
		);

		$actual = $this->instance->build( $indexable );
		$this->assertEmpty( $actual->ancestors );
	}

	/**
	 * Tests building the hierarchy of a post with term parents, where the terms are empty.
	 *
	 * @covers ::__construct
	 * @covers ::set_indexable_repository
	 * @covers ::build
	 * @covers ::save_ancestors
	 * @covers ::add_ancestors_for_post
	 * @covers ::find_primary_term_id_for_post
	 * @covers ::get_indexable_id
	 * @covers ::get_primary_term_id
	 */
	public function test_term_parent_where_terms_empty() {
		$indexable              = new Indexable();
		$indexable->id          = 1;
		$indexable->object_type = 'post';
		$indexable->object_id   = 1;

		Monkey\Functions\expect( 'get_the_terms' )->with( 1, 'tag' )->andReturn();
		Monkey\Functions\expect( 'get_term' )->with( 2 )->andReturn( (object) [ 'term_id' => 2, 'taxonomy' => 'tag', 'parent' => 0 ] );
		Monkey\Functions\expect( 'get_post_meta' )->with( 1, WPSEO_Meta::$meta_prefix . 'primary_term', true )->andReturn( '' );

		$this->indexable_hierarchy_repository->expects( 'clear_ancestors' )->with( 1 )->andReturnTrue();

		$this->primary_term_repository->expects( 'find_by_post_id_and_taxonomy' )->with( 1, 'tag', false )->andReturnFalse();

		$this->options->expects( 'get' )->with( 'post_types-post-maintax' )->andReturn( 'tag' );

		$this->post->expects( 'get_post' )->with( 1 )->andReturn(
			(object) [ 'ID' => 1, 'post_parent' => 0, 'post_type' => 'post' ]
		);

		$actual = $this->instance->build( $indexable );
		$this->assertEmpty( $actual->ancestors );
	}

	/**
	 * Tests building the hierarchy of a post with term parents.
	 *
	 * @covers ::__construct
	 * @covers ::set_indexable_repository
	 * @covers ::build
	 * @covers ::save_ancestors
	 * @covers ::add_ancestors_for_post
	 * @covers ::add_ancestors_for_term
	 * @covers ::find_primary_term_id_for_post
	 * @covers ::find_deepest_term_id
	 * @covers ::get_term_parents
	 * @covers ::is_invalid_ancestor
	 * @covers ::get_indexable_id
	 * @covers ::get_primary_term_id
	 */
	public function test_deepest_term_parent() {
		$indexable              = new Indexable();
		$indexable->id          = 1;
		$indexable->object_type = 'post';
		$indexable->object_id   = 1;

		$parent_indexable              = new Indexable();
		$parent_indexable->id          = 3;
		$parent_indexable->object_type = 'term';
		$parent_indexable->object_id   = 3;

		$grand_parent_indexable              = new Indexable();
		$grand_parent_indexable->id          = 4;
		$grand_parent_indexable->object_type = 'term';
		$grand_parent_indexable->object_id   = 4;

		Monkey\Functions\expect( 'get_the_terms' )
			->once()
			->with( 1, 'tag' )
			->andReturn(
				[
					(object) [
						'term_id'  => 2,
						'taxonomy' => 'tag',
						'parent'   => 0,
					],
					(object) [
						'term_id'  => 3,
						'taxonomy' => 'tag',
						'parent'   => 4,
					],
				]
			);
		Monkey\Functions\expect( 'get_term' )
			->once()
			->with( 3 )
			->andReturn(
				(object) [
					'term_id'  => 3,
					'taxonomy' => 'tag',
					'parent'   => 4,
				]
			);
		Monkey\Functions\expect( 'get_term' )
			->twice()
			->with( 4, 'tag' )
			->andReturn(
				(object) [
					'term_id'  => 4,
					'taxonomy' => 'tag',
					'parent'   => 0,
				]
			);
		Monkey\Functions\expect( 'get_post_meta' )->with( 1, WPSEO_Meta::$meta_prefix . 'primary_term', true )->andReturn( '' );

		$this->indexable_hierarchy_repository->expects( 'clear_ancestors' )->with( 1 )->andReturnTrue();
		$this->indexable_hierarchy_repository->expects( 'add_ancestor' )->with( 1, 4, 2 );
		$this->indexable_hierarchy_repository->expects( 'add_ancestor' )->with( 1, 3, 1 );

		$this->primary_term_repository->expects( 'find_by_post_id_and_taxonomy' )->with( 1, 'tag', false )->andReturnFalse();

		$this->options->expects( 'get' )->with( 'post_types-post-maintax' )->andReturn( 'tag' );

		$this->indexable_repository->expects( 'find_by_id_and_type' )->with( 3, 'term' )->andReturn( $parent_indexable );
		$this->indexable_repository->expects( 'find_by_id_and_type' )->with( 4, 'term' )->andReturn( $grand_parent_indexable );

		$this->post->expects( 'get_post' )
			->once()
			->with( 1 )
			->andReturn(
				(object) [
					'ID'          => 1,
					'post_parent' => 0,
					'post_type'   => 'post',
				]
			);

		$actual = $this->instance->build( $indexable );
		$this->assertEquals( [$grand_parent_indexable, $parent_indexable], $actual->ancestors );
	}

	/**
	 * Tests building the hierarchy of a term with term parents.
	 *
	 * @covers ::__construct
	 * @covers ::set_indexable_repository
	 * @covers ::build
	 * @covers ::save_ancestors
	 * @covers ::add_ancestors_for_term
	 * @covers ::get_term_parents
	 * @covers ::is_invalid_ancestor
	 * @covers ::get_indexable_id
	 */
	public function test_term() {
		$indexable              = new Indexable();
		$indexable->id          = 1;
		$indexable->object_type = 'term';
		$indexable->object_id   = 1;

		$parent_indexable              = new Indexable();
		$parent_indexable->id          = 2;
		$parent_indexable->object_type = 'term';
		$parent_indexable->object_id   = 2;

		Monkey\Functions\expect( 'get_term' )
			->once()
			->with( 1 )
			->andReturn(
				(object) [
					'term_id'  => 1,
					'taxonomy' => 'tag',
					'parent'   => 2,
				]
			);
		Monkey\Functions\expect( 'get_term' )
			->once()
			->with( 2, 'tag' )
			->andReturn(
				(object) [
					'term_id'  => 2,
					'taxonomy' => 'tag',
					'parent'   => 0,
				]
			);

		$this->indexable_hierarchy_repository->expects( 'clear_ancestors' )->with( 1 )->andReturnTrue();
		$this->indexable_hierarchy_repository->expects( 'add_ancestor' )->with( 1, 2, 1 );

		$this->indexable_repository->expects( 'find_by_id_and_type' )->with( 2, 'term' )->andReturn( $parent_indexable );

		$actual = $this->instance->build( $indexable );
		$this->assertEquals( [$parent_indexable], $actual->ancestors );
	}

	/**
	 * Tests building the hierarchy of a term with term parents which is unindexed.
	 *
	 * @covers ::__construct
	 * @covers ::set_indexable_repository
	 * @covers ::build
	 * @covers ::save_ancestors
	 * @covers ::add_ancestors_for_term
	 * @covers ::get_term_parents
	 * @covers ::is_invalid_ancestor
	 * @covers ::get_indexable_id
	 */
	public function test_term_with_ancestor_not_indexed() {
		$indexable                     = $this->get_indexable( 1, 'term' );
		$parent_indexable              = $this->get_indexable( 2, 'term' );
		$parent_indexable->post_status = 'unindexed';

		Monkey\Functions\expect( 'get_term' )
			->once()
			->with( 1 )
			->andReturn(
				(object) [
					'term_id'  => 1,
					'taxonomy' => 'tag',
					'parent'   => 2,
				]
			);

		Monkey\Functions\expect( 'get_term' )
			->once()
			->with( 2, 'tag' )
			->andReturn(
				(object) [
					'term_id'  => 2,
					'taxonomy' => 'tag',
					'parent'   => 0,
				]
			);

		$this->indexable_hierarchy_repository
			->expects( 'clear_ancestors' )
			->with( 1 )
			->andReturn( true );

		$this->indexable_repository
			->expects( 'find_by_id_and_type' )
			->with( 2, 'term' )
			->andReturn( $parent_indexable );

		$actual = $this->instance->build( $indexable );
		$this->assertEmpty( $actual->ancestors );
	}

	/**
	 * Tests building the hierarchy of a term with term parents which is the main object.
	 *
	 * @covers ::__construct
	 * @covers ::set_indexable_repository
	 * @covers ::build
	 * @covers ::save_ancestors
	 * @covers ::add_ancestors_for_term
	 * @covers ::get_term_parents
	 * @covers ::is_invalid_ancestor
	 * @covers ::get_indexable_id
	 */
	public function test_term_with_ancestor_is_the_main_object() {
		$indexable = $this->get_indexable( 1, 'term' );

		Monkey\Functions\expect( 'get_term' )
			->once()
			->with( 1 )
			->andReturn(
				(object) [
					'term_id'  => 1,
					'taxonomy' => 'tag',
					'parent'   => 2,
				]
			);

		Monkey\Functions\expect( 'get_term' )
			->once()
			->with( 2, 'tag' )
			->andReturn(
				(object) [
					'term_id'  => 2,
					'taxonomy' => 'tag',
					'parent'   => 0,
				]
			);

		$this->indexable_hierarchy_repository
			->expects( 'clear_ancestors' )
			->with( 1 )
			->andReturn( true );

		$this->indexable_repository
			->expects( 'find_by_id_and_type' )
			->with( 2, 'term' )
			->andReturn( $indexable );

		$actual = $this->instance->build( $indexable );
		$this->assertEmpty( $actual->ancestors );
	}

	/**
	 * Tests building the hierarchy of a term with term parents which is already added.
	 *
	 * @covers ::__construct
	 * @covers ::set_indexable_repository
	 * @covers ::build
	 * @covers ::save_ancestors
	 * @covers ::add_ancestors_for_term
	 * @covers ::get_term_parents
	 * @covers ::is_invalid_ancestor
	 * @covers ::get_indexable_id
	 */
	public function test_term_with_ancestor_is_already_added() {
		$indexable        = $this->get_indexable( 1, 'term' );
		$parent_indexable = $this->get_indexable( 2, 'term' );

		Monkey\Functions\expect( 'get_term' )
			->once()
			->with( 1 )
			->andReturn(
				(object) [
					'term_id'  => 1,
					'taxonomy' => 'tag',
					'parent'   => 2,
				]
			);

		Monkey\Functions\expect( 'get_term' )
			->once()
			->with( 2, 'tag' )
			->andReturn(
				(object) [
					'term_id'  => 2,
					'taxonomy' => 'tag',
					'parent'   => 3,
				]
			);

		Monkey\Functions\expect( 'get_term' )
			->once()
			->with( 3, 'tag' )
			->andReturn(
				(object) [
					'term_id'  => 3,
					'taxonomy' => 'tag',
					'parent'   => 0,
				]
			);

		$this->indexable_hierarchy_repository
			->expects( 'clear_ancestors' )
			->with( 1 )
			->andReturn( true );

		$this->indexable_hierarchy_repository
			->expects( 'add_ancestor' )
			->with( 1, 2, 1 );

		$this->indexable_hierarchy_repository
			->expects( 'add_ancestor' )
			->with( 1, 2, 2 )
			->never();

		$this->indexable_repository
			->expects( 'find_by_id_and_type' )
			->with( 2, 'term' )
			->andReturn( $parent_indexable );

		$this->indexable_repository
			->expects( 'find_by_id_and_type' )
			->with( 3, 'term' )
			->andReturn( $parent_indexable );


		$actual = $this->instance->build( $indexable );
		$this->assertEquals( [$parent_indexable], $actual->ancestors );
	}

	/**
	 * Tests building the hierarchy of a post with term parents when no primary term is set.
	 *
	 * @covers ::__construct
	 * @covers ::set_indexable_repository
	 * @covers ::build
	 * @covers ::save_ancestors
	 * @covers ::add_ancestors_for_post
	 * @covers ::add_ancestors_for_term
	 * @covers ::find_primary_term_id_for_post
	 * @covers ::find_deepest_term_id
	 * @covers ::get_term_parents
	 * @covers ::is_invalid_ancestor
	 * @covers ::get_indexable_id
	 * @covers ::get_primary_term_id
	 */
	public function test_primary_term_parents_with_no_primary_term_set() {
		$indexable = $this->get_indexable( 1, 'post' );

		$parent_indexable              = new Indexable();
		$parent_indexable->id          = 3;
		$parent_indexable->object_type = 'term';
		$parent_indexable->object_id   = 3;

		$this->indexable_hierarchy_repository
			->expects( 'clear_ancestors' )
			->with( 1 )
			->andReturnTrue();

		$this->post
			->expects( 'get_post' )
			->once()
			->with( 1 )
			->andReturn(
				(object) [
					'ID'          => 1,
					'post_parent' => 0,
					'post_type'   => 'post',
				]
			);

		$this->options
			->expects( 'get' )
			->with( 'post_types-post-maintax' )
			->andReturn( 'tag' );

		$this->primary_term_repository
			->expects( 'find_by_post_id_and_taxonomy' )
			->with( 1, 'tag', false )
			->andReturnFalse();

		Monkey\Functions\expect( 'get_the_terms' )
			->with( 1, 'tag' )
			->andReturn(
				[
					(object) [
						'term_id'    => 3,
						'taxonomy'   => 'tag',
						'parent'     => 4,
						'term_order' => 2,
					],
					(object) [
						'term_id'    => 2,
						'taxonomy'   => 'tag',
						'parent'     => 0,
						'term_order' => 1,
					],
				]
			);

		Monkey\Functions\expect( 'get_term' )
			->with( 4, 'tag' )
			->andReturn(
				(object) [
					'term_id'    => 4,
					'taxonomy'   => 'tag',
					'parent'     => 0,
					'term_order' => 1,
				]
			);
		Monkey\Functions\expect( 'get_post_meta' )->with( 1, WPSEO_Meta::$meta_prefix . 'primary_term', true )->andReturn( '' );

		$this->indexable_repository
			->expects( 'find_by_id_and_type' )
			->with( 3, 'term' )
			->andReturn( $parent_indexable );

		$this->indexable_hierarchy_repository->expects( 'add_ancestor' )->with( 1, 3, 1 );

		$actual = $this->instance->build( $indexable );
		$this->assertEquals( [$parent_indexable], $actual->ancestors );
	}

	/**
	 * Retrieves a parent indexable.
	 *
	 * @param string $id          The id to use.
	 * @param string $object_type The object type.
	 *
	 * @return Indexable
	 */
	private function get_indexable( $id, $object_type = 'post' ) {
		$indexable              = new Indexable();
		$indexable->id          = $id;
		$indexable->object_type = $object_type;
		$indexable->object_id   = $id;

		return $indexable;
	}
}<|MERGE_RESOLUTION|>--- conflicted
+++ resolved
@@ -177,33 +177,11 @@
 
 		$this->indexable_repository->expects( 'find_by_id_and_type' )->with( 2, 'post' )->andReturn( $parent_indexable );
 
-<<<<<<< HEAD
 		$this->post->expects( 'get_post' )->once()->with( 1 )->andReturn( (object) [ 'post_parent' => 2, 'post_type' => 'post' ] );
 		$this->post->expects( 'get_post' )->twice()->with( 2 )->andReturn( (object) [ 'post_parent' => 0, 'post_type' => 'post' ] );
 
 		$actual = $this->instance->build( $indexable );
 		$this->assertEquals( [$parent_indexable], $actual->ancestors );
-=======
-		$this->post->expects( 'get_post' )
-			->once()
-			->with( 1 )
-			->andReturn(
-				(object) [
-					'post_parent' => 2,
-					'post_type'   => 'post',
-				]
-			);
-		$this->post->expects( 'get_post' )
-			->twice()
-			->with( 2 )
-			->andReturn(
-				(object) [
-					'post_parent' => 0,
-					'post_type'   => 'post',
-				]
-			);
-		$this->instance->build( $indexable );
->>>>>>> ae17e2d9
 	}
 
 	/**
