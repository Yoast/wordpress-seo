<?php

namespace Yoast\WP\SEO\Tests\Builders;

use Brain\Monkey;
use Mockery;
use Yoast\WP\SEO\Builders\Indexable_Term_Builder;
use Yoast\WP\SEO\Helpers\Image_Helper;
use Yoast\WP\SEO\Helpers\Taxonomy_Helper;
use Yoast\WP\SEO\Models\Indexable;
use Yoast\WP\SEO\ORM\ORMWrapper;
use Yoast\WP\SEO\Tests\TestCase;

/**
 * Class Indexable_Term_Test.
 *
 * @group indexables
 * @group builders
 *
 * @coversDefaultClass \Yoast\WP\SEO\Builders\Indexable_Term_Builder
 * @covers ::<!public>
 *
 * @package Yoast\Tests\Builders
 */
class Indexable_Term_Builder_Test extends TestCase {

	/**
	 * Options being mocked.
	 *
	 * @var array
	 */
	protected $mocked_options = [ 'wpseo', 'wpseo_titles', 'wpseo_social', 'wpseo_ms' ];

	/**
	 * Tests the formatting of the indexable data.
	 *
	 * @covers ::build
	 */
	public function test_build() {
		$term = (object) [ 'taxonomy' => 'category', 'term_id' => 1 ];

		Monkey\Functions\expect( 'get_term' )->once()->with( 1 )->andReturn( $term );
		Monkey\Functions\expect( 'get_term_link' )->once()->with( $term, 'category' )->andReturn( 'https://example.org/category/1' );
		Monkey\Functions\expect( 'is_wp_error' )->twice()->andReturn( false );
<<<<<<< HEAD
=======
		Monkey\Functions\expect( 'get_option' )->once()->with( 'wpseo_taxonomy_meta' )->andReturn(
			[
				'category' => [
					1 => [
						'wpseo_focuskw'               => 'focuskeyword',
						'wpseo_linkdex'               => '75',
						'wpseo_noindex'               => 'noindex',
						'wpseo_meta-robots-adv'       => '',
						'wpseo_content_score'         => '50',
						'wpseo_canonical'             => 'https://canonical-term',
						'wpseo_meta-robots-nofollow'  => '1',
						'wpseo_title'                 => 'title',
						'wpseo_desc'                  => 'description',
						'wpseo_bctitle'               => 'breadcrumb_title',
						'wpseo_opengraph-title'       => 'open_graph_title',
						'wpseo_opengraph-image'       => 'open_graph_image',
						'wpseo_opengraph-image-id'    => 'open_graph_image_id',
						'wpseo_opengraph-description' => 'open_graph_description',
						'wpseo_twitter-title'         => 'twitter_title',
						'wpseo_twitter-image'         => 'twitter_image',
						'wpseo_twitter-description'   => 'twitter_description',
					],
				],
			]
		);
>>>>>>> 5199e2b3

		$indexable_mock      = Mockery::mock( Indexable::class );
		$indexable_mock->orm = Mockery::mock( ORMWrapper::class );
		$indexable_mock->orm->expects( 'set' )->with( 'object_id', 1 );
		$indexable_mock->orm->expects( 'set' )->with( 'object_type', 'term' );
		$indexable_mock->orm->expects( 'set' )->with( 'object_sub_type', 'category' );
		$indexable_mock->orm->expects( 'set' )->with( 'permalink', 'https://example.org/category/1' );
		$indexable_mock->orm->expects( 'set' )->with( 'canonical', 'https://canonical-term' );
		$indexable_mock->orm->expects( 'set' )->with( 'title', 'title' );
		$indexable_mock->orm->expects( 'set' )->with( 'breadcrumb_title', 'breadcrumb_title' );
		$indexable_mock->orm->expects( 'set' )->with( 'description', 'description' );
		$indexable_mock->orm->expects( 'set' )->with( 'open_graph_title', 'open_graph_title' );
		$indexable_mock->orm->expects( 'set' )->with( 'open_graph_image', 'open_graph_image' );
		$indexable_mock->orm->expects( 'set' )->with( 'open_graph_image', null );
		$indexable_mock->orm->expects( 'set' )->with( 'open_graph_image_id', 'open_graph_image_id' );
		$indexable_mock->orm->expects( 'set' )->with( 'open_graph_image_id', null );
		$indexable_mock->orm->expects( 'set' )->with( 'open_graph_image_source', null );
		$indexable_mock->orm->expects( 'set' )->with( 'open_graph_image_meta', null );
		$indexable_mock->orm->expects( 'set' )->with( 'open_graph_description', 'open_graph_description' );
		$indexable_mock->orm->expects( 'set' )->with( 'twitter_title', 'twitter_title' );
		$indexable_mock->orm->expects( 'set' )->with( 'twitter_image', 'twitter_image' );
		$indexable_mock->orm->expects( 'set' )->with( 'twitter_image', null );
		$indexable_mock->orm->expects( 'set' )->times( 2 )->with( 'twitter_image_id', null );
		$indexable_mock->orm->expects( 'set' )->with( 'twitter_image_source', null );
		$indexable_mock->orm->expects( 'set' )->with( 'twitter_description', 'twitter_description' );
		$indexable_mock->orm->expects( 'set' )->with( 'is_cornerstone', false );
		$indexable_mock->orm->expects( 'set' )->with( 'is_robots_noindex', true );
		$indexable_mock->orm->expects( 'set' )->with( 'is_robots_nofollow', null );
		$indexable_mock->orm->expects( 'set' )->with( 'is_robots_noarchive', null );
		$indexable_mock->orm->expects( 'set' )->with( 'is_robots_noimageindex', null );
		$indexable_mock->orm->expects( 'set' )->with( 'is_robots_nosnippet', null );
		$indexable_mock->orm->expects( 'set' )->with( 'primary_focus_keyword', 'focuskeyword' );
		$indexable_mock->orm->expects( 'set' )->with( 'primary_focus_keyword_score', 75 );
		$indexable_mock->orm->expects( 'set' )->with( 'readability_score', 50 );

		$indexable_mock->orm->expects( 'get' )->once()->with( 'open_graph_image' );
		$indexable_mock->orm->expects( 'get' )->once()->with( 'open_graph_image_id' );
		$indexable_mock->orm->expects( 'get' )->once()->with( 'open_graph_image_source' );
		$indexable_mock->orm->expects( 'get' )->once()->with( 'twitter_image' );
		$indexable_mock->orm->expects( 'get' )->twice()->with( 'twitter_image_id' );

		$indexable_mock->orm->expects( 'offsetExists' )->once()->with( 'breadcrumb_title' )->andReturnTrue();
		$indexable_mock->orm->expects( 'get' )->once()->with( 'breadcrumb_title' )->andReturnTrue();

		$indexable_mock->orm->expects( 'get' )->once()->with( 'object_sub_type' )->andReturn( 'category' );
		$indexable_mock->orm->expects( 'get' )->once()->with( 'is_robots_noindex' )->andReturn( true );
		$indexable_mock->orm->expects( 'set' )->once()->with( 'is_public', false );

		$image            = Mockery::mock( Image_Helper::class );
		$open_graph_image = Mockery::mock( \Yoast\WP\SEO\Helpers\Open_Graph\Image_Helper::class );
		$twitter_image    = Mockery::mock( \Yoast\WP\SEO\Helpers\Twitter\Image_Helper::class );

		$taxonomy = Mockery::mock( Taxonomy_Helper::class );
		$taxonomy->expects( 'get_term_meta' )->once()->with( $term )->andReturn( [
			'wpseo_focuskw'               => 'focuskeyword',
			'wpseo_linkdex'               => '75',
			'wpseo_noindex'               => 'noindex',
			'wpseo_meta-robots-adv'       => '',
			'wpseo_content_score'         => '50',
			'wpseo_canonical'             => 'https://canonical-term',
			'wpseo_meta-robots-nofollow'  => '1',
			'wpseo_title'                 => 'title',
			'wpseo_desc'                  => 'description',
			'wpseo_bctitle'               => 'breadcrumb_title',
			'wpseo_opengraph-title'       => 'og_title',
			'wpseo_opengraph-image'       => 'og_image',
			'wpseo_opengraph-image-id'    => 'og_image_id',
			'wpseo_opengraph-description' => 'og_description',
			'wpseo_twitter-title'         => 'twitter_title',
			'wpseo_twitter-image'         => 'twitter_image',
			'wpseo_twitter-description'   => 'twitter_description',
		] );
		$taxonomy->expects( 'is_indexable' )->once()->with( 'category' )->andReturn( true );

		$builder = new Indexable_Term_Builder( $taxonomy );

		$builder->set_social_image_helpers(
			$image,
			$open_graph_image,
			$twitter_image
		);

		$builder->build( 1, $indexable_mock );
	}
}<|MERGE_RESOLUTION|>--- conflicted
+++ resolved
@@ -42,34 +42,6 @@
 		Monkey\Functions\expect( 'get_term' )->once()->with( 1 )->andReturn( $term );
 		Monkey\Functions\expect( 'get_term_link' )->once()->with( $term, 'category' )->andReturn( 'https://example.org/category/1' );
 		Monkey\Functions\expect( 'is_wp_error' )->twice()->andReturn( false );
-<<<<<<< HEAD
-=======
-		Monkey\Functions\expect( 'get_option' )->once()->with( 'wpseo_taxonomy_meta' )->andReturn(
-			[
-				'category' => [
-					1 => [
-						'wpseo_focuskw'               => 'focuskeyword',
-						'wpseo_linkdex'               => '75',
-						'wpseo_noindex'               => 'noindex',
-						'wpseo_meta-robots-adv'       => '',
-						'wpseo_content_score'         => '50',
-						'wpseo_canonical'             => 'https://canonical-term',
-						'wpseo_meta-robots-nofollow'  => '1',
-						'wpseo_title'                 => 'title',
-						'wpseo_desc'                  => 'description',
-						'wpseo_bctitle'               => 'breadcrumb_title',
-						'wpseo_opengraph-title'       => 'open_graph_title',
-						'wpseo_opengraph-image'       => 'open_graph_image',
-						'wpseo_opengraph-image-id'    => 'open_graph_image_id',
-						'wpseo_opengraph-description' => 'open_graph_description',
-						'wpseo_twitter-title'         => 'twitter_title',
-						'wpseo_twitter-image'         => 'twitter_image',
-						'wpseo_twitter-description'   => 'twitter_description',
-					],
-				],
-			]
-		);
->>>>>>> 5199e2b3
 
 		$indexable_mock      = Mockery::mock( Indexable::class );
 		$indexable_mock->orm = Mockery::mock( ORMWrapper::class );
@@ -134,10 +106,10 @@
 			'wpseo_title'                 => 'title',
 			'wpseo_desc'                  => 'description',
 			'wpseo_bctitle'               => 'breadcrumb_title',
-			'wpseo_opengraph-title'       => 'og_title',
-			'wpseo_opengraph-image'       => 'og_image',
-			'wpseo_opengraph-image-id'    => 'og_image_id',
-			'wpseo_opengraph-description' => 'og_description',
+			'wpseo_opengraph-title'       => 'open_graph_title',
+			'wpseo_opengraph-image'       => 'open_graph_image',
+			'wpseo_opengraph-image-id'    => 'open_graph_image_id',
+			'wpseo_opengraph-description' => 'open_graph_description',
 			'wpseo_twitter-title'         => 'twitter_title',
 			'wpseo_twitter-image'         => 'twitter_image',
 			'wpseo_twitter-description'   => 'twitter_description',
