--- conflicted
+++ resolved
@@ -103,10 +103,9 @@
 		$indexable_mock->orm->expects( 'set' )->with( 'primary_focus_keyword_score', 75 );
 		$indexable_mock->orm->expects( 'set' )->with( 'readability_score', 50 );
 
-<<<<<<< HEAD
 		$indexable_mock->orm->expects( 'offsetExists' )->once()->with( 'canonical' )->andReturnTrue();
 		$indexable_mock->orm->expects( 'get' )->once()->with( 'canonical' )->andReturn( 'https://canonical-term' );
-=======
+
 		$indexable_mock->orm->expects( 'get' )->once()->with( 'og_image' );
 		$indexable_mock->orm->expects( 'get' )->times( 2 )->with( 'og_image_id' );
 		$indexable_mock->orm->expects( 'get' )->twice()->with( 'og_image_source' );
@@ -122,7 +121,6 @@
 			->expects( 'get_term_content_image' )
 			->once()
 			->andReturn( 'image.jpg' );
->>>>>>> b9ffc889
 
 		$builder = new Indexable_Term_Builder();
 
