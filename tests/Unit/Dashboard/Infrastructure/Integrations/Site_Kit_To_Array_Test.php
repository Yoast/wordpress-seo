--- conflicted
+++ resolved
@@ -305,12 +305,8 @@
 				'updateUrl'                => 'plugins.php?action=activate&plugin=google-site-kit/google-site-kit.php',
 				'isAnalyticsConnected'     => true,
 				'isFeatureEnabled'         => false,
-<<<<<<< HEAD
-				'isConfigurationDismissed' => true,
-=======
-
-				'isSetupWidgetDismissed'   => true,
->>>>>>> 96c815bb
+
+				'isSetupWidgetDismissed'   => true,
 				'capabilities'             => [
 					'installPlugins'        => true,
 					'viewSearchConsoleData' => true,
