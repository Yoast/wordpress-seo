--- conflicted
+++ resolved
@@ -161,12 +161,9 @@
 		$this->promotion_manager->expects( 'get_current_promotions' )->andReturn( [ 'the promotion', 'another one' ] );
 		$this->promotion_manager->expects( 'is' )->andReturnFalse();
 		$this->short_link_helper->expects( 'get' )->andReturn( 'https://expl.c' );
-<<<<<<< HEAD
 		$this->options_helper->expects( 'get' )->with( 'opengraph', false )->andReturn( false );
 		$this->options_helper->expects( 'get' )->with( 'twitter', false )->andReturn( false );
-=======
 		$this->options_helper->expects( 'get' )->with( 'og_default_image' )->andReturn( null );
->>>>>>> a9d99927
 
 		$this->assertSame( $expected, $this->instance->get_legacy_site_information() );
 	}
@@ -212,14 +209,11 @@
 			'isRtl'                          => false,
 			'isPremium'                      => true,
 			'siteIconUrl'                    => 'https://example.org',
-<<<<<<< HEAD
+			'sitewideSocialImage'            => null,
 			'showSocial'                     => [
 				'facebook' => false,
 				'twitter'  => false,
 			],
-=======
-			'sitewideSocialImage'            => null,
->>>>>>> a9d99927
 			'isPrivateBlog'                  => false,
 		];
 
@@ -234,12 +228,9 @@
 		$this->promotion_manager->expects( 'get_current_promotions' )->andReturn( [ 'the promotion', 'another one' ] );
 		$this->promotion_manager->expects( 'is' )->andReturnFalse();
 		$this->short_link_helper->expects( 'get' )->andReturn( 'https://expl.c' );
-<<<<<<< HEAD
+		$this->options_helper->expects( 'get' )->with( 'og_default_image' )->andReturn( null );
 		$this->options_helper->expects( 'get' )->with( 'opengraph', false )->andReturn( false );
 		$this->options_helper->expects( 'get' )->with( 'twitter', false )->andReturn( false );
-=======
-		$this->options_helper->expects( 'get' )->with( 'og_default_image' )->andReturn( null );
->>>>>>> a9d99927
 
 		$this->assertSame( $expected, $this->instance->get_site_information() );
 	}
