<?php

namespace Yoast\WP\SEO\Tests\Unit\Helpers;

use Brain\Monkey;
use Mockery;
use WP_Post;
use WP_Query;
use Yoast\WP\SEO\Helpers\Current_Page_Helper;
use Yoast\WP\SEO\Tests\Unit\TestCase;
use Yoast\WP\SEO\Wrappers\WP_Query_Wrapper;

/**
 * Class Current_Page_Helper_Test
 *
 * @group helpers
 *
 * @coversDefaultClass \Yoast\WP\SEO\Helpers\Current_Page_Helper
 */
final class Current_Page_Helper_Test extends TestCase {

	/**
	 * Query wrapper instance.
	 *
	 * @var WP_Query_Wrapper|Mockery\MockInterface
	 */
	private $wp_query_wrapper;

	/**
	 * The 'wp_query' instance.
	 *
	 * @var Mockery\MockInterface
	 */
	private $wp_query;

	/**
	 * Current page helper instance.
	 *
	 * @var Current_Page_Helper
	 */
	private $instance;

	/**
	 * The original value of $_GET['page'].
	 *
	 * @var string
	 */
	private $original_get_page;

	/**
	 * Sets up the test class.
	 *
	 * @return void
	 */
	protected function set_up() {
		parent::set_up();

		$this->wp_query_wrapper = Mockery::mock( WP_Query_Wrapper::class );
		$this->wp_query         = Mockery::mock( WP_Query::class );

		$this->instance = Mockery::mock( Current_Page_Helper::class, [ $this->wp_query_wrapper ] )
			->makePartial()
			->shouldAllowMockingProtectedMethods();

		if ( isset( $_GET['page'] ) ) {
			$this->original_get_page = $_GET['page'];
		}
	}

	/**
	 * Performs the operations to restore the status quo ante.
	 *
	 * @return void
	 */
	protected function tear_down() {
		$_GET['page'] = $this->original_get_page;

		parent::tear_down();
	}

	/**
	 * Tests that get_non_cached_date_archive_permalink calls the expected methods on a day archive.
	 *
	 * @covers ::get_non_cached_date_archive_permalink
	 *
	 * @return void
	 */
	public function test_get_non_cached_date_archive_permalink_day() {
		$wp_query = Mockery::mock( WP_Query::class );
		$wp_query->expects( 'is_day' )->once()->andReturnTrue();
		$wp_query->expects( 'is_month' )->once()->andReturnFalse();
		$wp_query->expects( 'is_year' )->once()->andReturnFalse();
		$wp_query->expects( 'get' )->with( 'year' )->once()->andReturn( '2019' );
		$wp_query->expects( 'get' )->with( 'monthnum' )->once()->andReturn( '10' );
		$wp_query->expects( 'get' )->with( 'day' )->once()->andReturn( '23' );

		$this->wp_query_wrapper
			->expects( 'get_main_query' )
			->once()
			->andReturn( $wp_query );

		Monkey\Functions\expect( 'get_day_link' )
			->withArgs( [ 2019, 10, 23 ] )
			->andReturn( 'https://2019/10/23' );

		$this->assertEquals( 'https://2019/10/23', $this->instance->get_non_cached_date_archive_permalink() );
	}

	/**
	 * Tests that get_non_cached_date_archive_permalink calls the expected methods on a month archive.
	 *
	 * @covers ::get_non_cached_date_archive_permalink
	 *
	 * @return void
	 */
	public function test_get_non_cached_date_archive_permalink_month() {
		$wp_query = Mockery::mock( WP_Query::class );
		$wp_query->expects( 'is_day' )->once()->andReturnFalse();
		$wp_query->expects( 'is_month' )->once()->andReturnTrue();
		$wp_query->expects( 'is_year' )->once()->andReturnFalse();
		$wp_query->expects( 'get' )->with( 'year' )->once()->andReturn( '2019' );
		$wp_query->expects( 'get' )->with( 'monthnum' )->once()->andReturn( '10' );

		$this->wp_query_wrapper
			->expects( 'get_main_query' )
			->once()
			->andReturn( $wp_query );

		Monkey\Functions\expect( 'get_month_link' )
			->withArgs( [ 2019, 10 ] )
			->andReturn( 'https://2019/10' );

		$this->assertEquals( 'https://2019/10', $this->instance->get_non_cached_date_archive_permalink() );
	}

	/**
	 * Tests that get_non_cached_date_archive_permalink calls the expected methods on a year archive.
	 *
	 * @covers ::get_non_cached_date_archive_permalink
	 *
	 * @return void
	 */
	public function test_get_non_cached_date_archive_permalink_year() {
		$wp_query = Mockery::mock( WP_Query::class );
		$wp_query->expects( 'is_day' )->once()->andReturnFalse();
		$wp_query->expects( 'is_month' )->once()->andReturnFalse();
		$wp_query->expects( 'is_year' )->once()->andReturnTrue();
		$wp_query->expects( 'get' )->with( 'year' )->once()->andReturn( '2019' );

		$this->wp_query_wrapper
			->expects( 'get_main_query' )
			->once()
			->andReturn( $wp_query );

		Monkey\Functions\expect( 'get_year_link' )
			->withArgs( [ 2019 ] )
			->andReturn( 'https://2019' );

		$this->assertEquals( 'https://2019', $this->instance->get_non_cached_date_archive_permalink() );
	}

	/**
	 * Tests that get_non_cached_date_archive_permalink calls the expected methods - unexpected fallback.
	 *
	 * @covers ::get_non_cached_date_archive_permalink
	 *
	 * @return void
	 */
	public function test_get_non_cached_date_archive_permalink_fallback() {
		$wp_query = Mockery::mock( WP_Query::class );
		$wp_query->expects( 'is_day' )->once()->andReturnFalse();
		$wp_query->expects( 'is_month' )->once()->andReturnFalse();
		$wp_query->expects( 'is_year' )->once()->andReturnFalse();

		$this->wp_query_wrapper
			->expects( 'get_main_query' )
			->once()
			->andReturn( $wp_query );

		$this->assertEmpty( $this->instance->get_non_cached_date_archive_permalink() );
	}

	/**
	 * Tests if the current page is a simple page.
	 *
	 * @covers ::is_simple_page
	 *
	 * @return void
	 */
	public function test_is_simple_page() {
		$this->instance->expects( 'get_simple_page_id' )->andReturn( 1 );

		$this->assertTrue( $this->instance->is_simple_page() );
	}

	/**
	 * Tests the retrieval of the simple page id on a singular page.
	 *
	 * @covers ::get_simple_page_id
	 *
	 * @return void
	 */
	public function test_get_simple_page_id_on_singular_page() {
		Monkey\Functions\expect( 'is_singular' )
			->once()
			->andReturn( true );

		Monkey\Functions\expect( 'get_the_ID' )
			->once()
			->andReturn( 1 );

		$this->assertEquals( 1, $this->instance->get_simple_page_id() );
	}

	/**
	 * Tests the retrieval of the simple page id on a posts page.
	 *
	 * @covers ::get_simple_page_id
	 *
	 * @return void
	 */
	public function test_get_simple_page_id_on_posts_page() {
		$this->instance->expects( 'is_posts_page' )->andReturnTrue();

		Monkey\Functions\expect( 'is_singular' )
			->once()
			->andReturn( false );

		Monkey\Functions\expect( 'get_option' )
			->once()
			->with( 'page_for_posts' )
			->andReturn( 1 );

		$this->assertEquals( 1, $this->instance->get_simple_page_id() );
	}

	/**
	 * Tests the retrieval of the simple page id with the default value being filtered..
	 *
	 * @covers ::get_simple_page_id
	 *
	 * @return void
	 */
	public function test_get_simple_page_id_with_default_value_being_filtered() {
		$this->instance->expects( 'is_posts_page' )->andReturnFalse();

		Monkey\Functions\expect( 'is_singular' )
			->once()
			->andReturn( false );

		Monkey\Filters\expectApplied( 'wpseo_frontend_page_type_simple_page_id' )
			->once()
			->with( 0 )
			->andReturn( 1 );

		$this->assertEquals( 1, $this->instance->get_simple_page_id() );
	}

	/**
	 * Tests the retrieval of the front page id.
	 *
	 * @covers ::get_front_page_id
	 *
	 * @return void
	 */
	public function test_get_front_page_id() {
		Monkey\Functions\expect( 'get_option' )
			->once()
			->with( 'page_on_front' )
			->andReturn( 1 );

		Monkey\Functions\expect( 'get_option' )
			->once()
			->with( 'show_on_front' )
			->andReturn( 'page' );

		$this->assertEquals( 1, $this->instance->get_front_page_id() );
	}

	/**
	 * Tests the retrieval of the front page id having no page being set as the front page..
	 *
	 * @covers ::get_front_page_id
	 *
	 * @return void
	 */
	public function test_get_front_page_id_having_no_page_set_as_front_page() {
		Monkey\Functions\expect( 'get_option' )
			->once()
			->with( 'show_on_front' )
			->andReturn( 'posts' );

		Monkey\Functions\expect( 'get_option' )
			->never()
			->with( 'page_on_front' );

		$this->assertEquals( 0, $this->instance->get_front_page_id() );
	}

	/**
	 * Tests retrieval of the term id with a taxonomy as current page and no
	 * wp_error given.
	 *
	 * @covers ::get_term_id
	 *
	 * @return void
	 */
	public function test_get_term_id_for_taxonomy() {
		$wp_query = Mockery::mock( WP_Query::class );

<<<<<<< HEAD
		$this->wp_query
=======
		$wp_query
			->expects( 'is_tax' )
			->once()
			->andReturnTrue();

		$wp_query
>>>>>>> 10c1c93f
			->expects( 'get_queried_object' )
			->andReturn( (object) [ 'term_id' => 1 ] );

		$this->wp_query_wrapper
			->expects( 'get_main_query' )
			->once()
			->andReturn( $wp_query );

		Monkey\Functions\expect( 'is_wp_error' )
			->once()
			->andReturn( false );

		$this->assertEquals( 1, $this->instance->get_term_id() );
	}

	/**
	 * Tests retrieval of the term id with a taxonomy as current page and a
	 * wp_error given.
	 *
	 * @covers ::get_term_id
	 *
	 * @return void
	 */
	public function test_get_term_id_for_taxonomy_that_gives_wp_error() {

<<<<<<< HEAD
		$this->wp_query
=======
		$wp_query = Mockery::mock( WP_Query::class );

		$wp_query
			->expects( 'is_tax' )
			->once()
			->andReturnTrue();

		$wp_query
>>>>>>> 10c1c93f
			->expects( 'get_queried_object' )
			->andReturnTrue();

		$this->wp_query_wrapper
			->expects( 'get_main_query' )
			->once()
			->andReturn( $wp_query );

		Monkey\Functions\expect( 'is_wp_error' )
			->once()
			->andReturn( true );

		$this->assertEquals( 0, $this->instance->get_term_id() );
	}

	/**
	 * Tests the retrieval of the queried post type.
	 *
	 * @covers ::get_queried_post_type
	 *
	 * @return void
	 */
	public function test_queried_post_type() {
		$this->wp_query_wrapper
			->expects( 'get_main_query' )
			->andReturn( $this->wp_query );

		$this->wp_query
			->expects( 'get' )
			->with( 'post_type' )
			->andReturn( 'post' );

		$this->assertEquals( 'post', $this->instance->get_queried_post_type() );
	}

	/**
	 * Tests the retrieval of the queried post type.
	 *
	 * @covers ::get_queried_post_type
	 *
	 * @return void
	 */
	public function test_queried_post_type_with_multiple_post_types() {
		$this->wp_query_wrapper
			->expects( 'get_main_query' )
			->andReturn( $this->wp_query );

		$this->wp_query
			->expects( 'get' )
			->with( 'post_type' )
			->andReturn( [ 'page', 'post' ] );

		$this->assertEquals( 'page', $this->instance->get_queried_post_type() );
	}

	/**
	 * Tests is page is the home page and shows posts.
	 *
	 * @covers ::is_home_posts_page
	 *
	 * @return void
	 */
	public function test_is_home_posts_page() {
		$this->wp_query_wrapper
			->expects( 'get_main_query' )
			->andReturn( $this->wp_query );

		$this->wp_query
			->expects( 'is_home' )
			->andReturnTrue();

		Monkey\Functions\expect( 'get_option' )
			->once()
			->with( 'page_on_front' )
			->andReturn( 1 );

		Monkey\Functions\expect( 'get_option' )
			->once()
			->with( 'show_on_front' )
			->andReturn( 'posts' );

		$this->assertTrue( $this->instance->is_home_posts_page() );
	}

	/**
	 * Tests that is_static_posts_page returns false if the query is not for the posts page.
	 *
	 * @covers ::is_static_posts_page
	 *
	 * @return void
	 */
	public function test_is_static_posts_page_invalid_page_for_posts() {
		$wp_query = Mockery::mock( WP_Query::class );

		$this->wp_query_wrapper
			->expects( 'get_main_query' )
			->once()
			->andReturn( $wp_query );

		$wp_query->is_posts_page = true;
		$wp_query
			->expects( 'get_queried_object' )
			->once()
			->andReturn( null );

		$this->assertFalse( $this->instance->is_static_posts_page() );
	}

	/**
	 * Tests that is_static_posts_page returns true if the query is for the posts page
	 * and the queried object is a WP_Post.
	 *
	 * @covers ::is_static_posts_page
	 *
	 * @return void
	 */
	public function test_is_static_posts_page_posts_page_and_post() {
		$wp_query = Mockery::mock( WP_Query::class );

		$this->wp_query_wrapper
			->expects( 'get_main_query' )
			->once()
			->andReturn( $wp_query );

		$post_mock            = Mockery::mock( WP_Post::class );
		$post_mock->post_type = 'page';

		$wp_query->is_posts_page = true;
		$wp_query
			->expects( 'get_queried_object' )
			->once()
			->andReturn( $post_mock );

		$this->assertTrue( $this->instance->is_static_posts_page() );
	}

	/**
	 * Tests that is_static_posts_page returns false if the query is not for the posts page.
	 *
	 * @covers ::is_static_posts_page
	 *
	 * @return void
	 */
	public function test_is_static_posts_page_not_posts_page() {
		$wp_query = Mockery::mock( WP_Query::class );

		$this->wp_query_wrapper
			->expects( 'get_main_query' )
			->once()
			->andReturn( $wp_query );

		$wp_query->is_posts_page = false;
		$wp_query
			->expects( 'get_queried_object' )
			->once()
			->andReturn( null );

		$this->assertFalse( $this->instance->is_static_posts_page() );
	}

	/**
	 * Tests that get_date_archive_permalink calls the expected methods when the static variable is not set.
	 *
	 * @covers ::get_date_archive_permalink
	 *
	 * @return void
	 */
	public function test_get_date_archive_permalink_static_not_set() {
		$this->instance
			->expects( 'get_non_cached_date_archive_permalink' )
			->once()
			->andReturn( 'A date archive permalink' );

		$this->assertEquals( 'A date archive permalink', $this->instance->get_date_archive_permalink() );
	}

	/**
	 * Tests that get_date_archive_permalink calls the expected methods when the static variable is set.
	 * Notice that this test is connected to the above test ('test_get_date_archive_permalink_static_not_set'),
	 * because that test will set the static variable.
	 *
	 * @covers ::get_date_archive_permalink
	 *
	 * @return void
	 */
	public function test_get_date_archive_permalink_static_set() {
		$this->instance
			->expects( 'get_non_cached_date_archive_permalink' )
			->never();

		$this->assertEquals( 'A date archive permalink', $this->instance->get_date_archive_permalink() );
	}

	/**
	 * Tests is page is the home page and shows posts, but with having no page_on_front set.
	 *
	 * @covers ::is_home_posts_page
	 *
	 * @return void
	 */
	public function test_is_home_posts_page_with_page_on_front_not_set() {
		$this->wp_query_wrapper
			->expects( 'get_main_query' )
			->andReturn( $this->wp_query );

		$this->wp_query
			->expects( 'is_home' )
			->andReturnTrue();

		Monkey\Functions\expect( 'get_option' )
			->once()
			->with( 'page_on_front' )
			->andReturn( 0 );

		Monkey\Functions\expect( 'get_option' )
			->never()
			->with( 'show_on_front' );

		$this->assertTrue( $this->instance->is_home_posts_page() );
	}

	/**
	 * Tests is page is the home page and shows posts, but having current page not being the home page.
	 *
	 * @covers ::is_home_posts_page
	 *
	 * @return void
	 */
	public function test_is_home_posts_page_not_on_the_home_page() {
		$this->wp_query_wrapper
			->expects( 'get_main_query' )
			->andReturn( $this->wp_query );

		$this->wp_query
			->expects( 'is_home' )
			->andReturnFalse();

		Monkey\Functions\expect( 'get_option' )->never();

		$this->assertFalse( $this->instance->is_home_posts_page() );
	}

	/**
	 * Tests if the page is a static page set as the home page.
	 *
	 * @covers ::is_home_static_page
	 *
	 * @return void
	 */
	public function test_is_home_static_page() {
		$this->wp_query_wrapper
			->expects( 'get_main_query' )
			->andReturn( $this->wp_query );

		$this->wp_query
			->expects( 'is_front_page' )
			->andReturnTrue();

		$this->wp_query
			->expects( 'is_page' )
			->with( 1 )
			->andReturnTrue();

		Monkey\Functions\expect( 'get_option' )
			->twice()
			->andReturnUsing(
				static function ( $option ) {
					if ( $option === 'show_on_front' ) {
						return 'page';
					}

					if ( $option === 'page_on_front' ) {
						return 1;
					}

					return null;
				}
			);

		$this->assertTrue( $this->instance->is_home_static_page() );
	}

	/**
	 * Tests if the page is a static page, with current page not the front page
	 *
	 * @covers ::is_home_static_page
	 *
	 * @return void
	 */
	public function test_is_home_static_page_not_the_front_page() {
		$this->wp_query_wrapper
			->expects( 'get_main_query' )
			->andReturn( $this->wp_query );

		$this->wp_query
			->expects( 'is_front_page' )
			->andReturnFalse();

		Monkey\Functions\expect( 'get_option' )
			->with( 'show_on_front' )
			->never();

		$this->assertFalse( $this->instance->is_home_static_page() );
	}

	/**
	 * Tests if the page is a static page set as the home page with show_on_front
	 * set as posts.
	 *
	 * @covers ::is_home_static_page
	 *
	 * @return void
	 */
	public function test_is_home_static_page_and_show_on_front_is_posts() {
		$this->wp_query_wrapper
			->expects( 'get_main_query' )
			->andReturn( $this->wp_query );

		$this->wp_query
			->expects( 'is_front_page' )
			->andReturnTrue();

		$this->wp_query
			->expects( 'is_page' )
			->never();

		Monkey\Functions\expect( 'get_option' )
			->once()
			->with( 'show_on_front' )
			->andReturn( 'posts' );

		$this->assertFalse( $this->instance->is_home_static_page() );
	}

	/**
	 * Tests if the page is a posts page.
	 *
	 * @covers ::is_posts_page
	 *
	 * @return void
	 */
	public function test_is_posts_page() {
		$this->wp_query_wrapper
			->expects( 'get_main_query' )
			->andReturn( $this->wp_query );

		$this->wp_query
			->expects( 'is_home' )
			->andReturnTrue();

		Monkey\Functions\expect( 'get_option' )
			->with( 'show_on_front' )
			->andReturn( 'page' );

		$this->assertTrue( $this->instance->is_posts_page() );
	}

	/**
	 * Tests if the page is a posts page with current page not being the home page.
	 *
	 * @covers ::is_posts_page
	 *
	 * @return void
	 */
	public function test_is_posts_page_not_on_the_home() {
		$this->wp_query_wrapper
			->expects( 'get_main_query' )
			->andReturn( $this->wp_query );

		$this->wp_query
			->expects( 'is_home' )
			->andReturnFalse();

		Monkey\Functions\expect( 'get_option' )
			->with( 'show_on_front' )
			->never();

		$this->assertFalse( $this->instance->is_posts_page() );
	}

	/**
	 * Tests if the page is a posts page with the option show_on_front not having the value page.
	 *
	 * @covers ::is_posts_page
	 *
	 * @return void
	 */
	public function test_is_posts_page_with_option_not_set() {
		$this->wp_query_wrapper
			->expects( 'get_main_query' )
			->andReturn( $this->wp_query );

		$this->wp_query
			->expects( 'is_home' )
			->andReturnTrue();

		Monkey\Functions\expect( 'get_option' )
			->with( 'show_on_front' )
			->andReturn( 'posts' );

		$this->assertFalse( $this->instance->is_posts_page() );
	}

	/**
	 * Tests if the page has multiple terms on a non term archive page.
	 *
	 * @covers ::is_multiple_terms_page
	 *
	 * @return void
	 */
	public function test_is_multiple_terms_page_non_terms_archive() {
		$this->instance->expects( 'is_term_archive' )->andReturnFalse();

		$this->assertFalse( $this->instance->is_multiple_terms_page() );
	}

	/**
	 * Tests if the page has multiple terms on a term archive having on queried term.
	 *
	 * @covers ::is_multiple_terms_page
	 *
	 * @return void
	 */
	public function test_is_multiple_terms_page_having_one_queried_term() {
		$this->instance->expects( 'is_term_archive' )->andReturnTrue();
		$this->instance->expects( 'count_queried_terms' )->andReturn( 1 );

		$this->assertFalse( $this->instance->is_multiple_terms_page() );
	}

	/**
	 * Tests if the page has multiple terms on a term archive having on queried term.
	 *
	 * @covers ::is_multiple_terms_page
	 *
	 * @return void
	 */
	public function test_is_multiple_terms_page() {
		$this->instance->expects( 'is_term_archive' )->andReturnTrue();
		$this->instance->expects( 'count_queried_terms' )->andReturn( 10 );

		$this->assertTrue( $this->instance->is_multiple_terms_page() );
	}

	/**
	 * Test is_yoast_seo_page function.
	 *
	 * @covers ::is_yoast_seo_page
	 *
	 * @return void
	 */
	public function test_is_yoast_seo_page() {
		$_GET['page'] = 'wpseo_something';

		$this->assertEquals( true, $this->instance->is_yoast_seo_page() );
	}

	/**
	 * Test is_yoast_seo_page function when page is not set.
	 *
	 * @covers ::is_yoast_seo_page
	 *
	 * @return void
	 */
	public function test_is_yoast_seo_page_page_not_set() {
		unset( $_GET['page'] );

		$this->assertEquals( null, $this->instance->is_yoast_seo_page() );
	}

	/**
	 * Test is_yoast_seo_page function when page is null.
	 *
	 * @covers ::is_yoast_seo_page
	 *
	 * @return void
	 */
	public function test_is_yoast_seo_page_page_is_null() {
		$_GET['page'] = null;

		$this->assertEquals( null, $this->instance->is_yoast_seo_page() );
	}

	/**
	 * Test is_yoast_seo_page function when page is something else than a string.
	 *
	 * @covers ::is_yoast_seo_page
	 *
	 * @return void
	 */
	public function test_is_yoast_seo_page_page_is_int() {
		$_GET['page'] = 13;

		$this->assertEquals( null, $this->instance->is_yoast_seo_page() );
	}

	/**
	 * Test get_current_yoast_seo_page function.
	 *
	 * @covers ::get_current_yoast_seo_page
	 *
	 * @return void
	 */
	public function test_get_current_yoast_seo_page() {
		$_GET['page'] = 'wpseo_something';

		$this->assertEquals( 'wpseo_something', $this->instance->get_current_yoast_seo_page() );
	}

	/**
	 * Test get_current_yoast_seo_page function when page is not set.
	 *
	 * @covers ::get_current_yoast_seo_page
	 *
	 * @return void
	 */
	public function test_get_current_yoast_seo_page_page_not_set() {
		unset( $_GET['page'] );

		$this->assertEquals( null, $this->instance->get_current_yoast_seo_page() );
	}

	/**
	 * Test get_current_yoast_seo_page function when page is null.
	 *
	 * @covers ::get_current_yoast_seo_page
	 *
	 * @return void
	 */
	public function test_get_current_yoast_seo_page_page_is_null() {
		$_GET['page'] = null;

		$this->assertEquals( null, $this->instance->get_current_yoast_seo_page() );
	}

	/**
	 * Test get_current_yoast_seo_page function when page is something else than a string.
	 *
	 * @covers ::get_current_yoast_seo_page
	 *
	 * @return void
	 */
	public function test_get_current_yoast_seo_page_page_is_int() {
		$_GET['page'] = 13;

		$this->assertEquals( null, $this->instance->get_current_yoast_seo_page() );
	}
}<|MERGE_RESOLUTION|>--- conflicted
+++ resolved
@@ -308,16 +308,12 @@
 	public function test_get_term_id_for_taxonomy() {
 		$wp_query = Mockery::mock( WP_Query::class );
 
-<<<<<<< HEAD
-		$this->wp_query
-=======
 		$wp_query
 			->expects( 'is_tax' )
 			->once()
 			->andReturnTrue();
 
 		$wp_query
->>>>>>> 10c1c93f
 			->expects( 'get_queried_object' )
 			->andReturn( (object) [ 'term_id' => 1 ] );
 
@@ -343,9 +339,6 @@
 	 */
 	public function test_get_term_id_for_taxonomy_that_gives_wp_error() {
 
-<<<<<<< HEAD
-		$this->wp_query
-=======
 		$wp_query = Mockery::mock( WP_Query::class );
 
 		$wp_query
@@ -354,7 +347,6 @@
 			->andReturnTrue();
 
 		$wp_query
->>>>>>> 10c1c93f
 			->expects( 'get_queried_object' )
 			->andReturnTrue();
 
