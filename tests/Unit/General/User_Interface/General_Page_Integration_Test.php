<?php

namespace Yoast\WP\SEO\Tests\Unit\General\User_Interface;

use Brain\Monkey;
use Mockery;
use WPSEO_Addon_Manager;
use WPSEO_Admin_Asset_Manager;
use Yoast\WP\SEO\Actions\Alert_Dismissal_Action;
use Yoast\WP\SEO\Conditionals\Admin\Non_Network_Admin_Conditional;
use Yoast\WP\SEO\Conditionals\Admin_Conditional;
use Yoast\WP\SEO\Conditionals\WooCommerce_Conditional;
use Yoast\WP\SEO\Dashboard\Application\Configuration\Dashboard_Configuration;
use Yoast\WP\SEO\General\User_Interface\General_Page_Integration;
use Yoast\WP\SEO\Helpers\Current_Page_Helper;
use Yoast\WP\SEO\Helpers\Notification_Helper;
use Yoast\WP\SEO\Helpers\Options_Helper;
use Yoast\WP\SEO\Helpers\Product_Helper;
use Yoast\WP\SEO\Helpers\Short_Link_Helper;
use Yoast\WP\SEO\Helpers\User_Helper;
use Yoast\WP\SEO\Promotions\Application\Promotion_Manager;
use Yoast\WP\SEO\Task_List\Application\Configuration\Task_List_Configuration;
use Yoast\WP\SEO\Tests\Unit\TestCase;

/**
 * Class General_Page_Integration_Test.
 *
 * @coversDefaultClass \Yoast\WP\SEO\General\User_Interface\General_Page_Integration
 */
final class General_Page_Integration_Test extends TestCase {

	public const PAGE = 'wpseo_dashboard';

	/**
	 * Holds the WPSEO_Admin_Asset_Manager.
	 *
	 * @var Mockery\MockInterface|WPSEO_Admin_Asset_Manager
	 */
	private $asset_manager;

	/**
	 * Holds the Current_Page_Helper.
	 *
	 * @var Mockery\MockInterface|Current_Page_Helper
	 */
	private $current_page_helper;

	/**
	 * Holds the Product_Helper.
	 *
	 * @var Mockery\MockInterface|Product_Helper
	 */
	private $product_helper;

	/**
	 * Holds the Short_Link_Helper.
	 *
	 * @var Mockery\MockInterface|Short_Link_Helper
	 */
	private $shortlink_helper;

	/**
	 * Holds the Notification_Helper.
	 *
	 * @var Mockery\MockInterface|Notification_Helper
	 */
	private $notifications_helper;

	/**
	 * Holds the alert dismissal action.
	 *
	 * @var Mockery\MockInterface|Alert_Dismissal_Action
	 */
	private $alert_dismissal_action;

	/**
	 * Holds the promotion manager.
	 *
	 * @var Mockery\MockInterface|Promotion_Manager
	 */
	private $promotion_manager;

	/**
	 * Holds the dashboard configuration.
	 *
	 * @var Mockery\MockInterface|Dashboard_Configuration
	 */
	private $dashboard_configuration;

	/**
	 * The class under test.
	 *
	 * @var General_Page_Integration
	 */
	protected $instance;

	/**
	 * Holds the user helper mock.
	 *
	 * @var Mockery\MockInterface|User_Helper
	 */
	private $user_helper;

	/**
	 * Holds the options helper mock.
	 *
	 * @var Mockery\MockInterface|Options_Helper
	 */
	private $options_helper;

	/**
	 * Holds the WooCommerce conditional.
	 *
	 * @var Mockery\MockInterface|WooCommerce_Conditional
	 */
	private $woocommerce_conditional;

	/**
<<<<<<< HEAD
	 * Holds the task list configuration.
	 *
	 * @var Mockery\MockInterface|Task_List_Configuration
	 */
	private $task_list_configuration;
=======
	 * Holds the WPSEO_Addon_Manager.
	 *
	 * @var Mockery\MockInterface|WPSEO_Addon_Manager
	 */
	private $addon_manager;
>>>>>>> a27514f8

	/**
	 * Runs the setup to prepare the needed instance
	 *
	 * @return void
	 */
	public function set_up() {
		$this->stubTranslationFunctions();

		$this->asset_manager           = Mockery::mock( WPSEO_Admin_Asset_Manager::class );
		$this->current_page_helper     = Mockery::mock( Current_Page_Helper::class );
		$this->product_helper          = Mockery::mock( Product_Helper::class );
		$this->shortlink_helper        = Mockery::mock( Short_Link_Helper::class );
		$this->notifications_helper    = Mockery::mock( Notification_Helper::class );
		$this->alert_dismissal_action  = Mockery::mock( Alert_Dismissal_Action::class );
		$this->promotion_manager       = Mockery::mock( Promotion_Manager::class );
		$this->dashboard_configuration = Mockery::mock( Dashboard_Configuration::class );
		$this->user_helper             = Mockery::mock( User_Helper::class );
		$this->options_helper          = Mockery::mock( Options_Helper::class );
		$this->woocommerce_conditional = Mockery::mock( WooCommerce_Conditional::class );
<<<<<<< HEAD
		$this->task_list_configuration = Mockery::mock( Task_List_Configuration::class );
=======
		$this->addon_manager           = Mockery::mock( WPSEO_Addon_Manager::class );
>>>>>>> a27514f8

		$this->instance = new General_Page_Integration(
			$this->asset_manager,
			$this->current_page_helper,
			$this->product_helper,
			$this->shortlink_helper,
			$this->notifications_helper,
			$this->alert_dismissal_action,
			$this->promotion_manager,
			$this->dashboard_configuration,
			$this->user_helper,
			$this->options_helper,
			$this->woocommerce_conditional,
<<<<<<< HEAD
			$this->task_list_configuration
=======
			$this->addon_manager
>>>>>>> a27514f8
		);
	}

	/**
	 * Tests __construct method.
	 *
	 * @covers ::__construct
	 *
	 * @return void
	 */
	public function test_construct() {
		$this->assertInstanceOf(
			General_Page_Integration::class,
			new General_Page_Integration(
				$this->asset_manager,
				$this->current_page_helper,
				$this->product_helper,
				$this->shortlink_helper,
				$this->notifications_helper,
				$this->alert_dismissal_action,
				$this->promotion_manager,
				$this->dashboard_configuration,
				$this->user_helper,
				$this->options_helper,
				$this->woocommerce_conditional,
<<<<<<< HEAD
				$this->task_list_configuration
=======
				$this->addon_manager
>>>>>>> a27514f8
			)
		);
	}

	/**
	 * Tests the retrieval of the conditionals.
	 *
	 * @covers ::get_conditionals
	 *
	 * @return void
	 */
	public function test_get_conditionals() {
		$this->assertEquals(
			[
				Admin_Conditional::class,
				Non_Network_Admin_Conditional::class,
			],
			General_Page_Integration::get_conditionals()
		);
	}

	/**
	 * Provider for test_register_hooks
	 *
	 * @return array<string, array<string, string|int>>
	 */
	public static function register_hooks_provider() {
		return [
			'Not on dashboard'  => [
				'current_page' => 'not dashboard',
				'action_times' => 0,
			],
			'On dashboard page' => [
				'current_page' => 'wpseo_dashboard',
				'action_times' => 1,
			],
		];
	}

	/**
	 * Tests the registration of the hooks.
	 *
	 * @covers ::register_hooks
	 *
	 * @dataProvider register_hooks_provider
	 *
	 * @param string $current_page The current page.
	 * @param int    $action_times The number of times the action should be called.
	 *
	 * @return void
	 */
	public function test_register_hooks_on_dashboard_page( $current_page, $action_times ) {

		Monkey\Functions\expect( 'add_filter' )
			->with( 'wpseo_submenu_page', [ $this->instance, 'add_page' ] )
			->once();

		$this->current_page_helper
			->expects( 'get_current_yoast_seo_page' )
			->once()
			->andReturn( $current_page );

		Monkey\Functions\expect( 'add_action' )
			->with( 'admin_enqueue_scripts', [ $this->instance, 'enqueue_assets' ] )
			->times( $action_times );

		$this->instance->register_hooks();
	}

	/**
	 * Tests the addition of the page to the submenu.
	 *
	 * @covers ::add_page
	 *
	 * @return void
	 */
	public function test_add_page() {
		$pages = $this->instance->add_page(
			[
				[ 'page1', '', 'Page 1', 'manage_options', 'page1', [ 'custom_display_page' ] ],
				[ 'page2', '', 'Page 2', 'manage_options', 'page2', [ 'custom_display_page' ] ],
				[ 'page3', '', 'Page 3', 'manage_options', 'page3', [ 'custom_display_page' ] ],
			]
		);

		// Assert that the new page was added at index 0.
		$this->assertEquals( 'wpseo_dashboard', $pages[0][0] );
		$this->assertEquals( 'page3', $pages[3][0] );
		$this->assertEquals( '', $pages[0][1] );
		$this->assertEquals( '', $pages[3][1] );
		$this->assertEquals( 'General', $pages[0][2] );
		$this->assertEquals( 'Page 3', $pages[3][2] );
		$this->assertEquals( 'wpseo_manage_options', $pages[0][3] );
		$this->assertEquals( 'manage_options', $pages[3][3] );
		$this->assertEquals( 'wpseo_dashboard', $pages[0][4] );
		$this->assertEquals( 'page3', $pages[3][4] );
		$this->assertEquals( [ $this->instance, 'display_page' ], $pages[0][5] );
		$this->assertEquals( [ 'custom_display_page' ], $pages[3][5] );
	}

	/**
	 * Test display_page
	 *
	 * @covers ::display_page
	 *
	 * @return void
	 */
	public function test_display_page() {
		$this->expectOutputString( '<div id="yoast-seo-general"></div>' );
		$this->instance->display_page();
	}

	/**
	 * Test enqueue_assets
	 *
	 * @covers ::enqueue_assets
	 * @covers ::get_script_data
	 * @covers ::is_llms_txt_notification_seen
	 *
	 * @return void
	 */
	public function test_enqueue_assets() {
		Monkey\Functions\expect( 'remove_action' )
			->with( 'admin_print_scripts', 'print_emoji_detection_script' )
			->once();

		Monkey\Functions\expect( 'wp_enqueue_media' )->once();

		$this->asset_manager
			->expects( 'enqueue_script' )
			->with( 'general-page' )
			->once();

		$this->asset_manager
			->expects( 'enqueue_style' )
			->with( 'general-page' )
			->once();

		$this->asset_manager
			->expects( 'localize_script' )
			->once();

		$this->promotion_manager
			->expects( 'is' )
			->once()
			->with( 'black-friday-promotion' )
			->andReturn( true );

		$this->asset_manager
			->expects( 'enqueue_style' )
			->with( 'black-friday-banner' )
			->once();

		$this->user_helper
			->expects( 'get_current_user_id' )
			->once()
			->andReturn( 1 );

		$this->user_helper
			->expects( 'get_meta' )
			->with( 1, 'wpseo_seen_llm_txt_opt_in_notification', true )
			->once()
			->andReturn( false );

		$this->options_helper
			->expects( 'get' )
			->with( 'enable_llms_txt', true )
			->once()
			->andReturn( false );

		$this->woocommerce_conditional
			->expects( 'is_met' )
			->once()
			->andReturn( false );

		$this->task_list_configuration
			->expects( 'get_configuration' )
			->once()
			->andReturn(
				[
					'enabled'            => true,
					'tasksConfiguration' => [],
				]
			);

		$this->expect_get_script_data();

		$this->instance->enqueue_assets();
	}

	/**
	 * Expectations for get_script_data.
	 *
	 * @return array<string, string> The expected data.
	 */
	public function expect_get_script_data() {
		$link_params = [
			'php_version'      => '8.1',
			'platform'         => 'wordpress',
			'platform_version' => '6.2',
			'software'         => 'free',
			'software_version' => '20.6-RC2',
			'days_active'      => '6-30',
			'user_language'    => 'en_US',
		];

		$this->product_helper
			->expects( 'is_premium' )
			->once()
			->andReturn( false );

		Monkey\Functions\expect( 'is_rtl' )->once()->andReturn( false );
		Monkey\Functions\expect( 'add_query_arg' )->once();
		Monkey\Functions\expect( 'admin_url' )->twice();
		Monkey\Functions\expect( 'plugins_url' )
			->once()
			->andReturn( 'http://basic.wordpress.test/wp-content/worspress-seo' );

		$this->shortlink_helper
			->expects( 'get_query_params' )
			->once()
			->andReturn( $link_params );

		$this->notifications_helper
			->expects( 'get_alerts' )
			->once()
			->andReturn( [] );

		$this->promotion_manager
			->expects( 'get_current_promotions' )
			->once()
			->andReturn( [] );

		$this->alert_dismissal_action
			->expects( 'all_dismissed' )
			->once()
			->andReturn( [] );

		$this->dashboard_configuration
			->expects( 'get_configuration' )
			->once()
			->andReturn( [] );

		$this->addon_manager
			->expects( 'get_plugin_file' )
			->with( WPSEO_Addon_Manager::WOOCOMMERCE_SLUG )
			->once()
			->andReturn( 'wpseo-woocommerce.php' );

		$this->addon_manager
			->expects( 'get_plugin_file' )
			->with( WPSEO_Addon_Manager::LOCAL_SLUG )
			->once()
			->andReturn( 'local-seo.php' );

		$this->addon_manager
			->expects( 'get_plugin_file' )
			->with( WPSEO_Addon_Manager::VIDEO_SLUG )
			->once()
			->andReturn( 'video-seo.php' );

		$this->addon_manager
			->expects( 'get_plugin_file' )
			->with( WPSEO_Addon_Manager::NEWS_SLUG )
			->once()
			->andReturn( 'wpseo-news.php' );

		Monkey\Functions\expect( 'is_plugin_active' )
			->times( 4 )
			->andReturn( false );

		return $link_params;
	}
}<|MERGE_RESOLUTION|>--- conflicted
+++ resolved
@@ -116,19 +116,18 @@
 	private $woocommerce_conditional;
 
 	/**
-<<<<<<< HEAD
 	 * Holds the task list configuration.
 	 *
 	 * @var Mockery\MockInterface|Task_List_Configuration
 	 */
 	private $task_list_configuration;
-=======
+
+	/**
 	 * Holds the WPSEO_Addon_Manager.
 	 *
 	 * @var Mockery\MockInterface|WPSEO_Addon_Manager
 	 */
 	private $addon_manager;
->>>>>>> a27514f8
 
 	/**
 	 * Runs the setup to prepare the needed instance
@@ -149,11 +148,8 @@
 		$this->user_helper             = Mockery::mock( User_Helper::class );
 		$this->options_helper          = Mockery::mock( Options_Helper::class );
 		$this->woocommerce_conditional = Mockery::mock( WooCommerce_Conditional::class );
-<<<<<<< HEAD
+		$this->addon_manager           = Mockery::mock( WPSEO_Addon_Manager::class );
 		$this->task_list_configuration = Mockery::mock( Task_List_Configuration::class );
-=======
-		$this->addon_manager           = Mockery::mock( WPSEO_Addon_Manager::class );
->>>>>>> a27514f8
 
 		$this->instance = new General_Page_Integration(
 			$this->asset_manager,
@@ -167,11 +163,8 @@
 			$this->user_helper,
 			$this->options_helper,
 			$this->woocommerce_conditional,
-<<<<<<< HEAD
+			$this->addon_manager,
 			$this->task_list_configuration
-=======
-			$this->addon_manager
->>>>>>> a27514f8
 		);
 	}
 
@@ -197,11 +190,8 @@
 				$this->user_helper,
 				$this->options_helper,
 				$this->woocommerce_conditional,
-<<<<<<< HEAD
+				$this->addon_manager,
 				$this->task_list_configuration
-=======
-				$this->addon_manager
->>>>>>> a27514f8
 			)
 		);
 	}
