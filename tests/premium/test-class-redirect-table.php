--- conflicted
+++ resolved
@@ -111,13 +111,8 @@
 		$item = array( 'old' => 'origin', 'new' => 'target', 'type' => 301 );
 
 		$this->assertEquals( "<div class='val'>target</div>", $this->class_instance->column_default( $item, 'new' ) );
-<<<<<<< HEAD
 		$this->assertEquals( "<div class='val'>origin</div>", $this->class_instance->column_default( $item, 'old' ) );
 		$this->assertContains( '<div class="val type">301</div><div class="row-actions"><span class=\'edit\'><a href="javascript:;">Edit</a> | </span><span class=\'trash\'><a href="javascript:;" >Delete</a></span></div>', $this->class_instance->column_default( $item, 'type' ) );
-=======
-		$this->assertEquals( "<div class='val type'>301</div>", $this->class_instance->column_default( $item, 'type' ) );
-		$this->assertEquals( "<div class='val'>origin</div>", $this->class_instance->column_default( $item, 'old' ) );
->>>>>>> a5555faa
 	}
 
 	/**
@@ -128,5 +123,5 @@
 	public function test_get_bulk_actions() {
 		$this->assertEquals( array( 'delete' => 'Delete' ), $this->class_instance->get_bulk_actions() );
 	}
-	
+
 }